--- conflicted
+++ resolved
@@ -205,12 +205,9 @@
           <item type="integer" name="config_wifiConnectivityLocalLogMaxLinesLowRam" />
           <item type="integer" name="config_wifiConnectivityLocalLogMaxLinesHighRam" />
           <item type="integer" name="config_wifiClientModeImplNumLogRecs" />
-<<<<<<< HEAD
           <item type="bool" name="config_vendor_wifi_softap_owe_supported" />
+          <item type="bool" name="config_wifiDriverSupportedNl80211RegChangedEvent" />
           <item type="bool" name="config_disconnectOnlyOnInitialIpReachability" />
-=======
-          <item type="bool" name="config_wifiDriverSupportedNl80211RegChangedEvent" />
->>>>>>> dc92eb52
           <!-- Params from config.xml that can be overlayed -->
 
           <!-- Params from strings.xml that can be overlayed -->
