--- conflicted
+++ resolved
@@ -208,11 +208,8 @@
           <item type="integer" name="config_wifiClientModeImplNumLogRecs" />
           <item type="bool" name="config_vendor_wifi_softap_owe_supported" />
           <item type="bool" name="config_wifiDriverSupportedNl80211RegChangedEvent" />
-<<<<<<< HEAD
+          <item type="integer" name="config_wifiVerboseLoggingAlwaysOnLevel" />
           <item type="bool" name="config_disconnectOnlyOnInitialIpReachability" />
-=======
-          <item type="integer" name="config_wifiVerboseLoggingAlwaysOnLevel" />
->>>>>>> 960d364d
           <!-- Params from config.xml that can be overlayed -->
 
           <!-- Params from strings.xml that can be overlayed -->
