--- conflicted
+++ resolved
@@ -642,7 +642,7 @@
     public void testStartSoftApNotPossibleToCreateApInterfaceIncrementsMetrics()
             throws Exception {
         when(mWifiNative.setupInterfaceForSoftApMode(
-                    any(), any(), anyInt(), anyBoolean(), any(), anyList())).thenReturn(null);
+                    any(), any(), anyInt(), anyBoolean(), any(), anyList(), anyInt())).thenReturn(null);
         when(mWifiNative.isItPossibleToCreateApIface(any())).thenReturn(false);
         Builder configBuilder = new SoftApConfiguration.Builder();
         configBuilder.setBand(SoftApConfiguration.BAND_2GHZ);
@@ -2466,12 +2466,7 @@
             verify(mWifiNative, never()).setupInterfaceForSoftApMode(
                     mWifiNativeInterfaceCallbackCaptor.capture(), eq(TEST_WORKSOURCE),
                     eq(expectedConfig.getBand()), eq(expectedConfig.getBands().length > 1),
-<<<<<<< HEAD
                     eq(mSoftApManager), anyList(), anyInt());
-
-=======
-                    eq(mSoftApManager), anyList());
->>>>>>> 38b97a50
             // Simulate user approval
             ArgumentCaptor<StateMachine> stateMachineCaptor =
                     ArgumentCaptor.forClass(StateMachine.class);
