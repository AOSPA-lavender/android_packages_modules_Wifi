/*
 * Copyright (C) 2021 The Android Open Source Project
 *
 * Licensed under the Apache License, Version 2.0 (the "License");
 * you may not use this file except in compliance with the License.
 * You may obtain a copy of the License at
 *
 *      http://www.apache.org/licenses/LICENSE-2.0
 *
 * Unless required by applicable law or agreed to in writing, software
 * distributed under the License is distributed on an "AS IS" BASIS,
 * WITHOUT WARRANTIES OR CONDITIONS OF ANY KIND, either express or implied.
 * See the License for the specific language governing permissions and
 * limitations under the License.
 */
package com.android.server.wifi;

import static android.net.wifi.WifiManager.WIFI_FEATURE_DECORATED_IDENTITY;
import static android.net.wifi.WifiManager.WIFI_FEATURE_DPP;
import static android.net.wifi.WifiManager.WIFI_FEATURE_DPP_ENROLLEE_RESPONDER;
import static android.net.wifi.WifiManager.WIFI_FEATURE_FILS_SHA256;
import static android.net.wifi.WifiManager.WIFI_FEATURE_FILS_SHA384;
import static android.net.wifi.WifiManager.WIFI_FEATURE_MBO;
import static android.net.wifi.WifiManager.WIFI_FEATURE_OCE;
import static android.net.wifi.WifiManager.WIFI_FEATURE_OWE;
import static android.net.wifi.WifiManager.WIFI_FEATURE_PASSPOINT_TERMS_AND_CONDITIONS;
import static android.net.wifi.WifiManager.WIFI_FEATURE_SAE_PK;
import static android.net.wifi.WifiManager.WIFI_FEATURE_WAPI;
import static android.net.wifi.WifiManager.WIFI_FEATURE_WFD_R2;
import static android.net.wifi.WifiManager.WIFI_FEATURE_WPA3_SAE;
import static android.net.wifi.WifiManager.WIFI_FEATURE_WPA3_SUITE_B;

import android.annotation.NonNull;
import android.content.Context;
import android.hardware.wifi.V1_0.WifiChannelWidthInMhz;
import android.hardware.wifi.supplicant.V1_0.ISupplicant;
import android.hardware.wifi.supplicant.V1_0.ISupplicantIface;
import android.hardware.wifi.supplicant.V1_0.ISupplicantNetwork;
import android.hardware.wifi.supplicant.V1_0.ISupplicantStaIface;
import android.hardware.wifi.supplicant.V1_0.ISupplicantStaIfaceCallback;
import android.hardware.wifi.supplicant.V1_0.ISupplicantStaNetwork;
import android.hardware.wifi.supplicant.V1_0.IfaceType;
import android.hardware.wifi.supplicant.V1_0.SupplicantStatus;
import android.hardware.wifi.supplicant.V1_0.SupplicantStatusCode;
import android.hardware.wifi.supplicant.V1_0.WpsConfigMethods;
import android.hardware.wifi.supplicant.V1_2.DppAkm;
import android.hardware.wifi.supplicant.V1_2.DppNetRole;
import android.hardware.wifi.supplicant.V1_3.ConnectionCapabilities;
import android.hardware.wifi.supplicant.V1_3.WifiTechnology;
import android.hardware.wifi.supplicant.V1_3.WpaDriverCapabilitiesMask;
import android.hardware.wifi.supplicant.V1_4.DppCurve;
import android.hardware.wifi.supplicant.V1_4.LegacyMode;
import vendor.qti.hardware.wifi.supplicant.V2_0.ISupplicantVendor;
import vendor.qti.hardware.wifi.supplicant.V2_0.ISupplicantVendorIface;
import vendor.qti.hardware.wifi.supplicant.V2_0.ISupplicantVendorStaIface;
import vendor.qti.hardware.wifi.supplicant.V2_0.ISupplicantVendorNetwork;
import vendor.qti.hardware.wifi.supplicant.V2_0.ISupplicantVendorStaNetwork;
import android.hidl.manager.V1_0.IServiceManager;
import android.hidl.manager.V1_0.IServiceNotification;
import android.net.MacAddress;
import android.net.wifi.ScanResult;
import android.net.wifi.SecurityParams;
import android.net.wifi.WifiAnnotations.WifiStandard;
import android.net.wifi.WifiConfiguration;
import android.net.wifi.WifiSsid;
import android.os.Handler;
import android.os.IHwBinder.DeathRecipient;
import android.os.RemoteException;
import android.text.TextUtils;
import android.util.Log;
import android.util.Pair;

import com.android.internal.annotations.VisibleForTesting;
import com.android.server.wifi.WifiNative.DppEventCallback;
import com.android.server.wifi.WifiNative.SupplicantDeathEventHandler;
import com.android.server.wifi.util.GeneralUtil.Mutable;
import com.android.server.wifi.util.NativeUtil;

import java.nio.ByteBuffer;
import java.nio.ByteOrder;
import java.util.ArrayList;
import java.util.HashMap;
import java.util.List;
import java.util.Map;
import java.util.NoSuchElementException;
import java.util.Objects;
import java.util.concurrent.CountDownLatch;
import java.util.concurrent.TimeUnit;
import java.util.regex.Matcher;
import java.util.regex.Pattern;

import javax.annotation.concurrent.ThreadSafe;

/**
 * Hal calls for bring up/shut down of the supplicant daemon and for
 * sending requests to the supplicant daemon
 * To maintain thread-safety, the locking protocol is that every non-static method (regardless of
 * access level) acquires mLock.
 */
@ThreadSafe
public class SupplicantStaIfaceHalHidlImpl implements ISupplicantStaIfaceHal {
    private static final String TAG = "SupplicantStaIfaceHalHidlImpl";
    @VisibleForTesting
    public static final String HAL_INSTANCE_NAME = "default";
    @VisibleForTesting
    public static final long WAIT_FOR_DEATH_TIMEOUT_MS = 50L;
    /**
     * Regex pattern for extracting the wps device type bytes.
     * Matches a strings like the following: "<categ>-<OUI>-<subcateg>";
     */
    private static final Pattern WPS_DEVICE_TYPE_PATTERN =
            Pattern.compile("^(\\d{1,2})-([0-9a-fA-F]{8})-(\\d{1,2})$");

    private final Object mLock = new Object();
    private boolean mVerboseLoggingEnabled = false;
    private boolean mVerboseHalLoggingEnabled = false;

    // Supplicant HAL interface objects
    private IServiceManager mIServiceManager = null;
    private ISupplicant mISupplicant;
    private Map<String, ISupplicantStaIface> mISupplicantStaIfaces = new HashMap<>();
    private Map<String, ISupplicantStaIfaceCallback> mISupplicantStaIfaceCallbacks =
            new HashMap<>();
    private Map<String, SupplicantStaNetworkHalHidlImpl> mCurrentNetworkRemoteHandles =
            new HashMap<>();
    private Map<String, WifiConfiguration> mCurrentNetworkLocalConfigs = new HashMap<>();
    private Map<String, WifiSsid> mCurrentNetworkFallbackSsids = new HashMap<>();
    private Map<String, List<Pair<SupplicantStaNetworkHalHidlImpl, WifiConfiguration>>>
            mLinkedNetworkLocalAndRemoteConfigs = new HashMap<>();
    @VisibleForTesting
    PmkCacheManager mPmkCacheManager;
    private SupplicantDeathEventHandler mDeathEventHandler;
    private ServiceManagerDeathRecipient mServiceManagerDeathRecipient;
    private SupplicantDeathRecipient mSupplicantDeathRecipient;
    // Death recipient cookie registered for current supplicant instance.
    private long mDeathRecipientCookie = 0;
    private CountDownLatch mWaitForDeathLatch;
    private final Context mContext;
    private final WifiMonitor mWifiMonitor;
    private final FrameworkFacade mFrameworkFacade;
    private final Handler mEventHandler;
    private DppEventCallback mDppCallback = null;
    private final Clock mClock;
    private final WifiMetrics mWifiMetrics;
    private final WifiGlobals mWifiGlobals;
    private final @NonNull SsidTranslator mSsidTranslator;

    private final IServiceNotification mServiceNotificationCallback =
            new IServiceNotification.Stub() {
                public void onRegistration(String fqName, String name, boolean preexisting) {
                    synchronized (mLock) {
                        if (mVerboseLoggingEnabled) {
                            Log.i(TAG, "IServiceNotification.onRegistration for: " + fqName
                                    + ", " + name + " preexisting=" + preexisting);
                        }
                        if (mISupplicant == null) {
                            Log.e(TAG, "ISupplicant interface is null!");
                            return;
                        }
                        if (!linkToSupplicantDeath(mSupplicantDeathRecipient,
                                ++mDeathRecipientCookie)) {
                            Log.e(TAG, "Registering ISupplicant death recipient failed.");
                            return;
                        }
                        Log.i(TAG, "Completed service registration of ISupplicant.");
                    }
                }
            };
    private class ServiceManagerDeathRecipient implements DeathRecipient {
        @Override
        public void serviceDied(long cookie) {
            mEventHandler.post(() -> {
                synchronized (mLock) {
                    Log.w(TAG, "IServiceManager died: cookie=" + cookie);
                    supplicantServiceDiedHandler(mDeathRecipientCookie);
                    mIServiceManager = null; // Will need to register a new ServiceNotification
                }
            });
        }
    }
    private class SupplicantDeathRecipient implements DeathRecipient {
        @Override
        public void serviceDied(long cookie) {
            synchronized (mLock) {
                if (mWaitForDeathLatch != null) {
                    mWaitForDeathLatch.countDown();
                }
            }

            mEventHandler.post(() -> {
                synchronized (mLock) {
                    Log.w(TAG, "ISupplicant died: cookie=" + cookie);
                    supplicantServiceDiedHandler(cookie);
                }
            });
        }
    }

    public SupplicantStaIfaceHalHidlImpl(Context context, WifiMonitor monitor,
            FrameworkFacade frameworkFacade, Handler handler,
            Clock clock, WifiMetrics wifiMetrics,
            WifiGlobals wifiGlobals,
            @NonNull SsidTranslator ssidTranslator) {
        mContext = context;
        mWifiMonitor = monitor;
        mFrameworkFacade = frameworkFacade;
        mEventHandler = handler;
        mClock = clock;
        mWifiMetrics = wifiMetrics;
        mWifiGlobals = wifiGlobals;
        mSsidTranslator = ssidTranslator;

        mServiceManagerDeathRecipient = new ServiceManagerDeathRecipient();
        mSupplicantDeathRecipient = new SupplicantDeathRecipient();
        mPmkCacheManager = new PmkCacheManager(mClock, mEventHandler);
        mSupplicantVendorDeathRecipient = new SupplicantVendorDeathRecipient();
    }

    /**
     * Enable/Disable verbose logging.
     */
    public void enableVerboseLogging(boolean verboseEnabled, boolean halVerboseEnabled) {
        synchronized (mLock) {
            mVerboseLoggingEnabled = verboseEnabled;
            mVerboseHalLoggingEnabled = halVerboseEnabled;
            setLogLevel(mVerboseHalLoggingEnabled);
        }
    }

    protected boolean isVerboseLoggingEnabled() {
        return mVerboseLoggingEnabled;
    }

    private boolean linkToServiceManagerDeath() {
        synchronized (mLock) {
            if (mIServiceManager == null) return false;
            try {
                if (!mIServiceManager.linkToDeath(mServiceManagerDeathRecipient, 0)) {
                    Log.wtf(TAG, "Error on linkToDeath on IServiceManager");
                    supplicantServiceDiedHandler(mDeathRecipientCookie);
                    mIServiceManager = null; // Will need to register a new ServiceNotification
                    return false;
                }
            } catch (RemoteException e) {
                Log.e(TAG, "IServiceManager.linkToDeath exception", e);
                return false;
            }
            return true;
        }
    }

    /**
     * Registers a service notification for the ISupplicant service, which triggers initialization
     * of the ISupplicantStaIface
     * @return true if the service notification was successfully registered
     */
    public boolean initialize() {
        synchronized (mLock) {
            if (mVerboseLoggingEnabled) {
                Log.i(TAG, "Registering ISupplicant service ready callback.");
            }
            mISupplicant = null;
            mISupplicantStaIfaces.clear();
            mISupplicantVendor = null;
            mISupplicantVendorStaIfaces.clear();
            if (mIServiceManager != null) {
                // Already have an IServiceManager and serviceNotification registered, don't
                // don't register another.
                return true;
            }
            try {
                mIServiceManager = getServiceManagerMockable();
                if (mIServiceManager == null) {
                    Log.e(TAG, "Failed to get HIDL Service Manager");
                    return false;
                }
                if (!linkToServiceManagerDeath()) {
                    return false;
                }
                /* TODO(b/33639391) : Use the new ISupplicant.registerForNotifications() once it
                   exists */
                if (!mIServiceManager.registerForNotifications(
                        ISupplicant.kInterfaceName, "", mServiceNotificationCallback)) {
                    Log.e(TAG, "Failed to register for notifications to "
                            + ISupplicant.kInterfaceName);
                    mIServiceManager = null; // Will need to register a new ServiceNotification
                    return false;
                }
            } catch (RemoteException e) {
                Log.e(TAG, "Exception while trying to register a listener for "
                        + "ISupplicant service: " + e);
                supplicantServiceDiedHandler(mDeathRecipientCookie);
            }
            return true;
        }
    }

    private boolean linkToSupplicantDeath(
            DeathRecipient deathRecipient, long cookie) {
        synchronized (mLock) {
            if (mISupplicant == null) return false;
            try {
                if (!mISupplicant.linkToDeath(deathRecipient, cookie)) {
                    Log.wtf(TAG, "Error on linkToDeath on ISupplicant");
                    supplicantServiceDiedHandler(mDeathRecipientCookie);
                    return false;
                }
            } catch (RemoteException e) {
                Log.e(TAG, "ISupplicant.linkToDeath exception", e);
                return false;
            }
            return true;
        }
    }

    protected int getCurrentNetworkId(@NonNull String ifaceName) {
        synchronized (mLock) {
            WifiConfiguration currentConfig = getCurrentNetworkLocalConfig(ifaceName);
            if (currentConfig == null) {
                return WifiConfiguration.INVALID_NETWORK_ID;
            }
            return currentConfig.networkId;
        }
    }

    private boolean trySetupStaIfaceV1_4(@NonNull String ifaceName,
            @NonNull ISupplicantStaIface iface)  throws RemoteException {
        if (!isV1_4()) return false;

        SupplicantStaIfaceHalCallbackV1_4 callbackV14 =
                new SupplicantStaIfaceHalCallbackV1_4(ifaceName);
        if (!registerCallbackV1_4(getStaIfaceMockableV1_4(iface), callbackV14)) {
            throw new RemoteException("Init StaIface V1_4 failed.");
        }
        /* keep this in a store to avoid recycling by garbage collector. */
        mISupplicantStaIfaceCallbacks.put(ifaceName, callbackV14);
        return true;
    }

    private boolean trySetupStaIfaceV1_3(@NonNull String ifaceName,
            @NonNull ISupplicantStaIface iface)  throws RemoteException {
        if (!isV1_3()) return false;

        /* try newer version first. */
        if (trySetupStaIfaceV1_4(ifaceName, iface)) {
            logd("Newer HAL is found, skip V1_3 remaining init flow.");
            return true;
        }
        SupplicantStaIfaceHalCallbackV1_3 callbackV13 =
                new SupplicantStaIfaceHalCallbackV1_3(ifaceName);
        if (!registerCallbackV1_3(getStaIfaceMockableV1_3(iface), callbackV13)) {
            throw new RemoteException("Init StaIface V1_3 failed.");
        }
        /* keep this in a store to avoid recycling by garbage collector. */
        mISupplicantStaIfaceCallbacks.put(ifaceName, callbackV13);
        return true;
    }

    private boolean trySetupStaIfaceV1_2(@NonNull String ifaceName,
            @NonNull ISupplicantStaIface iface) throws RemoteException {
        if (!isV1_2()) return false;

        /* try newer version first. */
        if (trySetupStaIfaceV1_3(ifaceName, iface)) {
            logd("Newer HAL is found, skip V1_2 remaining init flow.");
            return true;
        }

        SupplicantStaIfaceHalCallbackV1_2 callbackV12 =
                new SupplicantStaIfaceHalCallbackV1_2(ifaceName);
        if (!registerCallbackV1_2(getStaIfaceMockableV1_2(iface), callbackV12)) {
            throw new RemoteException("Init StaIface V1_2 failed.");
        }
        /* keep this in a store to avoid recycling by garbage collector. */
        mISupplicantStaIfaceCallbacks.put(ifaceName, callbackV12);
        return true;
    }

    private boolean trySetupStaIfaceV1_1(@NonNull String ifaceName,
            @NonNull ISupplicantStaIface iface) throws RemoteException {
        if (!isV1_1()) return false;

        /* try newer version first. */
        if (trySetupStaIfaceV1_2(ifaceName, iface)) {
            logd("Newer HAL is found, skip V1_1 remaining init flow.");
            return true;
        }

        SupplicantStaIfaceHalCallbackV1_1 callbackV11 =
                new SupplicantStaIfaceHalCallbackV1_1(ifaceName);
        if (!registerCallbackV1_1(getStaIfaceMockableV1_1(iface), callbackV11)) {
            throw new RemoteException("Init StaIface V1_1 failed.");
        }
        /* keep this in a store to avoid recycling by garbage collector. */
        mISupplicantStaIfaceCallbacks.put(ifaceName, callbackV11);
        return true;
    }

    /**
     * Helper function to set up StaIface with different HAL version.
     *
     * This helper function would try newer version recursively.
     * Once the latest version is found, it would register the callback
     * of the latest version and skip unnecessary older HAL init flow.
     *
     * New version callback will be extended from the older one, as a result,
     * older callback is always created regardless of the latest version.
     *
     * Uprev steps:
     * 1. add new helper function trySetupStaIfaceV1_Y.
     * 2. call newly added function in trySetupStaIfaceV1_X (X should be Y-1).
     */
    private ISupplicantStaIface setupStaIface(@NonNull String ifaceName,
            @NonNull ISupplicantIface ifaceHwBinder) throws RemoteException {
        /* Prepare base type for later cast. */
        ISupplicantStaIface iface = getStaIfaceMockable(ifaceHwBinder);

        /* try newer version first. */
        if (trySetupStaIfaceV1_1(ifaceName, iface)) {
            logd("Newer HAL is found, skip V1_0 remaining init flow.");
            return iface;
        }

        SupplicantStaIfaceHalCallback callback = new SupplicantStaIfaceHalCallback(ifaceName);
        if (!registerCallback(iface, callback)) {
            throw new RemoteException("Init StaIface V1_0 failed.");
        }
        /* keep this in a store to avoid recycling by garbage collector. */
        mISupplicantStaIfaceCallbacks.put(ifaceName, callback);
        return iface;
    }

    /**
     * Setup a STA interface for the specified iface name.
     *
     * @param ifaceName Name of the interface.
     * @return true on success, false otherwise.
     */
    public boolean setupIface(@NonNull String ifaceName) {
        final String methodStr = "setupIface";
        if (checkSupplicantStaIfaceAndLogFailure(ifaceName, methodStr) != null) return false;
        ISupplicantIface ifaceHwBinder;

        if (isV1_1()) {
            ifaceHwBinder = addIfaceV1_1(ifaceName);
        } else {
            ifaceHwBinder = getIfaceV1_0(ifaceName);
        }
        if (ifaceHwBinder == null) {
            Log.e(TAG, "setupIface got null iface");
            return false;
        }

        try {
            ISupplicantStaIface iface = setupStaIface(ifaceName, ifaceHwBinder);
            mISupplicantStaIfaces.put(ifaceName, iface);
        } catch (RemoteException e) {
            loge("setup StaIface failed: " + e.toString());
            return false;
        }

        /** creation vendor sta iface binder */
        if (!vendor_setupIface(ifaceName))
            Log.e(TAG, "Failed to create vendor setupiface");

        return true;
    }

    /**
     * Get a STA interface for the specified iface name.
     *
     * @param ifaceName Name of the interface.
     * @return true on success, false otherwise.
     */
    private ISupplicantIface getIfaceV1_0(@NonNull String ifaceName) {
        synchronized (mLock) {
            if (mISupplicant == null) {
                return null;
            }

            /** List all supplicant Ifaces */
            final ArrayList<ISupplicant.IfaceInfo> supplicantIfaces = new ArrayList<>();
            try {
                mISupplicant.listInterfaces((SupplicantStatus status,
                        ArrayList<ISupplicant.IfaceInfo> ifaces) -> {
                    if (status.code != SupplicantStatusCode.SUCCESS) {
                        Log.e(TAG, "Getting Supplicant Interfaces failed: " + status.code);
                        return;
                    }
                    supplicantIfaces.addAll(ifaces);
                });
            } catch (RemoteException e) {
                Log.e(TAG, "ISupplicant.listInterfaces exception: " + e);
                handleRemoteException(e, "listInterfaces");
                return null;
            }
            if (supplicantIfaces.size() == 0) {
                Log.e(TAG, "Got zero HIDL supplicant ifaces. Stopping supplicant HIDL startup.");
                return null;
            }
            Mutable<ISupplicantIface> supplicantIface = new Mutable<>();
            for (ISupplicant.IfaceInfo ifaceInfo : supplicantIfaces) {
                if (ifaceInfo.type == IfaceType.STA
                        && TextUtils.equals(ifaceName, ifaceInfo.name)) {
                    try {
                        mISupplicant.getInterface(ifaceInfo,
                                (SupplicantStatus status, ISupplicantIface iface) -> {
                                    if (status.code != SupplicantStatusCode.SUCCESS) {
                                        Log.e(TAG, "Fail to get ISupplicantIface " + status.code);
                                        return;
                                    }
                                    supplicantIface.value = iface;
                                });
                    } catch (RemoteException e) {
                        Log.e(TAG, "ISupplicant.getInterface exception: " + e);
                        handleRemoteException(e, "getInterface");
                        return null;
                    }
                    break;
                }
            }
            return supplicantIface.value;
        }
    }

    /**
     * Create a STA interface for the specified iface name.
     *
     * @param ifaceName Name of the interface.
     * @return true on success, false otherwise.
     */
    private ISupplicantIface addIfaceV1_1(@NonNull String ifaceName) {
        synchronized (mLock) {
            ISupplicant.IfaceInfo ifaceInfo = new ISupplicant.IfaceInfo();
            ifaceInfo.name = ifaceName;
            ifaceInfo.type = IfaceType.STA;
            Mutable<ISupplicantIface> supplicantIface = new Mutable<>();
            try {
                getSupplicantMockableV1_1().addInterface(ifaceInfo,
                        (SupplicantStatus status, ISupplicantIface iface) -> {
                            if (status.code != SupplicantStatusCode.SUCCESS
                                    && status.code != SupplicantStatusCode.FAILURE_IFACE_EXISTS) {
                                Log.e(TAG, "Failed to create ISupplicantIface " + status.code);
                                return;
                            }
                            supplicantIface.value = iface;
                        });
            } catch (RemoteException e) {
                Log.e(TAG, "ISupplicant.addInterface exception: " + e);
                handleRemoteException(e, "addInterface");
                return null;
            } catch (NoSuchElementException e) {
                Log.e(TAG, "ISupplicant.addInterface exception: " + e);
                handleNoSuchElementException(e, "addInterface");
                return null;
            } catch (IllegalArgumentException e) {
                handleIllegalArgumentException(e, "addInterface");
                Log.e(TAG, "ISupplicant.addInterface exception: " + e);
                return null;
            }
            return supplicantIface.value;
        }
    }

    /**
     * Teardown a STA interface for the specified iface name.
     *
     * @param ifaceName Name of the interface.
     * @return true on success, false otherwise.
     */
    public boolean teardownIface(@NonNull String ifaceName) {
        synchronized (mLock) {
            final String methodStr = "teardownIface";
            if (checkSupplicantStaIfaceAndLogFailure(ifaceName, methodStr) == null) return false;
            if (isV1_1()) {
                if (!removeIfaceV1_1(ifaceName)) {
                    Log.e(TAG, "Failed to remove iface = " + ifaceName);
                    return false;
                }
            }
            if (mISupplicantStaIfaces.remove(ifaceName) == null) {
                Log.e(TAG, "Trying to teardown unknown interface");
                return false;
            }
            if (mISupplicantVendorStaIfaces.remove(ifaceName) == null) {
                Log.e(TAG, "Trying to teardown unknown vendor interface");
                return false;
            }
            mISupplicantStaIfaceCallbacks.remove(ifaceName);
            return true;
        }
    }

    /**
     * Remove a STA interface for the specified iface name.
     *
     * @param ifaceName Name of the interface.
     * @return true on success, false otherwise.
     */
    private boolean removeIfaceV1_1(@NonNull String ifaceName) {
        synchronized (mLock) {
            try {
                ISupplicant.IfaceInfo ifaceInfo = new ISupplicant.IfaceInfo();
                ifaceInfo.name = ifaceName;
                ifaceInfo.type = IfaceType.STA;
                SupplicantStatus status = getSupplicantMockableV1_1().removeInterface(ifaceInfo);
                if (status.code != SupplicantStatusCode.SUCCESS) {
                    Log.e(TAG, "Failed to remove iface " + status.code);
                    return false;
                }
            } catch (RemoteException e) {
                Log.e(TAG, "ISupplicant.removeInterface exception: " + e);
                handleRemoteException(e, "removeInterface");
                return false;
            } catch (NoSuchElementException e) {
                Log.e(TAG, "ISupplicant.removeInterface exception: " + e);
                handleNoSuchElementException(e, "removeInterface");
                return false;
            } catch (IllegalArgumentException e) {
                Log.e(TAG, "ISupplicant.removeInterface exception: " + e);
                handleIllegalArgumentException(e, "removeInterface");
                return false;
            }
            return true;
        }
    }

    /**
     * Registers a death notification for supplicant.
     * @return Returns true on success.
     */
    public boolean registerDeathHandler(@NonNull SupplicantDeathEventHandler handler) {
        if (mDeathEventHandler != null) {
            Log.e(TAG, "Death handler already present");
        }
        mDeathEventHandler = handler;
        return true;
    }

    /**
     * Deregisters a death notification for supplicant.
     * @return Returns true on success.
     */
    public boolean deregisterDeathHandler() {
        if (mDeathEventHandler == null) {
            Log.e(TAG, "No Death handler present");
        }
        mDeathEventHandler = null;
        return true;
    }


    private void clearState() {
        synchronized (mLock) {
            mISupplicant = null;
            mISupplicantVendor = null;
            mISupplicantStaIfaces.clear();
            mISupplicantVendorStaIfaces.clear();
            mCurrentNetworkLocalConfigs.clear();
            mCurrentNetworkRemoteHandles.clear();
            mLinkedNetworkLocalAndRemoteConfigs.clear();
        }
    }

    private void supplicantServiceDiedHandler(long cookie) {
        synchronized (mLock) {
            if (mDeathRecipientCookie != cookie) {
                Log.i(TAG, "Ignoring stale death recipient notification");
                return;
            }
            Log.i(TAG, "Handling service death");
            clearState();
            if (mDeathEventHandler != null) {
                mDeathEventHandler.onDeath();
            }
        }
    }

    /**
     * Signals whether Initialization completed successfully.
     */
    public boolean isInitializationStarted() {
        synchronized (mLock) {
            return mIServiceManager != null;
        }
    }

    /**
     * Signals whether Initialization completed successfully.
     */
    public boolean isInitializationComplete() {
        synchronized (mLock) {
            return mISupplicant != null;
        }
    }

    /**
     * Start the supplicant daemon.
     *
     * @return true on success, false otherwise.
     */
    public boolean startDaemon() {
        synchronized (mLock) {
            try {
                if (isV1_1()) {
                    Log.i(TAG, "Starting supplicant using HIDL 1.1");
                    mISupplicant = getSupplicantMockableV1_1();
                } else {
                    Log.i(TAG, "Starting supplicant using init");
                    if (!mFrameworkFacade.startSupplicant()) {
                        return false;
                    }
                    mISupplicant = getSupplicantMockable();
                }
                setLogLevel(mVerboseHalLoggingEnabled);
            } catch (RemoteException | NoSuchElementException e) {
                Log.e(TAG, "Exception while trying to start supplicant: " + e);
                supplicantServiceDiedHandler(mDeathRecipientCookie);
                return false;
            }
        }
        return true;
    }

    /**
     * Terminate the supplicant daemon for V1_1 service.
     */
    private void terminate_V1_1() {
        synchronized (mLock) {
            final String methodStr = "terminate";
            if (!checkSupplicantAndLogFailure(methodStr)) return;
            try {
                getSupplicantMockableV1_1().terminate();
            } catch (RemoteException e) {
                handleRemoteException(e, methodStr);
            } catch (NoSuchElementException e) {
                handleNoSuchElementException(e, methodStr);
            }
        }
    }

    /**
     * Terminate the supplicant daemon & wait for it's death.
     */
    public void terminate() {
        synchronized (mLock) {
            mWaitForDeathLatch = new CountDownLatch(1);
            if (isV1_1()) {
                Log.i(TAG, "Terminating supplicant using HIDL");
                terminate_V1_1();
            } else {
                Log.i(TAG, "Terminating supplicant using init");
                mFrameworkFacade.stopSupplicant();
            }
        }

        // Now wait for death listener callback to confirm that it's dead.
        try {
            if (!mWaitForDeathLatch.await(WAIT_FOR_DEATH_TIMEOUT_MS, TimeUnit.MILLISECONDS)) {
                Log.w(TAG, "Timed out waiting for confirmation of supplicant death");
            }
        } catch (InterruptedException e) {
            Log.w(TAG, "Failed to wait for supplicant death");
        }
    }

    /**
     * Indicates whether the HIDL service is declared. Uses the IServiceManager to check
     * if the device is running a version >= V1_0 of the HAL from the VINTF for the device.
     */
    public static boolean serviceDeclared() {
        try {
            IServiceManager serviceManager = IServiceManager.getService();
            String interfaceName = android.hardware.wifi.supplicant.V1_0.ISupplicant.kInterfaceName;
            if (serviceManager.getTransport(interfaceName, HAL_INSTANCE_NAME)
                    != IServiceManager.Transport.EMPTY) {
                return true;
            }
            return false;
        } catch (RemoteException e) {
            Log.e(TAG, "Unable to check for existence of HIDL service.");
            return false;
        }
    }

    /**
     * Wrapper functions to access static HAL methods, created to be mockable in unit tests
     */
    protected IServiceManager getServiceManagerMockable() throws RemoteException {
        synchronized (mLock) {
            return IServiceManager.getService();
        }
    }

    protected ISupplicant getSupplicantMockable() throws RemoteException, NoSuchElementException {
        synchronized (mLock) {
            ISupplicant iSupplicant = ISupplicant.getService(true);
            if (iSupplicant == null) {
                throw new NoSuchElementException("Cannot get ISupplicant default service.");
            }
            return iSupplicant;
        }
    }

    protected android.hardware.wifi.supplicant.V1_1.ISupplicant getSupplicantMockableV1_1()
            throws RemoteException, NoSuchElementException {
        synchronized (mLock) {
            android.hardware.wifi.supplicant.V1_1.ISupplicant iSupplicantDerived =
                    android.hardware.wifi.supplicant.V1_1.ISupplicant.castFrom(
                            getSupplicantMockable());
            if (iSupplicantDerived == null) {
                throw new NoSuchElementException("Cannot cast to V1.1 service.");
            }
            return iSupplicantDerived;
        }
    }

    protected ISupplicantStaIface getStaIfaceMockable(ISupplicantIface iface) {
        synchronized (mLock) {
            return ISupplicantStaIface.asInterface(iface.asBinder());
        }
    }

    protected android.hardware.wifi.supplicant.V1_1.ISupplicantStaIface
            getStaIfaceMockableV1_1(ISupplicantIface iface) {
        synchronized (mLock) {
            return android.hardware.wifi.supplicant.V1_1.ISupplicantStaIface
                    .asInterface(iface.asBinder());
        }
    }

    protected android.hardware.wifi.supplicant.V1_2.ISupplicantStaIface
            getStaIfaceMockableV1_2(ISupplicantIface iface) {
        synchronized (mLock) {
            return android.hardware.wifi.supplicant.V1_2.ISupplicantStaIface
                    .asInterface(iface.asBinder());
        }
    }

    protected android.hardware.wifi.supplicant.V1_3.ISupplicantStaIface
            getStaIfaceMockableV1_3(ISupplicantIface iface) {
        synchronized (mLock) {
            return android.hardware.wifi.supplicant.V1_3.ISupplicantStaIface
                    .asInterface(iface.asBinder());
        }
    }

    protected android.hardware.wifi.supplicant.V1_4.ISupplicantStaIface
            getStaIfaceMockableV1_4(ISupplicantIface iface) {
        synchronized (mLock) {
            return android.hardware.wifi.supplicant.V1_4.ISupplicantStaIface
                    .asInterface(iface.asBinder());
        }
    }

    /**
     * Uses the IServiceManager to check if the device is running V1_1 of the HAL from the VINTF for
     * the device.
     * @return true if supported, false otherwise.
     */
    private boolean isV1_1() {
        return checkHalVersionByInterfaceName(
                android.hardware.wifi.supplicant.V1_1.ISupplicant.kInterfaceName);
    }

    /**
     * Uses the IServiceManager to check if the device is running V1_2 of the HAL from the VINTF for
     * the device.
     * @return true if supported, false otherwise.
     */
    private boolean isV1_2() {
        return checkHalVersionByInterfaceName(
                android.hardware.wifi.supplicant.V1_2.ISupplicant.kInterfaceName);
    }

    /**
     * Uses the IServiceManager to check if the device is running V1_3 of the HAL from the VINTF for
     * the device.
     * @return true if supported, false otherwise.
     */
    private boolean isV1_3() {
        return checkHalVersionByInterfaceName(
                android.hardware.wifi.supplicant.V1_3.ISupplicant.kInterfaceName);
    }

    /**
     * Uses the IServiceManager to check if the device is running V1_4 of the HAL from the VINTF for
     * the device.
     * @return true if supported, false otherwise.
     */
    private boolean isV1_4() {
        return checkHalVersionByInterfaceName(
                android.hardware.wifi.supplicant.V1_4.ISupplicant.kInterfaceName);
    }

    private boolean checkHalVersionByInterfaceName(String interfaceName) {
        if (interfaceName == null) {
            return false;
        }
        synchronized (mLock) {
            if (mIServiceManager == null) {
                Log.e(TAG, "checkHalVersionByInterfaceName: called but "
                        + "mServiceManager is null");
                return false;
            }
            try {
                return (mIServiceManager.getTransport(
                        interfaceName,
                        HAL_INSTANCE_NAME)
                        != IServiceManager.Transport.EMPTY);
            } catch (RemoteException e) {
                Log.e(TAG, "Exception while operating on IServiceManager: " + e);
                handleRemoteException(e, "getTransport");
                return false;
            }
        }
    }

    /**
     * Helper method to look up the network object for the specified iface.
     */
    private ISupplicantStaIface getStaIface(@NonNull String ifaceName) {
        return mISupplicantStaIfaces.get(ifaceName);
    }

    /**
     * Helper method to look up the network object for the specified iface.
     */
    private SupplicantStaNetworkHalHidlImpl getCurrentNetworkRemoteHandle(
            @NonNull String ifaceName) {
        return mCurrentNetworkRemoteHandles.get(ifaceName);
    }

    /**
     * Helper method to look up the network config for the specified iface.
     */
    protected WifiConfiguration getCurrentNetworkLocalConfig(@NonNull String ifaceName) {
        return mCurrentNetworkLocalConfigs.get(ifaceName);
    }

    /**
     * Add a network configuration to wpa_supplicant.
     *
     * @param config Config corresponding to the network.
     * @return a Pair object including SupplicantStaNetworkHal and WifiConfiguration objects
     * for the current network.
     */
    private Pair<SupplicantStaNetworkHalHidlImpl, WifiConfiguration>
            addNetworkAndSaveConfig(@NonNull String ifaceName, WifiConfiguration config) {
        synchronized (mLock) {
            logi("addSupplicantStaNetwork via HIDL");
            if (config == null) {
                loge("Cannot add NULL network!");
                return null;
            }
            SupplicantStaNetworkHalHidlImpl network = addNetwork(ifaceName);
            if (network == null) {
                loge("Failed to add a network!");
                return null;
            }
            network.setVendorStaNetwork(getVendorNetwork(ifaceName, network.getNetworkId()));
            boolean saveSuccess = false;
            try {
                saveSuccess = network.saveWifiConfiguration(config);
            } catch (IllegalArgumentException e) {
                Log.e(TAG, "Exception while saving config params: " + config, e);
            }
            if (!saveSuccess) {
                loge("Failed to save variables for: " + config.getProfileKey());
                if (!removeAllNetworks(ifaceName)) {
                    loge("Failed to remove all networks on failure.");
                }
                return null;
            }
            return new Pair(network, new WifiConfiguration(config));
        }
    }

    /**
     * Add the provided network configuration to wpa_supplicant and initiate connection to it.
     * This method does the following:
     * 1. If |config| is different to the current supplicant network, removes all supplicant
     * networks and saves |config|.
     * 2. Select the new network in wpa_supplicant.
     *
     * @param ifaceName Name of the interface.
     * @param config WifiConfiguration parameters for the provided network.
     * @return true if it succeeds, false otherwise
     */
    public boolean connectToNetwork(@NonNull String ifaceName, @NonNull WifiConfiguration config) {
        return connectToNetwork(ifaceName, config, null);
    }

    /**
     * Connects to the fallback SSID (if any) of the current network upon a network not found
     * notification.
     */
    public boolean connectToFallbackSsid(@NonNull String ifaceName) {
        synchronized (mLock) {
            WifiSsid fallbackSsid = mCurrentNetworkFallbackSsids.remove(ifaceName);
            if (fallbackSsid == null) {
                return false;
            }
            Log.d(TAG, "connectToFallbackSsid " + fallbackSsid);
            return connectToNetwork(
                    ifaceName, getCurrentNetworkLocalConfig(ifaceName), fallbackSsid);
        }
    }

    /**
     * Add the provided network configuration to wpa_supplicant and initiate connection to it.
     * This method does the following:
     * 1. If |config| is different to the current supplicant network, removes all supplicant
     * networks and saves |config|.
     * 2. Selects an SSID from the 2 possible original SSIDs derived from config.SSID to pass to
     *    wpa_supplicant, and stores the unused one as fallback if the first one is not found.
     * 3. Select the new network in wpa_supplicant.
     *
     * @param ifaceName Name of the interface.
     * @param config WifiConfiguration parameters for the provided network.
     * @param actualSsid The actual, untranslated SSID to send to supplicant. If this is null, then
     *                   we will connect to either of the 2 possible original SSIDs based on the
     *                   config's network selection BSSID or network selection candidate. If that
     *                   SSID is not found, then we will immediately connect to the other one.
     * @return true if it succeeds, false otherwise
     */
    private boolean connectToNetwork(@NonNull String ifaceName, @NonNull WifiConfiguration config,
            WifiSsid actualSsid) {
        synchronized (mLock) {
            logd("connectToNetwork " + config.getProfileKey());
            WifiConfiguration currentConfig = getCurrentNetworkLocalConfig(ifaceName);
            if (actualSsid == null && WifiConfigurationUtil.isSameNetwork(config, currentConfig)) {
                String networkSelectionBSSID = config.getNetworkSelectionStatus()
                        .getNetworkSelectionBSSID();
                String networkSelectionBSSIDCurrent =
                        currentConfig.getNetworkSelectionStatus().getNetworkSelectionBSSID();
                if (Objects.equals(networkSelectionBSSID, networkSelectionBSSIDCurrent)) {
                    logd("Network is already saved, will not trigger remove and add operation.");
                } else {
                    logd("Network is already saved, but need to update BSSID.");
                    if (!setCurrentNetworkBssid(
                            ifaceName,
                            config.getNetworkSelectionStatus().getNetworkSelectionBSSID())) {
                        loge("Failed to set current network BSSID.");
                        return false;
                    }
                    mCurrentNetworkLocalConfigs.put(ifaceName, new WifiConfiguration(config));
                }
            } else {
                mCurrentNetworkRemoteHandles.remove(ifaceName);
                mCurrentNetworkLocalConfigs.remove(ifaceName);
                mLinkedNetworkLocalAndRemoteConfigs.remove(ifaceName);
                mCurrentNetworkFallbackSsids.remove(ifaceName);
                if (!removeAllNetworks(ifaceName)) {
                    loge("Failed to remove existing networks");
                    return false;
                }
                WifiConfiguration supplicantConfig = new WifiConfiguration(config);
                if (actualSsid != null) {
                    supplicantConfig.SSID = actualSsid.toString();
                } else {
                    if (config.SSID != null) {
                        // No actual SSID supplied, so select from the network selection BSSID
                        // or the latest candidate BSSID.
                        WifiSsid configSsid = WifiSsid.fromString(config.SSID);
                        WifiSsid supplicantSsid = mSsidTranslator.getOriginalSsid(config);
                        if (supplicantSsid != null) {
                            supplicantConfig.SSID = supplicantSsid.toString();
                            List<WifiSsid> allPossibleSsids = mSsidTranslator
                                    .getAllPossibleOriginalSsids(configSsid);
                            WifiSsid selectedSsid = mSsidTranslator.getOriginalSsid(config);
                            allPossibleSsids.remove(selectedSsid);
                            if (!allPossibleSsids.isEmpty()) {
                                // Store the unused SSID to fallback on in
                                // connectToFallbackSsid(String) if the chosen SSID isn't found.
                                mCurrentNetworkFallbackSsids.put(
                                        ifaceName, allPossibleSsids.get(0));
                            }
                            Log.d(TAG, "Selecting supplicant SSID " + supplicantSsid);
                            supplicantConfig.SSID = supplicantSsid.toString();
                        }
                        // Set the actual translation of the original SSID in case the untranslated
                        // SSID has an ambiguous encoding.
                        mSsidTranslator.setTranslatedSsidForStaIface(configSsid, ifaceName);
                    }
                }
                Pair<SupplicantStaNetworkHalHidlImpl, WifiConfiguration> pair =
                        addNetworkAndSaveConfig(ifaceName, supplicantConfig);
                if (pair == null) {
                    loge("Failed to add/save network configuration: " + config
                            .getProfileKey());
                    return false;
                }
                mCurrentNetworkRemoteHandles.put(ifaceName, pair.first);
                mCurrentNetworkLocalConfigs.put(ifaceName, pair.second);
            }
            SupplicantStaNetworkHalHidlImpl networkHandle =
                    checkSupplicantStaNetworkAndLogFailure(ifaceName, "connectToNetwork");
            if (networkHandle == null) {
                loge("No valid remote network handle for network configuration: "
                        + config.getProfileKey());
                return false;
            }

            SecurityParams params = config.getNetworkSelectionStatus()
                    .getCandidateSecurityParams();
            if (params != null && !params.isSecurityType(WifiConfiguration.SECURITY_TYPE_PSK)) {
                List<ArrayList<Byte>> pmkDataList = mPmkCacheManager.get(config.networkId);
                if (pmkDataList != null) {
                    logi("Set PMK cache for config id " + config.networkId);
                    pmkDataList.forEach(pmkData -> {
                        if (networkHandle.setPmkCache(pmkData)) {
                            mWifiMetrics.setConnectionPmkCache(ifaceName, true);
                        }
                    });
                }
            }

            if (!networkHandle.select()) {
                loge("Failed to select network configuration: " + config.getProfileKey());
                return false;
            }
            return true;
        }
    }

    /**
     * Initiates roaming to the already configured network in wpa_supplicant. If the network
     * configuration provided does not match the already configured network, then this triggers
     * a new connection attempt (instead of roam).
     * 1. First check if we're attempting to connect to a linked network, and select the existing
     *    supplicant network if there is one.
     * 2. Set the new bssid for the network in wpa_supplicant.
     * 3. Trigger reassociate command to wpa_supplicant.
     *
     * @param ifaceName Name of the interface.
     * @param config WifiConfiguration parameters for the provided network.
     * @return {@code true} if it succeeds, {@code false} otherwise
     */
    public boolean roamToNetwork(@NonNull String ifaceName, WifiConfiguration config) {
        synchronized (mLock) {
            if (updateOnLinkedNetworkRoaming(ifaceName, config.networkId, true)) {
                SupplicantStaNetworkHalHidlImpl networkHandle =
                        getCurrentNetworkRemoteHandle(ifaceName);
                if (networkHandle == null) {
                    loge("Roaming config matches a linked config, but a linked network handle was"
                            + " not found.");
                    return false;
                }
                return networkHandle.select();
            }
            if (getCurrentNetworkId(ifaceName) != config.networkId) {
                Log.w(TAG, "Cannot roam to a different network, initiate new connection. "
                        + "Current network ID: " + getCurrentNetworkId(ifaceName));
                return connectToNetwork(ifaceName, config);
            }
            String bssid = config.getNetworkSelectionStatus().getNetworkSelectionBSSID();
            logd("roamToNetwork" + config.getProfileKey() + " (bssid " + bssid + ")");

            SupplicantStaNetworkHalHidlImpl networkHandle =
                    checkSupplicantStaNetworkAndLogFailure(ifaceName, "roamToNetwork");
            if (networkHandle == null || !networkHandle.setBssid(bssid)) {
                loge("Failed to set new bssid on network: " + config.getProfileKey());
                return false;
            }
            if (!reassociate(ifaceName)) {
                loge("Failed to trigger reassociate");
                return false;
            }
            return true;
        }
    }

    /**
     * Clean HAL cached data for |networkId| in the framework.
     *
     * @param networkId network id of the network to be removed from supplicant.
     */
    public void removeNetworkCachedData(int networkId) {
        synchronized (mLock) {
            logd("Remove cached HAL data for config id " + networkId);
            removePmkCacheEntry(networkId);
        }
    }

    /**
     * Clear HAL cached data if MAC address is changed.
     *
     * @param networkId network id of the network to be checked.
     * @param curMacAddress current MAC address
     */
    public void removeNetworkCachedDataIfNeeded(int networkId, MacAddress curMacAddress) {
        synchronized (mLock) {
            mPmkCacheManager.remove(networkId, curMacAddress);
        }
    }

    /**
     * Remove all networks from supplicant
     *
     * @param ifaceName Name of the interface.
     */
    public boolean removeAllNetworks(@NonNull String ifaceName) {
        synchronized (mLock) {
            ArrayList<Integer> networks = listNetworks(ifaceName);
            if (networks == null) {
                Log.e(TAG, "removeAllNetworks failed, got null networks");
                return false;
            }
            for (int id : networks) {
                if (!removeNetwork(ifaceName, id)) {
                    Log.e(TAG, "removeAllNetworks failed to remove network: " + id);
                    return false;
                }
            }
            // Reset current network info.
            mCurrentNetworkRemoteHandles.remove(ifaceName);
            mCurrentNetworkLocalConfigs.remove(ifaceName);
            mLinkedNetworkLocalAndRemoteConfigs.remove(ifaceName);
            return true;
        }
    }

    /**
     * Disable the current network in supplicant
     *
     * @param ifaceName Name of the interface.
     */
    public boolean disableCurrentNetwork(@NonNull String ifaceName) {
        synchronized (mLock) {
            SupplicantStaNetworkHalHidlImpl networkHandle =
                    checkSupplicantStaNetworkAndLogFailure(ifaceName, "disableCurrentNetwork");
            if (networkHandle == null) return false;
            return networkHandle.disable();
        }
    }

    /**
     * Set the currently configured network's bssid.
     *
     * @param ifaceName Name of the interface.
     * @param bssidStr Bssid to set in the form of "XX:XX:XX:XX:XX:XX"
     * @return true if succeeds, false otherwise.
     */
    public boolean setCurrentNetworkBssid(@NonNull String ifaceName, String bssidStr) {
        synchronized (mLock) {
            SupplicantStaNetworkHalHidlImpl networkHandle =
                    checkSupplicantStaNetworkAndLogFailure(ifaceName, "setCurrentNetworkBssid");
            if (networkHandle == null) return false;
            return networkHandle.setBssid(bssidStr);
        }
    }

    /**
     * Get the currently configured network's WPS NFC token.
     *
     * @param ifaceName Name of the interface.
     * @return Hex string corresponding to the WPS NFC token.
     */
    public String getCurrentNetworkWpsNfcConfigurationToken(@NonNull String ifaceName) {
        synchronized (mLock) {
            SupplicantStaNetworkHalHidlImpl networkHandle =
                    checkSupplicantStaNetworkAndLogFailure(
                            ifaceName, "getCurrentNetworkWpsNfcConfigurationToken");
            if (networkHandle == null) return null;
            return networkHandle.getWpsNfcConfigurationToken();
        }
    }

    /**
     * Get the eap anonymous identity for the currently configured network.
     *
     * @param ifaceName Name of the interface.
     * @return anonymous identity string if succeeds, null otherwise.
     */
    public String getCurrentNetworkEapAnonymousIdentity(@NonNull String ifaceName) {
        synchronized (mLock) {
            SupplicantStaNetworkHalHidlImpl networkHandle =
                    checkSupplicantStaNetworkAndLogFailure(
                            ifaceName, "getCurrentNetworkEapAnonymousIdentity");
            if (networkHandle == null) return null;
            return networkHandle.fetchEapAnonymousIdentity();
        }
    }

    /**
     * Send the eap identity response for the currently configured network.
     *
     * @param ifaceName Name of the interface.
     * @param identity identity used for EAP-Identity
     * @param encryptedIdentity encrypted identity used for EAP-AKA/EAP-SIM
     * @return true if succeeds, false otherwise.
     */
    public boolean sendCurrentNetworkEapIdentityResponse(
            @NonNull String ifaceName, @NonNull String identity, String encryptedIdentity) {
        synchronized (mLock) {
            SupplicantStaNetworkHalHidlImpl networkHandle =
                    checkSupplicantStaNetworkAndLogFailure(
                            ifaceName, "sendCurrentNetworkEapIdentityResponse");
            if (networkHandle == null) return false;
            return networkHandle.sendNetworkEapIdentityResponse(identity, encryptedIdentity);
        }
    }

    /**
     * Send the eap sim gsm auth response for the currently configured network.
     *
     * @param ifaceName Name of the interface.
     * @param paramsStr String to send.
     * @return true if succeeds, false otherwise.
     */
    public boolean sendCurrentNetworkEapSimGsmAuthResponse(
            @NonNull String ifaceName, String paramsStr) {
        synchronized (mLock) {
            SupplicantStaNetworkHalHidlImpl networkHandle =
                    checkSupplicantStaNetworkAndLogFailure(
                            ifaceName, "sendCurrentNetworkEapSimGsmAuthResponse");
            if (networkHandle == null) return false;
            return networkHandle.sendNetworkEapSimGsmAuthResponse(paramsStr);
        }
    }

    /**
     * Send the eap sim gsm auth failure for the currently configured network.
     *
     * @param ifaceName Name of the interface.
     * @return true if succeeds, false otherwise.
     */
    public boolean sendCurrentNetworkEapSimGsmAuthFailure(@NonNull String ifaceName) {
        synchronized (mLock) {
            SupplicantStaNetworkHalHidlImpl networkHandle =
                    checkSupplicantStaNetworkAndLogFailure(
                            ifaceName, "sendCurrentNetworkEapSimGsmAuthFailure");
            if (networkHandle == null) return false;
            return networkHandle.sendNetworkEapSimGsmAuthFailure();
        }
    }

    /**
     * Send the eap sim umts auth response for the currently configured network.
     *
     * @param ifaceName Name of the interface.
     * @param paramsStr String to send.
     * @return true if succeeds, false otherwise.
     */
    public boolean sendCurrentNetworkEapSimUmtsAuthResponse(
            @NonNull String ifaceName, String paramsStr) {
        synchronized (mLock) {
            SupplicantStaNetworkHalHidlImpl networkHandle =
                    checkSupplicantStaNetworkAndLogFailure(
                            ifaceName, "sendCurrentNetworkEapSimUmtsAuthResponse");
            if (networkHandle == null) return false;
            return networkHandle.sendNetworkEapSimUmtsAuthResponse(paramsStr);
        }
    }

    /**
     * Send the eap sim umts auts response for the currently configured network.
     *
     * @param ifaceName Name of the interface.
     * @param paramsStr String to send.
     * @return true if succeeds, false otherwise.
     */
    public boolean sendCurrentNetworkEapSimUmtsAutsResponse(
            @NonNull String ifaceName, String paramsStr) {
        synchronized (mLock) {
            SupplicantStaNetworkHalHidlImpl networkHandle =
                    checkSupplicantStaNetworkAndLogFailure(
                            ifaceName, "sendCurrentNetworkEapSimUmtsAutsResponse");
            if (networkHandle == null) return false;
            return networkHandle.sendNetworkEapSimUmtsAutsResponse(paramsStr);
        }
    }

    /**
     * Send the eap sim umts auth failure for the currently configured network.
     *
     * @param ifaceName Name of the interface.
     * @return true if succeeds, false otherwise.
     */
    public boolean sendCurrentNetworkEapSimUmtsAuthFailure(@NonNull String ifaceName) {
        synchronized (mLock) {
            SupplicantStaNetworkHalHidlImpl networkHandle =
                    checkSupplicantStaNetworkAndLogFailure(
                            ifaceName, "sendCurrentNetworkEapSimUmtsAuthFailure");
            if (networkHandle == null) return false;
            return networkHandle.sendNetworkEapSimUmtsAuthFailure();
        }
    }

    /**
     * Adds a new network.
     *
     * @return The ISupplicantNetwork object for the new network, or null if the call fails
     */
    private SupplicantStaNetworkHalHidlImpl addNetwork(@NonNull String ifaceName) {
        synchronized (mLock) {
            final String methodStr = "addNetwork";
            ISupplicantStaIface iface = checkSupplicantStaIfaceAndLogFailure(ifaceName, methodStr);
            if (iface == null) return null;
            Mutable<ISupplicantNetwork> newNetwork = new Mutable<>();
            try {
                iface.addNetwork((SupplicantStatus status,
                        ISupplicantNetwork network) -> {
                    if (checkStatusAndLogFailure(status, methodStr)) {
                        newNetwork.value = network;
                    }
                });
            } catch (RemoteException e) {
                handleRemoteException(e, methodStr);
            }
            if (newNetwork.value != null) {
                return getStaNetworkMockable(
                        ifaceName,
                        ISupplicantStaNetwork.asInterface(newNetwork.value.asBinder()));
            } else {
                return null;
            }
        }
    }

    /**
     * Remove network from supplicant with network Id
     *
     * @return true if request is sent successfully, false otherwise.
     */
    private boolean removeNetwork(@NonNull String ifaceName, int id) {
        synchronized (mLock) {
            final String methodStr = "removeNetwork";
            ISupplicantStaIface iface = checkSupplicantStaIfaceAndLogFailure(ifaceName, methodStr);
            if (iface == null) return false;
            try {
                SupplicantStatus status = iface.removeNetwork(id);
                return checkStatusAndLogFailure(status, methodStr);
            } catch (RemoteException e) {
                handleRemoteException(e, methodStr);
                return false;
            }
        }
    }

    /**
     * Use this to mock the creation of SupplicantStaNetworkHal instance.
     *
     * @param ifaceName Name of the interface.
     * @param iSupplicantStaNetwork ISupplicantStaNetwork instance retrieved from HIDL.
     * @return The ISupplicantNetwork object for the given SupplicantNetworkId int, returns null if
     * the call fails
     */
    protected SupplicantStaNetworkHalHidlImpl getStaNetworkMockable(
            @NonNull String ifaceName, ISupplicantStaNetwork iSupplicantStaNetwork) {
        synchronized (mLock) {
            SupplicantStaNetworkHalHidlImpl network =
                    new SupplicantStaNetworkHalHidlImpl(iSupplicantStaNetwork, ifaceName, mContext,
                            mWifiMonitor, mWifiGlobals,
                            getAdvancedCapabilities(ifaceName));
            if (network != null) {
                network.enableVerboseLogging(mVerboseLoggingEnabled, mVerboseHalLoggingEnabled);
            }
            return network;
        }
    }

    /**
     * @return The ISupplicantNetwork object for the given SupplicantNetworkId int, returns null if
     * the call fails
     */
    private SupplicantStaNetworkHalHidlImpl getNetwork(@NonNull String ifaceName, int id) {
        synchronized (mLock) {
            final String methodStr = "getNetwork";
            ISupplicantStaIface iface = checkSupplicantStaIfaceAndLogFailure(ifaceName, methodStr);
            if (iface == null) return null;
            Mutable<ISupplicantNetwork> gotNetwork = new Mutable<>();
            try {
                iface.getNetwork(id, (SupplicantStatus status, ISupplicantNetwork network) -> {
                    if (checkStatusAndLogFailure(status, methodStr)) {
                        gotNetwork.value = network;
                    }
                });
            } catch (RemoteException e) {
                handleRemoteException(e, methodStr);
            }
            if (gotNetwork.value != null) {
                return getStaNetworkMockable(
                        ifaceName,
                        ISupplicantStaNetwork.asInterface(gotNetwork.value.asBinder()));
            } else {
                return null;
            }
        }
    }

    /** See ISupplicantStaNetwork.hal for documentation */
    private boolean registerCallback(
            ISupplicantStaIface iface, ISupplicantStaIfaceCallback callback) {
        synchronized (mLock) {
            final String methodStr = "registerCallback";
            if (iface == null) return false;
            try {
                SupplicantStatus status =  iface.registerCallback(callback);
                return checkStatusAndLogFailure(status, methodStr);
            } catch (RemoteException e) {
                handleRemoteException(e, methodStr);
                return false;
            }
        }
    }

    private boolean registerCallbackV1_1(
            android.hardware.wifi.supplicant.V1_1.ISupplicantStaIface iface,
            android.hardware.wifi.supplicant.V1_1.ISupplicantStaIfaceCallback callback) {
        synchronized (mLock) {
            String methodStr = "registerCallback_1_1";

            if (iface == null) return false;
            try {
                SupplicantStatus status =  iface.registerCallback_1_1(callback);
                return checkStatusAndLogFailure(status, methodStr);
            } catch (RemoteException e) {
                handleRemoteException(e, methodStr);
                return false;
            }
        }
    }

    private boolean registerCallbackV1_2(
            android.hardware.wifi.supplicant.V1_2.ISupplicantStaIface iface,
            android.hardware.wifi.supplicant.V1_2.ISupplicantStaIfaceCallback callback) {
        synchronized (mLock) {
            String methodStr = "registerCallback_1_2";

            if (iface == null) return false;
            try {
                SupplicantStatus status =  iface.registerCallback_1_2(callback);
                return checkStatusAndLogFailure(status, methodStr);
            } catch (RemoteException e) {
                handleRemoteException(e, methodStr);
                return false;
            }
        }
    }

    private boolean registerCallbackV1_3(
            android.hardware.wifi.supplicant.V1_3.ISupplicantStaIface iface,
            android.hardware.wifi.supplicant.V1_3.ISupplicantStaIfaceCallback callback) {
        synchronized (mLock) {
            String methodStr = "registerCallback_1_3";

            if (iface == null) return false;
            try {
                SupplicantStatus status =  iface.registerCallback_1_3(callback);
                return checkStatusAndLogFailure(status, methodStr);
            } catch (RemoteException e) {
                handleRemoteException(e, methodStr);
                return false;
            }
        }
    }

    private boolean registerCallbackV1_4(
            android.hardware.wifi.supplicant.V1_4.ISupplicantStaIface iface,
            android.hardware.wifi.supplicant.V1_4.ISupplicantStaIfaceCallback callback) {
        synchronized (mLock) {
            String methodStr = "registerCallback_1_4";

            if (iface == null) return false;
            try {
                android.hardware.wifi.supplicant.V1_4.SupplicantStatus status =
                        iface.registerCallback_1_4(callback);
                return checkStatusAndLogFailure(status, methodStr);
            } catch (RemoteException e) {
                handleRemoteException(e, methodStr);
                return false;
            }
        }
    }

    /**
     * @return a list of SupplicantNetworkID ints for all networks controlled by supplicant, returns
     * null if the call fails
     */
    private java.util.ArrayList<Integer> listNetworks(@NonNull String ifaceName) {
        synchronized (mLock) {
            final String methodStr = "listNetworks";
            ISupplicantStaIface iface = checkSupplicantStaIfaceAndLogFailure(ifaceName, methodStr);
            if (iface == null) return null;
            Mutable<ArrayList<Integer>> networkIdList = new Mutable<>();
            try {
                iface.listNetworks((SupplicantStatus status, ArrayList<Integer> networkIds) -> {
                    if (checkStatusAndLogFailure(status, methodStr)) {
                        networkIdList.value = networkIds;
                    }
                });
            } catch (RemoteException e) {
                handleRemoteException(e, methodStr);
            }
            return networkIdList.value;
        }
    }

    /**
     * Set WPS device name.
     *
     * @param ifaceName Name of the interface.
     * @param name String to be set.
     * @return true if request is sent successfully, false otherwise.
     */
    public boolean setWpsDeviceName(@NonNull String ifaceName, String name) {
        synchronized (mLock) {
            final String methodStr = "setWpsDeviceName";
            ISupplicantStaIface iface = checkSupplicantStaIfaceAndLogFailure(ifaceName, methodStr);
            if (iface == null) return false;
            try {
                SupplicantStatus status = iface.setWpsDeviceName(name);
                return checkStatusAndLogFailure(status, methodStr);
            } catch (RemoteException e) {
                handleRemoteException(e, methodStr);
                return false;
            }
        }
    }

    /**
     * Set WPS device type.
     *
     * @param ifaceName Name of the interface.
     * @param typeStr Type specified as a string. Used format: <categ>-<OUI>-<subcateg>
     * @return true if request is sent successfully, false otherwise.
     */
    public boolean setWpsDeviceType(@NonNull String ifaceName, String typeStr) {
        synchronized (mLock) {
            try {
                Matcher match = WPS_DEVICE_TYPE_PATTERN.matcher(typeStr);
                if (!match.find() || match.groupCount() != 3) {
                    Log.e(TAG, "Malformed WPS device type " + typeStr);
                    return false;
                }
                short categ = Short.parseShort(match.group(1));
                byte[] oui = NativeUtil.hexStringToByteArray(match.group(2));
                short subCateg = Short.parseShort(match.group(3));

                byte[] bytes = new byte[8];
                ByteBuffer byteBuffer = ByteBuffer.wrap(bytes).order(ByteOrder.BIG_ENDIAN);
                byteBuffer.putShort(categ);
                byteBuffer.put(oui);
                byteBuffer.putShort(subCateg);
                return setWpsDeviceType(ifaceName, bytes);
            } catch (IllegalArgumentException e) {
                Log.e(TAG, "Illegal argument " + typeStr, e);
                return false;
            }
        }
    }

    private boolean setWpsDeviceType(@NonNull String ifaceName, byte[/* 8 */] type) {
        synchronized (mLock) {
            final String methodStr = "setWpsDeviceType";
            ISupplicantStaIface iface = checkSupplicantStaIfaceAndLogFailure(ifaceName, methodStr);
            if (iface == null) return false;
            try {
                SupplicantStatus status = iface.setWpsDeviceType(type);
                return checkStatusAndLogFailure(status, methodStr);
            } catch (RemoteException e) {
                handleRemoteException(e, methodStr);
                return false;
            }
        }
    }

    /**
     * Set WPS manufacturer.
     *
     * @param ifaceName Name of the interface.
     * @param manufacturer String to be set.
     * @return true if request is sent successfully, false otherwise.
     */
    public boolean setWpsManufacturer(@NonNull String ifaceName, String manufacturer) {
        synchronized (mLock) {
            final String methodStr = "setWpsManufacturer";
            ISupplicantStaIface iface = checkSupplicantStaIfaceAndLogFailure(ifaceName, methodStr);
            if (iface == null) return false;
            try {
                SupplicantStatus status = iface.setWpsManufacturer(manufacturer);
                return checkStatusAndLogFailure(status, methodStr);
            } catch (RemoteException e) {
                handleRemoteException(e, methodStr);
                return false;
            }
        }
    }

    /**
     * Set WPS model name.
     *
     * @param ifaceName Name of the interface.
     * @param modelName String to be set.
     * @return true if request is sent successfully, false otherwise.
     */
    public boolean setWpsModelName(@NonNull String ifaceName, String modelName) {
        synchronized (mLock) {
            final String methodStr = "setWpsModelName";
            ISupplicantStaIface iface = checkSupplicantStaIfaceAndLogFailure(ifaceName, methodStr);
            if (iface == null) return false;
            try {
                SupplicantStatus status = iface.setWpsModelName(modelName);
                return checkStatusAndLogFailure(status, methodStr);
            } catch (RemoteException e) {
                handleRemoteException(e, methodStr);
                return false;
            }
        }
    }

    /**
     * Set WPS model number.
     *
     * @param ifaceName Name of the interface.
     * @param modelNumber String to be set.
     * @return true if request is sent successfully, false otherwise.
     */
    public boolean setWpsModelNumber(@NonNull String ifaceName, String modelNumber) {
        synchronized (mLock) {
            final String methodStr = "setWpsModelNumber";
            ISupplicantStaIface iface = checkSupplicantStaIfaceAndLogFailure(ifaceName, methodStr);
            if (iface == null) return false;
            try {
                SupplicantStatus status = iface.setWpsModelNumber(modelNumber);
                return checkStatusAndLogFailure(status, methodStr);
            } catch (RemoteException e) {
                handleRemoteException(e, methodStr);
                return false;
            }
        }
    }

    /**
     * Set WPS serial number.
     *
     * @param ifaceName Name of the interface.
     * @param serialNumber String to be set.
     * @return true if request is sent successfully, false otherwise.
     */
    public boolean setWpsSerialNumber(@NonNull String ifaceName, String serialNumber) {
        synchronized (mLock) {
            final String methodStr = "setWpsSerialNumber";
            ISupplicantStaIface iface = checkSupplicantStaIfaceAndLogFailure(ifaceName, methodStr);
            if (iface == null) return false;
            try {
                SupplicantStatus status = iface.setWpsSerialNumber(serialNumber);
                return checkStatusAndLogFailure(status, methodStr);
            } catch (RemoteException e) {
                handleRemoteException(e, methodStr);
                return false;
            }
        }
    }

    /**
     * Set WPS config methods
     *
     * @param ifaceName Name of the interface.
     * @param configMethodsStr List of config methods.
     * @return true if request is sent successfully, false otherwise.
     */
    public boolean setWpsConfigMethods(@NonNull String ifaceName, String configMethodsStr) {
        synchronized (mLock) {
            short configMethodsMask = 0;
            String[] configMethodsStrArr = configMethodsStr.split("\\s+");
            for (int i = 0; i < configMethodsStrArr.length; i++) {
                configMethodsMask |= stringToWpsConfigMethod(configMethodsStrArr[i]);
            }
            return setWpsConfigMethods(ifaceName, configMethodsMask);
        }
    }

    private boolean setWpsConfigMethods(@NonNull String ifaceName, short configMethods) {
        synchronized (mLock) {
            final String methodStr = "setWpsConfigMethods";
            ISupplicantStaIface iface = checkSupplicantStaIfaceAndLogFailure(ifaceName, methodStr);
            if (iface == null) return false;
            try {
                SupplicantStatus status = iface.setWpsConfigMethods(configMethods);
                return checkStatusAndLogFailure(status, methodStr);
            } catch (RemoteException e) {
                handleRemoteException(e, methodStr);
                return false;
            }
        }
    }

    /**
     * Trigger a reassociation even if the iface is currently connected.
     *
     * @param ifaceName Name of the interface.
     * @return true if request is sent successfully, false otherwise.
     */
    public boolean reassociate(@NonNull String ifaceName) {
        synchronized (mLock) {
            final String methodStr = "reassociate";
            ISupplicantStaIface iface = checkSupplicantStaIfaceAndLogFailure(ifaceName, methodStr);
            if (iface == null) return false;
            try {
                SupplicantStatus status = iface.reassociate();
                return checkStatusAndLogFailure(status, methodStr);
            } catch (RemoteException e) {
                handleRemoteException(e, methodStr);
                return false;
            }
        }
    }

    /**
     * Trigger a reconnection if the iface is disconnected.
     *
     * @param ifaceName Name of the interface.
     * @return true if request is sent successfully, false otherwise.
     */
    public boolean reconnect(@NonNull String ifaceName) {
        synchronized (mLock) {
            final String methodStr = "reconnect";
            ISupplicantStaIface iface = checkSupplicantStaIfaceAndLogFailure(ifaceName, methodStr);
            if (iface == null) return false;
            try {
                SupplicantStatus status = iface.reconnect();
                return checkStatusAndLogFailure(status, methodStr);
            } catch (RemoteException e) {
                handleRemoteException(e, methodStr);
                return false;
            }
        }
    }

    /**
     * Trigger a disconnection from the currently connected network.
     *
     * @param ifaceName Name of the interface.
     * @return true if request is sent successfully, false otherwise.
     */
    public boolean disconnect(@NonNull String ifaceName) {
        synchronized (mLock) {
            final String methodStr = "disconnect";
            ISupplicantStaIface iface = checkSupplicantStaIfaceAndLogFailure(ifaceName, methodStr);
            if (iface == null) return false;
            try {
                SupplicantStatus status = iface.disconnect();
                return checkStatusAndLogFailure(status, methodStr);
            } catch (RemoteException e) {
                handleRemoteException(e, methodStr);
                return false;
            }
        }
    }

    /**
     * Enable or disable power save mode.
     *
     * @param ifaceName Name of the interface.
     * @param enable true to enable, false to disable.
     * @return true if request is sent successfully, false otherwise.
     */
    public boolean setPowerSave(@NonNull String ifaceName, boolean enable) {
        synchronized (mLock) {
            final String methodStr = "setPowerSave";
            ISupplicantStaIface iface = checkSupplicantStaIfaceAndLogFailure(ifaceName, methodStr);
            if (iface == null) return false;
            try {
                SupplicantStatus status = iface.setPowerSave(enable);
                return checkStatusAndLogFailure(status, methodStr);
            } catch (RemoteException e) {
                handleRemoteException(e, methodStr);
                return false;
            }
        }
    }

    /**
     * Initiate TDLS discover with the specified AP.
     *
     * @param ifaceName Name of the interface.
     * @param macAddress MAC Address of the AP.
     * @return true if request is sent successfully, false otherwise.
     */
    public boolean initiateTdlsDiscover(@NonNull String ifaceName, String macAddress) {
        synchronized (mLock) {
            try {
                return initiateTdlsDiscover(
                        ifaceName, NativeUtil.macAddressToByteArray(macAddress));
            } catch (IllegalArgumentException e) {
                Log.e(TAG, "Illegal argument " + macAddress, e);
                return false;
            }
        }
    }
    /** See ISupplicantStaIface.hal for documentation */
    private boolean initiateTdlsDiscover(@NonNull String ifaceName, byte[/* 6 */] macAddress) {
        synchronized (mLock) {
            final String methodStr = "initiateTdlsDiscover";
            ISupplicantStaIface iface = checkSupplicantStaIfaceAndLogFailure(ifaceName, methodStr);
            if (iface == null) return false;
            try {
                SupplicantStatus status = iface.initiateTdlsDiscover(macAddress);
                return checkStatusAndLogFailure(status, methodStr);
            } catch (RemoteException e) {
                handleRemoteException(e, methodStr);
                return false;
            }
        }
    }

    /**
     * Initiate TDLS setup with the specified AP.
     *
     * @param ifaceName Name of the interface.
     * @param macAddress MAC Address of the AP.
     * @return true if request is sent successfully, false otherwise.
     */
    public boolean initiateTdlsSetup(@NonNull String ifaceName, String macAddress) {
        synchronized (mLock) {
            try {
                return initiateTdlsSetup(ifaceName, NativeUtil.macAddressToByteArray(macAddress));
            } catch (IllegalArgumentException e) {
                Log.e(TAG, "Illegal argument " + macAddress, e);
                return false;
            }
        }
    }
    /** See ISupplicantStaIface.hal for documentation */
    private boolean initiateTdlsSetup(@NonNull String ifaceName, byte[/* 6 */] macAddress) {
        synchronized (mLock) {
            final String methodStr = "initiateTdlsSetup";
            ISupplicantStaIface iface = checkSupplicantStaIfaceAndLogFailure(ifaceName, methodStr);
            if (iface == null) return false;
            try {
                SupplicantStatus status = iface.initiateTdlsSetup(macAddress);
                return checkStatusAndLogFailure(status, methodStr);
            } catch (RemoteException e) {
                handleRemoteException(e, methodStr);
                return false;
            }
        }
    }

    /**
     * Initiate TDLS teardown with the specified AP.
     * @param ifaceName Name of the interface.
     * @param macAddress MAC Address of the AP.
     * @return true if request is sent successfully, false otherwise.
     */
    public boolean initiateTdlsTeardown(@NonNull String ifaceName, String macAddress) {
        synchronized (mLock) {
            try {
                return initiateTdlsTeardown(
                        ifaceName, NativeUtil.macAddressToByteArray(macAddress));
            } catch (IllegalArgumentException e) {
                Log.e(TAG, "Illegal argument " + macAddress, e);
                return false;
            }
        }
    }

    /** See ISupplicantStaIface.hal for documentation */
    private boolean initiateTdlsTeardown(@NonNull String ifaceName, byte[/* 6 */] macAddress) {
        synchronized (mLock) {
            final String methodStr = "initiateTdlsTeardown";
            ISupplicantStaIface iface = checkSupplicantStaIfaceAndLogFailure(ifaceName, methodStr);
            if (iface == null) return false;
            try {
                SupplicantStatus status = iface.initiateTdlsTeardown(macAddress);
                return checkStatusAndLogFailure(status, methodStr);
            } catch (RemoteException e) {
                handleRemoteException(e, methodStr);
                return false;
            }
        }
    }

    /**
     * Request the specified ANQP elements |elements| from the specified AP |bssid|.
     *
     * @param ifaceName Name of the interface.
     * @param bssid BSSID of the AP
     * @param infoElements ANQP elements to be queried. Refer to ISupplicantStaIface.AnqpInfoId.
     * @param hs20SubTypes HS subtypes to be queried. Refer to ISupplicantStaIface.Hs20AnqpSubTypes.
     * @return true if request is sent successfully, false otherwise.
     */
    public boolean initiateAnqpQuery(@NonNull String ifaceName, String bssid,
            ArrayList<Short> infoElements,
            ArrayList<Integer> hs20SubTypes) {
        synchronized (mLock) {
            try {
                return initiateAnqpQuery(
                        ifaceName,
                        NativeUtil.macAddressToByteArray(bssid), infoElements, hs20SubTypes);
            } catch (IllegalArgumentException e) {
                Log.e(TAG, "Illegal argument " + bssid, e);
                return false;
            }
        }
    }

    /** See ISupplicantStaIface.hal for documentation */
    private boolean initiateAnqpQuery(@NonNull String ifaceName, byte[/* 6 */] macAddress,
            java.util.ArrayList<Short> infoElements, java.util.ArrayList<Integer> subTypes) {
        synchronized (mLock) {
            final String methodStr = "initiateAnqpQuery";
            ISupplicantStaIface iface = checkSupplicantStaIfaceAndLogFailure(ifaceName, methodStr);
            if (iface == null) return false;
            try {
                SupplicantStatus status = iface.initiateAnqpQuery(
                        macAddress, infoElements, subTypes);
                return checkStatusAndLogFailure(status, methodStr);
            } catch (RemoteException e) {
                handleRemoteException(e, methodStr);
                return false;
            }
        }
    }

    /**
     * Request Venue URL ANQP element from the specified AP |bssid|.
     *
     * @param ifaceName Name of the interface.
     * @param bssid BSSID of the AP
     * @return true if request is sent successfully, false otherwise.
     */
    public boolean initiateVenueUrlAnqpQuery(@NonNull String ifaceName, String bssid) {
        synchronized (mLock) {
            try {
                return initiateVenueUrlAnqpQuery(
                        ifaceName, NativeUtil.macAddressToByteArray(bssid));
            } catch (IllegalArgumentException e) {
                Log.e(TAG, "Illegal argument " + bssid, e);
                return false;
            }
        }
    }

    /** See ISupplicantStaIface.hal for documentation */
    private boolean initiateVenueUrlAnqpQuery(@NonNull String ifaceName, byte[/* 6 */] macAddress) {
        synchronized (mLock) {
            final String methodStr = "initiateVenueUrlAnqpQuery";
            if (!isV1_4()) {
                Log.e(TAG, "Method " + methodStr + " is not supported in existing HAL");
                return false;
            }
            ISupplicantStaIface iface = checkSupplicantStaIfaceAndLogFailure(ifaceName, methodStr);
            if (iface == null) return false;
            // Get a v1.4 supplicant STA Interface
            android.hardware.wifi.supplicant.V1_4.ISupplicantStaIface staIfaceV14 =
                    getStaIfaceMockableV1_4(iface);

            if (staIfaceV14 == null) {
                Log.e(TAG, methodStr
                        + ": SupplicantStaIface is null, cannot initiate Venue URL ANQP request");
                return false;
            }
            try {
                android.hardware.wifi.supplicant.V1_4.SupplicantStatus status =
                        staIfaceV14.initiateVenueUrlAnqpQuery(macAddress);
                return checkStatusAndLogFailure(status, methodStr);
            } catch (RemoteException e) {
                handleRemoteException(e, methodStr);
                return false;
            }
        }
    }

    /**
     * Request the specified ANQP ICON from the specified AP |bssid|.
     *
     * @param ifaceName Name of the interface.
     * @param bssid BSSID of the AP
     * @param fileName Name of the file to request.
     * @return true if request is sent successfully, false otherwise.
     */
    public boolean initiateHs20IconQuery(@NonNull String ifaceName, String bssid, String fileName) {
        synchronized (mLock) {
            try {
                return initiateHs20IconQuery(
                        ifaceName, NativeUtil.macAddressToByteArray(bssid), fileName);
            } catch (IllegalArgumentException e) {
                Log.e(TAG, "Illegal argument " + bssid, e);
                return false;
            }
        }
    }

    /** See ISupplicantStaIface.hal for documentation */
    private boolean initiateHs20IconQuery(@NonNull String ifaceName,
            byte[/* 6 */] macAddress, String fileName) {
        synchronized (mLock) {
            final String methodStr = "initiateHs20IconQuery";
            ISupplicantStaIface iface = checkSupplicantStaIfaceAndLogFailure(ifaceName, methodStr);
            if (iface == null) return false;
            try {
                SupplicantStatus status = iface.initiateHs20IconQuery(macAddress, fileName);
                return checkStatusAndLogFailure(status, methodStr);
            } catch (RemoteException e) {
                handleRemoteException(e, methodStr);
                return false;
            }
        }
    }

    /**
     * Makes a callback to HIDL to getMacAddress from supplicant
     *
     * @param ifaceName Name of the interface.
     * @return string containing the MAC address, or null on a failed call
     */
    public String getMacAddress(@NonNull String ifaceName) {
        synchronized (mLock) {
            final String methodStr = "getMacAddress";
            ISupplicantStaIface iface = checkSupplicantStaIfaceAndLogFailure(ifaceName, methodStr);
            if (iface == null) return null;
            Mutable<String> gotMac = new Mutable<>();
            try {
                iface.getMacAddress((SupplicantStatus status,
                        byte[/* 6 */] macAddr) -> {
                    if (checkStatusAndLogFailure(status, methodStr)) {
                        gotMac.value = NativeUtil.macAddressFromByteArray(macAddr);
                    }
                });
            } catch (RemoteException e) {
                handleRemoteException(e, methodStr);
            }
            return gotMac.value;
        }
    }

    /**
     * Start using the added RX filters.
     *
     * @param ifaceName Name of the interface.
     * @return true if request is sent successfully, false otherwise.
     */
    public boolean startRxFilter(@NonNull String ifaceName) {
        synchronized (mLock) {
            final String methodStr = "startRxFilter";
            ISupplicantStaIface iface = checkSupplicantStaIfaceAndLogFailure(ifaceName, methodStr);
            if (iface == null) return false;
            try {
                SupplicantStatus status = iface.startRxFilter();
                return checkStatusAndLogFailure(status, methodStr);
            } catch (RemoteException e) {
                handleRemoteException(e, methodStr);
                return false;
            }
        }
    }

    /**
     * Stop using the added RX filters.
     *
     * @param ifaceName Name of the interface.
     * @return true if request is sent successfully, false otherwise.
     */
    public boolean stopRxFilter(@NonNull String ifaceName) {
        synchronized (mLock) {
            final String methodStr = "stopRxFilter";
            ISupplicantStaIface iface = checkSupplicantStaIfaceAndLogFailure(ifaceName, methodStr);
            if (iface == null) return false;
            try {
                SupplicantStatus status = iface.stopRxFilter();
                return checkStatusAndLogFailure(status, methodStr);
            } catch (RemoteException e) {
                handleRemoteException(e, methodStr);
                return false;
            }
        }
    }

    /**
     * Add an RX filter.
     *
     * @param ifaceName Name of the interface.
     * @param type one of {@link WifiNative#RX_FILTER_TYPE_V4_MULTICAST}
     *        {@link WifiNative#RX_FILTER_TYPE_V6_MULTICAST} values.
     * @return true if request is sent successfully, false otherwise.
     */
    public boolean addRxFilter(@NonNull String ifaceName, int type) {
        synchronized (mLock) {
            byte halType;
            switch (type) {
                case WifiNative.RX_FILTER_TYPE_V4_MULTICAST:
                    halType = ISupplicantStaIface.RxFilterType.V4_MULTICAST;
                    break;
                case WifiNative.RX_FILTER_TYPE_V6_MULTICAST:
                    halType = ISupplicantStaIface.RxFilterType.V6_MULTICAST;
                    break;
                default:
                    Log.e(TAG, "Invalid Rx Filter type: " + type);
                    return false;
            }
            return addRxFilter(ifaceName, halType);
        }
    }

    private boolean addRxFilter(@NonNull String ifaceName, byte type) {
        synchronized (mLock) {
            final String methodStr = "addRxFilter";
            ISupplicantStaIface iface = checkSupplicantStaIfaceAndLogFailure(ifaceName, methodStr);
            if (iface == null) return false;
            try {
                SupplicantStatus status = iface.addRxFilter(type);
                return checkStatusAndLogFailure(status, methodStr);
            } catch (RemoteException e) {
                handleRemoteException(e, methodStr);
                return false;
            }
        }
    }

    /**
     * Remove an RX filter.
     *
     * @param ifaceName Name of the interface.
     * @param type one of {@link WifiNative#RX_FILTER_TYPE_V4_MULTICAST}
     *        {@link WifiNative#RX_FILTER_TYPE_V6_MULTICAST} values.
     * @return true if request is sent successfully, false otherwise.
     */
    public boolean removeRxFilter(@NonNull String ifaceName, int type) {
        synchronized (mLock) {
            byte halType;
            switch (type) {
                case WifiNative.RX_FILTER_TYPE_V4_MULTICAST:
                    halType = ISupplicantStaIface.RxFilterType.V4_MULTICAST;
                    break;
                case WifiNative.RX_FILTER_TYPE_V6_MULTICAST:
                    halType = ISupplicantStaIface.RxFilterType.V6_MULTICAST;
                    break;
                default:
                    Log.e(TAG, "Invalid Rx Filter type: " + type);
                    return false;
            }
            return removeRxFilter(ifaceName, halType);
        }
    }

    private boolean removeRxFilter(@NonNull String ifaceName, byte type) {
        synchronized (mLock) {
            final String methodStr = "removeRxFilter";
            ISupplicantStaIface iface = checkSupplicantStaIfaceAndLogFailure(ifaceName, methodStr);
            if (iface == null) return false;
            try {
                SupplicantStatus status = iface.removeRxFilter(type);
                return checkStatusAndLogFailure(status, methodStr);
            } catch (RemoteException e) {
                handleRemoteException(e, methodStr);
                return false;
            }
        }
    }

    /**
     * Set Bt co existense mode.
     *
     * @param ifaceName Name of the interface.
     * @param mode one of the above {@link WifiNative#BLUETOOTH_COEXISTENCE_MODE_DISABLED},
     *             {@link WifiNative#BLUETOOTH_COEXISTENCE_MODE_ENABLED} or
     *             {@link WifiNative#BLUETOOTH_COEXISTENCE_MODE_SENSE}.
     * @return true if request is sent successfully, false otherwise.
     */
    public boolean setBtCoexistenceMode(@NonNull String ifaceName, int mode) {
        synchronized (mLock) {
            byte halMode;
            switch (mode) {
                case WifiNative.BLUETOOTH_COEXISTENCE_MODE_ENABLED:
                    halMode = ISupplicantStaIface.BtCoexistenceMode.ENABLED;
                    break;
                case WifiNative.BLUETOOTH_COEXISTENCE_MODE_DISABLED:
                    halMode = ISupplicantStaIface.BtCoexistenceMode.DISABLED;
                    break;
                case WifiNative.BLUETOOTH_COEXISTENCE_MODE_SENSE:
                    halMode = ISupplicantStaIface.BtCoexistenceMode.SENSE;
                    break;
                default:
                    Log.e(TAG, "Invalid Bt Coex mode: " + mode);
                    return false;
            }
            return setBtCoexistenceMode(ifaceName, halMode);
        }
    }

    private boolean setBtCoexistenceMode(@NonNull String ifaceName, byte mode) {
        synchronized (mLock) {
            final String methodStr = "setBtCoexistenceMode";
            ISupplicantStaIface iface = checkSupplicantStaIfaceAndLogFailure(ifaceName, methodStr);
            if (iface == null) return false;
            try {
                SupplicantStatus status = iface.setBtCoexistenceMode(mode);
                return checkStatusAndLogFailure(status, methodStr);
            } catch (RemoteException e) {
                handleRemoteException(e, methodStr);
                return false;
            }
        }
    }

    /** Enable or disable BT coexistence mode.
     *
     * @param ifaceName Name of the interface.
     * @param enable true to enable, false to disable.
     * @return true if request is sent successfully, false otherwise.
     */
    public boolean setBtCoexistenceScanModeEnabled(@NonNull String ifaceName, boolean enable) {
        synchronized (mLock) {
            final String methodStr = "setBtCoexistenceScanModeEnabled";
            ISupplicantStaIface iface = checkSupplicantStaIfaceAndLogFailure(ifaceName, methodStr);
            if (iface == null) return false;
            try {
                SupplicantStatus status =
                        iface.setBtCoexistenceScanModeEnabled(enable);
                return checkStatusAndLogFailure(status, methodStr);
            } catch (RemoteException e) {
                handleRemoteException(e, methodStr);
                return false;
            }
        }
    }

    /**
     * Enable or disable suspend mode optimizations.
     *
     * @param ifaceName Name of the interface.
     * @param enable true to enable, false otherwise.
     * @return true if request is sent successfully, false otherwise.
     */
    public boolean setSuspendModeEnabled(@NonNull String ifaceName, boolean enable) {
        synchronized (mLock) {
            final String methodStr = "setSuspendModeEnabled";
            ISupplicantStaIface iface = checkSupplicantStaIfaceAndLogFailure(ifaceName, methodStr);
            if (iface == null) return false;
            try {
                SupplicantStatus status = iface.setSuspendModeEnabled(enable);
                return checkStatusAndLogFailure(status, methodStr);
            } catch (RemoteException e) {
                handleRemoteException(e, methodStr);
                return false;
            }
        }
    }

    /**
     * Set country code.
     *
     * @param ifaceName Name of the interface.
     * @param codeStr 2 byte ASCII string. For ex: US, CA.
     * @return true if request is sent successfully, false otherwise.
     */
    public boolean setCountryCode(@NonNull String ifaceName, String codeStr) {
        synchronized (mLock) {
            if (TextUtils.isEmpty(codeStr)) return false;
            byte[] countryCodeBytes = NativeUtil.stringToByteArray(codeStr);
            if (countryCodeBytes.length != 2) return false;
            return setCountryCode(ifaceName, countryCodeBytes);
        }
    }

    /** See ISupplicantStaIface.hal for documentation */
    private boolean setCountryCode(@NonNull String ifaceName, byte[/* 2 */] code) {
        synchronized (mLock) {
            final String methodStr = "setCountryCode";
            ISupplicantStaIface iface = checkSupplicantStaIfaceAndLogFailure(ifaceName, methodStr);
            if (iface == null) return false;
            try {
                SupplicantStatus status = iface.setCountryCode(code);
                return checkStatusAndLogFailure(status, methodStr);
            } catch (RemoteException e) {
                handleRemoteException(e, methodStr);
                return false;
            }
        }
    }

    /**
     * Flush all previously configured HLPs.
     *
     * @param ifaceName Name of the interface.
     * @return true if request is sent successfully, false otherwise.
     */
    public boolean flushAllHlp(@NonNull String ifaceName) {
        synchronized (mLock) {
            final String methodStr = "filsHlpFlushRequest";
            if (isV1_3()) {
                ISupplicantStaIface iface =
                        checkSupplicantStaIfaceAndLogFailure(ifaceName, methodStr);
                if (iface == null) {
                    return false;
                }

                // Get a v1.3 supplicant STA Interface
                android.hardware.wifi.supplicant.V1_3.ISupplicantStaIface staIfaceV13 =
                        getStaIfaceMockableV1_3(iface);

                if (staIfaceV13 == null) {
                    Log.e(TAG, methodStr
                            + ": ISupplicantStaIface is null, cannot flushAllHlp");
                    return false;
                }
                try {
                    SupplicantStatus status = staIfaceV13.filsHlpFlushRequest();
                    return checkStatusAndLogFailure(status, methodStr);
                } catch (RemoteException e) {
                    handleRemoteException(e, methodStr);
                    return false;
                }
            } else {
                Log.e(TAG, "Method " + methodStr + " is not supported in existing HAL");
                return false;
            }
        }
    }

    /**
     * Set FILS HLP packet.
     *
     * @param ifaceName Name of the interface.
     * @param dst Destination MAC address.
     * @param hlpPacket Hlp Packet data in hex.
     * @return true if request is sent successfully, false otherwise.
     */
    public boolean addHlpReq(@NonNull String ifaceName, byte [] dst, byte [] hlpPacket) {
        synchronized (mLock) {
            final String methodStr = "filsHlpAddRequest";
            if (isV1_3()) {
                ISupplicantStaIface iface =
                        checkSupplicantStaIfaceAndLogFailure(ifaceName, methodStr);
                if (iface == null) {
                    return false;
                }

                // Get a v1.3 supplicant STA Interface
                android.hardware.wifi.supplicant.V1_3.ISupplicantStaIface staIfaceV13 =
                        getStaIfaceMockableV1_3(iface);

                if (staIfaceV13 == null) {
                    Log.e(TAG, methodStr
                            + ": ISupplicantStaIface is null, cannot addHlpReq");
                    return false;
                }
                try {
                    ArrayList<Byte> payload = NativeUtil.byteArrayToArrayList(hlpPacket);
                    SupplicantStatus status = staIfaceV13.filsHlpAddRequest(dst, payload);
                    return checkStatusAndLogFailure(status, methodStr);
                } catch (RemoteException e) {
                    handleRemoteException(e, methodStr);
                    return false;
                }
            } else {
                Log.e(TAG, "Method " + methodStr + " is not supported in existing HAL");
                return false;
            }
        }
    }


    /**
     * Start WPS pin registrar operation with the specified peer and pin.
     *
     * @param ifaceName Name of the interface.
     * @param bssidStr BSSID of the peer.
     * @param pin Pin to be used.
     * @return true if request is sent successfully, false otherwise.
     */
    public boolean startWpsRegistrar(@NonNull String ifaceName, String bssidStr, String pin) {
        synchronized (mLock) {
            if (TextUtils.isEmpty(bssidStr) || TextUtils.isEmpty(pin)) return false;
            try {
                return startWpsRegistrar(
                        ifaceName, NativeUtil.macAddressToByteArray(bssidStr), pin);
            } catch (IllegalArgumentException e) {
                Log.e(TAG, "Illegal argument " + bssidStr, e);
                return false;
            }
        }
    }

    /** See ISupplicantStaIface.hal for documentation */
    private boolean startWpsRegistrar(@NonNull String ifaceName, byte[/* 6 */] bssid, String pin) {
        synchronized (mLock) {
            final String methodStr = "startWpsRegistrar";
            ISupplicantStaIface iface = checkSupplicantStaIfaceAndLogFailure(ifaceName, methodStr);
            if (iface == null) return false;
            try {
                SupplicantStatus status = iface.startWpsRegistrar(bssid, pin);
                return checkStatusAndLogFailure(status, methodStr);
            } catch (RemoteException e) {
                handleRemoteException(e, methodStr);
                return false;
            }
        }
    }

    /**
     * Start WPS pin display operation with the specified peer.
     *
     * @param ifaceName Name of the interface.
     * @param bssidStr BSSID of the peer. Use empty bssid to indicate wildcard.
     * @return true if request is sent successfully, false otherwise.
     */
    public boolean startWpsPbc(@NonNull String ifaceName, String bssidStr) {
        synchronized (mLock) {
            try {
                return startWpsPbc(ifaceName, NativeUtil.macAddressToByteArray(bssidStr));
            } catch (IllegalArgumentException e) {
                Log.e(TAG, "Illegal argument " + bssidStr, e);
                return false;
            }
        }
    }

    /** See ISupplicantStaIface.hal for documentation */
    private boolean startWpsPbc(@NonNull String ifaceName, byte[/* 6 */] bssid) {
        synchronized (mLock) {
            final String methodStr = "startWpsPbc";
            ISupplicantStaIface iface = checkSupplicantStaIfaceAndLogFailure(ifaceName, methodStr);
            if (iface == null) return false;
            try {
                SupplicantStatus status = iface.startWpsPbc(bssid);
                return checkStatusAndLogFailure(status, methodStr);
            } catch (RemoteException e) {
                handleRemoteException(e, methodStr);
                return false;
            }
        }
    }

    /**
     * Start WPS pin keypad operation with the specified pin.
     *
     * @param ifaceName Name of the interface.
     * @param pin Pin to be used.
     * @return true if request is sent successfully, false otherwise.
     */
    public boolean startWpsPinKeypad(@NonNull String ifaceName, String pin) {
        if (TextUtils.isEmpty(pin)) return false;
        synchronized (mLock) {
            final String methodStr = "startWpsPinKeypad";
            ISupplicantStaIface iface = checkSupplicantStaIfaceAndLogFailure(ifaceName, methodStr);
            if (iface == null) return false;
            try {
                SupplicantStatus status = iface.startWpsPinKeypad(pin);
                return checkStatusAndLogFailure(status, methodStr);
            } catch (RemoteException e) {
                handleRemoteException(e, methodStr);
                return false;
            }
        }
    }

    /**
     * Start WPS pin display operation with the specified peer.
     *
     * @param ifaceName Name of the interface.
     * @param bssidStr BSSID of the peer. Use empty bssid to indicate wildcard.
     * @return new pin generated on success, null otherwise.
     */
    public String startWpsPinDisplay(@NonNull String ifaceName, String bssidStr) {
        synchronized (mLock) {
            try {
                return startWpsPinDisplay(ifaceName, NativeUtil.macAddressToByteArray(bssidStr));
            } catch (IllegalArgumentException e) {
                Log.e(TAG, "Illegal argument " + bssidStr, e);
                return null;
            }
        }
    }

    /** See ISupplicantStaIface.hal for documentation */
    private String startWpsPinDisplay(@NonNull String ifaceName, byte[/* 6 */] bssid) {
        synchronized (mLock) {
            final String methodStr = "startWpsPinDisplay";
            ISupplicantStaIface iface = checkSupplicantStaIfaceAndLogFailure(ifaceName, methodStr);
            if (iface == null) return null;
            final Mutable<String> gotPin = new Mutable<>();
            try {
                iface.startWpsPinDisplay(bssid,
                        (SupplicantStatus status, String pin) -> {
                            if (checkStatusAndLogFailure(status, methodStr)) {
                                gotPin.value = pin;
                            }
                        });
            } catch (RemoteException e) {
                handleRemoteException(e, methodStr);
            }
            return gotPin.value;
        }
    }

    /**
     * Cancels any ongoing WPS requests.
     *
     * @param ifaceName Name of the interface.
     * @return true if request is sent successfully, false otherwise.
     */
    public boolean cancelWps(@NonNull String ifaceName) {
        synchronized (mLock) {
            final String methodStr = "cancelWps";
            ISupplicantStaIface iface = checkSupplicantStaIfaceAndLogFailure(ifaceName, methodStr);
            if (iface == null) return false;
            try {
                SupplicantStatus status = iface.cancelWps();
                return checkStatusAndLogFailure(status, methodStr);
            } catch (RemoteException e) {
                handleRemoteException(e, methodStr);
                return false;
            }
        }
    }

    /**
     * Sets whether to use external sim for SIM/USIM processing.
     *
     * @param ifaceName Name of the interface.
     * @param useExternalSim true to enable, false otherwise.
     * @return true if request is sent successfully, false otherwise.
     */
    public boolean setExternalSim(@NonNull String ifaceName, boolean useExternalSim) {
        synchronized (mLock) {
            final String methodStr = "setExternalSim";
            ISupplicantStaIface iface = checkSupplicantStaIfaceAndLogFailure(ifaceName, methodStr);
            if (iface == null) return false;
            try {
                SupplicantStatus status = iface.setExternalSim(useExternalSim);
                return checkStatusAndLogFailure(status, methodStr);
            } catch (RemoteException e) {
                handleRemoteException(e, methodStr);
                return false;
            }
        }
    }

    /** See ISupplicant.hal for documentation */
    public boolean enableAutoReconnect(@NonNull String ifaceName, boolean enable) {
        synchronized (mLock) {
            final String methodStr = "enableAutoReconnect";
            ISupplicantStaIface iface = checkSupplicantStaIfaceAndLogFailure(ifaceName, methodStr);
            if (iface == null) return false;
            try {
                SupplicantStatus status = iface.enableAutoReconnect(enable);
                return checkStatusAndLogFailure(status, methodStr);
            } catch (RemoteException e) {
                handleRemoteException(e, methodStr);
                return false;
            }
        }
    }

    /**
     * Set the debug log level for wpa_supplicant
     *
     * @param turnOnVerbose Whether to turn on verbose logging or not.
     * @return true if request is sent successfully, false otherwise.
     */
    public boolean setLogLevel(boolean turnOnVerbose) {
        synchronized (mLock) {
            int logLevel = turnOnVerbose
                    ? ISupplicant.DebugLevel.DEBUG
                    : ISupplicant.DebugLevel.INFO;
            return setDebugParams(logLevel, false,
                    turnOnVerbose && mWifiGlobals.getShowKeyVerboseLoggingModeEnabled());
        }
    }

    /** See ISupplicant.hal for documentation */
    private boolean setDebugParams(int level, boolean showTimestamp, boolean showKeys) {
        synchronized (mLock) {
            final String methodStr = "setDebugParams";
            if (!checkSupplicantAndLogFailure(methodStr)) return false;
            try {
                SupplicantStatus status =
                        mISupplicant.setDebugParams(level, showTimestamp, showKeys);
                return checkStatusAndLogFailure(status, methodStr);
            } catch (RemoteException e) {
                handleRemoteException(e, methodStr);
                return false;
            }
        }
    }

    /**
     * Set concurrency priority between P2P & STA operations.
     *
     * @param isStaHigherPriority Set to true to prefer STA over P2P during concurrency operations,
     *                            false otherwise.
     * @return true if request is sent successfully, false otherwise.
     */
    public boolean setConcurrencyPriority(boolean isStaHigherPriority) {
        synchronized (mLock) {
            if (isStaHigherPriority) {
                return setConcurrencyPriority(IfaceType.STA);
            } else {
                return setConcurrencyPriority(IfaceType.P2P);
            }
        }
    }

    /** See ISupplicant.hal for documentation */
    private boolean setConcurrencyPriority(int type) {
        synchronized (mLock) {
            final String methodStr = "setConcurrencyPriority";
            if (!checkSupplicantAndLogFailure(methodStr)) return false;
            try {
                SupplicantStatus status = mISupplicant.setConcurrencyPriority(type);
                return checkStatusAndLogFailure(status, methodStr);
            } catch (RemoteException e) {
                handleRemoteException(e, methodStr);
                return false;
            }
        }
    }

    /**
     * Returns false if Supplicant is null, and logs failure to call methodStr
     */
    private boolean checkSupplicantAndLogFailure(final String methodStr) {
        synchronized (mLock) {
            if (mISupplicant == null) {
                Log.e(TAG, "Can't call " + methodStr + ", ISupplicant is null");
                return false;
            }
            return true;
        }
    }

    /**
     * Returns false if SupplicantStaIface is null, and logs failure to call methodStr
     */
    private ISupplicantStaIface checkSupplicantStaIfaceAndLogFailure(
            @NonNull String ifaceName, final String methodStr) {
        synchronized (mLock) {
            ISupplicantStaIface iface = getStaIface(ifaceName);
            if (iface == null) {
                Log.e(TAG, "Can't call " + methodStr + ", ISupplicantStaIface is null for iface="
                        + ifaceName);
                return null;
            }
            return iface;
        }
    }

    /**
     * Returns false if SupplicantStaNetwork is null, and logs failure to call methodStr
     */
    private SupplicantStaNetworkHalHidlImpl checkSupplicantStaNetworkAndLogFailure(
            @NonNull String ifaceName, final String methodStr) {
        synchronized (mLock) {
            SupplicantStaNetworkHalHidlImpl networkHal = getCurrentNetworkRemoteHandle(ifaceName);
            if (networkHal == null) {
                Log.e(TAG, "Can't call " + methodStr + ", SupplicantStaNetwork is null");
                return null;
            }
            return networkHal;
        }
    }

    /**
     * Returns true if provided status code is SUCCESS, logs debug message and returns false
     * otherwise
     */
    private boolean checkStatusAndLogFailure(SupplicantStatus status,
            final String methodStr) {
        synchronized (mLock) {
            if (status == null || status.code != SupplicantStatusCode.SUCCESS) {
                Log.e(TAG, "ISupplicantStaIface." + methodStr + " failed: " + status);
                return false;
            } else {
                if (mVerboseLoggingEnabled) {
                    Log.d(TAG, "ISupplicantStaIface." + methodStr + " succeeded");
                }
                return true;
            }
        }
    }

    /**
     * Returns true if provided status code is SUCCESS, logs debug message and returns false
     * otherwise
     */
    private boolean checkStatusAndLogFailure(
            android.hardware.wifi.supplicant.V1_4.SupplicantStatus status,
            final String methodStr) {
        synchronized (mLock) {
            if (status == null
                    || status.code
                    != android.hardware.wifi.supplicant.V1_4.SupplicantStatusCode.SUCCESS) {
                Log.e(TAG, "ISupplicantStaIface." + methodStr + " failed: " + status);
                return false;
            } else {
                if (mVerboseLoggingEnabled) {
                    Log.d(TAG, "ISupplicantStaIface." + methodStr + " succeeded");
                }
                return true;
            }
        }
    }

    /**
     * Helper function to log callbacks.
     */
    protected void logCallback(final String methodStr) {
        synchronized (mLock) {
            if (mVerboseLoggingEnabled) {
                Log.d(TAG, "ISupplicantStaIfaceCallback." + methodStr + " received");
            }
        }
    }

    private void handleNoSuchElementException(NoSuchElementException e, String methodStr) {
        synchronized (mLock) {
            clearState();
            Log.e(TAG, "ISupplicantStaIface." + methodStr + " failed with exception", e);
        }
    }

    private void handleRemoteException(RemoteException e, String methodStr) {
        synchronized (mLock) {
            clearState();
            Log.e(TAG, "ISupplicantStaIface." + methodStr + " failed with exception", e);
        }
    }

    private void handleIllegalArgumentException(IllegalArgumentException e, String methodStr) {
        synchronized (mLock) {
            clearState();
            Log.e(TAG, "ISupplicantStaIface." + methodStr + " failed with exception", e);
        }
    }

    /**
     * Converts the Wps config method string to the equivalent enum value.
     */
    private static short stringToWpsConfigMethod(String configMethod) {
        switch (configMethod) {
            case "usba":
                return WpsConfigMethods.USBA;
            case "ethernet":
                return WpsConfigMethods.ETHERNET;
            case "label":
                return WpsConfigMethods.LABEL;
            case "display":
                return WpsConfigMethods.DISPLAY;
            case "int_nfc_token":
                return WpsConfigMethods.INT_NFC_TOKEN;
            case "ext_nfc_token":
                return WpsConfigMethods.EXT_NFC_TOKEN;
            case "nfc_interface":
                return WpsConfigMethods.NFC_INTERFACE;
            case "push_button":
                return WpsConfigMethods.PUSHBUTTON;
            case "keypad":
                return WpsConfigMethods.KEYPAD;
            case "virtual_push_button":
                return WpsConfigMethods.VIRT_PUSHBUTTON;
            case "physical_push_button":
                return WpsConfigMethods.PHY_PUSHBUTTON;
            case "p2ps":
                return WpsConfigMethods.P2PS;
            case "virtual_display":
                return WpsConfigMethods.VIRT_DISPLAY;
            case "physical_display":
                return WpsConfigMethods.PHY_DISPLAY;
            default:
                throw new IllegalArgumentException(
                        "Invalid WPS config method: " + configMethod);
        }
    }

    protected class SupplicantStaIfaceHalCallback extends SupplicantStaIfaceCallbackHidlImpl {
        SupplicantStaIfaceHalCallback(@NonNull String ifaceName) {
            super(SupplicantStaIfaceHalHidlImpl.this, ifaceName, new Object(), mWifiMonitor,
                    mSsidTranslator);
        }
    }

    protected class SupplicantStaIfaceHalCallbackV1_1 extends
            SupplicantStaIfaceCallbackHidlV1_1Impl {
        SupplicantStaIfaceHalCallbackV1_1(@NonNull String ifaceName) {
            super(SupplicantStaIfaceHalHidlImpl.this, ifaceName, new Object(), mWifiMonitor);
        }
    }

    protected class SupplicantStaIfaceHalCallbackV1_2 extends
            SupplicantStaIfaceCallbackHidlV1_2Impl {
        SupplicantStaIfaceHalCallbackV1_2(@NonNull String ifaceName) {
            super(SupplicantStaIfaceHalHidlImpl.this, ifaceName, mContext, mSsidTranslator);
        }
    }

    protected class SupplicantStaIfaceHalCallbackV1_3 extends
            SupplicantStaIfaceCallbackHidlV1_3Impl {
        SupplicantStaIfaceHalCallbackV1_3(@NonNull String ifaceName) {
            super(SupplicantStaIfaceHalHidlImpl.this, ifaceName, mWifiMonitor);
        }
    }

    protected class SupplicantStaIfaceHalCallbackV1_4 extends
            SupplicantStaIfaceCallbackHidlV1_4Impl {
        SupplicantStaIfaceHalCallbackV1_4(@NonNull String ifaceName) {
            super(SupplicantStaIfaceHalHidlImpl.this, ifaceName, new Object(), mWifiMonitor,
                    mSsidTranslator);
        }
    }

    protected void addPmkCacheEntry(
            String ifaceName,
            int networkId, long expirationTimeInSec, ArrayList<Byte> serializedEntry) {
        String macAddressStr = getMacAddress(ifaceName);
        try {
            if (!mPmkCacheManager.add(MacAddress.fromString(macAddressStr),
                    networkId, null, expirationTimeInSec, serializedEntry)) {
                Log.w(TAG, "Cannot add PMK cache for " + ifaceName);
            }
        } catch (IllegalArgumentException ex) {
            Log.w(TAG, "Cannot add PMK cache: " + ex);
        }
    }

    protected void removePmkCacheEntry(int networkId) {
        mPmkCacheManager.remove(networkId);
    }

    private static void logd(String s) {
        Log.d(TAG, s);
    }

    private static void logi(String s) {
        Log.i(TAG, s);
    }

    private static void loge(String s) {
        Log.e(TAG, s);
    }

    /**
     * Returns a bitmask of advanced capabilities: WPA3 SAE/SUITE B and OWE
     * Bitmask used is:
     * - WIFI_FEATURE_WPA3_SAE
     * - WIFI_FEATURE_WPA3_SUITE_B
     * - WIFI_FEATURE_OWE
     *
     *  This is a v1.2+ HAL feature.
     *  On error, or if these features are not supported, 0 is returned.
     */
    public long getAdvancedCapabilities(@NonNull String ifaceName) {
        final String methodStr = "getAdvancedCapabilities";

        long advancedCapabilities = 0;
        int keyMgmtCapabilities = getKeyMgmtCapabilities(ifaceName);

        if ((keyMgmtCapabilities & android.hardware.wifi.supplicant.V1_2.ISupplicantStaNetwork
                .KeyMgmtMask.SAE) != 0) {
            advancedCapabilities |= WIFI_FEATURE_WPA3_SAE;

            if (mVerboseLoggingEnabled) {
                Log.v(TAG, methodStr + ": SAE supported");
            }
        }

        if ((keyMgmtCapabilities & android.hardware.wifi.supplicant.V1_2.ISupplicantStaNetwork
                .KeyMgmtMask.SUITE_B_192) != 0) {
            advancedCapabilities |= WIFI_FEATURE_WPA3_SUITE_B;

            if (mVerboseLoggingEnabled) {
                Log.v(TAG, methodStr + ": SUITE_B supported");
            }
        }

        if ((keyMgmtCapabilities & android.hardware.wifi.supplicant.V1_2.ISupplicantStaNetwork
                .KeyMgmtMask.OWE) != 0) {
            advancedCapabilities |= WIFI_FEATURE_OWE;

            if (mVerboseLoggingEnabled) {
                Log.v(TAG, methodStr + ": OWE supported");
            }
        }

        if ((keyMgmtCapabilities & android.hardware.wifi.supplicant.V1_2.ISupplicantStaNetwork
                .KeyMgmtMask.DPP) != 0) {
            advancedCapabilities |= WIFI_FEATURE_DPP;

            if (mVerboseLoggingEnabled) {
                Log.v(TAG, methodStr + ": DPP supported");
            }
            if (isV1_4()) {
                advancedCapabilities |= WIFI_FEATURE_DPP_ENROLLEE_RESPONDER;
                if (mVerboseLoggingEnabled) {
                    Log.v(TAG, methodStr + ": DPP ENROLLEE RESPONDER supported");
                }
            }
        }

        if (isV1_4()) {
            advancedCapabilities |= WIFI_FEATURE_PASSPOINT_TERMS_AND_CONDITIONS
                    | WIFI_FEATURE_DECORATED_IDENTITY;
            if (mVerboseLoggingEnabled) {
                Log.v(TAG, methodStr + ": Passpoint T&C supported");
                Log.v(TAG, methodStr + ": RFC 7542 decorated identity supported");
            }
        }

        if ((keyMgmtCapabilities & android.hardware.wifi.supplicant.V1_3.ISupplicantStaNetwork
                .KeyMgmtMask.WAPI_PSK) != 0) {
            advancedCapabilities |= WIFI_FEATURE_WAPI;

            if (mVerboseLoggingEnabled) {
                Log.v(TAG, methodStr + ": WAPI supported");
            }
        }

        if ((keyMgmtCapabilities & android.hardware.wifi.supplicant.V1_3.ISupplicantStaNetwork
                .KeyMgmtMask.FILS_SHA256) != 0) {
            advancedCapabilities |= WIFI_FEATURE_FILS_SHA256;

            if (mVerboseLoggingEnabled) {
                Log.v(TAG, methodStr + ": FILS_SHA256 supported");
            }
        }
        if ((keyMgmtCapabilities & android.hardware.wifi.supplicant.V1_3.ISupplicantStaNetwork
                .KeyMgmtMask.FILS_SHA384) != 0) {
            advancedCapabilities |= WIFI_FEATURE_FILS_SHA384;

            if (mVerboseLoggingEnabled) {
                Log.v(TAG, methodStr + ": FILS_SHA384 supported");
            }
        }

        if (mVerboseLoggingEnabled) {
            Log.v(TAG, methodStr + ": Capability flags = " + keyMgmtCapabilities);
        }

        return advancedCapabilities;
    }

    private int getKeyMgmtCapabilities_1_3(@NonNull String ifaceName) {
        final String methodStr = "getKeyMgmtCapabilities_1_3";
        Mutable<Integer> keyMgmtMask = new Mutable<>(0);
        ISupplicantStaIface iface = checkSupplicantStaIfaceAndLogFailure(ifaceName, methodStr);
        if (iface == null) {
            return 0;
        }

        // Get a v1.3 supplicant STA Interface
        android.hardware.wifi.supplicant.V1_3.ISupplicantStaIface staIfaceV13 =
                getStaIfaceMockableV1_3(iface);
        if (staIfaceV13 == null) {
            Log.e(TAG, methodStr
                    + ": ISupplicantStaIface V1.3 is null, cannot get advanced capabilities");
            return 0;
        }

        try {
            // Support for new key management types; WAPI_PSK, WAPI_CERT
            // Requires HAL v1.3 or higher
            staIfaceV13.getKeyMgmtCapabilities_1_3(
                    (SupplicantStatus statusInternal, int keyMgmtMaskInternal) -> {
                        if (statusInternal.code == SupplicantStatusCode.SUCCESS) {
                            keyMgmtMask.value = keyMgmtMaskInternal;
                        }
                        checkStatusAndLogFailure(statusInternal, methodStr);
                    });
        } catch (RemoteException e) {
            handleRemoteException(e, methodStr);
        }
        return keyMgmtMask.value;
    }

    private int getKeyMgmtCapabilities(@NonNull String ifaceName) {
        final String methodStr = "getKeyMgmtCapabilities";
        Mutable<Boolean> status = new Mutable<>(false);
        Mutable<Integer> keyMgmtMask = new Mutable<>(0);

        if (isV1_3()) {
            keyMgmtMask.value = getKeyMgmtCapabilities_1_3(ifaceName);
        } else if (isV1_2()) {
            ISupplicantStaIface iface = checkSupplicantStaIfaceAndLogFailure(ifaceName, methodStr);
            if (iface == null) {
                return 0;
            }

            // Get a v1.2 supplicant STA Interface
            android.hardware.wifi.supplicant.V1_2.ISupplicantStaIface staIfaceV12 =
                    getStaIfaceMockableV1_2(iface);

            if (staIfaceV12 == null) {
                Log.e(TAG, methodStr
                        + ": ISupplicantStaIface is null, cannot get advanced capabilities");
                return 0;
            }

            try {
                // Support for new key management types; SAE, SUITE_B, OWE
                // Requires HAL v1.2 or higher
                staIfaceV12.getKeyMgmtCapabilities(
                        (SupplicantStatus statusInternal, int keyMgmtMaskInternal) -> {
                            status.value = statusInternal.code == SupplicantStatusCode.SUCCESS;
                            if (status.value) {
                                keyMgmtMask.value = keyMgmtMaskInternal;
                            }
                            checkStatusAndLogFailure(statusInternal, methodStr);
                        });
            } catch (RemoteException e) {
                handleRemoteException(e, methodStr);
            }
        } else {
            Log.e(TAG, "Method " + methodStr + " is not supported in existing HAL");
        }

        // 0 is returned in case of an error
        return keyMgmtMask.value;
    }

    private Mutable<Integer> getWpaDriverCapabilities_1_4(@NonNull String ifaceName) {
        final String methodStr = "getWpaDriverCapabilities_1_4";
        Mutable<Integer> drvCapabilitiesMask = new Mutable<>(0);
        ISupplicantStaIface iface = checkSupplicantStaIfaceAndLogFailure(ifaceName, methodStr);

        if (null == iface) return drvCapabilitiesMask;

        android.hardware.wifi.supplicant.V1_4.ISupplicantStaIface staIfaceV14 =
                getStaIfaceMockableV1_4(iface);
        if (null == staIfaceV14) {
            Log.e(TAG, methodStr
                    + ": SupplicantStaIface is null, cannot get wpa driver features");
            return drvCapabilitiesMask;
        }

        try {
            staIfaceV14.getWpaDriverCapabilities_1_4(
                    (android.hardware.wifi.supplicant.V1_4.SupplicantStatus statusInternal,
                            int drvCapabilities) -> {
                        if (statusInternal.code
                                == android.hardware.wifi.supplicant.V1_4
                                .SupplicantStatusCode.SUCCESS) {
                            drvCapabilitiesMask.value = drvCapabilities;
                        }
                        checkStatusAndLogFailure(statusInternal, methodStr);
                    });
        } catch (RemoteException e) {
            handleRemoteException(e, methodStr);
        }
        return drvCapabilitiesMask;
    }

    private Mutable<Integer> getWpaDriverCapabilities_1_3(@NonNull String ifaceName) {
        final String methodStr = "getWpaDriverCapabilities_1_3";
        Mutable<Integer> drvCapabilitiesMask = new Mutable<>(0);
        ISupplicantStaIface iface = checkSupplicantStaIfaceAndLogFailure(ifaceName, methodStr);

        if (null == iface) return drvCapabilitiesMask;

        android.hardware.wifi.supplicant.V1_3.ISupplicantStaIface staIfaceV13 =
                getStaIfaceMockableV1_3(iface);
        if (null == staIfaceV13) {
            Log.e(TAG, methodStr
                    + ": SupplicantStaIface is null, cannot get wpa driver features");
            return drvCapabilitiesMask;
        }

        try {
            staIfaceV13.getWpaDriverCapabilities(
                    (SupplicantStatus statusInternal, int drvCapabilities) -> {
                        if (statusInternal.code == SupplicantStatusCode.SUCCESS) {
                            drvCapabilitiesMask.value = drvCapabilities;
                        }
                        checkStatusAndLogFailure(statusInternal, methodStr);
                    });
        } catch (RemoteException e) {
            handleRemoteException(e, methodStr);
        }
        return drvCapabilitiesMask;
    }

    /**
     * Get the driver supported features through supplicant.
     *
     * @param ifaceName Name of the interface.
     * @return bitmask defined by WifiManager.WIFI_FEATURE_*.
     */
    public long getWpaDriverFeatureSet(@NonNull String ifaceName) {
        final String methodStr = "getWpaDriverFeatureSet";
        Mutable<Integer> drvCapabilitiesMask = new Mutable<>(0);
        long featureSet = 0;

        if (isV1_4()) {
            drvCapabilitiesMask = getWpaDriverCapabilities_1_4(ifaceName);
        } else if (isV1_3()) {
            drvCapabilitiesMask = getWpaDriverCapabilities_1_3(ifaceName);
        } else {
            Log.i(TAG, "Method " + methodStr + " is not supported in existing HAL");
            return 0;
        }

        if ((drvCapabilitiesMask.value & WpaDriverCapabilitiesMask.MBO) != 0) {
            featureSet |= WIFI_FEATURE_MBO;
            if (mVerboseLoggingEnabled) {
                Log.v(TAG, methodStr + ": MBO supported");
            }
            if ((drvCapabilitiesMask.value
                    & WpaDriverCapabilitiesMask.OCE) != 0) {
                featureSet |= WIFI_FEATURE_OCE;
                if (mVerboseLoggingEnabled) {
                    Log.v(TAG, methodStr + ": OCE supported");
                }
            }
        }

        if ((drvCapabilitiesMask.value
                & android.hardware.wifi.supplicant.V1_4.WpaDriverCapabilitiesMask.SAE_PK) != 0) {
            featureSet |= WIFI_FEATURE_SAE_PK;
            if (mVerboseLoggingEnabled) {
                Log.v(TAG, methodStr + ": SAE-PK supported");
            }
        }

        if ((drvCapabilitiesMask.value
                & android.hardware.wifi.supplicant.V1_4.WpaDriverCapabilitiesMask.WFD_R2) != 0) {
            featureSet |= WIFI_FEATURE_WFD_R2;
            if (mVerboseLoggingEnabled) {
                Log.v(TAG, methodStr + ": WFD-R2 supported");
            }
        }

        return featureSet;
    }

    private @WifiStandard int getWifiStandard(int technology) {
        switch(technology) {
            case WifiTechnology.HE:
                return ScanResult.WIFI_STANDARD_11AX;
            case WifiTechnology.VHT:
                return ScanResult.WIFI_STANDARD_11AC;
            case WifiTechnology.HT:
                return ScanResult.WIFI_STANDARD_11N;
            case WifiTechnology.LEGACY:
                return ScanResult.WIFI_STANDARD_LEGACY;
            default:
                return ScanResult.WIFI_STANDARD_UNKNOWN;
        }
    }

    private int getChannelBandwidth(int channelBandwidth) {
        switch(channelBandwidth) {
            case WifiChannelWidthInMhz.WIDTH_20:
                return ScanResult.CHANNEL_WIDTH_20MHZ;
            case WifiChannelWidthInMhz.WIDTH_40:
                return ScanResult.CHANNEL_WIDTH_40MHZ;
            case WifiChannelWidthInMhz.WIDTH_80:
                return ScanResult.CHANNEL_WIDTH_80MHZ;
            case WifiChannelWidthInMhz.WIDTH_160:
                return ScanResult.CHANNEL_WIDTH_160MHZ;
            case WifiChannelWidthInMhz.WIDTH_80P80:
                return ScanResult.CHANNEL_WIDTH_80MHZ_PLUS_MHZ;
            default:
                return ScanResult.CHANNEL_WIDTH_20MHZ;
        }
    }

    private int frameworkToHidlDppAkm(int dppAkm) {
        switch(dppAkm) {
            case SupplicantStaIfaceHal.DppAkm.PSK:
                return DppAkm.PSK;
            case SupplicantStaIfaceHal.DppAkm.PSK_SAE:
                return DppAkm.PSK_SAE;
            case SupplicantStaIfaceHal.DppAkm.SAE:
                return DppAkm.SAE;
            case SupplicantStaIfaceHal.DppAkm.DPP:
                return DppAkm.DPP;
            default:
                Log.e(TAG, "Invalid DppAkm received");
                return -1;
        }
    }

    private int frameworkToHidlDppCurve(int dppCurve) {
        switch(dppCurve) {
            case SupplicantStaIfaceHal.DppCurve.PRIME256V1:
                return DppCurve.PRIME256V1;
            case SupplicantStaIfaceHal.DppCurve.SECP384R1:
                return DppCurve.SECP384R1;
            case SupplicantStaIfaceHal.DppCurve.SECP521R1:
                return DppCurve.SECP521R1;
            case SupplicantStaIfaceHal.DppCurve.BRAINPOOLP256R1:
                return DppCurve.BRAINPOOLP256R1;
            case SupplicantStaIfaceHal.DppCurve.BRAINPOOLP384R1:
                return DppCurve.BRAINPOOLP384R1;
            case SupplicantStaIfaceHal.DppCurve.BRAINPOOLP512R1:
                return DppCurve.BRAINPOOLP512R1;
            default:
                Log.e(TAG, "Invalid DppAkm received");
                return -1;
        }
    }

    private int frameworkToHidlDppNetRole(int dppNetRole) {
        switch(dppNetRole) {
            case SupplicantStaIfaceHal.DppNetRole.STA:
                return DppNetRole.STA;
            case SupplicantStaIfaceHal.DppNetRole.AP:
                return DppNetRole.AP;
            default:
                Log.e(TAG, "Invalid DppNetRole received");
                return -1;
        }
    }

    /**
     * Returns signal poll results for all Wi-Fi links of the interface.
     *
     * @param ifaceName Name of the interface.
     * @return Signal poll results.
     */
    public WifiSignalPollResults getSignalPollResults(@NonNull String ifaceName) {
        /* Signal polling is not implemented for HIDL. */
        return null;
    }


    /**
     * Returns connection capabilities of the current network
     *
     *  This is a v1.3+ HAL feature.
     * @param ifaceName Name of the interface.
     * @return connection capabilities of the current network
     */
    public WifiNative.ConnectionCapabilities getConnectionCapabilities(@NonNull String ifaceName) {
        final String methodStr = "getConnectionCapabilities";
        WifiNative.ConnectionCapabilities capOut = new WifiNative.ConnectionCapabilities();
        ISupplicantStaIface iface = checkSupplicantStaIfaceAndLogFailure(ifaceName, methodStr);
        if (iface == null) {
            return capOut;
        }
        if (isV1_4()) {
            return getConnectionCapabilities_1_4(iface);
        } else if (isV1_3()) {
            return getConnectionCapabilities_1_3(iface);
        } else {
            Log.e(TAG, "Method " + methodStr + " is not supported in existing HAL");
        }
        return capOut;
    }

    /**
     * Returns connection MLO links info
     *
     * @param ifaceName Name of the interface.
     * @return null since this method is not supported on Hidl
     */
    public WifiNative.ConnectionMloLinksInfo getConnectionMloLinksInfo(@NonNull String ifaceName) {
        return null;
    }

    private WifiNative.ConnectionCapabilities getConnectionCapabilities_1_3(
            @NonNull ISupplicantStaIface iface) {
        final String methodStr = "getConnectionCapabilities_1_3";
        WifiNative.ConnectionCapabilities capOut = new WifiNative.ConnectionCapabilities();

        // Get a v1.3 supplicant STA Interface
        android.hardware.wifi.supplicant.V1_3.ISupplicantStaIface staIfaceV13 =
                getStaIfaceMockableV1_3(iface);

        if (staIfaceV13 == null) {
            Log.e(TAG, methodStr
                    + ": SupplicantStaIface is null, cannot get Connection Capabilities");
            return capOut;
        }

        try {
            staIfaceV13.getConnectionCapabilities(
                    (SupplicantStatus statusInternal, ConnectionCapabilities cap) -> {
                        if (statusInternal.code == SupplicantStatusCode.SUCCESS) {
                            capOut.wifiStandard = getWifiStandard(cap.technology);
                            capOut.channelBandwidth = getChannelBandwidth(
                                    cap.channelBandwidth);
                            capOut.maxNumberTxSpatialStreams = cap.maxNumberTxSpatialStreams;
                            capOut.maxNumberRxSpatialStreams = cap.maxNumberRxSpatialStreams;
                        }
                        checkStatusAndLogFailure(statusInternal, methodStr);
                    });
        } catch (RemoteException e) {
            handleRemoteException(e, methodStr);
        }
        return capOut;
    }

    private WifiNative.ConnectionCapabilities getConnectionCapabilities_1_4(
            @NonNull ISupplicantStaIface iface) {
        final String methodStr = "getConnectionCapabilities_1_4";
        WifiNative.ConnectionCapabilities capOut = new WifiNative.ConnectionCapabilities();
        // Get a v1.4 supplicant STA Interface
        android.hardware.wifi.supplicant.V1_4.ISupplicantStaIface staIfaceV14 =
                getStaIfaceMockableV1_4(iface);

        if (staIfaceV14 == null) {
            Log.e(TAG, methodStr
                    + ": SupplicantStaIface is null, cannot get Connection Capabilities");
            return capOut;
        }

        try {
            staIfaceV14.getConnectionCapabilities_1_4(
                    (android.hardware.wifi.supplicant.V1_4.SupplicantStatus statusInternal,
                            android.hardware.wifi.supplicant.V1_4.ConnectionCapabilities cap)
                            -> {
                        if (statusInternal.code == SupplicantStatusCode.SUCCESS) {
                            capOut.wifiStandard = getWifiStandard(cap.V1_3.technology);
                            capOut.channelBandwidth = getChannelBandwidth(
                                    cap.V1_3.channelBandwidth);
                            capOut.is11bMode = (cap.legacyMode == LegacyMode.B_MODE);
                            capOut.maxNumberTxSpatialStreams = cap.V1_3.maxNumberTxSpatialStreams;
                            capOut.maxNumberRxSpatialStreams = cap.V1_3.maxNumberRxSpatialStreams;
                        }
                        checkStatusAndLogFailure(statusInternal, methodStr);
                    });
        } catch (RemoteException e) {
            handleRemoteException(e, methodStr);
        }
        return capOut;
    }
    /**
     * Adds a DPP peer URI to the URI list.
     *
     *  This is a v1.2+ HAL feature.
     *  Returns an ID to be used later to refer to this URI (>0).
     *  On error, or if these features are not supported, -1 is returned.
     */
    public int addDppPeerUri(@NonNull String ifaceName, @NonNull String uri) {
        final String methodStr = "addDppPeerUri";
        Mutable<Boolean> status = new Mutable<>(false);
        Mutable<Integer> bootstrapId = new Mutable<>(-1);

        if (!isV1_2()) {
            Log.e(TAG, "Method " + methodStr + " is not supported in existing HAL");
            return -1;
        }

        ISupplicantStaIface iface = checkSupplicantStaIfaceAndLogFailure(ifaceName, methodStr);
        if (iface == null) {
            return -1;
        }

        // Get a v1.2 supplicant STA Interface
        android.hardware.wifi.supplicant.V1_2.ISupplicantStaIface staIfaceV12 =
                getStaIfaceMockableV1_2(iface);

        if (staIfaceV12 == null) {
            Log.e(TAG, methodStr + ": ISupplicantStaIface is null");
            return -1;
        }

        try {
            // Support for DPP (Easy connect)
            // Requires HAL v1.2 or higher
            staIfaceV12.addDppPeerUri(uri,
                    (SupplicantStatus statusInternal, int bootstrapIdInternal) -> {
                        status.value = statusInternal.code == SupplicantStatusCode.SUCCESS;
                        if (status.value) {
                            bootstrapId.value = bootstrapIdInternal;
                        }
                        checkStatusAndLogFailure(statusInternal, methodStr);
                    });
        } catch (RemoteException e) {
            handleRemoteException(e, methodStr);
            return -1;
        }

        return bootstrapId.value;
    }

    /**
     * Removes a DPP URI to the URI list given an ID.
     *
     *  This is a v1.2+ HAL feature.
     *  Returns true when operation is successful
     *  On error, or if these features are not supported, false is returned.
     */
    public boolean removeDppUri(@NonNull String ifaceName, int bootstrapId)  {
        final String methodStr = "removeDppUri";

        if (!isV1_2()) {
            Log.e(TAG, "Method " + methodStr + " is not supported in existing HAL");
            return false;
        }

        ISupplicantStaIface iface = checkSupplicantStaIfaceAndLogFailure(ifaceName, methodStr);
        if (iface == null) {
            return false;
        }

        // Get a v1.2 supplicant STA Interface
        android.hardware.wifi.supplicant.V1_2.ISupplicantStaIface staIfaceV12 =
                getStaIfaceMockableV1_2(iface);

        if (staIfaceV12 == null) {
            Log.e(TAG, methodStr + ": ISupplicantStaIface is null");
            return false;
        }

        try {
            // Support for DPP (Easy connect)
            // Requires HAL v1.2 or higher
            SupplicantStatus status = staIfaceV12.removeDppUri(bootstrapId);
            return checkStatusAndLogFailure(status, methodStr);
        } catch (RemoteException e) {
            handleRemoteException(e, methodStr);
        }

        return false;
    }

    /**
     * Stops/aborts DPP Initiator request
     *
     *  This is a v1.2+ HAL feature.
     *  Returns true when operation is successful
     *  On error, or if these features are not supported, false is returned.
     */
    public boolean stopDppInitiator(@NonNull String ifaceName)  {
        final String methodStr = "stopDppInitiator";

        if (!isV1_2()) {
            return false;
        }

        ISupplicantStaIface iface = checkSupplicantStaIfaceAndLogFailure(ifaceName, methodStr);
        if (iface == null) {
            return false;
        }

        // Get a v1.2 supplicant STA Interface
        android.hardware.wifi.supplicant.V1_2.ISupplicantStaIface staIfaceV12 =
                getStaIfaceMockableV1_2(iface);

        if (staIfaceV12 == null) {
            Log.e(TAG, methodStr + ": ISupplicantStaIface is null");
            return false;
        }

        try {
            // Support for DPP (Easy connect)
            // Requires HAL v1.2 or higher
            SupplicantStatus status = staIfaceV12.stopDppInitiator();
            return checkStatusAndLogFailure(status, methodStr);
        } catch (RemoteException e) {
            handleRemoteException(e, methodStr);
        }

        return false;
    }

    /**
     * Starts DPP Configurator-Initiator request
     *
     *  This is a v1.2+ HAL feature.
     *  Returns true when operation is successful
     *  On error, or if these features are not supported, false is returned.
     */
    public boolean startDppConfiguratorInitiator(@NonNull String ifaceName, int peerBootstrapId,
            int ownBootstrapId, @NonNull String ssid, String password, String psk,
            int netRole, int securityAkm, byte[] privEckey)  {
        final String methodStr = "startDppConfiguratorInitiator";

        if (!isV1_2()) {
            Log.e(TAG, "Method " + methodStr + " is not supported in existing HAL");
            return false;
        }

        ISupplicantStaIface iface = checkSupplicantStaIfaceAndLogFailure(ifaceName, methodStr);
        if (iface == null) {
            return false;
        }

        // Get a v1.2 supplicant STA Interface
        android.hardware.wifi.supplicant.V1_2.ISupplicantStaIface staIfaceV12 =
                getStaIfaceMockableV1_2(iface);

        if (staIfaceV12 == null) {
            Log.e(TAG, methodStr + ": ISupplicantStaIface is null");
            return false;
        }

        try {
            // Support for DPP (Easy connect)
            // Requires HAL v1.2 or higher
            SupplicantStatus status = staIfaceV12.startDppConfiguratorInitiator(peerBootstrapId,
                    ownBootstrapId, ssid, password != null ? password : "", psk != null ? psk : "",
                    frameworkToHidlDppNetRole(netRole), frameworkToHidlDppAkm(securityAkm));
            return checkStatusAndLogFailure(status, methodStr);
        } catch (RemoteException e) {
            handleRemoteException(e, methodStr);
        }

        return false;
    }

    /**
     * Starts DPP Enrollee-Initiator request
     *
     *  This is a v1.2+ HAL feature.
     *  Returns true when operation is successful
     *  On error, or if these features are not supported, false is returned.
     */
    public boolean startDppEnrolleeInitiator(@NonNull String ifaceName, int peerBootstrapId,
            int ownBootstrapId)  {
        final String methodStr = "startDppEnrolleeInitiator";

        if (!isV1_2()) {
            Log.e(TAG, "Method " + methodStr + " is not supported in existing HAL");
            return false;
        }

        ISupplicantStaIface iface = checkSupplicantStaIfaceAndLogFailure(ifaceName, methodStr);
        if (iface == null) {
            return false;
        }

        // Get a v1.2 supplicant STA Interface
        android.hardware.wifi.supplicant.V1_2.ISupplicantStaIface staIfaceV12 =
                getStaIfaceMockableV1_2(iface);

        if (staIfaceV12 == null) {
            Log.e(TAG, methodStr + ": ISupplicantStaIface is null");
            return false;
        }

        try {
            // Support for DPP (Easy connect)
            // Requires HAL v1.2 or higher
            SupplicantStatus status = staIfaceV12.startDppEnrolleeInitiator(peerBootstrapId,
                    ownBootstrapId);
            return checkStatusAndLogFailure(status, methodStr);
        } catch (RemoteException e) {
            handleRemoteException(e, methodStr);
        }

        return false;
    }

    /**
     * Generate a DPP QR code based boot strap info
     *
     *  This is a v1.4+ HAL feature.
     *  Returns DppResponderBootstrapInfo;
     */
    public WifiNative.DppBootstrapQrCodeInfo generateDppBootstrapInfoForResponder(
            @NonNull String ifaceName, String macAddress, @NonNull String deviceInfo,
            int dppCurve) {
        final String methodStr = "generateDppBootstrapInfoForResponder";
        Mutable<Boolean> status = new Mutable<>(false);
        WifiNative.DppBootstrapQrCodeInfo bootstrapInfoOut =
                new WifiNative.DppBootstrapQrCodeInfo();

        ISupplicantStaIface iface = checkSupplicantStaIfaceAndLogFailure(ifaceName, methodStr);
        if (iface == null) {
            return bootstrapInfoOut;
        }

        // Get a v1.4 supplicant STA Interface
        android.hardware.wifi.supplicant.V1_4.ISupplicantStaIface staIfaceV14 =
                getStaIfaceMockableV1_4(iface);

        if (staIfaceV14 == null) {
            Log.e(TAG, methodStr + ": SupplicantStaIface V1.4 is null");
            return bootstrapInfoOut;
        }

        try {
            // Support for DPP Responder
            // Requires HAL v1.4 or higher
            staIfaceV14.generateDppBootstrapInfoForResponder(
                    NativeUtil.macAddressToByteArray(macAddress), deviceInfo,
                    frameworkToHidlDppCurve(dppCurve),
                    (android.hardware.wifi.supplicant.V1_4.SupplicantStatus statusInternal,
                            android.hardware.wifi.supplicant.V1_4
                                    .DppResponderBootstrapInfo info) -> {
                        if (statusInternal.code == SupplicantStatusCode.SUCCESS) {
                            bootstrapInfoOut.bootstrapId = info.bootstrapId;
                            bootstrapInfoOut.listenChannel = info.listenChannel;
                            bootstrapInfoOut.uri = info.uri;
                        }
                        checkStatusAndLogFailure(statusInternal, methodStr);
                    });
        } catch (RemoteException e) {
            handleRemoteException(e, methodStr);
            return bootstrapInfoOut;
        }

        return bootstrapInfoOut;
    }

    /**
     * Starts DPP Enrollee-Responder request
     *
     *  This is a v1.4+ HAL feature.
     *  Returns true when operation is successful
     *  On error, or if these features are not supported, false is returned.
     */
    public boolean startDppEnrolleeResponder(@NonNull String ifaceName, int listenChannel) {
        final String methodStr = "startDppEnrolleeResponder";

        ISupplicantStaIface iface = checkSupplicantStaIfaceAndLogFailure(ifaceName, methodStr);
        if (iface == null) {
            return false;
        }

        // Get a v1.4 supplicant STA Interface
        android.hardware.wifi.supplicant.V1_4.ISupplicantStaIface staIfaceV14 =
                getStaIfaceMockableV1_4(iface);

        if (staIfaceV14 == null) {
            Log.e(TAG, methodStr + ": ISupplicantStaIface V1.4 is null");
            return false;
        }

        try {
            // Support for DPP Responder
            // Requires HAL v1.4 or higher
            android.hardware.wifi.supplicant.V1_4.SupplicantStatus status =
                    staIfaceV14.startDppEnrolleeResponder(listenChannel);
            return checkStatusAndLogFailure(status, methodStr);
        } catch (RemoteException e) {
            handleRemoteException(e, methodStr);
        }

        return false;
    }

    /**
     * Stops/aborts DPP Responder request.
     *
     *  This is a v1.4+ HAL feature.
     *  Returns true when operation is successful
     *  On error, or if these features are not supported, false is returned.
     */
    public boolean stopDppResponder(@NonNull String ifaceName, int ownBootstrapId)  {
        final String methodStr = "stopDppResponder";

        ISupplicantStaIface iface = checkSupplicantStaIfaceAndLogFailure(ifaceName, methodStr);
        if (iface == null) {
            return false;
        }

        // Get a v1.4 supplicant STA Interface
        android.hardware.wifi.supplicant.V1_4.ISupplicantStaIface staIfaceV14 =
                getStaIfaceMockableV1_4(iface);

        if (staIfaceV14 == null) {
            Log.e(TAG, methodStr + ": ISupplicantStaIface V1.4 is null");
            return false;
        }

        try {
            // Support for DPP Responder
            // Requires HAL v1.4 or higher
            android.hardware.wifi.supplicant.V1_4.SupplicantStatus status =
                    staIfaceV14.stopDppResponder(ownBootstrapId);
            return checkStatusAndLogFailure(status, methodStr);
        } catch (RemoteException e) {
            handleRemoteException(e, methodStr);
        }

        return false;
    }


    /**
     * Register callbacks for DPP events.
     *
     * @param dppCallback DPP callback object.
     */
    public void registerDppCallback(DppEventCallback dppCallback) {
        mDppCallback = dppCallback;
    }

    protected DppEventCallback getDppCallback() {
        return mDppCallback;
    }

    /**
     * Set MBO cellular data availability.
     *
     * @param ifaceName Name of the interface.
     * @param available true means cellular data available, false otherwise.
     * @return None.
     */
    public boolean setMboCellularDataStatus(@NonNull String ifaceName, boolean available) {
        final String methodStr = "setMboCellularDataStatus";

        if (isV1_3()) {
            ISupplicantStaIface iface = checkSupplicantStaIfaceAndLogFailure(ifaceName, methodStr);
            if (iface == null) {
                return false;
            }

            // Get a v1.3 supplicant STA Interface
            android.hardware.wifi.supplicant.V1_3.ISupplicantStaIface staIfaceV13 =
                    getStaIfaceMockableV1_3(iface);
            if (staIfaceV13 == null) {
                Log.e(TAG, methodStr
                        + ": SupplicantStaIface is null, cannot update cell status");
                return false;
            }

            try {
                SupplicantStatus status = staIfaceV13.setMboCellularDataStatus(available);
                return checkStatusAndLogFailure(status, methodStr);
            } catch (RemoteException e) {
                handleRemoteException(e, methodStr);
            }
        } else {
            Log.e(TAG, "Method " + methodStr + " is not supported in existing HAL");
            return false;
        }

        return false;
    }

    /**
     * Check if we've roamed to a linked network and make the linked network the current network
     * if we have.
     *
     * @param ifaceName Name of the interface.
     * @param newNetworkId Network id of the new network we've roamed to. If fromFramework is
     *                     {@code true}, this will be a framework network id. Otherwise, this will
     *                     be a remote network id.
     * @param fromFramework {@code true} if the network id is a framework network id, {@code false}
                            if the network id is a remote network id.
     * @return true if we've roamed to a linked network, false if not.
     */
    public boolean updateOnLinkedNetworkRoaming(
            @NonNull String ifaceName, int newNetworkId, boolean fromFramework) {
        synchronized (mLock) {
            List<Pair<SupplicantStaNetworkHalHidlImpl, WifiConfiguration>> linkedNetworkHandles =
                    mLinkedNetworkLocalAndRemoteConfigs.get(ifaceName);
            SupplicantStaNetworkHalHidlImpl currentHandle =
                    getCurrentNetworkRemoteHandle(ifaceName);
            WifiConfiguration currentConfig = getCurrentNetworkLocalConfig(ifaceName);
            if (linkedNetworkHandles == null || currentHandle == null || currentConfig == null) {
                return false;
            }
            if (fromFramework ? currentConfig.networkId == newNetworkId
                    : currentHandle.getNetworkId() == newNetworkId) {
                return false;
            }
            for (Pair<SupplicantStaNetworkHalHidlImpl, WifiConfiguration> pair
                    : linkedNetworkHandles) {
                if (fromFramework ? pair.second.networkId == newNetworkId
                        : pair.first.getNetworkId() == newNetworkId) {
                    Log.i(TAG, "Roamed to linked network, "
                            + "make linked network as current network");
                    mCurrentNetworkRemoteHandles.put(ifaceName, pair.first);
                    mCurrentNetworkLocalConfigs.put(ifaceName, pair.second);
                    return true;
                }
            }
            return false;
        }
    }

    /**
     * Updates the linked networks for the current network and sends them to the supplicant.
     *
     * @param ifaceName Name of the interface.
     * @param networkId network id of the network to link the configurations to.
     * @param linkedConfigurations Map of config profile key to config for linking.
     * @return true if networks were successfully linked, false otherwise.
     */
    public boolean updateLinkedNetworks(@NonNull String ifaceName, int networkId,
            Map<String, WifiConfiguration> linkedConfigurations) {
        synchronized (mLock) {
            WifiConfiguration currentConfig = getCurrentNetworkLocalConfig(ifaceName);
            SupplicantStaNetworkHalHidlImpl currentHandle =
                    getCurrentNetworkRemoteHandle(ifaceName);

            if (currentConfig == null || currentHandle == null) {
                Log.e(TAG, "current network not configured yet.");
                return false;
            }

            if (networkId != currentConfig.networkId) {
                Log.e(TAG, "current config network id is not matching");
                return false;
            }

            final int remoteNetworkId = currentHandle.getNetworkId();
            if (remoteNetworkId == -1) {
                Log.e(TAG, "current handle getNetworkId failed");
                return false;
            }

            if (!removeAllNetworksExcept(ifaceName, remoteNetworkId)) {
                Log.e(TAG, "couldn't remove non-current supplicant networks");
                return false;
            }

            mLinkedNetworkLocalAndRemoteConfigs.remove(ifaceName);

            if (linkedConfigurations == null || linkedConfigurations.size() == 0) {
                Log.i(TAG, "cleared linked networks");
                return true;
            }

            List<Pair<SupplicantStaNetworkHalHidlImpl, WifiConfiguration>> linkedNetworkHandles =
                    new ArrayList<>();
            linkedNetworkHandles.add(new Pair(currentHandle, currentConfig));
            for (String linkedNetwork : linkedConfigurations.keySet()) {
                Log.i(TAG, "add linked network: " + linkedNetwork);
                Pair<SupplicantStaNetworkHalHidlImpl, WifiConfiguration> pair =
                        addNetworkAndSaveConfig(ifaceName, linkedConfigurations.get(linkedNetwork));
                if (pair == null) {
                    Log.e(TAG, "failed to add/save linked network: " + linkedNetwork);
                    return false;
                }
                pair.first.enable(true);
                linkedNetworkHandles.add(pair);
            }

            mLinkedNetworkLocalAndRemoteConfigs.put(ifaceName, linkedNetworkHandles);

            return true;
        }
    }

    /**
     * Remove all networks except the supplied network ID from supplicant
     *
     * @param ifaceName Name of the interface
     * @param networkId network id to keep
     */
    private boolean removeAllNetworksExcept(@NonNull String ifaceName, int networkId) {
        synchronized (mLock) {
            List<Integer> networks = listNetworks(ifaceName);
            if (networks == null) {
                Log.e(TAG, "removeAllNetworksExcept failed, got null networks");
                return false;
            }
            for (int id : networks) {
                if (networkId == id) {
                    continue;
                }
                if (!removeNetwork(ifaceName, id)) {
                    Log.e(TAG, "removeAllNetworksExcept failed to remove network: " + id);
                    return false;
                }
            }
            return true;
        }
    }

    /**
     * Gets the security params of the current network associated with this interface
     *
     * @param ifaceName Name of the interface
     * @return Security params of the current network associated with the interface
     */
    public SecurityParams getCurrentNetworkSecurityParams(@NonNull String ifaceName) {
        WifiConfiguration currentConfig = getCurrentNetworkLocalConfig(ifaceName);

        if (currentConfig == null) {
            return null;
        }

        return currentConfig.getNetworkSelectionStatus().getCandidateSecurityParams();
    }
<<<<<<< HEAD

    /**
     * Set whether the network-centric QoS policy feature is enabled or not for this interface.
     *
     * @param ifaceName name of the interface.
     * @param isEnabled true if feature is enabled, false otherwise.
     * @return true without action since this is not a supported feature.
     */
    public boolean setNetworkCentricQosPolicyFeatureEnabled(@NonNull String ifaceName,
            boolean isEnabled) {
        throw new UnsupportedOperationException(
                "setNetworkCentricQosPolicyFeatureEnabled is not supported by the HIDL HAL");
    }

    /**
     * Sends a QoS policy response.
     *
     * @param ifaceName Name of the interface.
     * @param qosPolicyRequestId Dialog token to identify the request.
     * @param morePolicies Flag to indicate more QoS policies can be accommodated.
     * @param qosPolicyStatusList List of framework QosPolicyStatus objects.
     * @return true if response is sent successfully, false otherwise.
     */
    public boolean sendQosPolicyResponse(String ifaceName, int qosPolicyRequestId,
            boolean morePolicies,
            @NonNull List<SupplicantStaIfaceHal.QosPolicyStatus> qosPolicyStatusList) {
        throw new UnsupportedOperationException(
                "sendQosPolicyResponse is not supported by the HIDL HAL");
    }

    /**
     * Indicates the removal of all active QoS policies configured by the AP.
     *
     * @param ifaceName Name of the interface.
     */
    public boolean removeAllQosPolicies(String ifaceName) {
        throw new UnsupportedOperationException(
                "removeAllQosPolicies is not supported by the HIDL HAL");
    }

    /**
     * See comments for {@link ISupplicantStaIfaceHal#addQosPolicyRequestForScs(String, List)}
     */
    public List<SupplicantStaIfaceHal.QosPolicyStatus> addQosPolicyRequestForScs(
            @NonNull String ifaceName, @NonNull List<QosPolicyParams> policies) {
        Log.e(TAG, "addQosPolicyRequestForScs is not supported by the HIDL HAL");
        return null;
    }

    /**
     * See comments for {@link ISupplicantStaIfaceHal#removeQosPolicyForScs(String, List)}
     */
    public List<SupplicantStaIfaceHal.QosPolicyStatus> removeQosPolicyForScs(
            @NonNull String ifaceName, @NonNull List<Byte> policyIds) {
        Log.e(TAG, "removeQosPolicyForScs is not supported by the HIDL HAL");
        return null;
    }

    /**
     * See comments for {@link ISupplicantStaIfaceHal#registerQosScsResponseCallback(
     *                             SupplicantStaIfaceHal.QosScsResponseCallback)}
     */
    public void registerQosScsResponseCallback(
            @NonNull SupplicantStaIfaceHal.QosScsResponseCallback callback) {
        Log.e(TAG, "registerQosScsResponseCallback is not supported by the HIDL HAL");
    }

    /**
     * Generate DPP credential for network access
     *
     * @param ifaceName Name of the interface.
     * @param ssid ssid of the network
     * @param privEcKey Private EC Key for DPP Configurator
     * Returns false. Not Supported throuh HIDL
     */
    public boolean generateSelfDppConfiguration(@NonNull String ifaceName, @NonNull String ssid,
            byte[] privEcKey) {
        Log.d(TAG, "generateSelfDppConfiguration is not supported");
        return false;
    }

    /**
     * Set the currently configured network's anonymous identity.
     *
     * @param ifaceName Name of the interface.
     * @param anonymousIdentity the anonymouns identity.
     * @param updateToNativeService write the data to the native service.
     * @return true if succeeds, false otherwise.
     */
    public boolean setEapAnonymousIdentity(@NonNull String ifaceName, String anonymousIdentity,
            boolean updateToNativeService) {
        Log.d(TAG, "setEapAnonymousIdentity is ignored for HIDL");
        return false;
    }

    /** [START] ISupplicant Vendor Iface implementation */

    private ISupplicantVendor mISupplicantVendor; // Supplicant Vendor HAL interface objects
    private HashMap<String, ISupplicantVendorStaIface> mISupplicantVendorStaIfaces = new HashMap<>();
    private SupplicantVendorDeathRecipient mSupplicantVendorDeathRecipient;

    private class SupplicantVendorDeathRecipient implements DeathRecipient {
        @Override
        public void serviceDied(long cookie) {
            mEventHandler.post(() -> {
                synchronized (mLock) {
                    Log.w(TAG, "ISupplicantVendor/ISupplicantVendorStaIface died: cookie=" + cookie);
                    supplicantvendorServiceDiedHandler();
                }
            });
        }
    }

    private boolean linkToSupplicantVendorDeath() {
        synchronized (mLock) {
            if (mISupplicantVendor == null) return false;
            try {
                if (!mISupplicantVendor.linkToDeath(mSupplicantVendorDeathRecipient, 0)) {
                    Log.wtf(TAG, "Error on linkToDeath on ISupplicantVendor");
                    supplicantvendorServiceDiedHandler();
                    return false;
                }
            } catch (RemoteException e) {
                Log.e(TAG, "ISupplicantVendor.linkToDeath exception", e);
                return false;
            }
            return true;
        }
    }

    private boolean initSupplicantVendorService() {
        synchronized (mLock) {
            try {
            // Discovering supplicantvendor service
                mISupplicantVendor = getSupplicantVendorMockable();
                if (mISupplicantVendor != null) {
                   Log.e(TAG, "Discover ISupplicantVendor service successfull");
                }
            } catch (RemoteException e) {
                Log.e(TAG, "ISupplicantVendor.getService exception: " + e);
                return false;
            }
            if (mISupplicantVendor == null) {
                Log.e(TAG, "Got null ISupplicantVendor service. Stopping supplicantVendor HIDL startup");
                return false;
            }
            // check mISupplicantVendor service and trigger death service
            if (!linkToSupplicantVendorDeath()) {
                return false;
            }
        }
        return true;
    }

    private boolean linkToSupplicantVendorStaIfaceDeath(ISupplicantVendorStaIface iface) {
        synchronized (mLock) {
            if (iface == null) return false;
            try {
                if (!iface.linkToDeath(mSupplicantVendorDeathRecipient, 0)) {
                    Log.wtf(TAG, "Error on linkToDeath on ISupplicantVendorStaIface");
                    supplicantvendorServiceDiedHandler();
                    return false;
                }
            } catch (RemoteException e) {
                Log.e(TAG, "ISupplicantVendorStaIface.linkToDeath exception", e);
                return false;
            }
            return true;
        }
    }


    /**
     * Setup a Vendor STA interface for the specified iface name.
     *
     * @param ifaceName Name of the interface.
     * @return true on success, false otherwise.
     */
    public boolean vendor_setupIface(@NonNull String ifaceName) {
        final String methodStr = "vendor_setupIface";
        if (checkSupplicantVendorStaIfaceAndLogFailure(ifaceName, methodStr) != null) {
            Log.e(TAG, "Already created vendor setupinterface");
            return true;
        }
        ISupplicantVendorIface Vendor_ifaceHwBinder = null;

        if (isVendor_2_0()) {
            Log.e(TAG, "Try to get Vendor HIDL@2.0 interface");
            Vendor_ifaceHwBinder = getVendorIfaceV2_0(ifaceName);
        }
        if (Vendor_ifaceHwBinder == null) {
            Log.e(TAG, "Failed to get vendor iface binder");
            return false;
        }

        ISupplicantVendorStaIface vendor_iface = getVendorStaIfaceMockable(Vendor_ifaceHwBinder);
        if (vendor_iface == null) {
            Log.e(TAG, "Failed to get ISupplicantVendorStaIface proxy");
            return false;
        }
        else
            Log.e(TAG, "Successful get Vendor sta interface");

        if (!linkToSupplicantVendorStaIfaceDeath(vendor_iface)) {
            return false;
        }

        if (vendor_iface != null) {
            mISupplicantVendorStaIfaces.put(ifaceName, vendor_iface);
        }
        return true;
    }

    /**
     * Get a Vendor STA interface for the specified iface name.
     *
     * @param ifaceName Name of the interface.
     * @return true on success, false otherwise.
     */
    private ISupplicantVendorIface getVendorIfaceV2_0(@NonNull String ifaceName) {
        synchronized (mLock) {
            /** List all supplicant Ifaces */
            final ArrayList<ISupplicant.IfaceInfo> supplicantIfaces = new ArrayList<>();
            try {
                final String methodStr = "listVendorInterfaces";
                if (!checkSupplicantVendorAndLogFailure(methodStr)) return null;
                mISupplicantVendor.listVendorInterfaces((SupplicantStatus status,
                                             ArrayList<ISupplicant.IfaceInfo> ifaces) -> {
                    if (!checkSupplicantVendorStatusAndLogFailure(status, methodStr)) {
                        return;
                    }
                    supplicantIfaces.addAll(ifaces);
                });
            } catch (RemoteException e) {
                Log.e(TAG, "ISupplicantVendor.listInterfaces exception: " + e);
                supplicantvendorServiceDiedHandler();
                return null;
            }
            if (supplicantIfaces.size() == 0) {
                Log.e(TAG, "Got zero HIDL supplicant vendor ifaces. Stopping supplicant vendor HIDL startup.");
                return null;
            }
            Mutable<ISupplicantVendorIface> supplicantVendorIface = new Mutable<>();
            for (ISupplicant.IfaceInfo ifaceInfo : supplicantIfaces) {
                if (ifaceInfo.type == IfaceType.STA && ifaceName.equals(ifaceInfo.name)) {
                    try {
                        final String methodStr = "getVendorInterface";
                        if (!checkSupplicantVendorAndLogFailure(methodStr)) return null;
                        mISupplicantVendor.getVendorInterface(ifaceInfo,
                                (SupplicantStatus status, ISupplicantVendorIface iface) -> {
                                    if (!checkSupplicantVendorStatusAndLogFailure(status, methodStr)) {
                                        return;
                                    }
                                    supplicantVendorIface.value = iface;
                                });
                    } catch (RemoteException e) {
                        Log.e(TAG, "ISupplicantVendor.getInterface exception: " + e);
                        supplicantvendorServiceDiedHandler();
                        return null;
                    }
                    break;
                }
            }
            return supplicantVendorIface.value;
        }
    }


    private void supplicantvendorServiceDiedHandler() {
        synchronized (mLock) {
            mISupplicantVendor = null;
            mISupplicantVendorStaIfaces.clear();
        }
    }

    protected ISupplicantVendor getSupplicantVendorMockable() throws RemoteException {
        synchronized (mLock) {
            try {
                return ISupplicantVendor.getService();
            } catch (NoSuchElementException e) {
                Log.e(TAG, "Failed to get ISupplicantVendor", e);
                return null;
            }
        }
    }

    protected ISupplicantVendorStaIface getVendorStaIfaceMockable(ISupplicantVendorIface iface) {
        synchronized (mLock) {
            return ISupplicantVendorStaIface.asInterface(iface.asBinder());
        }
    }

    /**
     * Check if the device is running V2_0 supplicant vendor service.
     * @return
     */
    private boolean isVendor_2_0() {
        synchronized (mLock) {
            try {
                return (getSupplicantVendorMockable() != null);
            } catch (RemoteException e) {
                Log.e(TAG, "ISupplicantVendor.getService exception: " + e);
                supplicantServiceDiedHandler(mDeathRecipientCookie);
                return false;
            }
        }
    }

    /**
     * Helper method to look up the vendor_iface object for the specified iface.
     */
    private ISupplicantVendorStaIface getVendorStaIface(@NonNull String ifaceName) {
        return mISupplicantVendorStaIfaces.get(ifaceName);
    }

    /**
     * Returns false if SupplicantVendor is null, and logs failure to call methodStr
     */
    private boolean checkSupplicantVendorAndLogFailure(final String methodStr) {
        synchronized (mLock) {
            if (mISupplicantVendor == null) {
                Log.e(TAG, "Can't call " + methodStr + ", ISupplicantVendor is null");
                return false;
            }
            return true;
        }
    }

    /**
     * Returns false if SupplicantVendorStaIface is null, and logs failure to call methodStr
     */
    private ISupplicantVendorStaIface checkSupplicantVendorStaIfaceAndLogFailure(
            @NonNull String ifaceName, final String methodStr) {
        synchronized (mLock) {
            ISupplicantVendorStaIface iface = getVendorStaIface(ifaceName);
            if (iface == null) {
                Log.e(TAG, "Can't call " + methodStr + ", ISupplicantVendorStaIface is null");
                return null;
            }
            return iface;
        }
    }

    /**
     * Returns true if provided supplicant vendor status code is SUCCESS, logs debug message and returns false
     * otherwise
     */
    private boolean checkSupplicantVendorStatusAndLogFailure(SupplicantStatus status,
            final String methodStr) {
        synchronized (mLock) {
            if (status.code != SupplicantStatusCode.SUCCESS) {
                Log.e(TAG, "ISupplicantVendor." + methodStr + " failed: " + status);
                return false;
            } else {
                if (mVerboseLoggingEnabled) {
                    Log.d(TAG, "ISupplicantVendor." + methodStr + " succeeded");
                }
                return true;
            }
        }
    }

    protected ISupplicantVendorStaNetwork getVendorStaNetworkMockable(ISupplicantVendorNetwork network) {
        synchronized (mLock) {
            return ISupplicantVendorStaNetwork.asInterface(network.asBinder());
        }
    }

    /**
     * @return The ISupplicantVendorStaNetwork object for the given SupplicantNetworkId int, returns null if
     * the call fails
     */
    private ISupplicantVendorStaNetwork getVendorNetwork(@NonNull String ifaceName, int id) {
        synchronized (mLock) {
            final String methodStr = "getVendorNetwork";
            ISupplicantVendorStaIface iface = checkSupplicantVendorStaIfaceAndLogFailure(ifaceName, methodStr);
            if (iface == null) return null;
            Mutable<ISupplicantVendorNetwork> gotNetwork = new Mutable<>();
            try {
                iface.getVendorNetwork(id, (SupplicantStatus status, ISupplicantVendorNetwork network) -> {
                    if (checkStatusAndLogFailure(status, methodStr)) {
                        gotNetwork.value = network;
                    }
                });
            } catch (RemoteException e) {
                handleRemoteException(e, methodStr);
            }
            if (gotNetwork.value != null) {
                return getVendorStaNetworkMockable(gotNetwork.value);
            } else {
                return null;
            }
        }
    }
    /** [END] ISupplicant Vendor Iface implementation */
=======
>>>>>>> 9fa60675
}<|MERGE_RESOLUTION|>--- conflicted
+++ resolved
@@ -3963,101 +3963,6 @@
 
         return currentConfig.getNetworkSelectionStatus().getCandidateSecurityParams();
     }
-<<<<<<< HEAD
-
-    /**
-     * Set whether the network-centric QoS policy feature is enabled or not for this interface.
-     *
-     * @param ifaceName name of the interface.
-     * @param isEnabled true if feature is enabled, false otherwise.
-     * @return true without action since this is not a supported feature.
-     */
-    public boolean setNetworkCentricQosPolicyFeatureEnabled(@NonNull String ifaceName,
-            boolean isEnabled) {
-        throw new UnsupportedOperationException(
-                "setNetworkCentricQosPolicyFeatureEnabled is not supported by the HIDL HAL");
-    }
-
-    /**
-     * Sends a QoS policy response.
-     *
-     * @param ifaceName Name of the interface.
-     * @param qosPolicyRequestId Dialog token to identify the request.
-     * @param morePolicies Flag to indicate more QoS policies can be accommodated.
-     * @param qosPolicyStatusList List of framework QosPolicyStatus objects.
-     * @return true if response is sent successfully, false otherwise.
-     */
-    public boolean sendQosPolicyResponse(String ifaceName, int qosPolicyRequestId,
-            boolean morePolicies,
-            @NonNull List<SupplicantStaIfaceHal.QosPolicyStatus> qosPolicyStatusList) {
-        throw new UnsupportedOperationException(
-                "sendQosPolicyResponse is not supported by the HIDL HAL");
-    }
-
-    /**
-     * Indicates the removal of all active QoS policies configured by the AP.
-     *
-     * @param ifaceName Name of the interface.
-     */
-    public boolean removeAllQosPolicies(String ifaceName) {
-        throw new UnsupportedOperationException(
-                "removeAllQosPolicies is not supported by the HIDL HAL");
-    }
-
-    /**
-     * See comments for {@link ISupplicantStaIfaceHal#addQosPolicyRequestForScs(String, List)}
-     */
-    public List<SupplicantStaIfaceHal.QosPolicyStatus> addQosPolicyRequestForScs(
-            @NonNull String ifaceName, @NonNull List<QosPolicyParams> policies) {
-        Log.e(TAG, "addQosPolicyRequestForScs is not supported by the HIDL HAL");
-        return null;
-    }
-
-    /**
-     * See comments for {@link ISupplicantStaIfaceHal#removeQosPolicyForScs(String, List)}
-     */
-    public List<SupplicantStaIfaceHal.QosPolicyStatus> removeQosPolicyForScs(
-            @NonNull String ifaceName, @NonNull List<Byte> policyIds) {
-        Log.e(TAG, "removeQosPolicyForScs is not supported by the HIDL HAL");
-        return null;
-    }
-
-    /**
-     * See comments for {@link ISupplicantStaIfaceHal#registerQosScsResponseCallback(
-     *                             SupplicantStaIfaceHal.QosScsResponseCallback)}
-     */
-    public void registerQosScsResponseCallback(
-            @NonNull SupplicantStaIfaceHal.QosScsResponseCallback callback) {
-        Log.e(TAG, "registerQosScsResponseCallback is not supported by the HIDL HAL");
-    }
-
-    /**
-     * Generate DPP credential for network access
-     *
-     * @param ifaceName Name of the interface.
-     * @param ssid ssid of the network
-     * @param privEcKey Private EC Key for DPP Configurator
-     * Returns false. Not Supported throuh HIDL
-     */
-    public boolean generateSelfDppConfiguration(@NonNull String ifaceName, @NonNull String ssid,
-            byte[] privEcKey) {
-        Log.d(TAG, "generateSelfDppConfiguration is not supported");
-        return false;
-    }
-
-    /**
-     * Set the currently configured network's anonymous identity.
-     *
-     * @param ifaceName Name of the interface.
-     * @param anonymousIdentity the anonymouns identity.
-     * @param updateToNativeService write the data to the native service.
-     * @return true if succeeds, false otherwise.
-     */
-    public boolean setEapAnonymousIdentity(@NonNull String ifaceName, String anonymousIdentity,
-            boolean updateToNativeService) {
-        Log.d(TAG, "setEapAnonymousIdentity is ignored for HIDL");
-        return false;
-    }
 
     /** [START] ISupplicant Vendor Iface implementation */
 
@@ -4359,6 +4264,4 @@
         }
     }
     /** [END] ISupplicant Vendor Iface implementation */
-=======
->>>>>>> 9fa60675
 }