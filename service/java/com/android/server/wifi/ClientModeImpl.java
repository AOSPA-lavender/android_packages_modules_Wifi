--- conflicted
+++ resolved
@@ -297,13 +297,11 @@
     // framework initiated disconnect reason code.
     private int mFrameworkDisconnectReasonOverride;
 
-<<<<<<< HEAD
     /* if set to true then disconnect due to IP Reachability lost only
      * when obtained for the first 10 seconds of L2 connection */
     private boolean mIpReachabilityMonitorActive = true;
-=======
+
     private boolean mIpProvisioningTimedOut = false;
->>>>>>> 9367232f
 
     private String getTag() {
         return TAG + "[" + mId + ":" + (mInterfaceName == null ? "unknown" : mInterfaceName) + "]";
