/*
 * Copyright (C) 2010 The Android Open Source Project
 *
 * Licensed under the Apache License, Version 2.0 (the "License");
 * you may not use this file except in compliance with the License.
 * You may obtain a copy of the License at
 *
 *      http://www.apache.org/licenses/LICENSE-2.0
 *
 * Unless required by applicable law or agreed to in writing, software
 * distributed under the License is distributed on an "AS IS" BASIS,
 * WITHOUT WARRANTIES OR CONDITIONS OF ANY KIND, either express or implied.
 * See the License for the specific language governing permissions and
 * limitations under the License.
 */

package com.android.server.wifi;

import static android.net.util.KeepalivePacketDataUtil.parseTcpKeepalivePacketData;
import static android.net.wifi.WifiConfiguration.NetworkSelectionStatus.DISABLED_NO_INTERNET_PERMANENT;
import static android.net.wifi.WifiConfiguration.NetworkSelectionStatus.DISABLED_NO_INTERNET_TEMPORARY;
import static android.net.wifi.WifiManager.WIFI_FEATURE_FILS_SHA256;
import static android.net.wifi.WifiManager.WIFI_FEATURE_FILS_SHA384;

import static com.android.server.wifi.ActiveModeManager.ROLE_CLIENT_PRIMARY;
import static com.android.server.wifi.ActiveModeManager.ROLE_CLIENT_SECONDARY_LONG_LIVED;
import static com.android.server.wifi.ActiveModeManager.ROLE_CLIENT_SECONDARY_TRANSIENT;
import static com.android.server.wifi.WifiSettingsConfigStore.WIFI_STA_FACTORY_MAC_ADDRESS;
import static com.android.server.wifi.proto.WifiStatsLog.WIFI_DISCONNECT_REPORTED__FAILURE_CODE__SUPPLICANT_DISCONNECTED;

import android.annotation.IntDef;
import android.annotation.NonNull;
import android.annotation.Nullable;
import android.app.ActivityManager;
import android.content.BroadcastReceiver;
import android.content.Context;
import android.content.Intent;
import android.content.IntentFilter;
import android.hardware.wifi.supplicant.V1_0.ISupplicantStaIfaceCallback.ReasonCode;
import android.hardware.wifi.supplicant.V1_0.ISupplicantStaIfaceCallback.StatusCode;
import android.net.CaptivePortalData;
import android.net.ConnectivityManager;
import android.net.DhcpResultsParcelable;
import android.net.InvalidPacketException;
import android.net.IpConfiguration;
import android.net.KeepalivePacketData;
import android.net.Layer2PacketParcelable;
import android.net.LinkProperties;
import android.net.MacAddress;
import android.net.NattKeepalivePacketData;
import android.net.Network;
import android.net.NetworkAgent;
import android.net.NetworkAgentConfig;
import android.net.NetworkCapabilities;
import android.net.NetworkInfo;
import android.net.NetworkInfo.DetailedState;
import android.net.RouteInfo;
import android.net.SocketKeepalive;
import android.net.StaticIpConfiguration;
import android.net.TcpKeepalivePacketData;
import android.net.TcpKeepalivePacketDataParcelable;
import android.net.Uri;
import android.net.ip.IIpClient;
import android.net.ip.IpClientCallbacks;
import android.net.ip.IpClientManager;
import android.net.shared.Layer2Information;
import android.net.shared.ProvisioningConfiguration;
import android.net.shared.ProvisioningConfiguration.ScanResultInfo;
import android.net.vcn.VcnManager;
import android.net.vcn.VcnNetworkPolicyResult;
import android.net.wifi.IWifiConnectedNetworkScorer;
import android.net.wifi.ScanResult;
import android.net.wifi.SecurityParams;
import android.net.wifi.SupplicantState;
import android.net.wifi.WifiAnnotations.WifiStandard;
import android.net.wifi.WifiConfiguration;
import android.net.wifi.WifiEnterpriseConfig;
import android.net.wifi.WifiInfo;
import android.net.wifi.WifiManager;
import android.net.wifi.WifiNetworkAgentSpecifier;
import android.net.wifi.WifiNetworkSpecifier;
import android.net.wifi.hotspot2.IProvisioningCallback;
import android.net.wifi.hotspot2.OsuProvider;
import android.net.wifi.nl80211.DeviceWiphyCapabilities;
import android.net.wifi.nl80211.WifiNl80211Manager;
import android.net.wifi.util.ScanResultUtil;
import android.os.BatteryStatsManager;
import android.os.Build;
import android.os.ConditionVariable;
import android.os.IBinder;
import android.os.Looper;
import android.os.Message;
import android.os.Messenger;
import android.os.PowerManager;
import android.os.Process;
import android.os.UserHandle;
import android.os.WorkSource;
import android.provider.Settings;
import android.system.OsConstants;
import android.telephony.SubscriptionManager;
import android.telephony.TelephonyManager;
import android.text.TextUtils;
import android.util.ArraySet;
import android.util.Log;
import android.util.Pair;

import androidx.annotation.RequiresApi;

import com.android.internal.annotations.VisibleForTesting;
import com.android.internal.util.IState;
import com.android.internal.util.Protocol;
import com.android.internal.util.State;
import com.android.internal.util.StateMachine;
import com.android.modules.utils.HandlerExecutor;
import com.android.modules.utils.build.SdkLevel;
import com.android.net.module.util.Inet4AddressUtils;
import com.android.net.module.util.MacAddressUtils;
import com.android.net.module.util.NetUtils;
import com.android.server.wifi.ActiveModeManager.ClientRole;
import com.android.server.wifi.MboOceController.BtmFrameData;
import com.android.server.wifi.WifiCarrierInfoManager.SimAuthRequestData;
import com.android.server.wifi.WifiCarrierInfoManager.SimAuthResponseData;
import com.android.server.wifi.WifiNative.RxFateReport;
import com.android.server.wifi.WifiNative.TxFateReport;
import com.android.server.wifi.hotspot2.AnqpEvent;
import com.android.server.wifi.hotspot2.IconEvent;
import com.android.server.wifi.hotspot2.NetworkDetail;
import com.android.server.wifi.hotspot2.PasspointManager;
import com.android.server.wifi.hotspot2.WnmData;
import com.android.server.wifi.p2p.WifiP2pServiceImpl;
import com.android.server.wifi.proto.WifiStatsLog;
import com.android.server.wifi.proto.nano.WifiMetricsProto;
import com.android.server.wifi.proto.nano.WifiMetricsProto.StaEvent;
import com.android.server.wifi.proto.nano.WifiMetricsProto.WifiIsUnusableEvent;
import com.android.server.wifi.proto.nano.WifiMetricsProto.WifiUsabilityStats;
import com.android.server.wifi.util.ActionListenerWrapper;
import com.android.server.wifi.util.NativeUtil;
import com.android.server.wifi.util.RssiUtil;
import com.android.server.wifi.util.StateMachineObituary;
import com.android.server.wifi.util.WifiPermissionsUtil;
import com.android.wifi.resources.R;

import java.io.BufferedReader;
import java.io.FileDescriptor;
import java.io.FileNotFoundException;
import java.io.IOException;
import java.io.PrintWriter;
import java.lang.annotation.Retention;
import java.lang.annotation.RetentionPolicy;
import java.net.Inet4Address;
import java.net.Inet6Address;
import java.net.InetAddress;
import java.net.URL;
import java.time.Duration;
import java.util.ArrayList;
import java.util.Arrays;
import java.util.Collections;
import java.util.List;
import java.util.Map;
import java.util.Objects;
import java.util.Set;
import java.util.stream.Collectors;

/**
 * Implementation of ClientMode.  Event handling for Client mode logic is done here,
 * and all changes in connectivity state are initiated here.
 *
 * Note: No external modules should be calling into {@link ClientModeImpl}. Please plumb it via
 * {@link ClientModeManager} until b/160014176 is fixed.
 */
public class ClientModeImpl extends StateMachine implements ClientMode {
    private static final String NETWORKTYPE = "WIFI";
    @VisibleForTesting public static final short NUM_LOG_RECS_VERBOSE_LOW_MEMORY = 200;
    @VisibleForTesting public static final short NUM_LOG_RECS_VERBOSE = 3000;

    private static final String TAG = "WifiClientModeImpl";

    private static final int IPCLIENT_STARTUP_TIMEOUT_MS = 2_000;
    private static final int IPCLIENT_SHUTDOWN_TIMEOUT_MS = 60_000; // 60 seconds
    @VisibleForTesting public static final long CONNECTING_WATCHDOG_TIMEOUT_MS = 30_000; // 30 secs.
    @VisibleForTesting
    public static final short NETWORK_NOT_FOUND_EVENT_THRESHOLD = 3;
    public static final String ARP_TABLE_PATH = "/proc/net/arp";

    private boolean mVerboseLoggingEnabled = false;

    /**
     * Log with error attribute
     *
     * @param s is string log
     */
    @Override
    protected void loge(String s) {
        Log.e(getTag(), s);
    }
    @Override
    protected void logd(String s) {
        Log.d(getTag(), s);
    }
    @Override
    protected void log(String s) {
        Log.d(getTag(), s);
    }
    private final Context mContext;
    private final WifiMetrics mWifiMetrics;
    private final WifiMonitor mWifiMonitor;
    private final WifiNative mWifiNative;
    private final WifiPermissionsUtil mWifiPermissionsUtil;
    private final WifiConfigManager mWifiConfigManager;
    private final WifiConnectivityManager mWifiConnectivityManager;
    private final WifiBlocklistMonitor mWifiBlocklistMonitor;
    private final WifiDiagnostics mWifiDiagnostics;
    private final Clock mClock;
    private final WifiScoreCard mWifiScoreCard;
    private final WifiHealthMonitor mWifiHealthMonitor;
    private final WifiScoreReport mWifiScoreReport;
    private final WifiTrafficPoller mWifiTrafficPoller;
    private final PasspointManager mPasspointManager;
    private final WifiDataStall mWifiDataStall;
    private final LinkProbeManager mLinkProbeManager;
    private final MboOceController mMboOceController;
    private final McastLockManagerFilterController mMcastLockManagerFilterController;
    private final ActivityManager mActivityManager;
    private final FrameworkFacade mFacade;
    private final WifiStateTracker mWifiStateTracker;
    private final WrongPasswordNotifier mWrongPasswordNotifier;
    private final EapFailureNotifier mEapFailureNotifier;
    private final SimRequiredNotifier mSimRequiredNotifier;
    private final ConnectionFailureNotifier mConnectionFailureNotifier;
    private final WifiNetworkSuggestionsManager mWifiNetworkSuggestionsManager;
    private final ThroughputPredictor mThroughputPredictor;
    private final DeviceConfigFacade mDeviceConfigFacade;
    private final ScoringParams mScoringParams;
    private final WifiThreadRunner mWifiThreadRunner;
    private final ScanRequestProxy mScanRequestProxy;
    private final WifiLastResortWatchdog mWifiLastResortWatchdog;
    private final WakeupController mWakeupController;
    private final WifiLockManager mWifiLockManager;
    private final WifiP2pConnection mWifiP2pConnection;
    private final WifiGlobals mWifiGlobals;
    private final ClientModeManagerBroadcastQueue mBroadcastQueue;
    private final TelephonyManager mTelephonyManager;
    private final WifiSettingsConfigStore mSettingsConfigStore;
    private final long mId;

    private boolean mScreenOn = false;

    private final String mInterfaceName;
    private final ConcreteClientModeManager mClientModeManager;

    private int mLastSignalLevel = -1;
    private int mLastTxKbps = -1;
    private int mLastRxKbps = -1;
    private int mLastScanRssi = WifiInfo.INVALID_RSSI;
    private String mLastBssid;
    // TODO (b/162942761): Ensure this is reset when mTargetNetworkId is set.
    private int mLastNetworkId; // The network Id we successfully joined
    // The subId used by WifiConfiguration with SIM credential which was connected successfully
    private int mLastSubId;
    private String mLastSimBasedConnectionCarrierName;
    private URL mTermsAndConditionsUrl; // Indicates that the Passpoint network is captive
    @Nullable
    private byte[] mCachedPacketFilter;
    @Nullable
    private WifiNative.ConnectionCapabilities mLastConnectionCapabilities;

    /* if set to true then disconnect due to IP Reachability lost only
     * when obtained for the first 10 seconds of L2 connection */
    private boolean mIpReachabilityMonitorActive = true;

    private String getTag() {
        return TAG + "[" + (mInterfaceName == null ? "unknown" : mInterfaceName) + "]";
    }

    private void processRssiThreshold(byte curRssi, int reason,
            WifiNative.WifiRssiEventHandler rssiHandler) {
        if (curRssi == Byte.MAX_VALUE || curRssi == Byte.MIN_VALUE) {
            Log.wtf(getTag(), "processRssiThreshold: Invalid rssi " + curRssi);
            return;
        }
        for (int i = 0; i < mRssiRanges.length; i++) {
            if (curRssi < mRssiRanges[i]) {
                // Assume sorted values(ascending order) for rssi,
                // bounded by high(127) and low(-128) at extremeties
                byte maxRssi = mRssiRanges[i];
                byte minRssi = mRssiRanges[i - 1];
                // This value of hw has to be believed as this value is averaged and has breached
                // the rssi thresholds and raised event to host. This would be eggregious if this
                // value is invalid
                mWifiInfo.setRssi(curRssi);
                updateCapabilities();
                int ret = startRssiMonitoringOffload(maxRssi, minRssi, rssiHandler);
                Log.d(getTag(), "Re-program RSSI thresholds for " + getWhatToString(reason)
                        + ": [" + minRssi + ", " + maxRssi + "], curRssi=" + curRssi
                        + " ret=" + ret);
                break;
            }
        }
    }

    private boolean mEnableRssiPolling = false;
    private int mRssiPollToken = 0;

    private PowerManager.WakeLock mSuspendWakeLock;

    /**
     * Value to set in wpa_supplicant "bssid" field when we don't want to restrict connection to
     * a specific AP.
     */
    public static final String SUPPLICANT_BSSID_ANY = "any";

    /**
     * The link properties of the wifi interface.
     * Do not modify this directly; use updateLinkProperties instead.
     */
    private LinkProperties mLinkProperties;

    private final Object mDhcpResultsParcelableLock = new Object();
    @NonNull
    private DhcpResultsParcelable mDhcpResultsParcelable = new DhcpResultsParcelable();

    // NOTE: Do not return to clients - see syncRequestConnectionInfo()
    private final ExtendedWifiInfo mWifiInfo;
    // TODO : remove this member. It should be possible to only call sendNetworkChangeBroadcast when
    // the state actually changed, and to deduce the state of the agent from the state of the
    // machine when generating the NetworkInfo for the broadcast.
    private DetailedState mNetworkAgentState;
    private final SupplicantStateTracker mSupplicantStateTracker;

    // Indicates that framework is attempting to roam, set true on CMD_START_ROAM, set false when
    // wifi connects or fails to connect
    private boolean mIsAutoRoaming = false;

    // Indicates that driver is attempting to allowlist roaming, set true on allowlist roam BSSID
    // associated, set false when wifi connects or fails to connect
    private boolean mIsLinkedNetworkRoaming = false;

    // Roaming failure count
    private int mRoamFailCount = 0;

    // This is the BSSID we are trying to associate to, it can be set to SUPPLICANT_BSSID_ANY
    // if we havent selected a BSSID for joining.
    private String mTargetBssid = SUPPLICANT_BSSID_ANY;
    // This one is used to track the current target network ID. This is used for error
    // handling during connection setup since many error message from supplicant does not report
    // SSID. Once connected, it will be set to invalid
    // TODO (b/162942761): Ensure this is reset when mLastNetworkId is set.
    private int mTargetNetworkId = WifiConfiguration.INVALID_NETWORK_ID;
    private WifiConfiguration mTargetWifiConfiguration = null;
    @Nullable private VcnManager mVcnManager = null;

    /**
     * Method to clear {@link #mTargetBssid} and reset the current connected network's
     * bssid in wpa_supplicant after a roam/connect attempt.
     */
    public boolean clearTargetBssid(String dbg) {
        WifiConfiguration config = mWifiConfigManager.getConfiguredNetwork(mTargetNetworkId);
        if (config == null) {
            return false;
        }
        String bssid = SUPPLICANT_BSSID_ANY;
        if (config.BSSID != null) {
            bssid = config.BSSID;
            if (mVerboseLoggingEnabled) {
                Log.d(getTag(), "force BSSID to " + bssid + "due to config");
            }
        }
        if (mVerboseLoggingEnabled) {
            logd(dbg + " clearTargetBssid " + bssid + " key=" + config.getProfileKey());
        }
        mTargetBssid = bssid;
        return mWifiNative.setNetworkBSSID(mInterfaceName, bssid);
    }

    /**
     * Set Config's default BSSID (for association purpose) and {@link #mTargetBssid}
     * @param config config need set BSSID
     * @param bssid  default BSSID to assocaite with when connect to this network
     * @return false -- does not change the current default BSSID of the configure
     *         true -- change the  current default BSSID of the configur
     */
    private boolean setTargetBssid(WifiConfiguration config, String bssid) {
        if (config == null || bssid == null) {
            return false;
        }
        if (config.BSSID != null) {
            bssid = config.BSSID;
            if (mVerboseLoggingEnabled) {
                Log.d(getTag(), "force BSSID to " + bssid + "due to config");
            }
        }
        if (mVerboseLoggingEnabled) {
            Log.d(getTag(), "setTargetBssid set to " + bssid + " key="
                    + config.getProfileKey());
        }
        mTargetBssid = bssid;
        config.getNetworkSelectionStatus().setNetworkSelectionBSSID(bssid);
        return true;
    }

    private volatile IpClientManager mIpClient;
    private IpClientCallbacksImpl mIpClientCallbacks;

    private final WifiNetworkFactory mNetworkFactory;
    private final UntrustedWifiNetworkFactory mUntrustedNetworkFactory;
    private final OemWifiNetworkFactory mOemWifiNetworkFactory;

    @VisibleForTesting
    @Nullable
    WifiNetworkAgent mNetworkAgent;

    private byte[] mRssiRanges;

    // Used to filter out requests we couldn't possibly satisfy.
    private final NetworkCapabilities mNetworkCapabilitiesFilter;

    /* The base for wifi message types */
    static final int BASE = Protocol.BASE_WIFI;

    /* BT connection state changed, e.g., connected/disconnected */
    static final int CMD_BLUETOOTH_CONNECTION_STATE_CHANGE              = BASE + 31;

    /* Supplicant commands after driver start*/
    /* Disconnect from a network */
    static final int CMD_DISCONNECT                                     = BASE + 73;
    /* Reconnect to a network */
    static final int CMD_RECONNECT                                      = BASE + 74;
    /* Reassociate to a network */
    static final int CMD_REASSOCIATE                                    = BASE + 75;

    /* Enables RSSI poll */
    static final int CMD_ENABLE_RSSI_POLL                               = BASE + 82;
    /* RSSI poll */
    static final int CMD_RSSI_POLL                                      = BASE + 83;
    /** Runs RSSI poll once */
    static final int CMD_ONESHOT_RSSI_POLL                              = BASE + 84;
    /* Enable suspend mode optimizations in the driver */
    static final int CMD_SET_SUSPEND_OPT_ENABLED                        = BASE + 86;

    /**
     * Watchdog for protecting against b/16823537
     * Leave time for 4-way handshake to succeed
     */
    static final int ROAM_GUARD_TIMER_MSEC = 15000;

    int mRoamWatchdogCount = 0;
    /* Roam state watchdog */
    static final int CMD_ROAM_WATCHDOG_TIMER                            = BASE + 94;
    /* Screen change intent handling */
    static final int CMD_SCREEN_STATE_CHANGED                           = BASE + 95;

    /* Disconnecting state watchdog */
    static final int CMD_CONNECTING_WATCHDOG_TIMER                      = BASE + 96;

    /* SIM is removed; reset any cached data for it */
    static final int CMD_RESET_SIM_NETWORKS                             = BASE + 101;

    @Retention(RetentionPolicy.SOURCE)
    @IntDef(prefix = {"RESET_SIM_REASON_"},
            value = {
                    RESET_SIM_REASON_SIM_REMOVED,
                    RESET_SIM_REASON_SIM_INSERTED,
                    RESET_SIM_REASON_DEFAULT_DATA_SIM_CHANGED})
    @interface ResetSimReason {}
    static final int RESET_SIM_REASON_SIM_REMOVED              = 0;
    static final int RESET_SIM_REASON_SIM_INSERTED             = 1;
    static final int RESET_SIM_REASON_DEFAULT_DATA_SIM_CHANGED = 2;

    /** Connecting watchdog timeout counter */
    private int mConnectingWatchdogCount = 0;

    /* We now have a valid IP configuration. */
    static final int CMD_IP_CONFIGURATION_SUCCESSFUL                    = BASE + 138;
    /* We no longer have a valid IP configuration. */
    static final int CMD_IP_CONFIGURATION_LOST                          = BASE + 139;
    /* Link configuration (IP address, DNS, ...) changes notified via netlink */
    static final int CMD_UPDATE_LINKPROPERTIES                          = BASE + 140;

    static final int CMD_START_CONNECT                                  = BASE + 143;

    private static final int NETWORK_STATUS_UNWANTED_DISCONNECT         = 0;
    private static final int NETWORK_STATUS_UNWANTED_VALIDATION_FAILED  = 1;
    @VisibleForTesting
    public static final int NETWORK_STATUS_UNWANTED_DISABLE_AUTOJOIN   = 2;

    static final int CMD_UNWANTED_NETWORK                               = BASE + 144;

    static final int CMD_START_ROAM                                     = BASE + 145;

    static final int CMD_NETWORK_STATUS                                 = BASE + 148;

    /* A layer 3 neighbor on the Wi-Fi link became unreachable. */
    static final int CMD_IP_REACHABILITY_LOST                           = BASE + 149;

    static final int CMD_ACCEPT_UNVALIDATED                             = BASE + 153;

    /* used to offload sending IP packet */
    static final int CMD_START_IP_PACKET_OFFLOAD                        = BASE + 160;

    /* used to stop offload sending IP packet */
    static final int CMD_STOP_IP_PACKET_OFFLOAD                         = BASE + 161;

    /* used to start rssi monitoring in hw */
    static final int CMD_START_RSSI_MONITORING_OFFLOAD                  = BASE + 162;

    /* used to stop rssi moniroting in hw */
    static final int CMD_STOP_RSSI_MONITORING_OFFLOAD                   = BASE + 163;

    /* used to indicated RSSI threshold breach in hw */
    static final int CMD_RSSI_THRESHOLD_BREACHED                        = BASE + 164;

    /**
     * Used to handle messages bounced between ClientModeImpl and IpClient.
     */
    static final int CMD_IPV4_PROVISIONING_SUCCESS                      = BASE + 200;
    static final int CMD_IPV4_PROVISIONING_FAILURE                      = BASE + 201;

    /* Push a new APF program to the HAL */
    static final int CMD_INSTALL_PACKET_FILTER                          = BASE + 202;

    /* Enable/disable fallback packet filtering */
    static final int CMD_SET_FALLBACK_PACKET_FILTERING                  = BASE + 203;

    /* Enable/disable Neighbor Discovery offload functionality. */
    static final int CMD_CONFIG_ND_OFFLOAD                              = BASE + 204;

    /* Read the APF program & data buffer */
    static final int CMD_READ_PACKET_FILTER                             = BASE + 208;

    /** Used to add packet filter to apf. */
    static final int CMD_ADD_KEEPALIVE_PACKET_FILTER_TO_APF = BASE + 209;

    /** Used to remove packet filter from apf. */
    static final int CMD_REMOVE_KEEPALIVE_PACKET_FILTER_FROM_APF = BASE + 210;

    /* Indicates that diagnostics should time out a connection start event. */
    static final int CMD_DIAGS_CONNECT_TIMEOUT                          = BASE + 252;

    @VisibleForTesting
    static final int CMD_PRE_DHCP_ACTION                                = BASE + 255;
    private static final int CMD_PRE_DHCP_ACTION_COMPLETE               = BASE + 256;
    private static final int CMD_POST_DHCP_ACTION                       = BASE + 257;

    private static final int CMD_CONNECT_NETWORK                        = BASE + 258;
    private static final int CMD_SAVE_NETWORK                           = BASE + 259;

    /* Start connection to FILS AP*/
    static final int CMD_START_FILS_CONNECTION                          = BASE + 262;

    static final int CMD_CONNECTABLE_STATE_SETUP                        = BASE + 300;

    /* Vendor specific cmd: To handle IP Reachability session */
    private static final int CMD_IP_REACHABILITY_SESSION_END            = BASE + 311;

    /* Tracks if suspend optimizations need to be disabled by DHCP,
     * screen or due to high perf mode.
     * When any of them needs to disable it, we keep the suspend optimizations
     * disabled
     */
    private int mSuspendOptNeedsDisabled = 0;

    private static final int SUSPEND_DUE_TO_DHCP = 1;
    private static final int SUSPEND_DUE_TO_HIGH_PERF = 1 << 1;
    private static final int SUSPEND_DUE_TO_SCREEN = 1 << 2;

    /** @see #isRecentlySelectedByTheUser */
    @VisibleForTesting
    public static final int LAST_SELECTED_NETWORK_EXPIRATION_AGE_MILLIS = 30 * 1000;

    /* Tracks if user has enabled Connected Mac Randomization through settings */

    int mRunningBeaconCount = 0;

    /* Parent state where connections are allowed */
    private State mConnectableState = new ConnectableState();
    /* Connecting/Connected to an access point */
    private State mConnectingOrConnectedState = new ConnectingOrConnectedState();
    /* Connecting to an access point */
    private State mL2ConnectingState = new L2ConnectingState();
    /* Connected at 802.11 (L2) level */
    private State mL2ConnectedState = new L2ConnectedState();
    /* fetching IP after connection to access point (assoc+auth complete) */
    private State mL3ProvisioningState = new L3ProvisioningState();
    /* Connected with IP addr */
    private State mL3ConnectedState = new L3ConnectedState();
    /* Roaming */
    private State mRoamingState = new RoamingState();
    /* Network is not connected, supplicant assoc+auth is not complete */
    private State mDisconnectedState = new DisconnectedState();

    /*
     * FILS connection related variables.
     */
    /* To indicate to IpClient whether HLP IEs were included or not in assoc request */
    private boolean mSentHLPs = false;
    /* Tracks IpClient start state until (FILS_)NETWORK_CONNECTION_EVENT event */
    private boolean mIpClientWithPreConnection = false;

    /* Track setupClientMode to defer WifiConnectivityManger start */
    private boolean isClientSetupCompleted = false;

    /**
     * Work source to use to blame usage on the WiFi service
     */
    public static final WorkSource WIFI_WORK_SOURCE = new WorkSource(Process.WIFI_UID);

    private final BatteryStatsManager mBatteryStatsManager;

    private final WifiCarrierInfoManager mWifiCarrierInfoManager;

    private final OnNetworkUpdateListener mOnNetworkUpdateListener;

    private final OnCarrierOffloadDisabledListener mOnCarrierOffloadDisabledListener;

    private final ClientModeImplMonitor mCmiMonitor;

    private final WifiNetworkSelector mWifiNetworkSelector;

    private final WifiInjector mWifiInjector;

    // Permanently disable a network due to no internet if the estimated probability of having
    // internet is less than this value.
    @VisibleForTesting
    public static final int PROBABILITY_WITH_INTERNET_TO_PERMANENTLY_DISABLE_NETWORK = 60;

    // Maximum duration to continue to log Wifi usability stats after a data stall is triggered.
    @VisibleForTesting
    public static final long DURATION_TO_WAIT_ADD_STATS_AFTER_DATA_STALL_MS = 30 * 1000;
    private long mDataStallTriggerTimeMs = -1;
    private int mLastStatusDataStall = WifiIsUnusableEvent.TYPE_UNKNOWN;

    @Nullable
    private StateMachineObituary mObituary = null;

    @Nullable
    private WifiVcnNetworkPolicyChangeListener mVcnPolicyChangeListener;

    /** NETWORK_NOT_FOUND_EVENT event counter */
    private int mNetworkNotFoundEventCount = 0;

    /** Note that this constructor will also start() the StateMachine. */
    public ClientModeImpl(
            @NonNull Context context,
            @NonNull WifiMetrics wifiMetrics,
            @NonNull Clock clock,
            @NonNull WifiScoreCard wifiScoreCard,
            @NonNull WifiStateTracker wifiStateTracker,
            @NonNull WifiPermissionsUtil wifiPermissionsUtil,
            @NonNull WifiConfigManager wifiConfigManager,
            @NonNull PasspointManager passpointManager,
            @NonNull WifiMonitor wifiMonitor,
            @NonNull WifiDiagnostics wifiDiagnostics,
            @NonNull WifiDataStall wifiDataStall,
            @NonNull ScoringParams scoringParams,
            @NonNull WifiThreadRunner wifiThreadRunner,
            @NonNull WifiNetworkSuggestionsManager wifiNetworkSuggestionsManager,
            @NonNull WifiHealthMonitor wifiHealthMonitor,
            @NonNull ThroughputPredictor throughputPredictor,
            @NonNull DeviceConfigFacade deviceConfigFacade,
            @NonNull ScanRequestProxy scanRequestProxy,
            @NonNull ExtendedWifiInfo wifiInfo,
            @NonNull WifiConnectivityManager wifiConnectivityManager,
            @NonNull WifiBlocklistMonitor wifiBlocklistMonitor,
            @NonNull ConnectionFailureNotifier connectionFailureNotifier,
            @NonNull NetworkCapabilities networkCapabilitiesFilter,
            @NonNull WifiNetworkFactory networkFactory,
            @NonNull UntrustedWifiNetworkFactory untrustedWifiNetworkFactory,
            @NonNull OemWifiNetworkFactory oemPaidWifiNetworkFactory,
            @NonNull WifiLastResortWatchdog wifiLastResortWatchdog,
            @NonNull WakeupController wakeupController,
            @NonNull WifiLockManager wifiLockManager,
            @NonNull FrameworkFacade facade,
            @NonNull Looper looper,
            @NonNull WifiNative wifiNative,
            @NonNull WrongPasswordNotifier wrongPasswordNotifier,
            @NonNull WifiTrafficPoller wifiTrafficPoller,
            @NonNull LinkProbeManager linkProbeManager,
            long id,
            @NonNull BatteryStatsManager batteryStatsManager,
            @NonNull SupplicantStateTracker supplicantStateTracker,
            @NonNull MboOceController mboOceController,
            @NonNull WifiCarrierInfoManager wifiCarrierInfoManager,
            @NonNull EapFailureNotifier eapFailureNotifier,
            @NonNull SimRequiredNotifier simRequiredNotifier,
            @NonNull WifiScoreReport wifiScoreReport,
            @NonNull WifiP2pConnection wifiP2pConnection,
            @NonNull WifiGlobals wifiGlobals,
            @NonNull String ifaceName,
            @NonNull ConcreteClientModeManager clientModeManager,
            @NonNull ClientModeImplMonitor cmiMonitor,
            @NonNull ClientModeManagerBroadcastQueue broadcastQueue,
            @NonNull WifiNetworkSelector wifiNetworkSelector,
            @NonNull TelephonyManager telephonyManager,
            @NonNull WifiInjector wifiInjector,
            @NonNull WifiSettingsConfigStore settingsConfigStore,
            boolean verboseLoggingEnabled) {
        super(TAG, looper);
        mWifiMetrics = wifiMetrics;
        mClock = clock;
        mWifiScoreCard = wifiScoreCard;
        mContext = context;
        mFacade = facade;
        mWifiNative = wifiNative;
        mWrongPasswordNotifier = wrongPasswordNotifier;
        mId = id;
        mEapFailureNotifier = eapFailureNotifier;
        mSimRequiredNotifier = simRequiredNotifier;
        mWifiTrafficPoller = wifiTrafficPoller;
        mLinkProbeManager = linkProbeManager;
        mMboOceController = mboOceController;
        mWifiCarrierInfoManager = wifiCarrierInfoManager;
        mBroadcastQueue = broadcastQueue;
        mNetworkAgentState = DetailedState.DISCONNECTED;

        mBatteryStatsManager = batteryStatsManager;
        mWifiStateTracker = wifiStateTracker;

        mWifiPermissionsUtil = wifiPermissionsUtil;
        mWifiConfigManager = wifiConfigManager;

        mPasspointManager = passpointManager;

        mWifiMonitor = wifiMonitor;
        mWifiDiagnostics = wifiDiagnostics;
        mWifiDataStall = wifiDataStall;
        mThroughputPredictor = throughputPredictor;
        mDeviceConfigFacade = deviceConfigFacade;

        mWifiInfo = wifiInfo;
        mSupplicantStateTracker = supplicantStateTracker;
        mWifiConnectivityManager = wifiConnectivityManager;
        mWifiBlocklistMonitor = wifiBlocklistMonitor;
        mConnectionFailureNotifier = connectionFailureNotifier;

        mLinkProperties = new LinkProperties();
        mMcastLockManagerFilterController = new McastLockManagerFilterController();
        mActivityManager = context.getSystemService(ActivityManager.class);

        mLastBssid = null;
        mLastNetworkId = WifiConfiguration.INVALID_NETWORK_ID;
        mLastSubId = SubscriptionManager.INVALID_SUBSCRIPTION_ID;
        mLastSimBasedConnectionCarrierName = null;
        mLastSignalLevel = -1;

        mScoringParams = scoringParams;
        mWifiThreadRunner = wifiThreadRunner;
        mScanRequestProxy = scanRequestProxy;
        mWifiScoreReport = wifiScoreReport;

        mNetworkCapabilitiesFilter = networkCapabilitiesFilter;
        mNetworkFactory = networkFactory;

        mUntrustedNetworkFactory = untrustedWifiNetworkFactory;
        mOemWifiNetworkFactory = oemPaidWifiNetworkFactory;

        mWifiLastResortWatchdog = wifiLastResortWatchdog;
        mWakeupController = wakeupController;
        mWifiLockManager = wifiLockManager;

        mWifiNetworkSuggestionsManager = wifiNetworkSuggestionsManager;
        mWifiHealthMonitor = wifiHealthMonitor;
        mWifiP2pConnection = wifiP2pConnection;
        mWifiGlobals = wifiGlobals;

        mInterfaceName = ifaceName;
        mClientModeManager = clientModeManager;
        mCmiMonitor = cmiMonitor;
        mTelephonyManager = telephonyManager;
        mSettingsConfigStore = settingsConfigStore;
        updateInterfaceCapabilities();

        PowerManager powerManager = (PowerManager) mContext.getSystemService(Context.POWER_SERVICE);

        mSuspendWakeLock = powerManager.newWakeLock(PowerManager.PARTIAL_WAKE_LOCK, "WifiSuspend");
        mSuspendWakeLock.setReferenceCounted(false);

        mOnNetworkUpdateListener = new OnNetworkUpdateListener();
        mWifiConfigManager.addOnNetworkUpdateListener(mOnNetworkUpdateListener);

        mOnCarrierOffloadDisabledListener = new OnCarrierOffloadDisabledListener();
        mWifiCarrierInfoManager.addOnCarrierOffloadDisabledListener(
                mOnCarrierOffloadDisabledListener);

        mWifiNetworkSelector = wifiNetworkSelector;
        mWifiInjector = wifiInjector;

        enableVerboseLogging(verboseLoggingEnabled);

        addState(mConnectableState); {
            addState(mConnectingOrConnectedState, mConnectableState); {
                addState(mL2ConnectingState, mConnectingOrConnectedState);
                addState(mL2ConnectedState, mConnectingOrConnectedState); {
                    addState(mL3ProvisioningState, mL2ConnectedState);
                    addState(mL3ConnectedState, mL2ConnectedState);
                    addState(mRoamingState, mL2ConnectedState);
                }
            }
            addState(mDisconnectedState, mConnectableState);
        }

        setInitialState(mDisconnectedState);

        setLogOnlyTransitions(false);

        // Start the StateMachine
        start();

        // update with initial role for ConcreteClientModeManager
        onRoleChanged();
    }

    private static final int[] WIFI_MONITOR_EVENTS = {
            WifiMonitor.TARGET_BSSID_EVENT,
            WifiMonitor.ASSOCIATED_BSSID_EVENT,
            WifiMonitor.ANQP_DONE_EVENT,
            WifiMonitor.ASSOCIATION_REJECTION_EVENT,
            WifiMonitor.AUTHENTICATION_FAILURE_EVENT,
            WifiMonitor.GAS_QUERY_DONE_EVENT,
            WifiMonitor.GAS_QUERY_START_EVENT,
            WifiMonitor.HS20_REMEDIATION_EVENT,
            WifiMonitor.HS20_DEAUTH_IMMINENT_EVENT,
            WifiMonitor.HS20_TERMS_AND_CONDITIONS_ACCEPTANCE_REQUIRED_EVENT,
            WifiMonitor.NETWORK_CONNECTION_EVENT,
            WifiMonitor.NETWORK_DISCONNECTION_EVENT,
            WifiMonitor.RX_HS20_ANQP_ICON_EVENT,
            WifiMonitor.SUPPLICANT_STATE_CHANGE_EVENT,
            WifiMonitor.SUP_REQUEST_IDENTITY,
            WifiMonitor.SUP_REQUEST_SIM_AUTH,
            WifiMonitor.MBO_OCE_BSS_TM_HANDLING_DONE,
            WifiMonitor.TRANSITION_DISABLE_INDICATION,
            WifiMonitor.NETWORK_NOT_FOUND_EVENT,
    };

    private void registerForWifiMonitorEvents()  {
        for (int event : WIFI_MONITOR_EVENTS) {
            mWifiMonitor.registerHandler(mInterfaceName, event, getHandler());
        }

        mWifiMetrics.registerForWifiMonitorEvents(mInterfaceName);
        mWifiLastResortWatchdog.registerForWifiMonitorEvents(mInterfaceName);
    }

    private void deregisterForWifiMonitorEvents()  {
        for (int event : WIFI_MONITOR_EVENTS) {
            mWifiMonitor.deregisterHandler(mInterfaceName, event, getHandler());
        }

        mWifiMetrics.deregisterForWifiMonitorEvents(mInterfaceName);
        mWifiLastResortWatchdog.deregisterForWifiMonitorEvents(mInterfaceName);
    }

    private static boolean isValidBssid(String bssidStr) {
        try {
            MacAddress bssid = MacAddress.fromString(bssidStr);
            return !bssid.equals(WifiManager.ALL_ZEROS_MAC_ADDRESS);
        } catch (IllegalArgumentException e) {
            return false;
        }
    }

    private void setMulticastFilter(boolean enabled) {
        if (mIpClient != null) {
            mIpClient.setMulticastFilter(enabled);
        }
    }

    /**
     * Class to implement the MulticastLockManager.FilterController callback.
     */
    class McastLockManagerFilterController implements WifiMulticastLockManager.FilterController {
        /**
         * Start filtering Multicast v4 packets
         */
        public void startFilteringMulticastPackets() {
            setMulticastFilter(true);
        }

        /**
         * Stop filtering Multicast v4 packets
         */
        public void stopFilteringMulticastPackets() {
            setMulticastFilter(false);
        }
    }

    class IpClientCallbacksImpl extends IpClientCallbacks {
        private final ConditionVariable mWaitForCreationCv = new ConditionVariable(false);
        private final ConditionVariable mWaitForStopCv = new ConditionVariable(false);

        @Override
        public void onIpClientCreated(IIpClient ipClient) {
            // IpClient may take a very long time (many minutes) to start at boot time. But after
            // that IpClient should start pretty quickly (a few seconds).
            // Blocking wait for 5 seconds first (for when the wait is short)
            // If IpClient is still not ready after blocking wait, async wait (for when wait is
            // long). Will drop all connection requests until IpClient is ready. Other requests
            // will still be processed.
            sendMessageAtFrontOfQueue(CMD_CONNECTABLE_STATE_SETUP,
                    new IpClientManager(ipClient, getName()));
            mWaitForCreationCv.open();
        }

        @Override
        public void onPreDhcpAction() {
            sendMessage(CMD_PRE_DHCP_ACTION);
        }

        @Override
        public void onPostDhcpAction() {
            sendMessage(CMD_POST_DHCP_ACTION);
        }

        @Override
        public void onNewDhcpResults(DhcpResultsParcelable dhcpResults) {
            if (dhcpResults != null) {
                sendMessage(CMD_IPV4_PROVISIONING_SUCCESS, dhcpResults);
            } else {
                sendMessage(CMD_IPV4_PROVISIONING_FAILURE);
            }
        }

        @Override
        public void onProvisioningSuccess(LinkProperties newLp) {
            addPasspointInfoToLinkProperties(newLp);
            mWifiMetrics.logStaEvent(mInterfaceName, StaEvent.TYPE_CMD_IP_CONFIGURATION_SUCCESSFUL);
            sendMessage(CMD_UPDATE_LINKPROPERTIES, newLp);
            sendMessage(CMD_IP_CONFIGURATION_SUCCESSFUL);
        }

        @Override
        public void onProvisioningFailure(LinkProperties newLp) {
            mWifiMetrics.logStaEvent(mInterfaceName, StaEvent.TYPE_CMD_IP_CONFIGURATION_LOST);
            sendMessage(CMD_IP_CONFIGURATION_LOST);
        }

        @Override
        public void onLinkPropertiesChange(LinkProperties newLp) {
            addPasspointInfoToLinkProperties(newLp);
            sendMessage(CMD_UPDATE_LINKPROPERTIES, newLp);
        }

        @Override
        public void onReachabilityLost(String logMsg) {
            mWifiMetrics.logStaEvent(mInterfaceName, StaEvent.TYPE_CMD_IP_REACHABILITY_LOST);
            sendMessage(CMD_IP_REACHABILITY_LOST, logMsg);
        }

        @Override
        public void installPacketFilter(byte[] filter) {
            sendMessage(CMD_INSTALL_PACKET_FILTER, filter);
        }

        @Override
        public void startReadPacketFilter() {
            sendMessage(CMD_READ_PACKET_FILTER);
        }

        @Override
        public void setFallbackMulticastFilter(boolean enabled) {
            sendMessage(CMD_SET_FALLBACK_PACKET_FILTERING, enabled);
        }

        @Override
        public void setNeighborDiscoveryOffload(boolean enabled) {
            sendMessage(CMD_CONFIG_ND_OFFLOAD, (enabled ? 1 : 0));
        }

        @Override
        public void onPreconnectionStart(List<Layer2PacketParcelable> packets) {
            sendMessage(CMD_START_FILS_CONNECTION, 0, 0, packets);
        }

        @Override
        public void onQuit() {
            mWaitForStopCv.open();
        }

        boolean awaitCreation() {
            return mWaitForCreationCv.block(IPCLIENT_STARTUP_TIMEOUT_MS);
        }

        boolean awaitShutdown() {
            return mWaitForStopCv.block(IPCLIENT_SHUTDOWN_TIMEOUT_MS);
        }
    }

    private void stopIpClient() {
        if (mVerboseLoggingEnabled) {
            Log.v(getTag(), "stopIpClient IpClientWithPreConnection: "
                    + mIpClientWithPreConnection);
        }
        if (mIpClient != null) {
            if (mIpClientWithPreConnection) {
                mIpClient.notifyPreconnectionComplete(false);
            }
            mIpClient.stop();
        }
        mIpClientWithPreConnection = false;
        mSentHLPs = false;
    }

    private void stopDhcpSetup() {
        /* Restore power save and suspend optimizations */
        handlePostDhcpSetup();
        stopIpClient();
    }

    /**
     * Listener for config manager network config related events.
     * TODO (b/117601161) : Move some of the existing handling in WifiConnectivityManager's listener
     * for the same events.
     */
    private class OnNetworkUpdateListener implements
            WifiConfigManager.OnNetworkUpdateListener {
        @Override
        public void onNetworkRemoved(WifiConfiguration config) {
            // The current connected or connecting network has been removed, trigger a disconnect.
            if (config.networkId == mTargetNetworkId || config.networkId == mLastNetworkId) {
                // Disconnect and let autojoin reselect a new network
                sendMessage(CMD_DISCONNECT, StaEvent.DISCONNECT_NETWORK_REMOVED);
            } else {
                WifiConfiguration currentConfig = getConnectedWifiConfiguration();
                if (currentConfig != null && currentConfig.isLinked(config)) {
                    logi("current network linked config removed, update allowlist networks");
                    updateLinkedNetworks(currentConfig);
                }
            }
            mWifiNative.removeNetworkCachedData(config.networkId);
        }

        @Override
        public void onNetworkUpdated(WifiConfiguration newConfig, WifiConfiguration oldConfig) {
            // Clear invalid cached data.
            mWifiNative.removeNetworkCachedData(oldConfig.networkId);

            if (WifiConfigurationUtil.hasCredentialChanged(oldConfig, newConfig)) {
                mWifiBlocklistMonitor.handleNetworkRemoved(newConfig.SSID);
            }

            // Check if user/app change meteredOverride for connected network.
            if (newConfig.networkId != mLastNetworkId
                    || newConfig.meteredOverride == oldConfig.meteredOverride) {
                // nothing to do.
                return;
            }
            boolean isMetered = WifiConfiguration.isMetered(newConfig, mWifiInfo);
            boolean wasMetered = WifiConfiguration.isMetered(oldConfig, mWifiInfo);
            if (isMetered == wasMetered) {
                // no meteredness change, nothing to do.
                if (mVerboseLoggingEnabled) {
                    Log.v(getTag(), "User/app changed meteredOverride, "
                            + "but no change in meteredness");
                }
                return;
            }
            // If unmetered->metered trigger a disconnect.
            // If metered->unmetered update capabilities.
            if (isMetered) {
                Log.w(getTag(), "Network marked metered, triggering disconnect");
                sendMessage(CMD_DISCONNECT, StaEvent.DISCONNECT_NETWORK_METERED);
            } else {
                Log.i(getTag(), "Network marked unmetered, triggering capabilities update");
                updateCapabilities(newConfig);
            }
        }

        @Override
        public void onNetworkTemporarilyDisabled(WifiConfiguration config, int disableReason) {
            if (disableReason == DISABLED_NO_INTERNET_TEMPORARY) return;
            if (config.networkId == mTargetNetworkId || config.networkId == mLastNetworkId) {
                // Disconnect and let autojoin reselect a new network
                sendMessage(CMD_DISCONNECT, StaEvent.DISCONNECT_NETWORK_TEMPORARY_DISABLED);
            }

        }

        @Override
        public void onNetworkPermanentlyDisabled(WifiConfiguration config, int disableReason) {
            // For DISABLED_NO_INTERNET_PERMANENT we do not need to remove the network
            // because supplicant won't be trying to reconnect. If this is due to a
            // preventAutomaticReconnect request from ConnectivityService, that service
            // will disconnect as appropriate.
            if (disableReason == DISABLED_NO_INTERNET_PERMANENT) return;
            if (config.networkId == mTargetNetworkId || config.networkId == mLastNetworkId) {
                // Disconnect and let autojoin reselect a new network
                sendMessage(CMD_DISCONNECT, StaEvent.DISCONNECT_NETWORK_PERMANENT_DISABLED);
            }
        }
    }

    private class OnCarrierOffloadDisabledListener implements
            WifiCarrierInfoManager.OnCarrierOffloadDisabledListener {

        @Override
        public void onCarrierOffloadDisabled(int subscriptionId, boolean merged) {
            int networkId = mTargetNetworkId == WifiConfiguration.INVALID_NETWORK_ID
                    ? mLastNetworkId : mTargetNetworkId;
            if (networkId == WifiConfiguration.INVALID_NETWORK_ID) {
                return;
            }
            WifiConfiguration configuration = mWifiConfigManager.getConfiguredNetwork(networkId);
            if (configuration.subscriptionId == subscriptionId
                    && configuration.carrierMerged == merged) {
                Log.i(getTag(), "Carrier network offload disabled, triggering disconnect");
                sendMessage(CMD_DISCONNECT, StaEvent.DISCONNECT_CARRIER_OFFLOAD_DISABLED);
            }
        }
    }

    /**
     * Method to update logging level in wifi service related classes.
     *
     * @param verbose int logging level to use
     */
    public void enableVerboseLogging(boolean verbose) {
        if (verbose) {
            mVerboseLoggingEnabled = true;
            setLogRecSize(mActivityManager.isLowRamDevice()
                    ? NUM_LOG_RECS_VERBOSE_LOW_MEMORY : NUM_LOG_RECS_VERBOSE);
        } else {
            mVerboseLoggingEnabled = false;
            setLogRecSize(mWifiGlobals.getClientModeImplNumLogRecs());
        }

        mWifiScoreReport.enableVerboseLogging(mVerboseLoggingEnabled);
        mSupplicantStateTracker.enableVerboseLogging(mVerboseLoggingEnabled);
    }

    /**
     * Initiates connection to a network specified by the user/app. This method checks if the
     * requesting app holds the NETWORK_SETTINGS permission.
     *
     * @param netId Id network to initiate connection.
     * @param uid UID of the app requesting the connection.
     * @param forceReconnect Whether to force a connection even if we're connected to the same
     *                       network currently.
     */
    private void connectToUserSelectNetwork(int netId, int uid, boolean forceReconnect) {
        logd("connectToUserSelectNetwork netId " + netId + ", uid " + uid
                + ", forceReconnect = " + forceReconnect);
        if (!forceReconnect && (mLastNetworkId == netId || mTargetNetworkId == netId)) {
            // We're already connecting/connected to the user specified network, don't trigger a
            // reconnection unless it was forced.
            logi("connectToUserSelectNetwork already connecting/connected=" + netId);
        } else {
            mWifiConnectivityManager.prepareForForcedConnection(netId);
            if (uid == Process.SYSTEM_UID) {
                mWifiMetrics.setNominatorForNetwork(netId,
                        WifiMetricsProto.ConnectionEvent.NOMINATOR_MANUAL);
            }
            startConnectToNetwork(netId, uid, SUPPLICANT_BSSID_ANY);
        }
    }

    /**
     * ******************************************************
     * Methods exposed for public use
     * ******************************************************
     */

    /**
     * Retrieve a Messenger for the ClientModeImpl Handler
     *
     * @return Messenger
     */
    public Messenger getMessenger() {
        return new Messenger(getHandler());
    }

    // For debugging, keep track of last message status handling
    // TODO, find an equivalent mechanism as part of parent class
    private static final int MESSAGE_HANDLING_STATUS_PROCESSED = 2;
    private static final int MESSAGE_HANDLING_STATUS_OK = 1;
    private static final int MESSAGE_HANDLING_STATUS_UNKNOWN = 0;
    private static final int MESSAGE_HANDLING_STATUS_REFUSED = -1;
    private static final int MESSAGE_HANDLING_STATUS_FAIL = -2;
    private static final int MESSAGE_HANDLING_STATUS_OBSOLETE = -3;
    private static final int MESSAGE_HANDLING_STATUS_DEFERRED = -4;
    private static final int MESSAGE_HANDLING_STATUS_DISCARD = -5;
    private static final int MESSAGE_HANDLING_STATUS_LOOPED = -6;
    private static final int MESSAGE_HANDLING_STATUS_HANDLING_ERROR = -7;

    private int mMessageHandlingStatus = 0;

    private int mOnTime = 0;
    private int mTxTime = 0;
    private int mRxTime = 0;

    private int mOnTimeScreenStateChange = 0;
    private long mLastOntimeReportTimeStamp = 0;
    private long mLastScreenStateChangeTimeStamp = 0;
    private int mOnTimeLastReport = 0;
    private int mTxTimeLastReport = 0;
    private int mRxTimeLastReport = 0;

    private WifiLinkLayerStats mLastLinkLayerStats;
    private long mLastLinkLayerStatsUpdate = 0;

    String reportOnTime() {
        long now = mClock.getWallClockMillis();
        StringBuilder sb = new StringBuilder();
        // Report stats since last report
        int on = mOnTime - mOnTimeLastReport;
        mOnTimeLastReport = mOnTime;
        int tx = mTxTime - mTxTimeLastReport;
        mTxTimeLastReport = mTxTime;
        int rx = mRxTime - mRxTimeLastReport;
        mRxTimeLastReport = mRxTime;
        int period = (int) (now - mLastOntimeReportTimeStamp);
        mLastOntimeReportTimeStamp = now;
        sb.append(String.format("[on:%d tx:%d rx:%d period:%d]", on, tx, rx, period));
        // Report stats since Screen State Changed
        on = mOnTime - mOnTimeScreenStateChange;
        period = (int) (now - mLastScreenStateChangeTimeStamp);
        sb.append(String.format(" from screen [on:%d period:%d]", on, period));
        return sb.toString();
    }

    public WifiLinkLayerStats getWifiLinkLayerStats() {
        if (mInterfaceName == null) {
            loge("getWifiLinkLayerStats called without an interface");
            return null;
        }
        mLastLinkLayerStatsUpdate = mClock.getWallClockMillis();
        WifiLinkLayerStats stats = mWifiNative.getWifiLinkLayerStats(mInterfaceName);
        if (stats != null) {
            mOnTime = stats.on_time;
            mTxTime = stats.tx_time;
            mRxTime = stats.rx_time;
            mRunningBeaconCount = stats.beacon_rx;
            mWifiInfo.updatePacketRates(stats, mLastLinkLayerStatsUpdate);
        } else {
            long mTxPkts = mFacade.getTxPackets(mInterfaceName);
            long mRxPkts = mFacade.getRxPackets(mInterfaceName);
            mWifiInfo.updatePacketRates(mTxPkts, mRxPkts, mLastLinkLayerStatsUpdate);
        }
        mWifiMetrics.incrementWifiLinkLayerUsageStats(mInterfaceName, stats);
        return stats;
    }

    /**
     * Update interface capabilities
     * This method is used to update some of interface capabilities defined in overlay
     */
    private void updateInterfaceCapabilities() {
        DeviceWiphyCapabilities cap = getDeviceWiphyCapabilities();
        if (cap != null) {
            // Some devices don't have support of 11ax indicated by the chip,
            // so an override config value is used
            if (mContext.getResources().getBoolean(R.bool.config_wifi11axSupportOverride)) {
                cap.setWifiStandardSupport(ScanResult.WIFI_STANDARD_11AX, true);
            }

            mWifiNative.setDeviceWiphyCapabilities(mInterfaceName, cap);
        }
    }

    @Override
    public DeviceWiphyCapabilities getDeviceWiphyCapabilities() {
        return mWifiNative.getDeviceWiphyCapabilities(mInterfaceName);
    }

    /**
     * Check if a Wi-Fi standard is supported
     *
     * @param standard A value from {@link ScanResult}'s {@code WIFI_STANDARD_}
     * @return {@code true} if standard is supported, {@code false} otherwise.
     */
    public boolean isWifiStandardSupported(@WifiStandard int standard) {
        return mWifiNative.isWifiStandardSupported(mInterfaceName, standard);
    }

    private byte[] getDstMacForKeepalive(KeepalivePacketData packetData)
            throws InvalidPacketException {
        try {
            InetAddress gateway = NetUtils.selectBestRoute(
                    mLinkProperties.getRoutes(), packetData.getDstAddress()).getGateway();
            String dstMacStr = macAddressFromRoute(gateway.getHostAddress());
            return NativeUtil.macAddressToByteArray(dstMacStr);
        } catch (NullPointerException | IllegalArgumentException e) {
            throw new InvalidPacketException(InvalidPacketException.ERROR_INVALID_IP_ADDRESS);
        }
    }

    private static int getEtherProtoForKeepalive(KeepalivePacketData packetData)
            throws InvalidPacketException {
        if (packetData.getDstAddress() instanceof Inet4Address) {
            return OsConstants.ETH_P_IP;
        } else if (packetData.getDstAddress() instanceof Inet6Address) {
            return OsConstants.ETH_P_IPV6;
        } else {
            throw new InvalidPacketException(InvalidPacketException.ERROR_INVALID_IP_ADDRESS);
        }
    }

    private int startWifiIPPacketOffload(int slot, KeepalivePacketData packetData,
            int intervalSeconds) {
        byte[] packet = null;
        byte[] dstMac = null;
        int proto = 0;

        try {
            packet = packetData.getPacket();
            dstMac = getDstMacForKeepalive(packetData);
            proto = getEtherProtoForKeepalive(packetData);
        } catch (InvalidPacketException e) {
            return e.getError();
        }

        int ret = mWifiNative.startSendingOffloadedPacket(
                mInterfaceName, slot, dstMac, packet, proto, intervalSeconds * 1000);
        if (ret != 0) {
            loge("startWifiIPPacketOffload(" + slot + ", " + intervalSeconds
                    + "): hardware error " + ret);
            return SocketKeepalive.ERROR_HARDWARE_ERROR;
        } else {
            return SocketKeepalive.SUCCESS;
        }
    }

    private int stopWifiIPPacketOffload(int slot) {
        int ret = mWifiNative.stopSendingOffloadedPacket(mInterfaceName, slot);
        if (ret != 0) {
            loge("stopWifiIPPacketOffload(" + slot + "): hardware error " + ret);
            return SocketKeepalive.ERROR_HARDWARE_ERROR;
        } else {
            return SocketKeepalive.SUCCESS;
        }
    }

    private int startRssiMonitoringOffload(byte maxRssi, byte minRssi,
            WifiNative.WifiRssiEventHandler rssiHandler) {
        return mWifiNative.startRssiMonitoring(mInterfaceName, maxRssi, minRssi, rssiHandler);
    }

    private int stopRssiMonitoringOffload() {
        return mWifiNative.stopRssiMonitoring(mInterfaceName);
    }

    @Override
    public boolean isConnected() {
        return getCurrentState() == mL3ConnectedState;
    }

    @Override
    public boolean isConnecting() {
        IState state = getCurrentState();
        return state == mL2ConnectingState || state == mL2ConnectedState
                || state == mL3ProvisioningState;
    }

    @Override
    public boolean isRoaming() {
        return getCurrentState() == mRoamingState;
    }

    @Override
    public boolean isDisconnected() {
        return getCurrentState() == mDisconnectedState;
    }

    /**
     * Method checking if supplicant is in a transient state
     *
     * @return boolean true if in transient state
     */
    public boolean isSupplicantTransientState() {
        SupplicantState supplicantState = mWifiInfo.getSupplicantState();
        if (supplicantState == SupplicantState.ASSOCIATING
                || supplicantState == SupplicantState.AUTHENTICATING
                || supplicantState == SupplicantState.FOUR_WAY_HANDSHAKE
                || supplicantState == SupplicantState.GROUP_HANDSHAKE) {

            if (mVerboseLoggingEnabled) {
                Log.d(getTag(), "Supplicant is under transient state: " + supplicantState);
            }
            return true;
        } else {
            if (mVerboseLoggingEnabled) {
                Log.d(getTag(), "Supplicant is under steady state: " + supplicantState);
            }
        }

        return false;
    }

    /**
     * Get status information for the current connection, if any.
     * Note: This call is synchronized and hence safe to call from any thread (if called from wifi
     * thread, will execute synchronously).
     *
     * @return a {@link WifiInfo} object containing information about the current connection
     * TODO (b/173551144): Change to direct call. Let callers use WifiThreadRunner if necessary.
     */
    @Override
    public WifiInfo syncRequestConnectionInfo() {
        return mWifiThreadRunner.call(() -> new WifiInfo(mWifiInfo), new WifiInfo());
    }

    /**
     * Blocking call to get the current DHCP results
     *
     * @return DhcpResultsParcelable current results
     */
    @NonNull
    public DhcpResultsParcelable syncGetDhcpResultsParcelable() {
        synchronized (mDhcpResultsParcelableLock) {
            return mDhcpResultsParcelable;
        }
    }

    /**
     * When the underlying interface is destroyed, we must immediately tell connectivity service to
     * mark network agent as disconnected and stop the ip client.
     */
    public void handleIfaceDestroyed() {
        handleNetworkDisconnect(false,
                WifiStatsLog.WIFI_DISCONNECT_REPORTED__FAILURE_CODE__IFACE_DESTROYED);
    }

    /** Stop this ClientModeImpl. Do not interact with ClientModeImpl after it has been stopped. */
    public void stop() {
        mSupplicantStateTracker.stop();
        mWifiScoreCard.noteWifiDisabled(mWifiInfo);
        // capture StateMachine LogRecs since we will lose them after we call quitNow()
        // This is used for debugging.
        mObituary = new StateMachineObituary(this);

        // quit discarding all unprocessed messages - this is to preserve the legacy behavior of
        // using sendMessageAtFrontOfQueue(CMD_SET_OPERATIONAL_MODE) which would force a state
        // transition immediately
        quitNow();

        mWifiConfigManager.removeOnNetworkUpdateListener(mOnNetworkUpdateListener);
        mWifiCarrierInfoManager
                .removeOnCarrierOffloadDisabledListener(mOnCarrierOffloadDisabledListener);
        if (mVcnPolicyChangeListener != null) {
            mVcnManager.removeVcnNetworkPolicyChangeListener(mVcnPolicyChangeListener);
            mVcnPolicyChangeListener = null;
        }
    }

    private void checkAbnormalConnectionFailureAndTakeBugReport(String ssid) {
        if (mDeviceConfigFacade.isAbnormalConnectionFailureBugreportEnabled()) {
            int reasonCode = mWifiScoreCard.detectAbnormalConnectionFailure(ssid);
            if (reasonCode != WifiHealthMonitor.REASON_NO_FAILURE) {
                String bugTitle = "Wi-Fi BugReport";
                String bugDetail = "Detect abnormal "
                        + WifiHealthMonitor.FAILURE_REASON_NAME[reasonCode];
                mWifiDiagnostics.takeBugReport(bugTitle, bugDetail);
            }
        }
    }

    private void checkAbnormalDisconnectionAndTakeBugReport() {
        if (mDeviceConfigFacade.isAbnormalDisconnectionBugreportEnabled()) {
            int reasonCode = mWifiScoreCard.detectAbnormalDisconnection(mInterfaceName);
            if (reasonCode != WifiHealthMonitor.REASON_NO_FAILURE) {
                String bugTitle = "Wi-Fi BugReport";
                String bugDetail = "Detect abnormal "
                        + WifiHealthMonitor.FAILURE_REASON_NAME[reasonCode];
                mWifiDiagnostics.takeBugReport(bugTitle, bugDetail);
            }
        }
    }

    /**
     * Retrieve the WifiMulticastLockManager.FilterController callback for registration.
     */
    public WifiMulticastLockManager.FilterController getMcastLockManagerFilterController() {
        return mMcastLockManagerFilterController;
    }

    /**
     * Blocking method to retrieve the passpoint icon.
     *
     * @param bssid representation of the bssid as a long
     * @param fileName name of the file
     *
     * @return boolean returning the result of the call
     */
    public boolean syncQueryPasspointIcon(long bssid, String fileName) {
        return mWifiThreadRunner.call(
                () -> mPasspointManager.queryPasspointIcon(bssid, fileName), false);
    }

    @Override
    public boolean requestAnqp(String bssid, Set<Integer> anqpIds, Set<Integer> hs20Subtypes) {
        return mWifiNative.requestAnqp(mInterfaceName, bssid, anqpIds, hs20Subtypes);
    }

    @Override
    public boolean requestVenueUrlAnqp(String bssid) {
        return mWifiNative.requestVenueUrlAnqp(mInterfaceName, bssid);
    }

    @Override
    public boolean requestIcon(String bssid, String fileName) {
        return mWifiNative.requestIcon(mInterfaceName, bssid, fileName);
    }

    /**
     * Disconnect from Access Point
     */
    public void disconnect() {
        sendMessage(CMD_DISCONNECT, StaEvent.DISCONNECT_GENERIC);
    }

    /**
     * Initiate a reconnection to AP
     */
    public void reconnect(WorkSource workSource) {
        sendMessage(CMD_RECONNECT, workSource);
    }

    /**
     * Initiate a re-association to AP
     */
    public void reassociate() {
        sendMessage(CMD_REASSOCIATE);
    }

    /**
     * Start subscription provisioning synchronously
     *
     * @param provider {@link OsuProvider} the provider to provision with
     * @param callback {@link IProvisioningCallback} callback for provisioning status
     * @return boolean true indicates provisioning was started, false otherwise
     */
    public boolean syncStartSubscriptionProvisioning(int callingUid, OsuProvider provider,
            IProvisioningCallback callback) {
        return mWifiThreadRunner.call(
                () -> mPasspointManager.startSubscriptionProvisioning(
                        callingUid, provider, callback), false);
    }

    /**
     * Get the supported feature set synchronously
     */
    public long getSupportedFeatures() {
        return mWifiNative.getSupportedFeatureSet(mInterfaceName);
    }

    /**
     * Method to enable/disable RSSI polling
     * @param enabled boolean idicating if polling should start
     */
    @VisibleForTesting
    public void enableRssiPolling(boolean enabled) {
        sendMessage(CMD_ENABLE_RSSI_POLL, enabled ? 1 : 0, 0);
    }

    /**
     * reset cached SIM credential data
     */
    public void resetSimAuthNetworks(@ResetSimReason int resetReason) {
        sendMessage(CMD_RESET_SIM_NETWORKS, resetReason);
    }

    /**
     * Should only be used internally.
     * External callers should use {@link #syncGetCurrentNetwork()}.
     */
    private Network getCurrentNetwork() {
        if (mNetworkAgent != null) {
            return mNetworkAgent.getNetwork();
        } else {
            return null;
        }
    }

    /**
     * Get Network object of currently connected wifi network, or null if not connected.
     * @return Network object of current wifi network
     */
    public Network syncGetCurrentNetwork() {
        return mWifiThreadRunner.call(
                () -> {
                    if (getCurrentState() == mL3ConnectedState
                            || getCurrentState() == mRoamingState) {
                        return getCurrentNetwork();
                    }
                    return null;
                }, null);
    }

    /**
     * Enable TDLS for a specific MAC address
     */
    public void enableTdls(String remoteMacAddress, boolean enable) {
        mWifiNative.startTdls(mInterfaceName, remoteMacAddress, enable);
    }

    /** Send a message indicating bluetooth connection state changed, e.g. connected/disconnected */
    public void onBluetoothConnectionStateChanged() {
        sendMessage(CMD_BLUETOOTH_CONNECTION_STATE_CHANGE);
    }

    /**
     * Trigger dump on the class IpClient object.
     */
    public void dumpIpClient(FileDescriptor fd, PrintWriter pw, String[] args) {
        if (mIpClient != null) {
            // All dumpIpClient does is print this log message.
            // TODO: consider deleting this, since it's not useful.
            pw.println("IpClient logs have moved to dumpsys network_stack");
        }
    }

    private static String dhcpResultsParcelableToString(DhcpResultsParcelable dhcpResults) {
        return new StringBuilder()
                .append("baseConfiguration ").append(dhcpResults.baseConfiguration)
                .append("leaseDuration ").append(dhcpResults.leaseDuration)
                .append("mtu ").append(dhcpResults.mtu)
                .append("serverAddress ").append(dhcpResults.serverAddress)
                .append("serverHostName ").append(dhcpResults.serverHostName)
                .append("vendorInfo ").append(dhcpResults.vendorInfo)
                .toString();
    }

    @Override
    public void dump(FileDescriptor fd, PrintWriter pw, String[] args) {
        pw.println("Dump of ClientModeImpl id=" + mId);
        if (mObituary == null) {
            // StateMachine hasn't quit yet, dump `this` via StateMachineObituary's dump()
            // method for consistency with `else` branch.
            new StateMachineObituary(this).dump(fd, pw, args);
        } else {
            // StateMachine has quit and cleared all LogRecs.
            // Get them from the obituary instead.
            mObituary.dump(fd, pw, args);
        }
        mSupplicantStateTracker.dump(fd, pw, args);
        // Polls link layer stats and RSSI. This allows the stats to show up in
        // WifiScoreReport's dump() output when taking a bug report even if the screen is off.
        updateLinkLayerStatsRssiAndScoreReport();
        pw.println("mLinkProperties " + mLinkProperties);
        pw.println("mWifiInfo " + mWifiInfo);
        pw.println("mDhcpResultsParcelable "
                + dhcpResultsParcelableToString(mDhcpResultsParcelable));
        pw.println("mLastSignalLevel " + mLastSignalLevel);
        pw.println("mLastTxKbps " + mLastTxKbps);
        pw.println("mLastRxKbps " + mLastRxKbps);
        pw.println("mLastBssid " + mLastBssid);
        pw.println("mLastNetworkId " + mLastNetworkId);
        pw.println("mLastSubId " + mLastSubId);
        pw.println("mLastSimBasedConnectionCarrierName " + mLastSimBasedConnectionCarrierName);
        pw.println("mSuspendOptimizationsEnabled " + mContext.getResources().getBoolean(
                R.bool.config_wifiSuspendOptimizationsEnabled));
        pw.println("mSuspendOptNeedsDisabled " + mSuspendOptNeedsDisabled);
        dumpIpClient(fd, pw, args);
        pw.println("WifiScoreReport:");
        mWifiScoreReport.dump(fd, pw, args);
        pw.println();
    }

    /**
     * ******************************************************
     * Internal private functions
     * ******************************************************
     */

    private void logStateAndMessage(Message message, State state) {
        mMessageHandlingStatus = 0;
        if (mVerboseLoggingEnabled) {
            logd(" " + state.getClass().getSimpleName() + " " + getLogRecString(message));
        }
    }

    @Override
    protected boolean recordLogRec(Message msg) {
        switch (msg.what) {
            case CMD_RSSI_POLL:
                return mVerboseLoggingEnabled;
            default:
                return true;
        }
    }

    /**
     * Return the additional string to be logged by LogRec, default
     *
     * @param msg that was processed
     * @return information to be logged as a String
     */
    @Override
    protected String getLogRecString(Message msg) {
        WifiConfiguration config;
        Long now;
        String report;
        String key;
        StringBuilder sb = new StringBuilder();
        sb.append("screen=").append(mScreenOn ? "on" : "off");
        if (mMessageHandlingStatus != MESSAGE_HANDLING_STATUS_UNKNOWN) {
            sb.append("(").append(mMessageHandlingStatus).append(")");
        }
        if (msg.sendingUid > 0 && msg.sendingUid != Process.WIFI_UID) {
            sb.append(" uid=" + msg.sendingUid);
        }
        switch (msg.what) {
            case WifiMonitor.SUPPLICANT_STATE_CHANGE_EVENT:
                sb.append(" ");
                sb.append(Integer.toString(msg.arg1));
                sb.append(" ");
                sb.append(Integer.toString(msg.arg2));
                StateChangeResult stateChangeResult = (StateChangeResult) msg.obj;
                if (stateChangeResult != null) {
                    sb.append(stateChangeResult.toString());
                }
                break;
            case CMD_CONNECT_NETWORK:
            case CMD_SAVE_NETWORK: {
                ConnectNetworkMessage cnm = (ConnectNetworkMessage) msg.obj;
                sb.append(" ");
                sb.append(cnm.result.getNetworkId());
                config = mWifiConfigManager.getConfiguredNetwork(cnm.result.getNetworkId());
                if (config != null) {
                    sb.append(" ").append(config.getProfileKey());
                    sb.append(" nid=").append(config.networkId);
                    if (config.hiddenSSID) {
                        sb.append(" hidden");
                    }
                    if (config.preSharedKey != null
                            && !config.preSharedKey.equals("*")) {
                        sb.append(" hasPSK");
                    }
                    if (config.ephemeral) {
                        sb.append(" ephemeral");
                    }
                    sb.append(" cuid=").append(config.creatorUid);
                    sb.append(" suid=").append(config.lastUpdateUid);
                }
                break;
            }
            case WifiMonitor.ASSOCIATION_REJECTION_EVENT:
                if (msg.obj != null) {
                    sb.append(" ").append((AssocRejectEventInfo) msg.obj);
                }
                break;
            case WifiMonitor.NETWORK_CONNECTION_EVENT: {
                NetworkConnectionEventInfo connectionInfo = (NetworkConnectionEventInfo) msg.obj;
                sb.append(" ");
                sb.append(connectionInfo.networkId);
                sb.append(" ");
                sb.append(connectionInfo.isFilsConnection);
                sb.append(" ").append(mLastBssid);
                sb.append(" nid=").append(mLastNetworkId);
                config = getConnectedWifiConfigurationInternal();
                if (config != null) {
                    sb.append(" ").append(config.getProfileKey());
                }
                key = mWifiConfigManager.getLastSelectedNetworkConfigKey();
                if (key != null) {
                    sb.append(" last=").append(key);
                }
                break;
            }
            case WifiMonitor.TARGET_BSSID_EVENT:
            case WifiMonitor.ASSOCIATED_BSSID_EVENT:
                sb.append(" ");
                sb.append(Integer.toString(msg.arg1));
                sb.append(" ");
                sb.append(Integer.toString(msg.arg2));
                if (msg.obj != null) {
                    sb.append(" BSSID=").append((String) msg.obj);
                }
                if (mTargetBssid != null) {
                    sb.append(" Target=").append(mTargetBssid);
                }
                sb.append(" roam=").append(Boolean.toString(mIsAutoRoaming));
                break;
            case WifiMonitor.NETWORK_DISCONNECTION_EVENT:
                if (msg.obj != null) {
                    sb.append(" ").append((DisconnectEventInfo) msg.obj);
                }
                if (mLastBssid != null) {
                    sb.append(" lastbssid=").append(mLastBssid);
                }
                if (mWifiInfo.getFrequency() != -1) {
                    sb.append(" freq=").append(mWifiInfo.getFrequency());
                    sb.append(" rssi=").append(mWifiInfo.getRssi());
                }
                break;
            case CMD_RSSI_POLL:
            case CMD_ONESHOT_RSSI_POLL:
            case CMD_UNWANTED_NETWORK:
                sb.append(" ");
                sb.append(Integer.toString(msg.arg1));
                sb.append(" ");
                sb.append(Integer.toString(msg.arg2));
                if (mWifiInfo.getSSID() != null) {
                    if (mWifiInfo.getSSID() != null) {
                        sb.append(" ").append(mWifiInfo.getSSID());
                    }
                }
                if (mWifiInfo.getBSSID() != null) {
                    sb.append(" ").append(mWifiInfo.getBSSID());
                }
                sb.append(" rssi=").append(mWifiInfo.getRssi());
                sb.append(" f=").append(mWifiInfo.getFrequency());
                sb.append(" sc=").append(mWifiInfo.getScore());
                sb.append(" link=").append(mWifiInfo.getLinkSpeed());
                sb.append(String.format(" tx=%.1f,", mWifiInfo.getSuccessfulTxPacketsPerSecond()));
                sb.append(String.format(" %.1f,", mWifiInfo.getRetriedTxPacketsPerSecond()));
                sb.append(String.format(" %.1f ", mWifiInfo.getLostTxPacketsPerSecond()));
                sb.append(String.format(" rx=%.1f", mWifiInfo.getSuccessfulRxPacketsPerSecond()));
                sb.append(String.format(" bcn=%d", mRunningBeaconCount));
                report = reportOnTime();
                if (report != null) {
                    sb.append(" ").append(report);
                }
                sb.append(String.format(" score=%d", mWifiInfo.getScore()));
                break;
            case CMD_START_CONNECT:
                sb.append(" ");
                sb.append(Integer.toString(msg.arg1));
                sb.append(" ");
                sb.append(Integer.toString(msg.arg2));
                config = mWifiConfigManager.getConfiguredNetwork(msg.arg1);
                if (config != null) {
                    sb.append(" targetConfigKey=").append(config.getProfileKey());
                    sb.append(" BSSID=" + config.BSSID);
                }
                if (mTargetBssid != null) {
                    sb.append(" targetBssid=").append(mTargetBssid);
                }
                sb.append(" roam=").append(Boolean.toString(mIsAutoRoaming));
                config = getConnectedWifiConfigurationInternal();
                if (config != null) {
                    sb.append(" currentConfigKey=").append(config.getProfileKey());
                }
                break;
            case CMD_START_ROAM:
                sb.append(" ");
                sb.append(Integer.toString(msg.arg1));
                sb.append(" ");
                sb.append(Integer.toString(msg.arg2));
                String bssid = (String) msg.obj;
                sb.append(" bssid=").append(bssid);
                if (mTargetBssid != null) {
                    sb.append(" ").append(mTargetBssid);
                }
                sb.append(" roam=").append(Boolean.toString(mIsAutoRoaming));
                sb.append(" fail count=").append(Integer.toString(mRoamFailCount));
                break;
            case CMD_PRE_DHCP_ACTION:
                sb.append(" ");
                sb.append(Integer.toString(msg.arg1));
                sb.append(" ");
                sb.append(Integer.toString(msg.arg2));
                sb.append(" txpkts=").append(mWifiInfo.txSuccess);
                sb.append(",").append(mWifiInfo.txBad);
                sb.append(",").append(mWifiInfo.txRetries);
                break;
            case CMD_POST_DHCP_ACTION:
                if (mLinkProperties != null) {
                    sb.append(" ");
                    sb.append(getLinkPropertiesSummary(mLinkProperties));
                }
                break;
            case WifiP2pServiceImpl.P2P_CONNECTION_CHANGED:
                sb.append(" ");
                sb.append(Integer.toString(msg.arg1));
                sb.append(" ");
                sb.append(Integer.toString(msg.arg2));
                if (msg.obj != null) {
                    NetworkInfo info = (NetworkInfo) msg.obj;
                    NetworkInfo.State state = info.getState();
                    NetworkInfo.DetailedState detailedState = info.getDetailedState();
                    if (state != null) {
                        sb.append(" st=").append(state);
                    }
                    if (detailedState != null) {
                        sb.append("/").append(detailedState);
                    }
                }
                break;
            case CMD_IP_CONFIGURATION_LOST:
                int count = -1;
                WifiConfiguration c = getConnectedWifiConfigurationInternal();
                if (c != null) {
                    count = c.getNetworkSelectionStatus().getDisableReasonCounter(
                            WifiConfiguration.NetworkSelectionStatus.DISABLED_DHCP_FAILURE);
                }
                sb.append(" ");
                sb.append(Integer.toString(msg.arg1));
                sb.append(" ");
                sb.append(Integer.toString(msg.arg2));
                sb.append(" failures: ");
                sb.append(Integer.toString(count));
                sb.append("/");
                sb.append(Integer.toString(mFacade.getIntegerSetting(
                        mContext, Settings.Global.WIFI_MAX_DHCP_RETRY_COUNT, 0)));
                if (mWifiInfo.getBSSID() != null) {
                    sb.append(" ").append(mWifiInfo.getBSSID());
                }
                sb.append(String.format(" bcn=%d", mRunningBeaconCount));
                break;
            case CMD_UPDATE_LINKPROPERTIES:
                sb.append(" ");
                sb.append(Integer.toString(msg.arg1));
                sb.append(" ");
                sb.append(Integer.toString(msg.arg2));
                if (mLinkProperties != null) {
                    sb.append(" ");
                    sb.append(getLinkPropertiesSummary(mLinkProperties));
                }
                break;
            case CMD_IP_REACHABILITY_LOST:
                if (msg.obj != null) {
                    sb.append(" ").append((String) msg.obj);
                }
                break;
            case CMD_INSTALL_PACKET_FILTER:
                sb.append(" len=" + ((byte[]) msg.obj).length);
                break;
            case CMD_SET_FALLBACK_PACKET_FILTERING:
                sb.append(" enabled=" + (boolean) msg.obj);
                break;
            case CMD_ROAM_WATCHDOG_TIMER:
                sb.append(" ");
                sb.append(Integer.toString(msg.arg1));
                sb.append(" ");
                sb.append(Integer.toString(msg.arg2));
                sb.append(" cur=").append(mRoamWatchdogCount);
                break;
            case CMD_CONNECTING_WATCHDOG_TIMER:
                sb.append(" ");
                sb.append(Integer.toString(msg.arg1));
                sb.append(" ");
                sb.append(Integer.toString(msg.arg2));
                sb.append(" cur=").append(mConnectingWatchdogCount);
                break;
            case CMD_START_RSSI_MONITORING_OFFLOAD:
            case CMD_STOP_RSSI_MONITORING_OFFLOAD:
            case CMD_RSSI_THRESHOLD_BREACHED:
                sb.append(" rssi=");
                sb.append(Integer.toString(msg.arg1));
                sb.append(" thresholds=");
                sb.append(Arrays.toString(mRssiRanges));
                break;
            case CMD_IPV4_PROVISIONING_SUCCESS:
                sb.append(" ");
                sb.append(/* DhcpResultsParcelable */ msg.obj);
                break;
            case WifiMonitor.MBO_OCE_BSS_TM_HANDLING_DONE:
                BtmFrameData frameData = (BtmFrameData) msg.obj;
                if (frameData != null) {
                    sb.append(" ").append(frameData.toString());
                }
                break;
            case WifiMonitor.NETWORK_NOT_FOUND_EVENT:
                sb.append(" ssid=" + msg.obj);
                break;
            case CMD_IP_REACHABILITY_SESSION_END:
                if (msg.obj != null) {
                    sb.append(" ").append((String) msg.obj);
                }
                break;
            default:
                sb.append(" ");
                sb.append(Integer.toString(msg.arg1));
                sb.append(" ");
                sb.append(Integer.toString(msg.arg2));
                break;
        }

        return sb.toString();
    }

    @Override
    protected String getWhatToString(int what) {
        switch (what) {
            case CMD_ACCEPT_UNVALIDATED:
                return "CMD_ACCEPT_UNVALIDATED";
            case CMD_ADD_KEEPALIVE_PACKET_FILTER_TO_APF:
                return "CMD_ADD_KEEPALIVE_PACKET_FILTER_TO_APF";
            case CMD_BLUETOOTH_CONNECTION_STATE_CHANGE:
                return "CMD_BLUETOOTH_CONNECTION_STATE_CHANGE";
            case CMD_CONFIG_ND_OFFLOAD:
                return "CMD_CONFIG_ND_OFFLOAD";
            case CMD_CONNECTING_WATCHDOG_TIMER:
                return "CMD_CONNECTING_WATCHDOG_TIMER";
            case CMD_CONNECT_NETWORK:
                return "CMD_CONNECT_NETWORK";
            case CMD_DIAGS_CONNECT_TIMEOUT:
                return "CMD_DIAGS_CONNECT_TIMEOUT";
            case CMD_DISCONNECT:
                return "CMD_DISCONNECT";
            case CMD_ENABLE_RSSI_POLL:
                return "CMD_ENABLE_RSSI_POLL";
            case CMD_INSTALL_PACKET_FILTER:
                return "CMD_INSTALL_PACKET_FILTER";
            case CMD_IP_CONFIGURATION_LOST:
                return "CMD_IP_CONFIGURATION_LOST";
            case CMD_IP_CONFIGURATION_SUCCESSFUL:
                return "CMD_IP_CONFIGURATION_SUCCESSFUL";
            case CMD_IP_REACHABILITY_LOST:
                return "CMD_IP_REACHABILITY_LOST";
            case CMD_IPV4_PROVISIONING_FAILURE:
                return "CMD_IPV4_PROVISIONING_FAILURE";
            case CMD_IPV4_PROVISIONING_SUCCESS:
                return "CMD_IPV4_PROVISIONING_SUCCESS";
            case CMD_NETWORK_STATUS:
                return "CMD_NETWORK_STATUS";
            case CMD_ONESHOT_RSSI_POLL:
                return "CMD_ONESHOT_RSSI_POLL";
            case CMD_POST_DHCP_ACTION:
                return "CMD_POST_DHCP_ACTION";
            case CMD_PRE_DHCP_ACTION:
                return "CMD_PRE_DHCP_ACTION";
            case CMD_PRE_DHCP_ACTION_COMPLETE:
                return "CMD_PRE_DHCP_ACTION_COMPLETE";
            case CMD_READ_PACKET_FILTER:
                return "CMD_READ_PACKET_FILTER";
            case CMD_REASSOCIATE:
                return "CMD_REASSOCIATE";
            case CMD_RECONNECT:
                return "CMD_RECONNECT";
            case CMD_REMOVE_KEEPALIVE_PACKET_FILTER_FROM_APF:
                return "CMD_REMOVE_KEEPALIVE_PACKET_FILTER_FROM_APF";
            case CMD_RESET_SIM_NETWORKS:
                return "CMD_RESET_SIM_NETWORKS";
            case CMD_ROAM_WATCHDOG_TIMER:
                return "CMD_ROAM_WATCHDOG_TIMER";
            case CMD_RSSI_POLL:
                return "CMD_RSSI_POLL";
            case CMD_RSSI_THRESHOLD_BREACHED:
                return "CMD_RSSI_THRESHOLD_BREACHED";
            case CMD_SAVE_NETWORK:
                return "CMD_SAVE_NETWORK";
            case CMD_SCREEN_STATE_CHANGED:
                return "CMD_SCREEN_STATE_CHANGED";
            case CMD_SET_FALLBACK_PACKET_FILTERING:
                return "CMD_SET_FALLBACK_PACKET_FILTERING";
            case CMD_SET_SUSPEND_OPT_ENABLED:
                return "CMD_SET_SUSPEND_OPT_ENABLED";
            case CMD_START_CONNECT:
                return "CMD_START_CONNECT";
            case CMD_START_FILS_CONNECTION:
                return "CMD_START_FILS_CONNECTION";
            case CMD_START_IP_PACKET_OFFLOAD:
                return "CMD_START_IP_PACKET_OFFLOAD";
            case CMD_START_ROAM:
                return "CMD_START_ROAM";
            case CMD_START_RSSI_MONITORING_OFFLOAD:
                return "CMD_START_RSSI_MONITORING_OFFLOAD";
            case CMD_STOP_IP_PACKET_OFFLOAD:
                return "CMD_STOP_IP_PACKET_OFFLOAD";
            case CMD_STOP_RSSI_MONITORING_OFFLOAD:
                return "CMD_STOP_RSSI_MONITORING_OFFLOAD";
            case CMD_UNWANTED_NETWORK:
                return "CMD_UNWANTED_NETWORK";
            case CMD_UPDATE_LINKPROPERTIES:
                return "CMD_UPDATE_LINKPROPERTIES";
            case WifiMonitor.SUPPLICANT_STATE_CHANGE_EVENT:
                return "SUPPLICANT_STATE_CHANGE_EVENT";
            case WifiMonitor.AUTHENTICATION_FAILURE_EVENT:
                return "AUTHENTICATION_FAILURE_EVENT";
            case WifiMonitor.SUP_REQUEST_IDENTITY:
                return "SUP_REQUEST_IDENTITY";
            case WifiMonitor.NETWORK_CONNECTION_EVENT:
                return "NETWORK_CONNECTION_EVENT";
            case WifiMonitor.NETWORK_DISCONNECTION_EVENT:
                return "NETWORK_DISCONNECTION_EVENT";
            case WifiMonitor.ASSOCIATION_REJECTION_EVENT:
                return "ASSOCIATION_REJECTION_EVENT";
            case WifiMonitor.ANQP_DONE_EVENT:
                return "ANQP_DONE_EVENT";
            case WifiMonitor.RX_HS20_ANQP_ICON_EVENT:
                return "RX_HS20_ANQP_ICON_EVENT";
            case WifiMonitor.GAS_QUERY_DONE_EVENT:
                return "GAS_QUERY_DONE_EVENT";
            case WifiMonitor.HS20_REMEDIATION_EVENT:
                return "HS20_REMEDIATION_EVENT";
            case WifiMonitor.HS20_DEAUTH_IMMINENT_EVENT:
                return "HS20_DEAUTH_IMMINENT_EVENT";
            case WifiMonitor.HS20_TERMS_AND_CONDITIONS_ACCEPTANCE_REQUIRED_EVENT:
                return "HS20_TERMS_AND_CONDITIONS_ACCEPTANCE_REQUIRED_EVENT";
            case WifiMonitor.GAS_QUERY_START_EVENT:
                return "GAS_QUERY_START_EVENT";
            case WifiMonitor.MBO_OCE_BSS_TM_HANDLING_DONE:
                return "MBO_OCE_BSS_TM_HANDLING_DONE";
            case WifiMonitor.TRANSITION_DISABLE_INDICATION:
                return "TRANSITION_DISABLE_INDICATION";
            case WifiP2pServiceImpl.GROUP_CREATING_TIMED_OUT:
                return "GROUP_CREATING_TIMED_OUT";
            case WifiP2pServiceImpl.P2P_CONNECTION_CHANGED:
                return "P2P_CONNECTION_CHANGED";
            case WifiP2pServiceImpl.DISCONNECT_WIFI_REQUEST:
                return "DISCONNECT_WIFI_REQUEST";
            case WifiP2pServiceImpl.DISCONNECT_WIFI_RESPONSE:
                return "DISCONNECT_WIFI_RESPONSE";
            case WifiP2pServiceImpl.SET_MIRACAST_MODE:
                return "SET_MIRACAST_MODE";
            case WifiP2pServiceImpl.BLOCK_DISCOVERY:
                return "BLOCK_DISCOVERY";
            case WifiMonitor.NETWORK_NOT_FOUND_EVENT:
                return "NETWORK_NOT_FOUND_EVENT";
            default:
                return "what:" + what;
        }
    }

    /** Check whether this connection is the primary connection on the device. */
    private boolean isPrimary() {
        return mClientModeManager.getRole() == ROLE_CLIENT_PRIMARY;
    }

    private void handleScreenStateChanged(boolean screenOn) {
        mScreenOn = screenOn;
        if (mVerboseLoggingEnabled) {
            logd(" handleScreenStateChanged Enter: screenOn=" + screenOn
                    + " mSuspendOptimizationsEnabled="
                    + mContext.getResources().getBoolean(
                            R.bool.config_wifiSuspendOptimizationsEnabled)
                    + " state " + getCurrentState().getName());
        }
        if (isPrimary()) {
            // Only enable RSSI polling on primary STA, none of the secondary STA use-cases
            // can become the default route when other networks types that provide internet
            // connectivity (e.g. cellular) are available. So, no point in scoring
            // these connections for the purpose of switching between wifi and other network
            // types.
            // TODO(b/179518316): Enable this for secondary transient STA also if external scorer
            // is in charge of MBB.
            enableRssiPolling(screenOn);
        }
        if (mContext.getResources().getBoolean(R.bool.config_wifiSuspendOptimizationsEnabled)) {
            int shouldReleaseWakeLock = 0;
            if (screenOn) {
                sendMessage(CMD_SET_SUSPEND_OPT_ENABLED, 0, shouldReleaseWakeLock);
            } else {
                if (isConnected()) {
                    // Allow 2s for suspend optimizations to be set
                    mSuspendWakeLock.acquire(2000);
                    shouldReleaseWakeLock = 1;
                }
                sendMessage(CMD_SET_SUSPEND_OPT_ENABLED, 1, shouldReleaseWakeLock);
            }
        }

        getWifiLinkLayerStats();
        mOnTimeScreenStateChange = mOnTime;
        mLastScreenStateChangeTimeStamp = mLastLinkLayerStatsUpdate;

        if (mVerboseLoggingEnabled) log("handleScreenStateChanged Exit: " + screenOn);
    }

    private void setSuspendOptimizationsNative(int reason, boolean enabled) {
        if (mVerboseLoggingEnabled) {
            log("setSuspendOptimizationsNative: " + reason + " " + enabled
                    + " -want " + mContext.getResources().getBoolean(
                            R.bool.config_wifiSuspendOptimizationsEnabled)
                    + " stack:" + Thread.currentThread().getStackTrace()[2].getMethodName()
                    + " - " + Thread.currentThread().getStackTrace()[3].getMethodName()
                    + " - " + Thread.currentThread().getStackTrace()[4].getMethodName()
                    + " - " + Thread.currentThread().getStackTrace()[5].getMethodName());
        }
        //mWifiNative.setSuspendOptimizations(enabled);

        if (enabled) {
            mSuspendOptNeedsDisabled &= ~reason;
            /* None of dhcp, screen or highperf need it disabled and user wants it enabled */
            if (mSuspendOptNeedsDisabled == 0
                    && mContext.getResources().getBoolean(
                            R.bool.config_wifiSuspendOptimizationsEnabled)) {
                if (mVerboseLoggingEnabled) {
                    log("setSuspendOptimizationsNative do it " + reason + " " + enabled
                            + " stack:" + Thread.currentThread().getStackTrace()[2].getMethodName()
                            + " - " + Thread.currentThread().getStackTrace()[3].getMethodName()
                            + " - " + Thread.currentThread().getStackTrace()[4].getMethodName()
                            + " - " + Thread.currentThread().getStackTrace()[5].getMethodName());
                }
                mWifiNative.setSuspendOptimizations(mInterfaceName, true);
            }
        } else {
            mSuspendOptNeedsDisabled |= reason;
            mWifiNative.setSuspendOptimizations(mInterfaceName, false);
        }
    }

    /**
     * Makes a record of the user intent about suspend optimizations.
     */
    private void setSuspendOptimizations(int reason, boolean enabled) {
        if (mVerboseLoggingEnabled) log("setSuspendOptimizations: " + reason + " " + enabled);
        if (enabled) {
            mSuspendOptNeedsDisabled &= ~reason;
        } else {
            mSuspendOptNeedsDisabled |= reason;
        }
        if (mVerboseLoggingEnabled) log("mSuspendOptNeedsDisabled " + mSuspendOptNeedsDisabled);
    }

    /*
     * Fetch link layer stats, RSSI, linkspeed, and frequency on current connection
     * and update Network capabilities
     */
    private WifiLinkLayerStats updateLinkLayerStatsRssiSpeedFrequencyCapabilities() {
        WifiLinkLayerStats stats = getWifiLinkLayerStats();
        WifiNl80211Manager.SignalPollResult pollResult = mWifiNative.signalPoll(mInterfaceName);
        if (pollResult == null) {
            return stats;
        }

        int newRssi = pollResult.currentRssiDbm;
        int newTxLinkSpeed = pollResult.txBitrateMbps;
        int newFrequency = pollResult.associationFrequencyMHz;
        int newRxLinkSpeed = pollResult.rxBitrateMbps;

        if (mVerboseLoggingEnabled) {
            logd("updateLinkLayerStatsRssiSpeedFrequencyCapabilities rssi=" + newRssi
                    + " TxLinkspeed=" + newTxLinkSpeed + " freq=" + newFrequency
                    + " RxLinkSpeed=" + newRxLinkSpeed);
        }

        /*
         * set Tx link speed only if it is valid
         */
        if (newTxLinkSpeed > 0) {
            mWifiInfo.setLinkSpeed(newTxLinkSpeed);
            mWifiInfo.setTxLinkSpeedMbps(newTxLinkSpeed);
        }
        /*
         * set Rx link speed only if it is valid
         */
        if (newRxLinkSpeed > 0) {
            mWifiInfo.setRxLinkSpeedMbps(newRxLinkSpeed);
        }
        if (newFrequency > 0) {
            mWifiInfo.setFrequency(newFrequency);
        }
        // updateLinkBandwidth() requires the latest frequency information
        if (newRssi > WifiInfo.INVALID_RSSI && newRssi < WifiInfo.MAX_RSSI) {
            /*
             * Positive RSSI is possible when devices are close(~0m apart) to each other.
             * And there are some driver/firmware implementation, where they avoid
             * reporting large negative rssi values by adding 256.
             * so adjust the valid rssi reports for such implementations.
             */
            if (newRssi > (WifiInfo.INVALID_RSSI + 256)) {
                Log.wtf(getTag(), "Error! +ve value RSSI: " + newRssi);
                newRssi -= 256;
            }
            mWifiInfo.setRssi(newRssi);
            /*
             * Rather then sending the raw RSSI out every time it
             * changes, we precalculate the signal level that would
             * be displayed in the status bar, and only send the
             * broadcast if that much more coarse-grained number
             * changes. This cuts down greatly on the number of
             * broadcasts, at the cost of not informing others
             * interested in RSSI of all the changes in signal
             * level.
             */
            int newSignalLevel = RssiUtil.calculateSignalLevel(mContext, newRssi);
            if (newSignalLevel != mLastSignalLevel) {
                // TODO (b/162602799): Do we need to change the update frequency?
                sendRssiChangeBroadcast(newRssi);
            }
            updateLinkBandwidthAndCapabilities(stats, newSignalLevel != mLastSignalLevel);
            mLastSignalLevel = newSignalLevel;
        } else {
            mWifiInfo.setRssi(WifiInfo.INVALID_RSSI);
            updateCapabilities();
        }
        mWifiConfigManager.updateScanDetailCacheFromWifiInfo(mWifiInfo);
        /*
         * Increment various performance metrics
         */
        mWifiMetrics.handlePollResult(mInterfaceName, mWifiInfo);
        return stats;
    }

    // Update the link bandwidth. If the link bandwidth changes by a large amount or signal level
    // changes, also update network capabilities.
    private void updateLinkBandwidthAndCapabilities(WifiLinkLayerStats stats,
            boolean hasSignalLevelChanged) {
        WifiScoreCard.PerNetwork network = mWifiScoreCard.lookupNetwork(mWifiInfo.getSSID());
        network.updateLinkBandwidth(mLastLinkLayerStats, stats, mWifiInfo);
        int newTxKbps = network.getTxLinkBandwidthKbps();
        int newRxKbps = network.getRxLinkBandwidthKbps();
        int txDeltaKbps = Math.abs(newTxKbps - mLastTxKbps);
        int rxDeltaKbps = Math.abs(newRxKbps - mLastRxKbps);
        int bwUpdateThresholdPercent = mContext.getResources().getInteger(
                R.integer.config_wifiLinkBandwidthUpdateThresholdPercent);
        if ((txDeltaKbps * 100  >  bwUpdateThresholdPercent * mLastTxKbps)
                || (rxDeltaKbps * 100  >  bwUpdateThresholdPercent * mLastRxKbps)
                || hasSignalLevelChanged) {
            mLastTxKbps = newTxKbps;
            mLastRxKbps = newRxKbps;
            updateCapabilities();
        }

        int l2TxKbps = mWifiDataStall.getTxThroughputKbps();
        int l2RxKbps = mWifiDataStall.getRxThroughputKbps();
        if (l2RxKbps < 0 && l2TxKbps > 0) {
            l2RxKbps = l2TxKbps;
        }
        int [] reportedKbps = {mLastTxKbps, mLastRxKbps};
        int [] l2Kbps = {l2TxKbps, l2RxKbps};
        network.updateBwMetrics(reportedKbps, l2Kbps);
    }

    // Polling has completed, hence we won't have a score anymore
    private void cleanWifiScore() {
        mWifiInfo.setLostTxPacketsPerSecond(0);
        mWifiInfo.setSuccessfulTxPacketsPerSecond(0);
        mWifiInfo.setRetriedTxPacketsRate(0);
        mWifiInfo.setSuccessfulRxPacketsPerSecond(0);
        mWifiScoreReport.reset();
        mLastLinkLayerStats = null;
    }

    private void updateLinkProperties(LinkProperties newLp) {
        if (mVerboseLoggingEnabled) {
            log("Link configuration changed for netId: " + mLastNetworkId
                    + " old: " + mLinkProperties + " new: " + newLp);
        }
        // We own this instance of LinkProperties because IpClient passes us a copy.
        mLinkProperties = newLp;

        if (mNetworkAgent != null) {
            mNetworkAgent.sendLinkProperties(mLinkProperties);
        }

        if (mNetworkAgentState == DetailedState.CONNECTED) {
            // If anything has changed and we're already connected, send out a notification.
            // TODO: Update all callers to use NetworkCallbacks and delete this.
            sendLinkConfigurationChangedBroadcast();
        }

        if (mVerboseLoggingEnabled) {
            StringBuilder sb = new StringBuilder();
            sb.append("updateLinkProperties nid: " + mLastNetworkId);
            sb.append(" state: " + mNetworkAgentState);

            if (mLinkProperties != null) {
                sb.append(" ");
                sb.append(getLinkPropertiesSummary(mLinkProperties));
            }
            logd(sb.toString());
        }
    }

    /**
     * Clears all our link properties.
     */
    private void clearLinkProperties() {
        // Clear the link properties obtained from DHCP. The only caller of this
        // function has already called IpClient#stop(), which clears its state.
        synchronized (mDhcpResultsParcelableLock) {
            mDhcpResultsParcelable = new DhcpResultsParcelable();
        }

        // Now clear the merged link properties.
        mLinkProperties.clear();
        if (mNetworkAgent != null) mNetworkAgent.sendLinkProperties(mLinkProperties);
    }

    private void sendRssiChangeBroadcast(final int newRssi) {
        mBatteryStatsManager.reportWifiRssiChanged(newRssi);
        WifiStatsLog.write(WifiStatsLog.WIFI_SIGNAL_STRENGTH_CHANGED,
                RssiUtil.calculateSignalLevel(mContext, newRssi));

        Intent intent = new Intent(WifiManager.RSSI_CHANGED_ACTION);
        intent.addFlags(Intent.FLAG_RECEIVER_REGISTERED_ONLY_BEFORE_BOOT);
        intent.putExtra(WifiManager.EXTRA_NEW_RSSI, newRssi);
        mBroadcastQueue.queueOrSendBroadcast(
                mClientModeManager,
                () -> mContext.sendBroadcastAsUser(intent, UserHandle.ALL,
                        android.Manifest.permission.ACCESS_WIFI_STATE));
    }

    private void sendLinkConfigurationChangedBroadcast() {
        Intent intent = new Intent(WifiManager.ACTION_LINK_CONFIGURATION_CHANGED);
        intent.addFlags(Intent.FLAG_RECEIVER_REGISTERED_ONLY_BEFORE_BOOT);
        String summary = "broadcast=ACTION_LINK_CONFIGURATION_CHANGED";
        if (mVerboseLoggingEnabled) Log.d(getTag(), "Queuing " + summary);
        mBroadcastQueue.queueOrSendBroadcast(
                mClientModeManager,
                () -> {
                    if (mVerboseLoggingEnabled) Log.d(getTag(), "Sending " + summary);
                    mContext.sendBroadcastAsUser(intent, UserHandle.ALL);
                });
    }

    /**
     * Helper method used to send state about supplicant - This is NOT information about the current
     * wifi connection state.
     *
     * TODO: b/79504296 This broadcast has been deprecated and should be removed
     */
    private void sendSupplicantConnectionChangedBroadcast(boolean connected) {
        Intent intent = new Intent(WifiManager.SUPPLICANT_CONNECTION_CHANGE_ACTION);
        intent.addFlags(Intent.FLAG_RECEIVER_REGISTERED_ONLY_BEFORE_BOOT);
        intent.putExtra(WifiManager.EXTRA_SUPPLICANT_CONNECTED, connected);
        String summary = "broadcast=SUPPLICANT_CONNECTION_CHANGE_ACTION"
                + " EXTRA_SUPPLICANT_CONNECTED=" + connected;
        if (mVerboseLoggingEnabled) Log.d(getTag(), "Queuing " + summary);
        mBroadcastQueue.queueOrSendBroadcast(
                mClientModeManager,
                () -> {
                    if (mVerboseLoggingEnabled) Log.d(getTag(), "Sending " + summary);
                    mContext.sendBroadcastAsUser(intent, UserHandle.ALL);
                });
    }

    /**
     * Record the detailed state of a network.
     *
     * @param state the new {@code DetailedState}
     */
    private void sendNetworkChangeBroadcast(NetworkInfo.DetailedState state) {
        boolean hidden = false;

        if (mIsAutoRoaming) {
            // There is generally a confusion in the system about colluding
            // WiFi Layer 2 state (as reported by supplicant) and the Network state
            // which leads to multiple confusion.
            //
            // If link is roaming, we already have an IP address
            // as well we were connected and are doing L2 cycles of
            // reconnecting or renewing IP address to check that we still have it
            // This L2 link flapping should not be reflected into the Network state
            // which is the state of the WiFi Network visible to Layer 3 and applications
            // Note that once roaming is completed, we will
            // set the Network state to where it should be, or leave it as unchanged
            //
            hidden = true;
        }
        if (mVerboseLoggingEnabled) {
            log("sendNetworkChangeBroadcast"
                    + " oldState=" + mNetworkAgentState
                    + " newState=" + state
                    + " hidden=" + hidden);
        }
        if (hidden || state == mNetworkAgentState) return;
        mNetworkAgentState = state;
        sendNetworkChangeBroadcastWithCurrentState();
    }

    private void sendNetworkChangeBroadcastWithCurrentState() {
        // copy into local variables to force lambda to capture by value and not reference, since
        // mNetworkAgentState is mutable and can change
        final DetailedState networkAgentState = mNetworkAgentState;
        if (mVerboseLoggingEnabled) {
            Log.d(getTag(), "Queueing broadcast=NETWORK_STATE_CHANGED_ACTION"
                    + " networkAgentState=" + networkAgentState);
        }
        mBroadcastQueue.queueOrSendBroadcast(
                mClientModeManager,
                () -> sendNetworkChangeBroadcast(
                        mContext, networkAgentState, mVerboseLoggingEnabled));
    }

    /** Send a NETWORK_STATE_CHANGED_ACTION broadcast. */
    public static void sendNetworkChangeBroadcast(
            Context context, DetailedState networkAgentState, boolean verboseLoggingEnabled) {
        Intent intent = new Intent(WifiManager.NETWORK_STATE_CHANGED_ACTION);
        intent.addFlags(Intent.FLAG_RECEIVER_REGISTERED_ONLY_BEFORE_BOOT);
        NetworkInfo networkInfo = makeNetworkInfo(networkAgentState);
        intent.putExtra(WifiManager.EXTRA_NETWORK_INFO, networkInfo);
        if (verboseLoggingEnabled) {
            Log.d(TAG, "Sending broadcast=NETWORK_STATE_CHANGED_ACTION"
                    + " networkAgentState=" + networkAgentState);
        }
        //TODO(b/69974497) This should be non-sticky, but settings needs fixing first.
        context.sendStickyBroadcastAsUser(intent, UserHandle.ALL);
    }

    private static NetworkInfo makeNetworkInfo(DetailedState networkAgentState) {
        final NetworkInfo ni = new NetworkInfo(ConnectivityManager.TYPE_WIFI, 0, NETWORKTYPE, "");
        ni.setDetailedState(networkAgentState, null, null);
        return ni;
    }

    private List<ScanResult.InformationElement> findMatchingInfoElements(@Nullable String bssid) {
        if (bssid == null) return null;
        ScanResult matchingScanResult = mScanRequestProxy.getScanResult(bssid);
        if (matchingScanResult == null || matchingScanResult.informationElements == null) {
            return null;
        }
        return Arrays.asList(matchingScanResult.informationElements);
    }

    private SupplicantState handleSupplicantStateChange(StateChangeResult stateChangeResult) {
        SupplicantState state = stateChangeResult.state;
        mWifiScoreCard.noteSupplicantStateChanging(mWifiInfo, state);
        // Supplicant state change
        // [31-13] Reserved for future use
        // [8 - 0] Supplicant state (as defined in SupplicantState.java)
        // 50023 supplicant_state_changed (custom|1|5)
        mWifiInfo.setSupplicantState(state);
        // Network id and SSID are only valid when we start connecting
        if (SupplicantState.isConnecting(state)) {
            mWifiInfo.setNetworkId(stateChangeResult.networkId);
            mWifiInfo.setBSSID(stateChangeResult.bssid);
            mWifiInfo.setSSID(stateChangeResult.wifiSsid);
            if (state == SupplicantState.ASSOCIATED) {
                updateWifiInfoLinkParamsAfterAssociation();
            }
            mWifiInfo.setInformationElements(findMatchingInfoElements(stateChangeResult.bssid));
        } else {
            // Reset parameters according to WifiInfo.reset()
            mWifiInfo.setNetworkId(WifiConfiguration.INVALID_NETWORK_ID);
            mWifiInfo.setBSSID(null);
            mWifiInfo.setSSID(null);
            mWifiInfo.setWifiStandard(ScanResult.WIFI_STANDARD_UNKNOWN);
            mWifiInfo.setInformationElements(null);
            mWifiInfo.clearCurrentSecurityType();
        }
        updateLayer2Information();
        // SSID might have been updated, so call updateCapabilities
        updateCapabilities();

        WifiConfiguration config = getConnectedWifiConfigurationInternal();
        if (config == null) {
            // If not connected, this should be non-null.
            config = getConnectingWifiConfigurationInternal();
        }
        if (config != null && config.networkId == mWifiInfo.getNetworkId()) {
            updateWifiInfoWhenConnected(config);

            // Set meteredHint if scan result says network is expensive
            ScanDetailCache scanDetailCache = mWifiConfigManager.getScanDetailCacheForNetwork(
                    config.networkId);
            if (scanDetailCache != null) {
                ScanDetail scanDetail = scanDetailCache.getScanDetail(stateChangeResult.bssid);
                if (scanDetail != null) {
                    mWifiInfo.setFrequency(scanDetail.getScanResult().frequency);
                    NetworkDetail networkDetail = scanDetail.getNetworkDetail();
                    if (networkDetail != null
                            && networkDetail.getAnt() == NetworkDetail.Ant.ChargeablePublic) {
                        mWifiInfo.setMeteredHint(true);
                    }
                }
            }
        }
        mWifiScoreCard.noteSupplicantStateChanged(mWifiInfo);
        return state;
    }

    private void updateWifiInfoWhenConnected(@NonNull WifiConfiguration config) {
        mWifiInfo.setEphemeral(config.ephemeral);
        mWifiInfo.setTrusted(config.trusted);
        mWifiInfo.setOemPaid(config.oemPaid);
        mWifiInfo.setOemPrivate(config.oemPrivate);
        mWifiInfo.setCarrierMerged(config.carrierMerged);
        mWifiInfo.setSubscriptionId(config.subscriptionId);
        mWifiInfo.setOsuAp(config.osu);
        if (config.fromWifiNetworkSpecifier || config.fromWifiNetworkSuggestion) {
            mWifiInfo.setRequestingPackageName(config.creatorName);
        }
        mWifiInfo.setIsPrimary(isPrimary());
        SecurityParams securityParams = config.getNetworkSelectionStatus()
                .getCandidateSecurityParams();
        if (securityParams != null) {
            mWifiInfo.setCurrentSecurityType(securityParams.getSecurityType());
        } else {
            mWifiInfo.clearCurrentSecurityType();
            Log.e(TAG, "Network connection candidate with no security parameters");
        }
    }

    private void updateWifiInfoLinkParamsAfterAssociation() {
        mLastConnectionCapabilities = mWifiNative.getConnectionCapabilities(mInterfaceName);
        int maxTxLinkSpeedMbps = mThroughputPredictor.predictMaxTxThroughput(
                mLastConnectionCapabilities);
        int maxRxLinkSpeedMbps = mThroughputPredictor.predictMaxRxThroughput(
                mLastConnectionCapabilities);
        mWifiInfo.setWifiStandard(mLastConnectionCapabilities.wifiStandard);
        mWifiInfo.setMaxSupportedTxLinkSpeedMbps(maxTxLinkSpeedMbps);
        mWifiInfo.setMaxSupportedRxLinkSpeedMbps(maxRxLinkSpeedMbps);
        mWifiMetrics.setConnectionMaxSupportedLinkSpeedMbps(mInterfaceName,
                maxTxLinkSpeedMbps, maxRxLinkSpeedMbps);
        if (mVerboseLoggingEnabled) {
            StringBuilder sb = new StringBuilder();
            logd(sb.append("WifiStandard: ").append(mLastConnectionCapabilities.wifiStandard)
                    .append(" maxTxSpeed: ").append(maxTxLinkSpeedMbps)
                    .append(" maxRxSpeed: ").append(maxRxLinkSpeedMbps)
                    .toString());
        }
    }

    /**
     * Tells IpClient what BSSID, L2Key and GroupHint to use for IpMemoryStore.
     */
    private void updateLayer2Information() {
        if (mIpClient != null) {
            Pair<String, String> p = mWifiScoreCard.getL2KeyAndGroupHint(mWifiInfo);
            if (!p.equals(mLastL2KeyAndGroupHint)) {
                final MacAddress currentBssid = getMacAddressFromBssidString(mWifiInfo.getBSSID());
                final Layer2Information l2Information = new Layer2Information(
                        p.first, p.second, currentBssid);
                // Update current BSSID on IpClient side whenever l2Key and groupHint
                // pair changes (i.e. the initial connection establishment or L2 roaming
                // happened). If we have COMPLETED the roaming to a different BSSID, start
                // doing DNAv4/DNAv6 -style probing for on-link neighbors of interest (e.g.
                // routers/DNS servers/default gateway).
                if (mIpClient.updateLayer2Information(l2Information)) {
                    mLastL2KeyAndGroupHint = p;
                } else {
                    mLastL2KeyAndGroupHint = null;
                }
            }
        }
    }
    private @Nullable Pair<String, String> mLastL2KeyAndGroupHint = null;

    /**
     * Resets the Wi-Fi Connections by clearing any state, resetting any sockets
     * using the interface, stopping DHCP & disabling interface
     *
     * @param disconnectReason must be one of WifiDisconnectReported.FailureReason values
     *                         defined in /frameworks/proto_logging/stats/atoms.proto
     */
    private void handleNetworkDisconnect(boolean newConnectionInProgress, int disconnectReason) {
        mWifiMetrics.reportNetworkDisconnect(mInterfaceName, disconnectReason,
                mWifiInfo.getRssi(),
                mWifiInfo.getLinkSpeed());

        if (mVerboseLoggingEnabled) {
            Log.v(getTag(), "handleNetworkDisconnect: newConnectionInProgress: "
                    + newConnectionInProgress, new Throwable());
        }

        WifiConfiguration wifiConfig = getConnectedWifiConfigurationInternal();
        if (wifiConfig != null) {
            ScanResultMatchInfo matchInfo = ScanResultMatchInfo.fromWifiConfiguration(wifiConfig);
            // WakeupController should only care about the primary, internet providing network
            if (isPrimary()) {
                mWakeupController.setLastDisconnectInfo(matchInfo);
            }
        }
        stopRssiMonitoringOffload();

        clearTargetBssid("handleNetworkDisconnect");

        // Don't stop DHCP if Fils connection is in progress.
        if (newConnectionInProgress && mIpClientWithPreConnection) {
            if (mVerboseLoggingEnabled) {
                log("handleNetworkDisconnect: Don't stop IpClient as fils connection in progress: "
                        + " mLastNetworkId: " + mLastNetworkId
                        + " mTargetNetworkId" + mTargetNetworkId);
            }
        } else {
            stopDhcpSetup();
        }

        // DISASSOC_AP_BUSY could be received in both after L3 connection is successful or right
        // after BSSID association if the AP can't accept more stations.
        if (disconnectReason == ReasonCode.DISASSOC_AP_BUSY) {
            mWifiConfigManager.setRecentFailureAssociationStatus(
                    mWifiInfo.getNetworkId(),
                    WifiConfiguration.RECENT_FAILURE_DISCONNECTION_AP_BUSY);
        }

        mWifiScoreReport.stopConnectedNetworkScorer();
        /* Reset data structures */
        mWifiScoreReport.reset();
        mWifiInfo.reset();
        /* Reset roaming parameters */
        mIsAutoRoaming = false;

        sendNetworkChangeBroadcast(DetailedState.DISCONNECTED);
        if (mNetworkAgent != null) {
            mNetworkAgent.unregister();
            mNetworkAgent = null;
        }

        /* Clear network properties */
        clearLinkProperties();

        mLastBssid = null;
        mLastLinkLayerStats = null;
        registerDisconnected();
        mLastNetworkId = WifiConfiguration.INVALID_NETWORK_ID;
        mLastSubId = SubscriptionManager.INVALID_SUBSCRIPTION_ID;
        mLastSimBasedConnectionCarrierName = null;
        checkAbnormalDisconnectionAndTakeBugReport();
        mWifiScoreCard.resetConnectionState(mInterfaceName);
        updateLayer2Information();
    }

    void handlePreDhcpSetup() {
        if (!mWifiGlobals.isBluetoothConnected()) {
            /*
             * There are problems setting the Wi-Fi driver's power
             * mode to active when bluetooth coexistence mode is
             * enabled or sense.
             * <p>
             * We set Wi-Fi to active mode when
             * obtaining an IP address because we've found
             * compatibility issues with some routers with low power
             * mode.
             * <p>
             * In order for this active power mode to properly be set,
             * we disable coexistence mode until we're done with
             * obtaining an IP address.  One exception is if we
             * are currently connected to a headset, since disabling
             * coexistence would interrupt that connection.
             */
            // Disable the coexistence mode
            mWifiNative.setBluetoothCoexistenceMode(
                    mInterfaceName, WifiNative.BLUETOOTH_COEXISTENCE_MODE_DISABLED);
        }

        // Disable power save and suspend optimizations during DHCP
        // Note: The order here is important for now. Brcm driver changes
        // power settings when we control suspend mode optimizations.
        // TODO: Remove this comment when the driver is fixed.
        setSuspendOptimizationsNative(SUSPEND_DUE_TO_DHCP, false);
        setPowerSave(false);

        // Update link layer stats
        getWifiLinkLayerStats();

        if (mWifiP2pConnection.isConnected()) {
            // P2P discovery breaks DHCP, so shut it down in order to get through this.
            // Once P2P service receives this message and processes it accordingly, it is supposed
            // to send arg2 (i.e. CMD_PRE_DHCP_ACTION_COMPLETE) in a new Message.what back to
            // ClientModeImpl so that we can continue.
            // TODO(b/159060934): Need to ensure that CMD_PRE_DHCP_ACTION_COMPLETE is sent back to
            //  the ClientModeImpl instance that originally sent it. Right now it is sent back to
            //  all ClientModeImpl instances by WifiP2pConnection.
            mWifiP2pConnection.sendMessage(
                    WifiP2pServiceImpl.BLOCK_DISCOVERY,
                    WifiP2pServiceImpl.ENABLED,
                    CMD_PRE_DHCP_ACTION_COMPLETE);
        } else {
            // If the p2p service is not running, we can proceed directly.
            sendMessage(CMD_PRE_DHCP_ACTION_COMPLETE);
        }
    }

    void addLayer2PacketsToHlpReq(List<Layer2PacketParcelable> packets) {
        List<Layer2PacketParcelable> mLayer2Packet = packets;
        if ((mLayer2Packet != null) && (mLayer2Packet.size() > 0)) {
            mWifiNative.flushAllHlp(mInterfaceName);

            for (int j = 0; j < mLayer2Packet.size(); j++) {
                byte [] bytes = mLayer2Packet.get(j).payload;
                byte [] payloadBytes = Arrays.copyOfRange(bytes, 12, bytes.length);
                MacAddress dstAddress = mLayer2Packet.get(j).dstMacAddress;

                mWifiNative.addHlpReq(mInterfaceName, dstAddress, payloadBytes);
            }
        }
    }

    void handlePostDhcpSetup() {
        /* Restore power save and suspend optimizations */
        setSuspendOptimizationsNative(SUSPEND_DUE_TO_DHCP, true);
        setPowerSave(true);

        mWifiP2pConnection.sendMessage(
                WifiP2pServiceImpl.BLOCK_DISCOVERY, WifiP2pServiceImpl.DISABLED);

        // Set the coexistence mode back to its default value
        mWifiNative.setBluetoothCoexistenceMode(
                mInterfaceName, WifiNative.BLUETOOTH_COEXISTENCE_MODE_SENSE);
    }

    /**
     * Set power save mode
     *
     * @param ps true to enable power save (default behavior)
     *           false to disable power save.
     * @return true for success, false for failure
     */
    public boolean setPowerSave(boolean ps) {
        if (mInterfaceName != null) {
            if (mVerboseLoggingEnabled) {
                Log.d(getTag(), "Setting power save for: " + mInterfaceName + " to: " + ps);
            }
            mWifiNative.setPowerSave(mInterfaceName, ps);
        } else {
            Log.e(getTag(), "Failed to setPowerSave, interfaceName is null");
            return false;
        }
        return true;
    }

    /**
     * Set low latency mode
     *
     * @param enabled true to enable low latency
     *                false to disable low latency (default behavior).
     * @return true for success, false for failure
     */
    public boolean setLowLatencyMode(boolean enabled) {
        if (mVerboseLoggingEnabled) {
            Log.d(getTag(), "Setting low latency mode to " + enabled);
        }
        if (!mWifiNative.setLowLatencyMode(enabled)) {
            Log.e(getTag(), "Failed to setLowLatencyMode");
            return false;
        }
        return true;
    }

    @VisibleForTesting
    public static final long DIAGS_CONNECT_TIMEOUT_MILLIS = 60 * 1000;
    /**
     * Inform other components that a new connection attempt is starting.
     */
    private void reportConnectionAttemptStart(
            WifiConfiguration config, String targetBSSID, int roamType) {
        int overlapWithLastConnectionMs =
                mWifiMetrics.startConnectionEvent(mInterfaceName, config, targetBSSID, roamType);
        if (mDeviceConfigFacade.isOverlappingConnectionBugreportEnabled()
                && overlapWithLastConnectionMs
                > mDeviceConfigFacade.getOverlappingConnectionDurationThresholdMs()) {
            String bugTitle = "Wi-Fi BugReport";
            String bugDetail = "Detect abnormal overlapping connection";
            mWifiDiagnostics.takeBugReport(bugTitle, bugDetail);
        }
        mWifiDiagnostics.reportConnectionEvent(WifiDiagnostics.CONNECTION_EVENT_STARTED,
                mClientModeManager);
        if (isPrimary()) {
            mWrongPasswordNotifier.onNewConnectionAttempt();
        }
        removeMessages(CMD_DIAGS_CONNECT_TIMEOUT);
        sendMessageDelayed(CMD_DIAGS_CONNECT_TIMEOUT, DIAGS_CONNECT_TIMEOUT_MILLIS);
    }

    private void handleConnectionAttemptEndForDiagnostics(int level2FailureCode) {
        switch (level2FailureCode) {
            case WifiMetrics.ConnectionEvent.FAILURE_NONE:
                break;
            case WifiMetrics.ConnectionEvent.FAILURE_CONNECT_NETWORK_FAILED:
                // WifiDiagnostics doesn't care about pre-empted connections, or cases
                // where we failed to initiate a connection attempt with supplicant.
                break;
            default:
                removeMessages(CMD_DIAGS_CONNECT_TIMEOUT);
                mWifiDiagnostics.reportConnectionEvent(WifiDiagnostics.CONNECTION_EVENT_FAILED,
                        mClientModeManager);
        }
    }

    /**
     * Inform other components (WifiMetrics, WifiDiagnostics, WifiConnectivityManager, etc.) that
     * the current connection attempt has concluded.
     */
    private void reportConnectionAttemptEnd(int level2FailureCode, int connectivityFailureCode,
            int level2FailureReason) {
        // if connected, this should be non-null.
        WifiConfiguration configuration = getConnectedWifiConfigurationInternal();
        if (configuration == null) {
            // If not connected, this should be non-null.
            configuration = getConnectingWifiConfigurationInternal();
        }

        String bssid = mLastBssid == null ? mTargetBssid : mLastBssid;
        String ssid = mWifiInfo.getSSID();
        if (WifiManager.UNKNOWN_SSID.equals(ssid)) {
            ssid = getConnectingSsidInternal();
        }
        if (level2FailureCode != WifiMetrics.ConnectionEvent.FAILURE_NONE) {
            int blocklistReason = convertToWifiBlocklistMonitorFailureReason(
                    level2FailureCode, level2FailureReason);
            if (blocklistReason != -1) {
                mWifiScoreCard.noteConnectionFailure(mWifiInfo, mLastScanRssi, ssid,
                        blocklistReason);
                checkAbnormalConnectionFailureAndTakeBugReport(ssid);
                mWifiBlocklistMonitor.handleBssidConnectionFailure(bssid, ssid,
                        blocklistReason, mLastScanRssi);
                WifiScoreCard.NetworkConnectionStats recentStats = mWifiScoreCard.lookupNetwork(
                        ssid).getRecentStats();
                if (recentStats.getCount(WifiScoreCard.CNT_CONSECUTIVE_CONNECTION_FAILURE)
                        >= WifiBlocklistMonitor.NUM_CONSECUTIVE_FAILURES_PER_NETWORK_EXP_BACKOFF) {
                    mWifiConfigManager.updateNetworkSelectionStatus(mTargetNetworkId,
                            WifiConfiguration.NetworkSelectionStatus.DISABLED_CONSECUTIVE_FAILURES);
                }
            }
        }

        if (configuration != null
                && configuration.carrierId != TelephonyManager.UNKNOWN_CARRIER_ID) {
            if (level2FailureCode == WifiMetrics.ConnectionEvent.FAILURE_NONE) {
                mWifiMetrics.incrementNumOfCarrierWifiConnectionSuccess();
            } else if (level2FailureCode
                            == WifiMetrics.ConnectionEvent.FAILURE_AUTHENTICATION_FAILURE
                    && level2FailureReason
                            != WifiMetricsProto.ConnectionEvent.AUTH_FAILURE_NONE) {
                mWifiMetrics.incrementNumOfCarrierWifiConnectionAuthFailure();
            } else {
                mWifiMetrics.incrementNumOfCarrierWifiConnectionNonAuthFailure();
            }
        }

        boolean isAssociationRejection = level2FailureCode
                == WifiMetrics.ConnectionEvent.FAILURE_ASSOCIATION_REJECTION;
        boolean isAuthenticationFailure = level2FailureCode
                == WifiMetrics.ConnectionEvent.FAILURE_AUTHENTICATION_FAILURE
                && level2FailureReason != WifiMetricsProto.ConnectionEvent.AUTH_FAILURE_WRONG_PSWD;
        if ((isAssociationRejection || isAuthenticationFailure)
                && mWifiConfigManager.isInFlakyRandomizationSsidHotlist(mTargetNetworkId)
                && isPrimary()) {
            mConnectionFailureNotifier
                    .showFailedToConnectDueToNoRandomizedMacSupportNotification(mTargetNetworkId);
        }

        mWifiMetrics.endConnectionEvent(mInterfaceName, level2FailureCode,
                connectivityFailureCode, level2FailureReason, mWifiInfo.getFrequency());
        mWifiConnectivityManager.handleConnectionAttemptEnded(
                mClientModeManager, level2FailureCode, bssid, ssid);
        if (configuration != null) {
            mNetworkFactory.handleConnectionAttemptEnded(level2FailureCode, configuration, bssid);
            mWifiNetworkSuggestionsManager.handleConnectionAttemptEnded(
                    level2FailureCode, configuration, getConnectedBssidInternal());
            ScanResult candidate = configuration.getNetworkSelectionStatus().getCandidate();
            if (candidate != null
                    && !TextUtils.equals(candidate.BSSID, getConnectedBssidInternal())) {
                mWifiMetrics.incrementNumBssidDifferentSelectionBetweenFrameworkAndFirmware();
            }
        }
        handleConnectionAttemptEndForDiagnostics(level2FailureCode);
    }

    /* If this connection attempt fails after 802.1x stage, clear intermediate cached data. */
    void clearNetworkCachedDataIfNeeded(WifiConfiguration config, int reason) {
        if (config == null) return;

        switch(reason) {
            case ReasonCode.UNSPECIFIED:
            case ReasonCode.DEAUTH_LEAVING:
                logi("Keep PMK cache for network disconnection reason " + reason);
                break;
            default:
                mWifiNative.removeNetworkCachedData(config.networkId);
                break;
        }
    }

    /**
     * Returns the sufficient RSSI for the frequency that this network is last seen on.
     */
    private int getSufficientRssi(int networkId, String bssid) {
        ScanDetailCache scanDetailCache =
                mWifiConfigManager.getScanDetailCacheForNetwork(networkId);
        if (scanDetailCache == null) {
            return WifiInfo.INVALID_RSSI;
        }
        ScanResult scanResult = scanDetailCache.getScanResult(bssid);
        if (scanResult == null) {
            return WifiInfo.INVALID_RSSI;
        }
        return mScoringParams.getSufficientRssi(scanResult.frequency);
    }

    private int convertToWifiBlocklistMonitorFailureReason(
            int level2FailureCode, int failureReason) {
        switch (level2FailureCode) {
            case WifiMetrics.ConnectionEvent.FAILURE_ASSOCIATION_TIMED_OUT:
                return WifiBlocklistMonitor.REASON_ASSOCIATION_TIMEOUT;
            case WifiMetrics.ConnectionEvent.FAILURE_ASSOCIATION_REJECTION:
                if (failureReason == WifiMetricsProto.ConnectionEvent
                        .ASSOCIATION_REJECTION_AP_UNABLE_TO_HANDLE_NEW_STA) {
                    return WifiBlocklistMonitor.REASON_AP_UNABLE_TO_HANDLE_NEW_STA;
                }
                return WifiBlocklistMonitor.REASON_ASSOCIATION_REJECTION;
            case WifiMetrics.ConnectionEvent.FAILURE_AUTHENTICATION_FAILURE:
                if (failureReason == WifiMetricsProto.ConnectionEvent.AUTH_FAILURE_WRONG_PSWD) {
                    return WifiBlocklistMonitor.REASON_WRONG_PASSWORD;
                } else if (failureReason == WifiMetricsProto.ConnectionEvent
                        .AUTH_FAILURE_EAP_FAILURE) {
                    return WifiBlocklistMonitor.REASON_EAP_FAILURE;
                }
                return WifiBlocklistMonitor.REASON_AUTHENTICATION_FAILURE;
            case WifiMetrics.ConnectionEvent.FAILURE_DHCP:
                return WifiBlocklistMonitor.REASON_DHCP_FAILURE;
            case WifiMetrics.ConnectionEvent.FAILURE_NETWORK_DISCONNECTION:
                if (failureReason == WifiMetricsProto.ConnectionEvent.DISCONNECTION_NON_LOCAL) {
                    return WifiBlocklistMonitor.REASON_NONLOCAL_DISCONNECT_CONNECTING;
                }
                return -1;
            default:
                return -1;
        }
    }

    private void handleIPv4Success(DhcpResultsParcelable dhcpResults) {
        if (mVerboseLoggingEnabled) {
            logd("handleIPv4Success <" + dhcpResults.toString() + ">");
            logd("link address " + dhcpResults.baseConfiguration.getIpAddress());
        }

        Inet4Address addr;
        synchronized (mDhcpResultsParcelableLock) {
            mDhcpResultsParcelable = dhcpResults;
            addr = (Inet4Address) dhcpResults.baseConfiguration.getIpAddress().getAddress();
        }

        if (mIsAutoRoaming) {
            int previousAddress = mWifiInfo.getIpAddress();
            int newAddress = Inet4AddressUtils.inet4AddressToIntHTL(addr);
            if (previousAddress != newAddress) {
                logd("handleIPv4Success, roaming and address changed"
                        + mWifiInfo + " got: " + addr);
            }
        }

        mWifiInfo.setInetAddress(addr);

        final WifiConfiguration config = getConnectedWifiConfigurationInternal();
        if (config != null) {
            updateWifiInfoWhenConnected(config);
            mWifiConfigManager.updateRandomizedMacExpireTime(config, dhcpResults.leaseDuration);
            mWifiBlocklistMonitor.handleDhcpProvisioningSuccess(mLastBssid, mWifiInfo.getSSID());
        }

        // Set meteredHint if DHCP result says network is metered
        if (dhcpResults.vendorInfo != null && dhcpResults.vendorInfo.contains("ANDROID_METERED")) {
            mWifiInfo.setMeteredHint(true);
            mWifiMetrics.addMeteredStat(config, true);
        } else {
            mWifiMetrics.addMeteredStat(config, false);
        }

        updateCapabilities();
    }

    private void handleSuccessfulIpConfiguration() {
        mLastSignalLevel = -1; // Force update of signal strength
        WifiConfiguration c = getConnectedWifiConfigurationInternal();
        if (c != null) {
            // Reset IP failure tracking
            c.getNetworkSelectionStatus().clearDisableReasonCounter(
                    WifiConfiguration.NetworkSelectionStatus.DISABLED_DHCP_FAILURE);
        }
    }

    private void handleIPv4Failure() {
        // TODO: Move this to provisioning failure, not DHCP failure.
        // DHCPv4 failure is expected on an IPv6-only network.
        mWifiDiagnostics.triggerBugReportDataCapture(WifiDiagnostics.REPORT_REASON_DHCP_FAILURE);
        if (mVerboseLoggingEnabled) {
            int count = -1;
            WifiConfiguration config = getConnectedWifiConfigurationInternal();
            if (config != null) {
                count = config.getNetworkSelectionStatus().getDisableReasonCounter(
                        WifiConfiguration.NetworkSelectionStatus.DISABLED_DHCP_FAILURE);
            }
            log("DHCP failure count=" + count);
        }
        reportConnectionAttemptEnd(
                WifiMetrics.ConnectionEvent.FAILURE_DHCP,
                WifiMetricsProto.ConnectionEvent.HLF_DHCP,
                WifiMetricsProto.ConnectionEvent.FAILURE_REASON_UNKNOWN);
        synchronized (mDhcpResultsParcelableLock) {
            mDhcpResultsParcelable = new DhcpResultsParcelable();
        }
        if (mVerboseLoggingEnabled) {
            logd("handleIPv4Failure");
        }
    }

    private void handleIpConfigurationLost() {
        mWifiInfo.setInetAddress(null);
        mWifiInfo.setMeteredHint(false);

        mWifiConfigManager.updateNetworkSelectionStatus(mLastNetworkId,
                WifiConfiguration.NetworkSelectionStatus.DISABLED_DHCP_FAILURE);

        /* DHCP times out after about 30 seconds, we do a
         * disconnect thru supplicant, we will let autojoin retry connecting to the network
         */
        mWifiNative.disconnect(mInterfaceName);
    }

    private void handleIpReachabilityLost() {
        mWifiScoreCard.noteIpReachabilityLost(mWifiInfo);
        mWifiInfo.setInetAddress(null);
        mWifiInfo.setMeteredHint(false);

        // Disconnect via supplicant, and let autojoin retry connecting to the network.
        mWifiNative.disconnect(mInterfaceName);
    }

    /*
     * Read a MAC address in /proc/net/arp, used by ClientModeImpl
     * so as to record MAC address of default gateway.
     **/
    private String macAddressFromRoute(String ipAddress) {
        String macAddress = null;
        BufferedReader reader = null;
        try {
            reader = mWifiInjector.createBufferedReader(ARP_TABLE_PATH);

            // Skip over the line bearing column titles
            String line = reader.readLine();

            while ((line = reader.readLine()) != null) {
                String[] tokens = line.split("[ ]+");
                if (tokens.length < 6) {
                    continue;
                }

                // ARP column format is
                // IPAddress HWType Flags HWAddress Mask Device
                String ip = tokens[0];
                String mac = tokens[3];

                if (ipAddress.equals(ip)) {
                    macAddress = mac;
                    break;
                }
            }

            if (macAddress == null) {
                loge("Did not find remoteAddress {" + ipAddress + "} in /proc/net/arp");
            }

        } catch (FileNotFoundException e) {
            loge("Could not open /proc/net/arp to lookup mac address");
        } catch (IOException e) {
            loge("Could not read /proc/net/arp to lookup mac address");
        } finally {
            try {
                if (reader != null) {
                    reader.close();
                }
            } catch (IOException e) {
                // Do nothing
            }
        }
        return macAddress;

    }

    /**
     * Determine if the specified auth failure is considered to be a permanent wrong password
     * failure. The criteria for such failure is when wrong password error is detected
     * and the network had never been connected before.
     *
     * For networks that have previously connected successfully, we consider wrong password
     * failures to be temporary, to be on the conservative side.  Since this might be the
     * case where we are trying to connect to a wrong network (e.g. A network with same SSID
     * but different password).
     */
    private boolean isPermanentWrongPasswordFailure(int networkId, int reasonCode) {
        if (reasonCode != WifiManager.ERROR_AUTH_FAILURE_WRONG_PSWD) {
            return false;
        }
        WifiConfiguration network = mWifiConfigManager.getConfiguredNetwork(networkId);
        if (network != null && network.getNetworkSelectionStatus().hasEverConnected()) {
            return false;
        }
        return true;
    }

     /**
     * Dynamically change the MAC address to use the locally randomized
     * MAC address generated for each network.
     * @param config WifiConfiguration with mRandomizedMacAddress to change into. If the address
     * is masked out or not set, it will generate a new random MAC address.
     */
    private void configureRandomizedMacAddress(WifiConfiguration config) {
        if (config == null) {
            Log.e(getTag(), "No config to change MAC address to");
            return;
        }
        String currentMacString = mWifiNative.getMacAddress(mInterfaceName);
        MacAddress currentMac = getMacAddressFromBssidString(currentMacString);
        MacAddress newMac = mWifiConfigManager.getRandomizedMacAndUpdateIfNeeded(config);
        if (!WifiConfiguration.isValidMacAddressForRandomization(newMac)) {
            Log.wtf(getTag(), "Config generated an invalid MAC address");
        } else if (newMac.equals(currentMac)) {
            Log.d(getTag(), "No changes in MAC address");
        } else {
            mWifiMetrics.logStaEvent(mInterfaceName, StaEvent.TYPE_MAC_CHANGE, config);
            boolean setMacSuccess =
                    mWifiNative.setStaMacAddress(mInterfaceName, newMac);
            if (setMacSuccess) {
                mWifiNative.removeNetworkCachedDataIfNeeded(config.networkId, newMac);
            }
            Log.d(getTag(), "ConnectedMacRandomization SSID(" + config.getPrintableSsid()
                    + "). setMacAddress(" + newMac.toString() + ") from "
                    + currentMacString + " = " + setMacSuccess);
        }
    }

    /**
     * Sets the current MAC to the factory MAC address.
     */
    private void setCurrentMacToFactoryMac(WifiConfiguration config) {
        MacAddress factoryMac = retrieveFactoryMacAddressAndStoreIfNecessary();
        if (factoryMac == null) {
            Log.e(getTag(), "Fail to set factory MAC address. Factory MAC is null.");
            return;
        }
        String currentMacStr = mWifiNative.getMacAddress(mInterfaceName);
        if (!TextUtils.equals(currentMacStr, factoryMac.toString())) {
            if (mWifiNative.setStaMacAddress(mInterfaceName, factoryMac)) {
                mWifiNative.removeNetworkCachedDataIfNeeded(config.networkId, factoryMac);
                mWifiMetrics.logStaEvent(mInterfaceName, StaEvent.TYPE_MAC_CHANGE, config);
            } else {
                Log.e(getTag(), "Failed to set MAC address to " + "'"
                        + factoryMac.toString() + "'");
            }
        }
    }

    /**
     * Helper method to start other services and get state ready for client mode
     */
    private void setupClientMode() {
        Log.d(getTag(), "setupClientMode() ifacename = " + mInterfaceName);

        setMulticastFilter(true);
        registerForWifiMonitorEvents();
        if (isPrimary()) {
            mWifiLastResortWatchdog.clearAllFailureCounts();
        }
        mWifiNative.setSupplicantLogLevel(mVerboseLoggingEnabled);

        // Initialize data structures
        mTargetBssid = SUPPLICANT_BSSID_ANY;
        mTargetNetworkId = WifiConfiguration.INVALID_NETWORK_ID;
        mLastBssid = null;
        mLastNetworkId = WifiConfiguration.INVALID_NETWORK_ID;
        mLastSubId = SubscriptionManager.INVALID_SUBSCRIPTION_ID;
        mLastSimBasedConnectionCarrierName = null;
        mLastSignalLevel = -1;
        if (mWifiGlobals.isConnectedMacRandomizationEnabled()) {
            if (!mWifiNative.setStaMacAddress(
                    mInterfaceName, MacAddressUtils.createRandomUnicastAddress())) {
                Log.e(getTag(), "Failed to set random MAC address on bootup");
            }
        }
        mWifiInfo.setMacAddress(mWifiNative.getMacAddress(mInterfaceName));
        mWifiConnectivityManager.handleConnectionStateChanged(mClientModeManager,
                WifiConnectivityManager.WIFI_STATE_DISCONNECTED);
        // TODO: b/79504296 This broadcast has been deprecated and should be removed
        sendSupplicantConnectionChangedBroadcast(true);

        mWifiNative.setExternalSim(mInterfaceName, true);

        mWifiDiagnostics.startPktFateMonitoring(mInterfaceName);
        mWifiDiagnostics.startLogging(mInterfaceName);

        mMboOceController.enable();

        // Enable bluetooth coexistence scan mode when bluetooth connection is active.
        // When this mode is on, some of the low-level scan parameters used by the
        // driver are changed to reduce interference with bluetooth
        mWifiNative.setBluetoothCoexistenceScanMode(
                mInterfaceName, mWifiGlobals.isBluetoothConnected());
        sendNetworkChangeBroadcast(DetailedState.DISCONNECTED);

        // Disable legacy multicast filtering, which on some chipsets defaults to enabled.
        // Legacy IPv6 multicast filtering blocks ICMPv6 router advertisements which breaks IPv6
        // provisioning. Legacy IPv4 multicast filtering may be re-enabled later via
        // IpClient.Callback.setFallbackMulticastFilter()
        mWifiNative.stopFilteringMulticastV4Packets(mInterfaceName);
        mWifiNative.stopFilteringMulticastV6Packets(mInterfaceName);

        // Set the right suspend mode settings
        mWifiNative.setSuspendOptimizations(mInterfaceName, mSuspendOptNeedsDisabled == 0
                && mContext.getResources().getBoolean(
                        R.bool.config_wifiSuspendOptimizationsEnabled));

        setPowerSave(true);

        // Disable wpa_supplicant from auto reconnecting.
        mWifiNative.enableStaAutoReconnect(mInterfaceName, false);
        // STA has higher priority over P2P
        mWifiNative.setConcurrencyPriority(true);

        // Retrieve and store the factory MAC address (on first bootup).
        retrieveFactoryMacAddressAndStoreIfNecessary();
        isClientSetupCompleted = true;
    }

    /**
     * Helper method to stop external services and clean up state from client mode.
     */
    private void stopClientMode() {
        handleNetworkDisconnect(false,
                WifiStatsLog.WIFI_DISCONNECT_REPORTED__FAILURE_CODE__WIFI_DISABLED);
        // exiting supplicant started state is now only applicable to client mode
        mWifiDiagnostics.stopLogging(mInterfaceName);

        mMboOceController.disable();
        if (mIpClient != null && mIpClient.shutdown()) {
            // Block to make sure IpClient has really shut down, lest cleanup
            // race with, say, bringup code over in tethering.
            mIpClientCallbacks.awaitShutdown();
            mIpClientCallbacks = null;
            mIpClient = null;
        }
        deregisterForWifiMonitorEvents(); // uses mInterfaceName, must call before nulling out
        // TODO: b/79504296 This broadcast has been deprecated and should be removed
        sendSupplicantConnectionChangedBroadcast(false);
        isClientSetupCompleted = false;
    }

    /**
     * Helper method called when a L3 connection is successfully established to a network.
     */
    void registerConnected() {
        if (mLastNetworkId != WifiConfiguration.INVALID_NETWORK_ID) {
            WifiConfiguration config = getConnectedWifiConfigurationInternal();
            boolean shouldSetUserConnectChoice = config != null
                    && isRecentlySelectedByTheUser(config)
                    && (config.getNetworkSelectionStatus().hasEverConnected()
                    || config.isEphemeral())
                    && mWifiPermissionsUtil.checkNetworkSettingsPermission(config.lastConnectUid);
            mWifiConfigManager.updateNetworkAfterConnect(mLastNetworkId,
                    shouldSetUserConnectChoice, mWifiInfo.getRssi());
            // Notify PasspointManager of Passpoint network connected event.
            WifiConfiguration currentNetwork = getConnectedWifiConfigurationInternal();
            if (currentNetwork != null && currentNetwork.isPasspoint()) {
                mPasspointManager.onPasspointNetworkConnected(
                        currentNetwork.getProfileKey());
            }
        }
    }

    void registerDisconnected() {
        if (mLastNetworkId != WifiConfiguration.INVALID_NETWORK_ID) {
            mWifiConfigManager.updateNetworkAfterDisconnect(mLastNetworkId);
        }
    }

    /**
     * Returns WifiConfiguration object corresponding to the currently connected network, null if
     * not connected.
     */
    @Nullable private WifiConfiguration getConnectedWifiConfigurationInternal() {
        if (mLastNetworkId == WifiConfiguration.INVALID_NETWORK_ID) {
            return null;
        }
        return mWifiConfigManager.getConfiguredNetwork(mLastNetworkId);
    }

    /**
     * Returns WifiConfiguration object corresponding to the currently connecting network, null if
     * not connecting.
     */
    @Nullable private WifiConfiguration getConnectingWifiConfigurationInternal() {
        if (mTargetNetworkId == WifiConfiguration.INVALID_NETWORK_ID) {
            return null;
        }
        return mWifiConfigManager.getConfiguredNetwork(mTargetNetworkId);
    }

    @Nullable private String getConnectedBssidInternal() {
        return mLastBssid;
    }

    @Nullable private String getConnectingBssidInternal() {
        return mTargetBssid;
    }

    /**
     * Returns WifiConfiguration object corresponding to the currently connected network, null if
     * not connected.
     */
    @Override
    @Nullable public WifiConfiguration getConnectedWifiConfiguration() {
        if (!isConnected()) return null;
        return getConnectedWifiConfigurationInternal();
    }

    /**
     * Returns WifiConfiguration object corresponding to the currently connecting network, null if
     * not connecting.
     */
    @Override
    @Nullable public WifiConfiguration getConnectingWifiConfiguration() {
        if (!isConnecting() && !isRoaming()) return null;
        return getConnectingWifiConfigurationInternal();
    }

    @Override
    @Nullable public String getConnectedBssid() {
        if (!isConnected()) return null;
        return getConnectedBssidInternal();
    }

    @Override
    @Nullable public String getConnectingBssid() {
        if (!isConnecting() && !isRoaming()) return null;
        return getConnectingBssidInternal();
    }

    ScanResult getCurrentScanResult() {
        WifiConfiguration config = getConnectedWifiConfigurationInternal();
        if (config == null) {
            return null;
        }
        String bssid = mWifiInfo.getBSSID();
        if (bssid == null) {
            bssid = mTargetBssid;
        }
        ScanDetailCache scanDetailCache =
                mWifiConfigManager.getScanDetailCacheForNetwork(config.networkId);

        if (scanDetailCache == null) {
            return null;
        }

        return scanDetailCache.getScanResult(bssid);
    }

    private MacAddress getMacAddressFromBssidString(@Nullable String bssidStr) {
        try {
            return (bssidStr != null) ? MacAddress.fromString(bssidStr) : null;
        } catch (IllegalArgumentException e) {
            Log.e(getTag(), "Invalid BSSID format: " + bssidStr);
            return null;
        }
    }

    private MacAddress getCurrentBssidInternalMacAddress() {
        return getMacAddressFromBssidString(mLastBssid);
    }

    private void connectToNetwork(WifiConfiguration config) {
        if ((config != null) && mWifiNative.connectToNetwork(mInterfaceName, config)) {
            mWifiLastResortWatchdog.noteStartConnectTime(config.networkId);
            mWifiMetrics.logStaEvent(mInterfaceName, StaEvent.TYPE_CMD_START_CONNECT, config);
            mIsAutoRoaming = false;
            transitionTo(mL2ConnectingState);
        } else {
            loge("CMD_START_CONNECT Failed to start connection to network " + config);
            mTargetWifiConfiguration = null;
            stopIpClient();
            reportConnectionAttemptEnd(
                    WifiMetrics.ConnectionEvent.FAILURE_CONNECT_NETWORK_FAILED,
                    WifiMetricsProto.ConnectionEvent.HLF_NONE,
                    WifiMetricsProto.ConnectionEvent.FAILURE_REASON_UNKNOWN);
        }
    }

    /********************************************************
     * HSM states
     *******************************************************/

    class ConnectableState extends State {
        private boolean mIsScreenStateChangeReceiverRegistered = false;
        BroadcastReceiver mScreenStateChangeReceiver = new BroadcastReceiver() {
            @Override
            public void onReceive(Context context, Intent intent) {
                String action = intent.getAction();
                if (action.equals(Intent.ACTION_SCREEN_ON)) {
                    sendMessage(CMD_SCREEN_STATE_CHANGED, 1);
                } else if (action.equals(Intent.ACTION_SCREEN_OFF)) {
                    sendMessage(CMD_SCREEN_STATE_CHANGED, 0);
                }
            }
        };

        @Override
        public void enter() {
            Log.d(getTag(), "entering ConnectableState: ifaceName = " + mInterfaceName);

            setSuspendOptimizationsNative(SUSPEND_DUE_TO_HIGH_PERF, true);

            mWifiStateTracker.updateState(mInterfaceName, WifiStateTracker.INVALID);
            mIpClientCallbacks = new IpClientCallbacksImpl();
            Log.d(getTag(), "Start makeIpClient ifaceName = " + mInterfaceName);
            mFacade.makeIpClient(mContext, mInterfaceName, mIpClientCallbacks);
            mIpClientCallbacks.awaitCreation();
        }

        private void continueEnterSetup(IpClientManager ipClientManager) {
            mIpClient = ipClientManager;
            setupClientMode();

            IntentFilter filter = new IntentFilter();
            filter.addAction(Intent.ACTION_SCREEN_ON);
            filter.addAction(Intent.ACTION_SCREEN_OFF);
            if (!mIsScreenStateChangeReceiverRegistered) {
                mContext.registerReceiver(mScreenStateChangeReceiver, filter);
                mIsScreenStateChangeReceiverRegistered = true;
            }
            // Learn the initial state of whether the screen is on.
            // We update this field when we receive broadcasts from the system.
            handleScreenStateChanged(mContext.getSystemService(PowerManager.class).isInteractive());

            if (!mWifiNative.removeAllNetworks(mInterfaceName)) {
                loge("Failed to remove networks on entering connect mode");
            }
            mWifiInfo.reset();
            mWifiInfo.setSupplicantState(SupplicantState.DISCONNECTED);

            sendNetworkChangeBroadcast(DetailedState.DISCONNECTED);

            // Inform metrics that Wifi is Enabled (but not yet connected)
            mWifiMetrics.setWifiState(mInterfaceName, WifiMetricsProto.WifiLog.WIFI_DISCONNECTED);
            mWifiMetrics.logStaEvent(mInterfaceName, StaEvent.TYPE_WIFI_ENABLED);
            mWifiScoreCard.noteSupplicantStateChanged(mWifiInfo);
        }

        @Override
        public void exit() {
            // Inform metrics that Wifi is being disabled (Toggled, airplane enabled, etc)
            mWifiMetrics.setWifiState(mInterfaceName, WifiMetricsProto.WifiLog.WIFI_DISABLED);
            mWifiMetrics.logStaEvent(mInterfaceName, StaEvent.TYPE_WIFI_DISABLED);

            if (!mWifiNative.removeAllNetworks(mInterfaceName)) {
                loge("Failed to remove networks on exiting connect mode");
            }
            if (mIsScreenStateChangeReceiverRegistered) {
                mContext.unregisterReceiver(mScreenStateChangeReceiver);
                mIsScreenStateChangeReceiverRegistered = false;
            }

            stopClientMode();
            mWifiScoreCard.doWrites();
        }

        @Override
        public boolean processMessage(Message message) {
            switch (message.what) {
                case CMD_CONNECTABLE_STATE_SETUP:
                    if (mIpClient != null) {
                        loge("Setup connectable state again when IpClient is ready?");
                    } else {
                        IpClientManager ipClientManager = (IpClientManager) message.obj;
                        continueEnterSetup(ipClientManager);
                    }
                    break;
                case CMD_ENABLE_RSSI_POLL: {
                    mEnableRssiPolling = (message.arg1 == 1);
                    break;
                }
                case CMD_SCREEN_STATE_CHANGED: {
                    handleScreenStateChanged(message.arg1 != 0);
                    break;
                }
                case WifiP2pServiceImpl.DISCONNECT_WIFI_REQUEST: {
                    if (mIpClient == null) {
                        logd("IpClient is not ready, "
                                + "WifiP2pServiceImpl.DISCONNECT_WIFI_REQUEST dropped");
                        break;
                    }
                    if (mWifiP2pConnection.shouldTemporarilyDisconnectWifi()) {
                        mWifiMetrics.logStaEvent(mInterfaceName, StaEvent.TYPE_FRAMEWORK_DISCONNECT,
                                StaEvent.DISCONNECT_P2P_DISCONNECT_WIFI_REQUEST);
                        mWifiNative.disconnect(mInterfaceName);
                    } else {
                        mWifiNative.reconnect(mInterfaceName);
                    }
                    break;
                }
                case CMD_RECONNECT: {
                    WorkSource workSource = (WorkSource) message.obj;
                    mWifiConnectivityManager.forceConnectivityScan(workSource);
                    break;
                }
                case CMD_REASSOCIATE: {
                    if (mIpClient != null) {
                        logd("IpClient is not ready, REASSOCIATE dropped");

                        mWifiNative.reassociate(mInterfaceName);
                    }
                    break;
                }
                case CMD_START_CONNECT: {
                    if (mIpClient == null) {
                        logd("IpClient is not ready, START_CONNECT dropped");

                        break;
                    }
                    /* connect command coming from auto-join */
                    int netId = message.arg1;
                    int uid = message.arg2;
                    String bssid = (String) message.obj;
                    mSentHLPs = false;
                    // Stop lingering (if it was lingering before) if we start a new connection.
                    // This means that the ClientModeManager was reused for another purpose, so it
                    // should no longer be in lingering mode.
                    mClientModeManager.setShouldReduceNetworkScore(false);

                    if (!hasConnectionRequests()) {
                        if (mNetworkAgent == null) {
                            loge("CMD_START_CONNECT but no requests and not connected,"
                                    + " bailing");
                            break;
                        } else if (!mWifiPermissionsUtil.checkNetworkSettingsPermission(uid)) {
                            loge("CMD_START_CONNECT but no requests and connected, but app "
                                    + "does not have sufficient permissions, bailing");
                            break;
                        }
                    }
                    WifiConfiguration config =
                            mWifiConfigManager.getConfiguredNetworkWithoutMasking(netId);
                    logd("CMD_START_CONNECT "
                            + " my state " + getCurrentState().getName()
                            + " nid=" + netId
                            + " roam=" + mIsAutoRoaming);
                    if (config == null) {
                        loge("CMD_START_CONNECT and no config, bail out...");
                        break;
                    }
                    mTargetNetworkId = netId;
                    // Update scorecard while there is still state from existing connection
                    mLastScanRssi = mWifiConfigManager.findScanRssi(netId,
                            mWifiHealthMonitor.getScanRssiValidTimeMs());
                    mWifiScoreCard.noteConnectionAttempt(mWifiInfo, mLastScanRssi, config.SSID);
                    mWifiBlocklistMonitor.setAllowlistSsids(config.SSID, Collections.emptyList());
                    mWifiBlocklistMonitor.updateFirmwareRoamingConfiguration(Set.of(config.SSID));

                    updateWifiConfigOnStartConnection(config, bssid);
                    reportConnectionAttemptStart(config, mTargetBssid,
                            WifiMetricsProto.ConnectionEvent.ROAM_UNRELATED);

                    String currentMacAddress = mWifiNative.getMacAddress(mInterfaceName);
                    mWifiInfo.setMacAddress(currentMacAddress);
                    Log.i(getTag(), "Connecting with " + currentMacAddress + " as the mac address");

                    mTargetWifiConfiguration = config;
                    mNetworkNotFoundEventCount = 0;
                    /* Check for FILS configuration again after updating the config */
                    if (config.isFilsSha256Enabled() || config.isFilsSha384Enabled()) {
                        boolean isIpClientStarted = startIpClient(config, true);
                        if (isIpClientStarted) {
                            mIpClientWithPreConnection = true;
                            transitionTo(mL2ConnectingState);
                            break;
                        }
                    }
                    connectToNetwork(config);
                    break;
                }
                case CMD_START_FILS_CONNECTION: {
                    if (mIpClient == null) {
                        logd("IpClient is not ready, START_FILS_CONNECTION dropped");
                        break;
                    }
                    mWifiMetrics.incrementConnectRequestWithFilsAkmCount();
                    List<Layer2PacketParcelable> packets;
                    packets = (List<Layer2PacketParcelable>) message.obj;
                    if (mVerboseLoggingEnabled) {
                        Log.d(getTag(), "Send HLP IEs to supplicant");
                    }
                    addLayer2PacketsToHlpReq(packets);
                    WifiConfiguration config = mTargetWifiConfiguration;
                    connectToNetwork(config);
                    break;
                }
                case CMD_CONNECT_NETWORK: {
                    ConnectNetworkMessage cnm = (ConnectNetworkMessage) message.obj;
                    if (mIpClient == null) {
                        logd("IpClient is not ready, CONNECT_NETWORK dropped");
                        cnm.listener.sendFailure(WifiManager.ERROR);
                        break;
                    }
                    NetworkUpdateResult result = cnm.result;
                    int netId = result.getNetworkId();
                    connectToUserSelectNetwork(
                            netId, message.sendingUid, result.hasCredentialChanged());
                    mWifiMetrics.logStaEvent(mInterfaceName, StaEvent.TYPE_CONNECT_NETWORK,
                            mWifiConfigManager.getConfiguredNetwork(netId));
                    cnm.listener.sendSuccess();
                    break;
                }
                case CMD_SAVE_NETWORK: {
                    ConnectNetworkMessage cnm = (ConnectNetworkMessage) message.obj;
                    if (mIpClient == null) {
                        logd("IpClient is not ready, SAVE_NETWORK dropped");
                        cnm.listener.sendFailure(WifiManager.ERROR);
                        break;
                    }
                    NetworkUpdateResult result = cnm.result;
                    int netId = result.getNetworkId();
                    if (mWifiInfo.getNetworkId() == netId) {
                        if (result.hasCredentialChanged()) {
                            // The network credentials changed and we're connected to this network,
                            // start a new connection with the updated credentials.
                            logi("CMD_SAVE_NETWORK credential changed for nid="
                                    + netId + ". Reconnecting.");
                            startConnectToNetwork(netId, message.sendingUid, SUPPLICANT_BSSID_ANY);
                        } else {
                            if (result.hasProxyChanged()) {
                                if (mIpClient != null) {
                                    log("Reconfiguring proxy on connection");
                                    WifiConfiguration currentConfig =
                                            getConnectedWifiConfigurationInternal();
                                    if (currentConfig != null) {
                                        mIpClient.setHttpProxy(currentConfig.getHttpProxy());
                                    } else {
                                        Log.w(getTag(),
                                                "CMD_SAVE_NETWORK proxy change - but no current "
                                                        + "Wi-Fi config");
                                    }
                                }
                            }
                            if (result.hasIpChanged()) {
                                // The current connection configuration was changed
                                // We switched from DHCP to static or from static to DHCP, or the
                                // static IP address has changed.
                                log("Reconfiguring IP on connection");
                                WifiConfiguration currentConfig =
                                        getConnectedWifiConfigurationInternal();
                                if (currentConfig != null) {
                                    transitionTo(mL3ProvisioningState);
                                } else {
                                    Log.w(getTag(), "CMD_SAVE_NETWORK Ip change - but no current "
                                            + "Wi-Fi config");
                                }
                            }
                        }
                    } else if (mWifiInfo.getNetworkId() == WifiConfiguration.INVALID_NETWORK_ID
                            && result.hasCredentialChanged()) {
                        logi("CMD_SAVE_NETWORK credential changed for nid="
                                + netId + " while disconnected. Connecting.");
                        startConnectToNetwork(netId, message.sendingUid, SUPPLICANT_BSSID_ANY);
                    } else if (result.hasCredentialChanged()) {
                        WifiConfiguration currentConfig =
                                getConnectedWifiConfigurationInternal();
                        WifiConfiguration updatedConfig =
                                mWifiConfigManager.getConfiguredNetwork(netId);
                        if (currentConfig != null && currentConfig.isLinked(updatedConfig)) {
                            logi("current network linked config saved, update linked networks");
                            updateLinkedNetworks(currentConfig);
                        }
                    }
                    cnm.listener.sendSuccess();
                    break;
                }
                case CMD_BLUETOOTH_CONNECTION_STATE_CHANGE: {
                    mWifiNative.setBluetoothCoexistenceScanMode(
                            mInterfaceName, mWifiGlobals.isBluetoothConnected());
                    break;
                }
                case CMD_SET_SUSPEND_OPT_ENABLED: {
                    if (message.arg1 == 1) {
                        setSuspendOptimizationsNative(SUSPEND_DUE_TO_SCREEN, true);
                        if (message.arg2 == 1) {
                            mSuspendWakeLock.release();
                        }
                    } else {
                        setSuspendOptimizationsNative(SUSPEND_DUE_TO_SCREEN, false);
                    }
                    break;
                }
                case WifiMonitor.ANQP_DONE_EVENT: {
                    mPasspointManager.notifyANQPDone((AnqpEvent) message.obj);
                    break;
                }
                case CMD_STOP_IP_PACKET_OFFLOAD: {
                    int slot = message.arg1;
                    int ret = stopWifiIPPacketOffload(slot);
                    if (mNetworkAgent != null) {
                        mNetworkAgent.sendSocketKeepaliveEvent(slot, ret);
                    }
                    break;
                }
                case WifiMonitor.RX_HS20_ANQP_ICON_EVENT: {
                    mPasspointManager.notifyIconDone((IconEvent) message.obj);
                    break;
                }
                case WifiMonitor.HS20_DEAUTH_IMMINENT_EVENT:
                    mPasspointManager.handleDeauthImminentEvent((WnmData) message.obj,
                            getConnectedWifiConfigurationInternal());
                    break;
                case WifiMonitor.HS20_TERMS_AND_CONDITIONS_ACCEPTANCE_REQUIRED_EVENT:
                    mWifiMetrics
                            .incrementTotalNumberOfPasspointConnectionsWithTermsAndConditionsUrl();
                    mTermsAndConditionsUrl = mPasspointManager
                            .handleTermsAndConditionsEvent((WnmData) message.obj,
                            getConnectedWifiConfigurationInternal());
                    if (mTermsAndConditionsUrl == null) {
                        loge("Disconnecting from Passpoint network due to an issue with the "
                                + "Terms and Conditions URL");
                        sendMessage(CMD_DISCONNECT, StaEvent.DISCONNECT_PASSPOINT_TAC);
                    }
                    break;
                case WifiMonitor.HS20_REMEDIATION_EVENT:
                    mPasspointManager.receivedWnmFrame((WnmData) message.obj);
                    break;
                case WifiMonitor.MBO_OCE_BSS_TM_HANDLING_DONE: {
                    handleBssTransitionRequest((BtmFrameData) message.obj);
                    break;
                }
                case CMD_CONFIG_ND_OFFLOAD: {
                    final boolean enabled = (message.arg1 > 0);
                    mWifiNative.configureNeighborDiscoveryOffload(mInterfaceName, enabled);
                    break;
                }
                // Link configuration (IP address, DNS, ...) changes notified via netlink
                case CMD_UPDATE_LINKPROPERTIES: {
                    updateLinkProperties((LinkProperties) message.obj);
                    break;
                }
                case CMD_START_IP_PACKET_OFFLOAD:
                case CMD_ADD_KEEPALIVE_PACKET_FILTER_TO_APF:
                case CMD_REMOVE_KEEPALIVE_PACKET_FILTER_FROM_APF: {
                    if (mNetworkAgent != null) {
                        mNetworkAgent.sendSocketKeepaliveEvent(message.arg1,
                                SocketKeepalive.ERROR_INVALID_NETWORK);
                    }
                    break;
                }
                case CMD_INSTALL_PACKET_FILTER: {
                    mCachedPacketFilter = (byte[]) message.obj;
                    if (mContext.getResources().getBoolean(
                            R.bool.config_wifiEnableApfOnNonPrimarySta)
                            || isPrimary()) {
                        mWifiNative.installPacketFilter(mInterfaceName, mCachedPacketFilter);
                    } else {
                        Log.v(TAG, "Not applying packet filter on non primary CMM");
                    }
                    break;
                }
                case CMD_READ_PACKET_FILTER: {
                    final byte[] packetFilter;
                    if (mContext.getResources().getBoolean(
                            R.bool.config_wifiEnableApfOnNonPrimarySta)
                            || isPrimary()) {
                        packetFilter = mWifiNative.readPacketFilter(mInterfaceName);
                    } else {
                        Log.v(TAG, "Retrieving cached packet filter on non primary CMM");
                        packetFilter = mCachedPacketFilter;
                    }
                    if (mIpClient != null) {
                        mIpClient.readPacketFilterComplete(packetFilter);
                    }
                    break;
                }
                case CMD_SET_FALLBACK_PACKET_FILTERING: {
                    if ((boolean) message.obj) {
                        mWifiNative.startFilteringMulticastV4Packets(mInterfaceName);
                    } else {
                        mWifiNative.stopFilteringMulticastV4Packets(mInterfaceName);
                    }
                    break;
                }
                case CMD_DIAGS_CONNECT_TIMEOUT: {
                    mWifiDiagnostics.reportConnectionEvent(
                            WifiDiagnostics.CONNECTION_EVENT_TIMEOUT, mClientModeManager);
                    break;
                }
                case WifiP2pServiceImpl.P2P_CONNECTION_CHANGED:
                case CMD_RESET_SIM_NETWORKS:
                case WifiMonitor.NETWORK_CONNECTION_EVENT:
                case WifiMonitor.NETWORK_DISCONNECTION_EVENT:
                case WifiMonitor.SUPPLICANT_STATE_CHANGE_EVENT:
                case WifiMonitor.AUTHENTICATION_FAILURE_EVENT:
                case WifiMonitor.ASSOCIATION_REJECTION_EVENT:
                case CMD_RSSI_POLL:
                case CMD_ONESHOT_RSSI_POLL:
                case CMD_PRE_DHCP_ACTION:
                case CMD_PRE_DHCP_ACTION_COMPLETE:
                case CMD_POST_DHCP_ACTION:
                case WifiMonitor.SUP_REQUEST_IDENTITY:
                case WifiMonitor.SUP_REQUEST_SIM_AUTH:
                case WifiMonitor.TARGET_BSSID_EVENT:
                case WifiMonitor.ASSOCIATED_BSSID_EVENT:
                case WifiMonitor.TRANSITION_DISABLE_INDICATION:
                case CMD_UNWANTED_NETWORK:
                case CMD_CONNECTING_WATCHDOG_TIMER:
                case WifiMonitor.NETWORK_NOT_FOUND_EVENT:
                case CMD_ROAM_WATCHDOG_TIMER: {
                    // no-op: all messages must be handled in the base state in case it was missed
                    // in one of the child states.
                    break;
                }
                case CMD_START_ROAM:
                case CMD_START_RSSI_MONITORING_OFFLOAD:
                case CMD_STOP_RSSI_MONITORING_OFFLOAD:
                case CMD_IP_REACHABILITY_SESSION_END:
                case CMD_IP_CONFIGURATION_SUCCESSFUL:
                case CMD_IP_CONFIGURATION_LOST:
                case CMD_IP_REACHABILITY_LOST: {
                    mMessageHandlingStatus = MESSAGE_HANDLING_STATUS_DISCARD;
                    break;
                }
                case 0: {
                    // We want to notice any empty messages (with what == 0) that might crop up.
                    // For example, we may have recycled a message sent to multiple handlers.
                    Log.wtf(getTag(), "Error! empty message encountered");
                    break;
                }
                default: {
                    loge("Error! unhandled message" + message);
                    break;
                }
            }

            logStateAndMessage(message, this);
            return HANDLED;
        }
    }

    private boolean handleL3MessagesWhenNotConnected(Message message) {
        boolean handleStatus = HANDLED;

        if (!mIpClientWithPreConnection) {
            return NOT_HANDLED;
        }

        switch (message.what) {
            case CMD_PRE_DHCP_ACTION:
                handlePreDhcpSetup();
                break;
            case CMD_PRE_DHCP_ACTION_COMPLETE:
                if (mIpClient != null) {
                    mIpClient.completedPreDhcpAction();
                }
                break;
            case CMD_IPV4_PROVISIONING_FAILURE:
                stopDhcpSetup();
                deferMessage(message);
                break;
            case CMD_POST_DHCP_ACTION:
            case CMD_IPV4_PROVISIONING_SUCCESS:
            case CMD_IP_CONFIGURATION_SUCCESSFUL:
                deferMessage(message);
                break;
            default:
                return NOT_HANDLED;
        }

        return handleStatus;
    }

    private WifiNetworkAgentSpecifier createNetworkAgentSpecifier(
            @NonNull WifiConfiguration currentWifiConfiguration, @Nullable String currentBssid,
            boolean matchLocationSensitiveInformation) {
        // Defensive copy to avoid mutating the passed argument
        final WifiConfiguration conf = new WifiConfiguration(currentWifiConfiguration);
        conf.BSSID = currentBssid;
        WifiNetworkAgentSpecifier wns =
                new WifiNetworkAgentSpecifier(conf,
                        WifiNetworkSpecifier.getBand(mWifiInfo.getFrequency()),
                        matchLocationSensitiveInformation);
        return wns;
    }

    private NetworkCapabilities getCapabilities(
            WifiConfiguration currentWifiConfiguration, String currentBssid) {
        final NetworkCapabilities.Builder builder =
                new NetworkCapabilities.Builder(mNetworkCapabilitiesFilter);
        // MatchAllNetworkSpecifier set in the mNetworkCapabilitiesFilter should never be set in the
        // agent's specifier.
        builder.setNetworkSpecifier(null);
        if (currentWifiConfiguration == null) {
            return builder.build();
        }

        if (mWifiInfo.isTrusted()) {
            builder.addCapability(NetworkCapabilities.NET_CAPABILITY_TRUSTED);
        } else {
            builder.removeCapability(NetworkCapabilities.NET_CAPABILITY_TRUSTED);
        }
        if (SdkLevel.isAtLeastS()) {
            if (mWifiInfo.isOemPaid()) {
                builder.addCapability(NetworkCapabilities.NET_CAPABILITY_OEM_PAID);
                builder.removeCapability(NetworkCapabilities.NET_CAPABILITY_NOT_RESTRICTED);
            } else {
                builder.removeCapability(NetworkCapabilities.NET_CAPABILITY_OEM_PAID);
            }
            if (mWifiInfo.isOemPrivate()) {
                builder.addCapability(NetworkCapabilities.NET_CAPABILITY_OEM_PRIVATE);
                builder.removeCapability(NetworkCapabilities.NET_CAPABILITY_NOT_RESTRICTED);
            } else {
                builder.removeCapability(NetworkCapabilities.NET_CAPABILITY_OEM_PRIVATE);
            }
        }

        builder.setOwnerUid(currentWifiConfiguration.creatorUid);
        builder.setAdministratorUids(new int[] {currentWifiConfiguration.creatorUid});

        if (!WifiConfiguration.isMetered(currentWifiConfiguration, mWifiInfo)) {
            builder.addCapability(NetworkCapabilities.NET_CAPABILITY_NOT_METERED);
        } else {
            builder.removeCapability(NetworkCapabilities.NET_CAPABILITY_NOT_METERED);
        }

        if (mWifiInfo.getRssi() != WifiInfo.INVALID_RSSI) {
            builder.setSignalStrength(mWifiInfo.getRssi());
        } else {
            builder.setSignalStrength(NetworkCapabilities.SIGNAL_STRENGTH_UNSPECIFIED);
        }

        if (currentWifiConfiguration.osu) {
            builder.removeCapability(NetworkCapabilities.NET_CAPABILITY_INTERNET);
        }

        if (!mWifiInfo.getSSID().equals(WifiManager.UNKNOWN_SSID)) {
            builder.setSsid(mWifiInfo.getSSID());
        }

        // Only send out WifiInfo in >= Android S devices.
        if (SdkLevel.isAtLeastS()) {
            builder.setTransportInfo(new WifiInfo(mWifiInfo));

            if (mWifiInfo.getSubscriptionId() != SubscriptionManager.INVALID_SUBSCRIPTION_ID
                    && mWifiInfo.isCarrierMerged()) {
                builder.setSubscriptionIds(Collections.singleton(mWifiInfo.getSubscriptionId()));
            }
        }

        Pair<Integer, String> specificRequestUidAndPackageName =
                mNetworkFactory.getSpecificNetworkRequestUidAndPackageName(
                        currentWifiConfiguration, currentBssid);
        // There is an active specific request.
        if (specificRequestUidAndPackageName.first != Process.INVALID_UID) {
            // Remove internet capability.
            builder.removeCapability(NetworkCapabilities.NET_CAPABILITY_INTERNET);
            // Fill up the uid/packageName for this connection.
            builder.setRequestorUid(specificRequestUidAndPackageName.first);
            builder.setRequestorPackageName(specificRequestUidAndPackageName.second);
            // Fill up the network agent specifier for this connection, allowing NetworkCallbacks
            // to match local-only specifiers in requests. TODO(b/187921303): a third-party app can
            // observe this location-sensitive information by registering a NetworkCallback.
            builder.setNetworkSpecifier(createNetworkAgentSpecifier(currentWifiConfiguration,
                    getConnectedBssidInternal(), true /* matchLocalOnlySpecifiers */));
        } else {
            // Fill up the network agent specifier for this connection, without allowing
            // NetworkCallbacks to match local-only specifiers in requests.
            builder.setNetworkSpecifier(createNetworkAgentSpecifier(currentWifiConfiguration,
                    getConnectedBssidInternal(), false /* matchLocalOnlySpecifiers */));
        }

        updateLinkBandwidth(builder);
        final NetworkCapabilities networkCapabilities = builder.build();
        if (mVcnManager == null || !currentWifiConfiguration.carrierMerged) {
            return networkCapabilities;
        }
        final VcnNetworkPolicyResult vcnNetworkPolicy =
                mVcnManager.applyVcnNetworkPolicy(networkCapabilities, mLinkProperties);
        if (vcnNetworkPolicy.isTeardownRequested()) {
            sendMessage(CMD_DISCONNECT, StaEvent.DISCONNECT_VCN_REQUEST);
        }
        final NetworkCapabilities vcnCapability = vcnNetworkPolicy.getNetworkCapabilities();
        if (!vcnCapability.hasCapability(NetworkCapabilities.NET_CAPABILITY_NOT_VCN_MANAGED)) {
            if (mVerboseLoggingEnabled) {
                logd("NET_CAPABILITY_NOT_VCN_MANAGED is removed");
            }
            builder.removeCapability(NetworkCapabilities.NET_CAPABILITY_NOT_VCN_MANAGED);
        }
        if (!vcnCapability.hasCapability(NetworkCapabilities.NET_CAPABILITY_NOT_RESTRICTED)) {
            if (mVerboseLoggingEnabled) {
                logd("NET_CAPABILITY_NOT_RESTRICTED is removed");
            }
            builder.removeCapability(NetworkCapabilities.NET_CAPABILITY_NOT_RESTRICTED);
        }
        return builder.build();
    }

    private void updateLinkBandwidth(NetworkCapabilities.Builder networkCapabilitiesBuilder) {
        int txTputKbps = 0;
        int rxTputKbps = 0;
        int currRssi = mWifiInfo.getRssi();
        if (currRssi != WifiInfo.INVALID_RSSI) {
            WifiScoreCard.PerNetwork network = mWifiScoreCard.lookupNetwork(mWifiInfo.getSSID());
            txTputKbps = network.getTxLinkBandwidthKbps();
            rxTputKbps = network.getRxLinkBandwidthKbps();
        } else {
            // Fall back to max link speed. This should rarely happen if ever
            int maxTxLinkSpeedMbps = mWifiInfo.getMaxSupportedTxLinkSpeedMbps();
            int maxRxLinkSpeedMbps = mWifiInfo.getMaxSupportedRxLinkSpeedMbps();
            txTputKbps = maxTxLinkSpeedMbps * 1000;
            rxTputKbps = maxRxLinkSpeedMbps * 1000;
        }
        if (mVerboseLoggingEnabled) {
            logd("reported txKbps " + txTputKbps + " rxKbps " + rxTputKbps);
        }
        if (txTputKbps > 0) {
            networkCapabilitiesBuilder.setLinkUpstreamBandwidthKbps(txTputKbps);
        }
        if (rxTputKbps > 0) {
            networkCapabilitiesBuilder.setLinkDownstreamBandwidthKbps(rxTputKbps);
        }
    }

    /**
     * Method to update network capabilities from the current WifiConfiguration.
     */
    public void updateCapabilities() {
        updateCapabilities(getConnectedWifiConfigurationInternal());
    }

    private void updateCapabilities(WifiConfiguration currentWifiConfiguration) {
        updateCapabilities(getCapabilities(currentWifiConfiguration, getConnectedBssidInternal()));
    }

    private void updateCapabilities(NetworkCapabilities networkCapabilities) {
        if (mNetworkAgent == null) {
            return;
        }
        mNetworkAgent.sendNetworkCapabilitiesAndCache(networkCapabilities);
    }

    private void handleEapAuthFailure(int networkId, int errorCode) {
        WifiConfiguration targetedNetwork =
                mWifiConfigManager.getConfiguredNetwork(mTargetNetworkId);
        if (targetedNetwork != null) {
            switch (targetedNetwork.enterpriseConfig.getEapMethod()) {
                case WifiEnterpriseConfig.Eap.SIM:
                case WifiEnterpriseConfig.Eap.AKA:
                case WifiEnterpriseConfig.Eap.AKA_PRIME:
                    if (errorCode == WifiNative.EAP_SIM_VENDOR_SPECIFIC_CERT_EXPIRED) {
                        mWifiCarrierInfoManager.resetCarrierKeysForImsiEncryption(targetedNetwork);
                    }
                    break;

                default:
                    // Do Nothing
            }
        }
    }

    /**
     * All callbacks are triggered on the main Wifi thread.
     * See {@link WifiNetworkAgent#WifiNetworkAgent}'s looper argument in
     * {@link WifiInjector#makeWifiNetworkAgent}.
     */
    private class WifiNetworkAgentCallback implements WifiNetworkAgent.Callback {
        private int mLastNetworkStatus = -1; // To detect when the status really changes

        private boolean isThisCallbackActive() {
            return mNetworkAgent != null && mNetworkAgent.getCallback() == this;
        }

        @Override
        public void onNetworkUnwanted() {
            // Ignore if we're not the current networkAgent.
            if (!isThisCallbackActive()) return;
            if (mVerboseLoggingEnabled) {
                logd("WifiNetworkAgent -> Wifi unwanted score " + mWifiInfo.getScore());
            }
            unwantedNetwork(NETWORK_STATUS_UNWANTED_DISCONNECT);
        }

        @Override
        public void onValidationStatus(int status, @Nullable Uri redirectUri) {
            if (!isThisCallbackActive()) return;
            if (status == mLastNetworkStatus) return;
            mLastNetworkStatus = status;
            if (status == NetworkAgent.VALIDATION_STATUS_NOT_VALID) {
                if (mVerboseLoggingEnabled) {
                    logd("WifiNetworkAgent -> Wifi networkStatus invalid, score="
                            + mWifiInfo.getScore());
                }
                unwantedNetwork(NETWORK_STATUS_UNWANTED_VALIDATION_FAILED);
            } else if (status == NetworkAgent.VALIDATION_STATUS_VALID) {
                if (mVerboseLoggingEnabled) {
                    logd("WifiNetworkAgent -> Wifi networkStatus valid, score= "
                            + mWifiInfo.getScore());
                }
                mWifiMetrics.logStaEvent(mInterfaceName, StaEvent.TYPE_NETWORK_AGENT_VALID_NETWORK);
                doNetworkStatus(status);
            }
            boolean captivePortalDetected = redirectUri != null
                    && redirectUri.toString() != null
                    && redirectUri.toString().length() > 0;
            if (captivePortalDetected) {
                Log.i(getTag(), "Captive Portal detected, status=" + status
                        + ", redirectUri=" + redirectUri);
                mWifiConfigManager.noteCaptivePortalDetected(mWifiInfo.getNetworkId());
                mCmiMonitor.onCaptivePortalDetected(mClientModeManager);
            }
        }

        @Override
        public void onSaveAcceptUnvalidated(boolean accept) {
            if (!isThisCallbackActive()) return;
            ClientModeImpl.this.sendMessage(CMD_ACCEPT_UNVALIDATED, accept ? 1 : 0);
        }

        @Override
        public void onStartSocketKeepalive(int slot, @NonNull Duration interval,
                @NonNull KeepalivePacketData packet) {
            if (!isThisCallbackActive()) return;
            ClientModeImpl.this.sendMessage(
                    CMD_START_IP_PACKET_OFFLOAD, slot, (int) interval.getSeconds(), packet);
        }

        @Override
        public void onStopSocketKeepalive(int slot) {
            if (!isThisCallbackActive()) return;
            ClientModeImpl.this.sendMessage(CMD_STOP_IP_PACKET_OFFLOAD, slot);
        }

        @Override
        public void onAddKeepalivePacketFilter(int slot, @NonNull KeepalivePacketData packet) {
            if (!isThisCallbackActive()) return;
            ClientModeImpl.this.sendMessage(
                    CMD_ADD_KEEPALIVE_PACKET_FILTER_TO_APF, slot, 0, packet);
        }

        @Override
        public void onRemoveKeepalivePacketFilter(int slot) {
            if (!isThisCallbackActive()) return;
            ClientModeImpl.this.sendMessage(CMD_REMOVE_KEEPALIVE_PACKET_FILTER_FROM_APF, slot);
        }

        @Override
        public void onSignalStrengthThresholdsUpdated(@NonNull int[] thresholds) {
            if (!isThisCallbackActive()) return;
            // 0. If there are no thresholds, or if the thresholds are invalid,
            //    stop RSSI monitoring.
            // 1. Tell the hardware to start RSSI monitoring here, possibly adding MIN_VALUE and
            //    MAX_VALUE at the start/end of the thresholds array if necessary.
            // 2. Ensure that when the hardware event fires, we fetch the RSSI from the hardware
            //    event, call mWifiInfo.setRssi() with it, and call updateCapabilities(), and then
            //    re-arm the hardware event. This needs to be done on the state machine thread to
            //    avoid race conditions. The RSSI used to re-arm the event (and perhaps also the one
            //    sent in the NetworkCapabilities) must be the one received from the hardware event
            //    received, or we might skip callbacks.
            // 3. Ensure that when we disconnect, RSSI monitoring is stopped.
            logd("Received signal strength thresholds: " + Arrays.toString(thresholds));
            if (thresholds.length == 0) {
                ClientModeImpl.this.sendMessage(CMD_STOP_RSSI_MONITORING_OFFLOAD,
                        mWifiInfo.getRssi());
                return;
            }
            int [] rssiVals = Arrays.copyOf(thresholds, thresholds.length + 2);
            rssiVals[rssiVals.length - 2] = Byte.MIN_VALUE;
            rssiVals[rssiVals.length - 1] = Byte.MAX_VALUE;
            Arrays.sort(rssiVals);
            byte[] rssiRange = new byte[rssiVals.length];
            for (int i = 0; i < rssiVals.length; i++) {
                int val = rssiVals[i];
                if (val <= Byte.MAX_VALUE && val >= Byte.MIN_VALUE) {
                    rssiRange[i] = (byte) val;
                } else {
                    Log.e(getTag(), "Illegal value " + val + " for RSSI thresholds: "
                            + Arrays.toString(rssiVals));
                    ClientModeImpl.this.sendMessage(CMD_STOP_RSSI_MONITORING_OFFLOAD,
                            mWifiInfo.getRssi());
                    return;
                }
            }
            // TODO: Do we quash rssi values in this sorted array which are very close?
            mRssiRanges = rssiRange;
            ClientModeImpl.this.sendMessage(CMD_START_RSSI_MONITORING_OFFLOAD,
                    mWifiInfo.getRssi());
        }

        @Override
        public void onAutomaticReconnectDisabled() {
            if (!isThisCallbackActive()) return;
            unwantedNetwork(NETWORK_STATUS_UNWANTED_DISABLE_AUTOJOIN);
        }
    }

    private void unwantedNetwork(int reason) {
        sendMessage(CMD_UNWANTED_NETWORK, reason);
    }

    private void doNetworkStatus(int status) {
        sendMessage(CMD_NETWORK_STATUS, status);
    }

    class ConnectingOrConnectedState extends State {
        @Override
        public void enter() {
            if (mVerboseLoggingEnabled) Log.v(getTag(), "Entering ConnectingOrConnectedState");
            mCmiMonitor.onConnectionStart(mClientModeManager);
        }

        @Override
        public void exit() {
            if (mVerboseLoggingEnabled) Log.v(getTag(), "Exiting ConnectingOrConnectedState");
            mCmiMonitor.onConnectionEnd(mClientModeManager);

            // Not connected/connecting to any network:
            // 1. Disable the network in supplicant to prevent it from auto-connecting. We don't
            // remove the network to avoid losing any cached info in supplicant (reauth, etc) in
            // case we reconnect back to the same network.
            // 2. Set a random MAC address to ensure that we're not leaking the MAC address.
            mWifiNative.disableNetwork(mInterfaceName);
            if (mWifiGlobals.isConnectedMacRandomizationEnabled()) {
                if (!mWifiNative.setStaMacAddress(
                        mInterfaceName, MacAddressUtils.createRandomUnicastAddress())) {
                    Log.e(getTag(), "Failed to set random MAC address on disconnect");
                }
            }
            mWifiInfo.reset();
            mWifiInfo.setSupplicantState(SupplicantState.DISCONNECTED);
            mWifiScoreCard.noteSupplicantStateChanged(mWifiInfo);

            // For secondary client roles, they should stop themselves upon disconnection.
            // - Primary role shouldn't because it is persistent, and should try connecting to other
            //   networks upon disconnection.
            // - ROLE_CLIENT_LOCAL_ONLY shouldn't because it has auto-retry logic if the connection
            //   fails. WifiNetworkFactory will explicitly remove the CMM when the request is
            //   complete.
            // TODO(b/160346062): Maybe clean this up by having ClientModeManager register a
            //  onExitConnectingOrConnectedState() callback with ClientModeImpl and implementing
            //  this logic in ClientModeManager. ClientModeImpl should be role-agnostic.
            ClientRole role = mClientModeManager.getRole();
            if (role == ROLE_CLIENT_SECONDARY_LONG_LIVED
                    || role == ROLE_CLIENT_SECONDARY_TRANSIENT) {
                if (mVerboseLoggingEnabled) {
                    Log.d(getTag(), "Disconnected in ROLE_CLIENT_SECONDARY_*, "
                            + "stop ClientModeManager=" + mClientModeManager);
                }
                // stop owner ClientModeManager, which will in turn stop this ClientModeImpl
                mClientModeManager.stop();
            }
        }

        @Override
        public boolean processMessage(Message message) {
            boolean handleStatus = HANDLED;
            switch (message.what) {
                case WifiMonitor.SUPPLICANT_STATE_CHANGE_EVENT: {
                    StateChangeResult stateChangeResult = (StateChangeResult) message.obj;
                    SupplicantState state = handleSupplicantStateChange(stateChangeResult);
                    // Supplicant can fail to report a NETWORK_DISCONNECTION_EVENT
                    // when authentication times out after a successful connection,
                    // we can figure this from the supplicant state. If supplicant
                    // state is DISCONNECTED, but the agent is not disconnected, we
                    // need to handle a disconnection
                    if (mVerboseLoggingEnabled) {
                        log("ConnectingOrConnectedState: Supplicant State change "
                                + stateChangeResult);
                    }
                    if (state == SupplicantState.DISCONNECTED && mNetworkAgent != null) {
                        if (mVerboseLoggingEnabled) {
                            log("Missed CTRL-EVENT-DISCONNECTED, disconnect");
                        }
                        handleNetworkDisconnect(false,
                                WIFI_DISCONNECT_REPORTED__FAILURE_CODE__SUPPLICANT_DISCONNECTED);
                        transitionTo(mDisconnectedState);
                    }
                    if (state == SupplicantState.COMPLETED) {
                        mWifiScoreReport.noteIpCheck();
                    }
                    break;
                }
                case WifiMonitor.ASSOCIATED_BSSID_EVENT: {
                    // This is where we can confirm the connection BSSID. Use it to find the
                    // right ScanDetail to populate metrics.
                    String someBssid = (String) message.obj;
                    if (someBssid != null) {
                        // Get the ScanDetail associated with this BSSID.
                        ScanDetailCache scanDetailCache =
                                mWifiConfigManager.getScanDetailCacheForNetwork(mTargetNetworkId);
                        if (scanDetailCache != null) {
                            mWifiMetrics.setConnectionScanDetail(mInterfaceName,
                                    scanDetailCache.getScanDetail(someBssid));
                        }
                        // Update last associated BSSID
                        mLastBssid = someBssid;
                    }
                    handleStatus = NOT_HANDLED;
                    break;
                }
                case WifiMonitor.NETWORK_CONNECTION_EVENT: {
                    if (mVerboseLoggingEnabled) log("Network connection established");
                    NetworkConnectionEventInfo connectionInfo =
                            (NetworkConnectionEventInfo) message.obj;
                    mLastNetworkId = connectionInfo.networkId;
                    mSentHLPs = connectionInfo.isFilsConnection;
                    if (mSentHLPs) mWifiMetrics.incrementL2ConnectionThroughFilsAuthCount();
                    mWifiConfigManager.clearRecentFailureReason(mLastNetworkId);
                    mLastBssid = connectionInfo.bssid;
                    // TODO: This check should not be needed after ClientModeImpl refactor.
                    // Currently, the last connected network configuration is left in
                    // wpa_supplicant, this may result in wpa_supplicant initiating connection
                    // to it after a config store reload. Hence the old network Id lookups may not
                    // work, so disconnect the network and let network selector reselect a new
                    // network.
                    WifiConfiguration config = getConnectedWifiConfigurationInternal();
                    if (config == null) {
                        logw("Connected to unknown networkId " + mLastNetworkId
                                + ", disconnecting...");
                        sendMessage(CMD_DISCONNECT, StaEvent.DISCONNECT_UNKNOWN_NETWORK);
                        break;
                    }
                    mWifiInfo.setBSSID(mLastBssid);
                    mWifiInfo.setNetworkId(mLastNetworkId);
                    mWifiInfo.setMacAddress(mWifiNative.getMacAddress(mInterfaceName));

                    ScanDetailCache scanDetailCache =
                            mWifiConfigManager.getScanDetailCacheForNetwork(config.networkId);
                    ScanResult scanResult = null;
                    if (scanDetailCache != null && mLastBssid != null) {
                        scanResult = scanDetailCache.getScanResult(mLastBssid);
                        if (scanResult != null) {
                            mWifiInfo.setFrequency(scanResult.frequency);
                        }
                    }

                    // We need to get the updated pseudonym from supplicant for EAP-SIM/AKA/AKA'
                    if (config.enterpriseConfig != null
                            && config.enterpriseConfig.isAuthenticationSimBased()) {
                        mLastSubId = mWifiCarrierInfoManager.getBestMatchSubscriptionId(config);
                        mLastSimBasedConnectionCarrierName =
                                mWifiCarrierInfoManager.getCarrierNameForSubId(mLastSubId);
                        String anonymousIdentity =
                                mWifiNative.getEapAnonymousIdentity(mInterfaceName);
                        if (!TextUtils.isEmpty(anonymousIdentity)
                                && !WifiCarrierInfoManager
                                .isAnonymousAtRealmIdentity(anonymousIdentity)) {
                            String decoratedPseudonym = mWifiCarrierInfoManager
                                    .decoratePseudonymWith3GppRealm(config,
                                            anonymousIdentity);
                            if (decoratedPseudonym != null) {
                                anonymousIdentity = decoratedPseudonym;
                            }
                            if (mVerboseLoggingEnabled) {
                                log("EAP Pseudonym: " + anonymousIdentity);
                            }
                            // Save the pseudonym only if it is a real one
                            config.enterpriseConfig.setAnonymousIdentity(anonymousIdentity);
                        } else {
                            // Clear any stored pseudonyms
                            config.enterpriseConfig.setAnonymousIdentity(null);
                        }
                        mWifiConfigManager.addOrUpdateNetwork(config, Process.WIFI_UID);
                        if (config.isPasspoint()) {
                            mPasspointManager.setAnonymousIdentity(config);
                        } else if (config.fromWifiNetworkSuggestion) {
                            mWifiNetworkSuggestionsManager.setAnonymousIdentity(config);
                        }
                    }
                    // When connecting to Passpoint, ask for the Venue URL
                    if (config.isPasspoint()) {
                        mTermsAndConditionsUrl = null;
                        if (scanResult == null && mLastBssid != null) {
                            // The cached scan result of connected network would be null at the
                            // first connection, try to check full scan result list again to look up
                            // matched scan result associated to the current SSID and BSSID.
                            scanResult = mScanRequestProxy.getScanResult(mLastBssid);
                        }
                        if (scanResult != null) {
                            mPasspointManager.requestVenueUrlAnqpElement(scanResult);
                        }
                    }
                    mIpReachabilityMonitorActive = true;
                    transitionTo(mL3ProvisioningState);
                    break;
                }
                case WifiMonitor.SUP_REQUEST_SIM_AUTH: {
                    logd("Received SUP_REQUEST_SIM_AUTH");
                    SimAuthRequestData requestData = (SimAuthRequestData) message.obj;
                    if (requestData != null) {
                        if (requestData.protocol == WifiEnterpriseConfig.Eap.SIM) {
                            handleGsmAuthRequest(requestData);
                        } else if (requestData.protocol == WifiEnterpriseConfig.Eap.AKA
                                || requestData.protocol == WifiEnterpriseConfig.Eap.AKA_PRIME) {
                            handle3GAuthRequest(requestData);
                        }
                    } else {
                        loge("Invalid SIM auth request");
                    }
                    break;
                }
                case WifiMonitor.NETWORK_DISCONNECTION_EVENT: {
                    DisconnectEventInfo eventInfo = (DisconnectEventInfo) message.obj;
                    if (mVerboseLoggingEnabled) {
                        log("ConnectingOrConnectedState: Network disconnection " + eventInfo);
                    }
                    if (eventInfo.reasonCode == ReasonCode.FOURWAY_HANDSHAKE_TIMEOUT) {
                        String bssid = !isValidBssid(eventInfo.bssid)
                                ? mTargetBssid : eventInfo.bssid;
                        mWifiLastResortWatchdog.noteConnectionFailureAndTriggerIfNeeded(
                                getConnectingSsidInternal(), bssid,
                                WifiLastResortWatchdog.FAILURE_CODE_AUTHENTICATION,
                                isConnected());
                    }
                    clearNetworkCachedDataIfNeeded(
                            getConnectingWifiConfigurationInternal(), eventInfo.reasonCode);
                    String targetSsid = getConnectingSsidInternal();
                    // If network is removed while connecting, targetSsid can be null.
                    boolean newConnectionInProgress =
                            targetSsid != null && !eventInfo.ssid.equals(targetSsid);
                    if (!newConnectionInProgress) {
                        int level2FailureReason = eventInfo.locallyGenerated
                                ? WifiMetricsProto.ConnectionEvent.FAILURE_REASON_UNKNOWN :
                                WifiMetricsProto.ConnectionEvent.DISCONNECTION_NON_LOCAL;
                        if (!eventInfo.locallyGenerated) {
                            mWifiScoreCard.noteNonlocalDisconnect(
                                    mInterfaceName, eventInfo.reasonCode);
                        }
                        reportConnectionAttemptEnd(
                                WifiMetrics.ConnectionEvent.FAILURE_NETWORK_DISCONNECTION,
                                WifiMetricsProto.ConnectionEvent.HLF_NONE, level2FailureReason);
                    }
                    handleNetworkDisconnect(newConnectionInProgress, eventInfo.reasonCode);
                    if (!newConnectionInProgress) {
                        transitionTo(mDisconnectedState);
                    }
                    mTermsAndConditionsUrl = null;
                    break;
                }
                case WifiMonitor.TARGET_BSSID_EVENT: {
                    // Trying to associate to this BSSID
                    if (message.obj != null) {
                        mTargetBssid = (String) message.obj;
                    }
                    break;
                }
                case CMD_DISCONNECT: {
                    mWifiMetrics.logStaEvent(mInterfaceName, StaEvent.TYPE_FRAMEWORK_DISCONNECT,
                            message.arg1);
                    mWifiNative.disconnect(mInterfaceName);
                    break;
                }
                case CMD_PRE_DHCP_ACTION:
                case CMD_PRE_DHCP_ACTION_COMPLETE:
                case CMD_POST_DHCP_ACTION:
                case CMD_IPV4_PROVISIONING_SUCCESS:
                case CMD_IP_CONFIGURATION_SUCCESSFUL:
                case CMD_IPV4_PROVISIONING_FAILURE: {
                    handleStatus = handleL3MessagesWhenNotConnected(message);
                    break;
                }
                case WifiMonitor.TRANSITION_DISABLE_INDICATION: {
                    log("Received TRANSITION_DISABLE_INDICATION: networkId=" + message.arg1
                            + ", indication=" + message.arg2);
                    mWifiConfigManager.updateNetworkTransitionDisable(message.arg1, message.arg2);
                    break;
                }
                default: {
                    handleStatus = NOT_HANDLED;
                    break;
                }
            }
            if (handleStatus == HANDLED) {
                logStateAndMessage(message, this);
            }
            return handleStatus;
        }
    }

    class L2ConnectingState extends State {
        @Override
        public void enter() {
            if (mVerboseLoggingEnabled) Log.v(getTag(), "Entering L2ConnectingState");
            // Make sure we connect: we enter this state prior to connecting to a new
            // network. In some cases supplicant ignores the connect requests (it might not
            // find the target SSID in its cache), Therefore we end up stuck that state, hence the
            // need for the watchdog.
            mConnectingWatchdogCount++;
            logd("Start Connecting Watchdog " + mConnectingWatchdogCount);
            sendMessageDelayed(obtainMessage(CMD_CONNECTING_WATCHDOG_TIMER,
                    mConnectingWatchdogCount, 0), CONNECTING_WATCHDOG_TIMEOUT_MS);
        }

        @Override
        public void exit() {
            if (mVerboseLoggingEnabled) Log.v(getTag(), "Exiting L2ConnectingState");
        }

        @Override
        public boolean processMessage(Message message) {
            boolean handleStatus = HANDLED;
            switch (message.what) {
                case WifiMonitor.NETWORK_NOT_FOUND_EVENT:
                    mNetworkNotFoundEventCount++;
                    String networkName = (String) message.obj;
                    if (networkName != null && !networkName.equals(getConnectingSsidInternal())) {
                        loge("Network not found event received, network: " + networkName
                                + " which is not the target network: "
                                + getConnectingSsidInternal());
                        break;
                    }
                    Log.d(getTag(), "Network not found event received: network: " + networkName);
                    if (mNetworkNotFoundEventCount >= NETWORK_NOT_FOUND_EVENT_THRESHOLD
                            && mTargetWifiConfiguration != null
                            && mTargetWifiConfiguration.SSID != null
                            && mTargetWifiConfiguration.SSID.equals(networkName)) {
                        stopIpClient();
                        mWifiConfigManager.updateNetworkSelectionStatus(
                                mTargetWifiConfiguration.networkId,
                                WifiConfiguration.NetworkSelectionStatus
                                        .DISABLED_NETWORK_NOT_FOUND);
                        if (SdkLevel.isAtLeastS()) {
                            mWifiConfigManager.setRecentFailureAssociationStatus(
                                    mTargetWifiConfiguration.networkId,
                                    WifiConfiguration.RECENT_FAILURE_NETWORK_NOT_FOUND);
                        }
                        reportConnectionAttemptEnd(
                                WifiMetrics.ConnectionEvent.FAILURE_NETWORK_NOT_FOUND,
                                WifiMetricsProto.ConnectionEvent.HLF_NONE,
                                WifiMetricsProto.ConnectionEvent.FAILURE_REASON_UNKNOWN);
                        handleNetworkDisconnect(false,
                                WifiStatsLog.WIFI_DISCONNECT_REPORTED__FAILURE_CODE__UNSPECIFIED);
                        transitionTo(mDisconnectedState); // End of connection attempt.
                    }
                    break;
                case WifiMonitor.ASSOCIATION_REJECTION_EVENT: {
                    AssocRejectEventInfo assocRejectEventInfo = (AssocRejectEventInfo) message.obj;
                    log("L2ConnectingState: Association rejection " + assocRejectEventInfo);
                    if (!assocRejectEventInfo.ssid.equals(getConnectingSsidInternal())) {
                        loge("Association rejection event received on not target network");
                        break;
                    }
                    stopIpClient();
                    mWifiDiagnostics.triggerBugReportDataCapture(
                            WifiDiagnostics.REPORT_REASON_ASSOC_FAILURE);
                    String bssid = assocRejectEventInfo.bssid;
                    boolean timedOut = assocRejectEventInfo.timedOut;
                    int statusCode = assocRejectEventInfo.statusCode;
                    if (!isValidBssid(bssid)) {
                        // If BSSID is null, use the target roam BSSID
                        bssid = mTargetBssid;
                    } else if (SUPPLICANT_BSSID_ANY.equals(mTargetBssid)) {
                        // This is needed by WifiBlocklistMonitor to block continuously
                        // failing BSSIDs. Need to set here because mTargetBssid is currently
                        // not being set until association success.
                        mTargetBssid = bssid;
                    }
                    mWifiConfigManager.updateNetworkSelectionStatus(mTargetNetworkId,
                            WifiConfiguration.NetworkSelectionStatus
                                    .DISABLED_ASSOCIATION_REJECTION);
                    setAssociationRejectionStatusInConfig(mTargetNetworkId, assocRejectEventInfo);
                    int level2FailureReason =
                            WifiMetricsProto.ConnectionEvent.FAILURE_REASON_UNKNOWN;
                    if (statusCode == StatusCode.AP_UNABLE_TO_HANDLE_NEW_STA
                            || statusCode == StatusCode.ASSOC_REJECTED_TEMPORARILY
                            || statusCode == StatusCode.DENIED_INSUFFICIENT_BANDWIDTH) {
                        level2FailureReason = WifiMetricsProto.ConnectionEvent
                                .ASSOCIATION_REJECTION_AP_UNABLE_TO_HANDLE_NEW_STA;
                    }
                    // If rejection occurred while Metrics is tracking a ConnectionEvent, end it.
                    reportConnectionAttemptEnd(
                            timedOut
                                    ? WifiMetrics.ConnectionEvent.FAILURE_ASSOCIATION_TIMED_OUT
                                    : WifiMetrics.ConnectionEvent.FAILURE_ASSOCIATION_REJECTION,
                            WifiMetricsProto.ConnectionEvent.HLF_NONE,
                            level2FailureReason);
                    if (level2FailureReason != WifiMetricsProto.ConnectionEvent
                            .ASSOCIATION_REJECTION_AP_UNABLE_TO_HANDLE_NEW_STA) {
                        mWifiLastResortWatchdog.noteConnectionFailureAndTriggerIfNeeded(
                                getConnectingSsidInternal(), bssid,
                                WifiLastResortWatchdog.FAILURE_CODE_ASSOCIATION,
                                isConnected());
                    }
                    handleNetworkDisconnect(false,
                            WifiStatsLog.WIFI_DISCONNECT_REPORTED__FAILURE_CODE__UNSPECIFIED);
                    transitionTo(mDisconnectedState); // End of connection attempt.
                    break;
                }
                case WifiMonitor.AUTHENTICATION_FAILURE_EVENT: {
                    stopIpClient();
                    mWifiDiagnostics.triggerBugReportDataCapture(
                            WifiDiagnostics.REPORT_REASON_AUTH_FAILURE);
                    int disableReason = WifiConfiguration.NetworkSelectionStatus
                            .DISABLED_AUTHENTICATION_FAILURE;
                    int reasonCode = message.arg1;
                    int errorCode = message.arg2;
                    log("L2ConnectingState: Authentication failure "
                            + " reason=" + reasonCode + " error=" + errorCode);
                    WifiConfiguration targetedNetwork =
                            mWifiConfigManager.getConfiguredNetwork(mTargetNetworkId);
                    // Check if this is a permanent wrong password failure.
                    if (isPermanentWrongPasswordFailure(mTargetNetworkId, reasonCode)) {
                        disableReason = WifiConfiguration.NetworkSelectionStatus
                                .DISABLED_BY_WRONG_PASSWORD;
                        if (targetedNetwork != null && isPrimary()) {
                            mWrongPasswordNotifier.onWrongPasswordError(targetedNetwork.SSID);
                        }
                    } else if (reasonCode == WifiManager.ERROR_AUTH_FAILURE_EAP_FAILURE) {
                        if (targetedNetwork != null && targetedNetwork.enterpriseConfig != null
                                && targetedNetwork.enterpriseConfig.isAuthenticationSimBased()) {
                            // only show EAP failure notification if primary
                            if (mEapFailureNotifier
                                    .onEapFailure(errorCode, targetedNetwork, isPrimary())) {
                                disableReason = WifiConfiguration.NetworkSelectionStatus
                                    .DISABLED_AUTHENTICATION_PRIVATE_EAP_ERROR;
                                mWifiBlocklistMonitor.loadCarrierConfigsForDisableReasonInfos();
                            }
                        }
                        handleEapAuthFailure(mTargetNetworkId, errorCode);
                        if (errorCode == WifiNative.EAP_SIM_NOT_SUBSCRIBED) {
                            disableReason = WifiConfiguration.NetworkSelectionStatus
                                    .DISABLED_AUTHENTICATION_NO_SUBSCRIPTION;
                        }
                    }
                    mWifiConfigManager.updateNetworkSelectionStatus(
                            mTargetNetworkId, disableReason);
                    mWifiConfigManager.clearRecentFailureReason(mTargetNetworkId);

                    //If failure occurred while Metrics is tracking a ConnnectionEvent, end it.
                    int level2FailureReason;
                    switch (reasonCode) {
                        case WifiManager.ERROR_AUTH_FAILURE_NONE:
                            level2FailureReason =
                                    WifiMetricsProto.ConnectionEvent.AUTH_FAILURE_NONE;
                            break;
                        case WifiManager.ERROR_AUTH_FAILURE_TIMEOUT:
                            level2FailureReason =
                                    WifiMetricsProto.ConnectionEvent.AUTH_FAILURE_TIMEOUT;
                            break;
                        case WifiManager.ERROR_AUTH_FAILURE_WRONG_PSWD:
                            level2FailureReason =
                                    WifiMetricsProto.ConnectionEvent.AUTH_FAILURE_WRONG_PSWD;
                            break;
                        case WifiManager.ERROR_AUTH_FAILURE_EAP_FAILURE:
                            level2FailureReason =
                                    WifiMetricsProto.ConnectionEvent.AUTH_FAILURE_EAP_FAILURE;
                            break;
                        default:
                            level2FailureReason =
                                    WifiMetricsProto.ConnectionEvent.FAILURE_REASON_UNKNOWN;
                            break;
                    }
                    reportConnectionAttemptEnd(
                            WifiMetrics.ConnectionEvent.FAILURE_AUTHENTICATION_FAILURE,
                            WifiMetricsProto.ConnectionEvent.HLF_NONE,
                            level2FailureReason);
                    if (reasonCode != WifiManager.ERROR_AUTH_FAILURE_WRONG_PSWD && reasonCode
                            != WifiManager.ERROR_AUTH_FAILURE_EAP_FAILURE) {
                        mWifiLastResortWatchdog.noteConnectionFailureAndTriggerIfNeeded(
                                getConnectingSsidInternal(),
                                (mLastBssid == null) ? mTargetBssid : mLastBssid,
                                WifiLastResortWatchdog.FAILURE_CODE_AUTHENTICATION,
                                isConnected());
                    }
                    handleNetworkDisconnect(false,
                            WifiStatsLog.WIFI_DISCONNECT_REPORTED__FAILURE_CODE__UNSPECIFIED);
                    transitionTo(mDisconnectedState); // End of connection attempt.
                    break;
                }
                case WifiMonitor.SUPPLICANT_STATE_CHANGE_EVENT: {
                    StateChangeResult stateChangeResult = (StateChangeResult) message.obj;
                    if (SupplicantState.isConnecting(stateChangeResult.state)) {
                        WifiConfiguration config = mWifiConfigManager.getConfiguredNetwork(
                                stateChangeResult.networkId);
                        // Update Passpoint information before setNetworkDetailedState as
                        // WifiTracker monitors NETWORK_STATE_CHANGED_ACTION to update UI.
                        mWifiInfo.setFQDN(null);
                        mWifiInfo.setPasspointUniqueId(null);
                        mWifiInfo.setOsuAp(false);
                        mWifiInfo.setProviderFriendlyName(null);
                        if (config != null && (config.isPasspoint() || config.osu)) {
                            if (config.isPasspoint()) {
                                mWifiInfo.setFQDN(config.FQDN);
                                mWifiInfo.setPasspointUniqueId(config.getPasspointUniqueId());
                            } else {
                                mWifiInfo.setOsuAp(true);
                            }
                            mWifiInfo.setProviderFriendlyName(config.providerFriendlyName);
                        }
                    }
                    sendNetworkChangeBroadcast(
                            WifiInfo.getDetailedStateOf(stateChangeResult.state));
                    // Let the parent state handle the rest of the state changed.
                    handleStatus = NOT_HANDLED;
                    break;
                }
                case WifiMonitor.SUP_REQUEST_IDENTITY: {
                    int netId = message.arg2;
                    boolean identitySent = false;
                    // For SIM & AKA/AKA' EAP method Only, get identity from ICC
                    if (mTargetWifiConfiguration != null
                            && mTargetWifiConfiguration.networkId == netId
                            && mTargetWifiConfiguration.enterpriseConfig != null
                            && mTargetWifiConfiguration.enterpriseConfig
                            .isAuthenticationSimBased()) {
                        // Pair<identity, encrypted identity>
                        Pair<String, String> identityPair = mWifiCarrierInfoManager
                                .getSimIdentity(mTargetWifiConfiguration);
                        if (identityPair != null && identityPair.first != null) {
                            Log.i(getTag(), "SUP_REQUEST_IDENTITY: identityPair=["
                                    + ((identityPair.first.length() >= 7)
                                    ? identityPair.first.substring(0, 7 /* Prefix+PLMN ID */)
                                    + "****"
                                    : identityPair.first) + ", "
                                    + (!TextUtils.isEmpty(identityPair.second) ? identityPair.second
                                    : "<NONE>") + "]");
                            mWifiNative.simIdentityResponse(mInterfaceName, identityPair.first,
                                    identityPair.second);
                            identitySent = true;
                        } else {
                            Log.e(getTag(), "Unable to retrieve identity from Telephony");
                        }
                    }

                    if (!identitySent) {
                        // Supplicant lacks credentials to connect to that network, hence black list
                        String ssid = (String) message.obj;
                        if (mTargetWifiConfiguration != null && ssid != null
                                && mTargetWifiConfiguration.SSID != null
                                && mTargetWifiConfiguration.SSID.equals("\"" + ssid + "\"")) {
                            mWifiConfigManager.updateNetworkSelectionStatus(
                                    mTargetWifiConfiguration.networkId,
                                    WifiConfiguration.NetworkSelectionStatus
                                            .DISABLED_AUTHENTICATION_NO_CREDENTIALS);
                        }
                        mWifiMetrics.logStaEvent(mInterfaceName, StaEvent.TYPE_FRAMEWORK_DISCONNECT,
                                StaEvent.DISCONNECT_GENERIC);
                        mWifiNative.disconnect(mInterfaceName);
                    }
                    break;
                }
                case CMD_CONNECTING_WATCHDOG_TIMER: {
                    if (mConnectingWatchdogCount == message.arg1) {
                        if (mVerboseLoggingEnabled) log("Connecting watchdog! -> disconnect");
                        handleNetworkDisconnect(false,
                                WifiStatsLog.WIFI_DISCONNECT_REPORTED__FAILURE_CODE__CONNECTING_WATCHDOG_TIMER);
                        transitionTo(mDisconnectedState);
                    }
                    break;
                }
                case WifiMonitor.NETWORK_CONNECTION_EVENT: {
                    NetworkConnectionEventInfo connectionInfo =
                            (NetworkConnectionEventInfo) message.obj;
                    String quotedOrHexConnectingSsid = getConnectingSsidInternal();
                    String quotedOrHexConnectedSsid = NativeUtil.encodeSsid(
                            NativeUtil.byteArrayToArrayList(connectionInfo.wifiSsid.getOctets()));
                    if (quotedOrHexConnectingSsid != null
                            && !quotedOrHexConnectingSsid.equals(quotedOrHexConnectedSsid)) {
                        // possibly a NETWORK_CONNECTION_EVENT for a successful roam on the previous
                        // network while connecting to a new network, ignore it.
                        Log.d(TAG, "Connecting to ssid=" + quotedOrHexConnectingSsid + ", but got "
                                + "NETWORK_CONNECTION_EVENT for ssid=" + quotedOrHexConnectedSsid
                                + ", ignoring");
                        break;
                    }
                    handleStatus = NOT_HANDLED;
                    break;
                }
                default: {
                    handleStatus = NOT_HANDLED;
                    break;
                }
            }
            if (handleStatus == HANDLED) {
                logStateAndMessage(message, this);
            }
            return handleStatus;
        }
    }

    class L2ConnectedState extends State {
        class RssiEventHandler implements WifiNative.WifiRssiEventHandler {
            @Override
            public void onRssiThresholdBreached(byte curRssi) {
                if (mVerboseLoggingEnabled) {
                    Log.e(getTag(), "onRssiThresholdBreach event. Cur Rssi = " + curRssi);
                }
                sendMessage(CMD_RSSI_THRESHOLD_BREACHED, curRssi);
            }
        }

        RssiEventHandler mRssiEventHandler = new RssiEventHandler();

        @Override
        public void enter() {
            mRssiPollToken++;
            if (mEnableRssiPolling) {
                if (isPrimary()) {
                    mLinkProbeManager.resetOnNewConnection();
                }
                sendMessage(CMD_RSSI_POLL, mRssiPollToken, 0);
            }
            sendNetworkChangeBroadcast(DetailedState.CONNECTING);

            // If this network was explicitly selected by the user, evaluate whether to inform
            // ConnectivityService of that fact so the system can treat it appropriately.
            final WifiConfiguration config = getConnectedWifiConfigurationInternal();

            final boolean explicitlySelected;
            // Non primary CMMs is never user selected. This prevents triggering the No Internet
            // dialog for those networks, which is difficult to handle.
            if (isPrimary() && isRecentlySelectedByTheUser(config)) {
                // If explicitlySelected is true, the network was selected by the user via Settings
                // or QuickSettings. If this network has Internet access, switch to it. Otherwise,
                // switch to it only if the user confirms that they really want to switch, or has
                // already confirmed and selected "Don't ask again".
                explicitlySelected =
                        mWifiPermissionsUtil.checkNetworkSettingsPermission(config.lastConnectUid);
                if (mVerboseLoggingEnabled) {
                    log("Network selected by UID " + config.lastConnectUid + " explicitlySelected="
                            + explicitlySelected);
                }
            } else {
                explicitlySelected = false;
            }

            if (mVerboseLoggingEnabled) {
                log("explicitlySelected=" + explicitlySelected + " acceptUnvalidated="
                        + config.noInternetAccessExpected);
            }

            NetworkAgentConfig.Builder naConfigBuilder = new NetworkAgentConfig.Builder()
                    .setLegacyType(ConnectivityManager.TYPE_WIFI)
                    .setLegacyTypeName(NETWORKTYPE)
                    .setExplicitlySelected(explicitlySelected)
                    .setUnvalidatedConnectivityAcceptable(
                            explicitlySelected && config.noInternetAccessExpected)
                    .setPartialConnectivityAcceptable(config.noInternetAccessExpected);
            if (config.carrierMerged) {
                String subscriberId = null;
                TelephonyManager subMgr = mTelephonyManager.createForSubscriptionId(
                        config.subscriptionId);
                if (subMgr != null) {
                    subscriberId = subMgr.getSubscriberId();
                }
                if (subscriberId != null) {
                    naConfigBuilder.setSubscriberId(subscriberId);
                }
            }
            if (mVcnManager == null && SdkLevel.isAtLeastS()) {
                mVcnManager = mContext.getSystemService(VcnManager.class);
            }
            if (mVcnManager != null) {
                mVcnPolicyChangeListener = new WifiVcnNetworkPolicyChangeListener();
                mVcnManager.addVcnNetworkPolicyChangeListener(new HandlerExecutor(getHandler()),
                        mVcnPolicyChangeListener);
            }
            final NetworkAgentConfig naConfig = naConfigBuilder.build();
            final NetworkCapabilities nc = getCapabilities(
                    getConnectedWifiConfigurationInternal(), getConnectedBssidInternal());
            // This should never happen.
            if (mNetworkAgent != null) {
                Log.wtf(getTag(), "mNetworkAgent is not null: " + mNetworkAgent);
                mNetworkAgent.unregister();
            }
            mNetworkAgent = mWifiInjector.makeWifiNetworkAgent(nc, mLinkProperties, naConfig,
                    mNetworkFactory.getProvider(), new WifiNetworkAgentCallback());
            mWifiScoreReport.setNetworkAgent(mNetworkAgent);

            // We must clear the config BSSID, as the wifi chipset may decide to roam
            // from this point on and having the BSSID specified in the network block would
            // cause the roam to faile and the device to disconnect
            clearTargetBssid("L2ConnectedState");
            mWifiMetrics.setWifiState(mInterfaceName, WifiMetricsProto.WifiLog.WIFI_ASSOCIATED);
            mWifiScoreCard.noteNetworkAgentCreated(mWifiInfo,
                    mNetworkAgent.getNetwork().getNetId());
            mWifiBlocklistMonitor.handleBssidConnectionSuccess(mLastBssid, mWifiInfo.getSSID());
            // too many places to record connection failure with too many failure reasons.
            // So only record success here.
            mWifiMetrics.noteFirstL2ConnectionAfterBoot(true);
            mCmiMonitor.onL2Connected(mClientModeManager);
            mIsLinkedNetworkRoaming = false;
        }

        @Override
        public void exit() {
            // This is handled by receiving a NETWORK_DISCONNECTION_EVENT in ConnectableState
            // Bug: 15347363
            // For paranoia's sake, call handleNetworkDisconnect
            // only if BSSID is null or last networkId
            // is not invalid.
            if (mVerboseLoggingEnabled) {
                StringBuilder sb = new StringBuilder();
                sb.append("leaving L2ConnectedState state nid=" + Integer.toString(mLastNetworkId));
                if (mLastBssid != null) {
                    sb.append(" ").append(mLastBssid);
                }
            }
            mWifiMetrics.setWifiState(mInterfaceName, WifiMetricsProto.WifiLog.WIFI_DISCONNECTED);
            mWifiStateTracker.updateState(mInterfaceName, WifiStateTracker.DISCONNECTED);
            // Inform WifiLockManager
            mWifiLockManager.updateWifiClientConnected(mClientModeManager, false);
            mLastConnectionCapabilities = null;
        }

        @Override
        public boolean processMessage(Message message) {
            boolean handleStatus = HANDLED;

            switch (message.what) {
                case CMD_PRE_DHCP_ACTION: {
                    handlePreDhcpSetup();
                    break;
                }
                case CMD_PRE_DHCP_ACTION_COMPLETE: {
                    if (mIpClient != null) {
                        mIpClient.completedPreDhcpAction();
                    }
                    break;
                }
                case CMD_POST_DHCP_ACTION: {
                    handlePostDhcpSetup();
                    // We advance to mL3ConnectedState because IpClient will also send a
                    // CMD_IPV4_PROVISIONING_SUCCESS message, which calls handleIPv4Success(),
                    // which calls updateLinkProperties, which then sends
                    // CMD_IP_CONFIGURATION_SUCCESSFUL.
                    break;
                }
                case CMD_IPV4_PROVISIONING_SUCCESS: {
                    handleIPv4Success((DhcpResultsParcelable) message.obj);
                    sendNetworkChangeBroadcastWithCurrentState();
                    break;
                }
                case CMD_IPV4_PROVISIONING_FAILURE: {
                    handleIPv4Failure();
                    mWifiLastResortWatchdog.noteConnectionFailureAndTriggerIfNeeded(
                            getConnectingSsidInternal(),
                            (mLastBssid == null) ? mTargetBssid : mLastBssid,
                            WifiLastResortWatchdog.FAILURE_CODE_DHCP,
                            isConnected());
                    break;
                }
                case CMD_IP_CONFIGURATION_SUCCESSFUL: {
                    if (getConnectedWifiConfigurationInternal() == null || mNetworkAgent == null) {
                        // The current config may have been removed while we were connecting,
                        // trigger a disconnect to clear up state.
                        reportConnectionAttemptEnd(
                                WifiMetrics.ConnectionEvent.FAILURE_NETWORK_DISCONNECTION,
                                WifiMetricsProto.ConnectionEvent.HLF_NONE,
                                WifiMetricsProto.ConnectionEvent.FAILURE_REASON_UNKNOWN);
                        mWifiNative.disconnect(mInterfaceName);
                    } else {
                        handleSuccessfulIpConfiguration();
                        sendConnectedState();
                        transitionTo(mL3ConnectedState);
                    }
                    break;
                }
                case CMD_IP_CONFIGURATION_LOST: {
                    // Get Link layer stats so that we get fresh tx packet counters.
                    getWifiLinkLayerStats();
                    handleIpConfigurationLost();
                    reportConnectionAttemptEnd(
                            WifiMetrics.ConnectionEvent.FAILURE_DHCP,
                            WifiMetricsProto.ConnectionEvent.HLF_NONE,
                            WifiMetricsProto.ConnectionEvent.FAILURE_REASON_UNKNOWN);
                    mWifiLastResortWatchdog.noteConnectionFailureAndTriggerIfNeeded(
                            getConnectingSsidInternal(),
                            (mLastBssid == null) ? mTargetBssid : mLastBssid,
                            WifiLastResortWatchdog.FAILURE_CODE_DHCP,
                            isConnected());
                    break;
                }
                case CMD_IP_REACHABILITY_LOST: {
                    if (mVerboseLoggingEnabled && message.obj != null) log((String) message.obj);
                    mWifiDiagnostics.triggerBugReportDataCapture(
                            WifiDiagnostics.REPORT_REASON_REACHABILITY_LOST);
                    mWifiMetrics.logWifiIsUnusableEvent(mInterfaceName,
                            WifiIsUnusableEvent.TYPE_IP_REACHABILITY_LOST);
                    mWifiMetrics.addToWifiUsabilityStatsList(mInterfaceName,
                            WifiUsabilityStats.LABEL_BAD,
                            WifiUsabilityStats.TYPE_IP_REACHABILITY_LOST, -1);
                    if (mWifiGlobals.getIpReachabilityDisconnectEnabled()) {
                        if (mWifiGlobals.getDisconnectOnlyOnInitialIpReachability() && !mIpReachabilityMonitorActive) {
                            logd("CMD_IP_REACHABILITY_LOST Connect session is over, skip ip reachability lost indication.");
                            break;
                        }
                        handleIpReachabilityLost();
                    } else {
                        logd("CMD_IP_REACHABILITY_LOST but disconnect disabled -- ignore");
                    }
                    break;
                }
                case WifiP2pServiceImpl.DISCONNECT_WIFI_REQUEST: {
                    if (mWifiP2pConnection.shouldTemporarilyDisconnectWifi()) {
                        mWifiMetrics.logStaEvent(mInterfaceName, StaEvent.TYPE_FRAMEWORK_DISCONNECT,
                                StaEvent.DISCONNECT_P2P_DISCONNECT_WIFI_REQUEST);
                        mWifiNative.disconnect(mInterfaceName);
                    }
                    break;
                }
                case WifiMonitor.NETWORK_CONNECTION_EVENT: {
                    NetworkConnectionEventInfo connectionInfo =
                            (NetworkConnectionEventInfo) message.obj;
                    mWifiInfo.setBSSID(connectionInfo.bssid);
                    mLastNetworkId = connectionInfo.networkId;
                    mWifiInfo.setNetworkId(mLastNetworkId);
                    mWifiInfo.setMacAddress(mWifiNative.getMacAddress(mInterfaceName));
                    if (!Objects.equals(mLastBssid, connectionInfo.bssid)) {
                        mLastBssid = connectionInfo.bssid;
                        sendNetworkChangeBroadcastWithCurrentState();
                    }
                    if (mIsLinkedNetworkRoaming) {
                        mIsLinkedNetworkRoaming = false;
                        mTargetNetworkId = WifiConfiguration.INVALID_NETWORK_ID;
                        mTargetWifiConfiguration = null;
                        clearTargetBssid("AllowlistRoamingCompleted");
                        sendNetworkChangeBroadcast(DetailedState.CONNECTED);
                    }
                    mIpReachabilityMonitorActive = true;
                    sendMessageDelayed(obtainMessage(CMD_IP_REACHABILITY_SESSION_END, 0, 0), 10000);
                    break;
                }
                case CMD_ONESHOT_RSSI_POLL: {
                    if (!mEnableRssiPolling) {
                        updateLinkLayerStatsRssiDataStallScoreReport();
                    }
                    break;
                }
                case CMD_RSSI_POLL: {
                    // TODO(b/179792830): getBSSID() shouldn't be null in L2ConnectedState,
                    //  add debug logs in the meantime. Remove once root cause identified.
                    if (mWifiInfo.getBSSID() == null) {
                        Log.wtf(getTag(), "WifiInfo.getBSSID() is null in L2ConnectedState!");
                        break;
                    }
                    if (message.arg1 == mRssiPollToken) {
                        updateLinkLayerStatsRssiDataStallScoreReport();
                        mWifiScoreCard.noteSignalPoll(mWifiInfo);
                        if (isPrimary()) {
                            mLinkProbeManager.updateConnectionStats(mWifiInfo, mInterfaceName);
                        }
                        sendMessageDelayed(obtainMessage(CMD_RSSI_POLL, mRssiPollToken, 0),
                                mWifiGlobals.getPollRssiIntervalMillis());
                        if (mVerboseLoggingEnabled) sendRssiChangeBroadcast(mWifiInfo.getRssi());
                        if (isPrimary()) {
                            mWifiTrafficPoller.notifyOnDataActivity(
                                    mWifiInfo.txSuccess, mWifiInfo.rxSuccess);
                        }
                    } else {
                        // Polling has completed
                    }
                    break;
                }
                case CMD_ENABLE_RSSI_POLL: {
                    cleanWifiScore();
                    mEnableRssiPolling = (message.arg1 == 1);
                    mRssiPollToken++;
                    if (mEnableRssiPolling) {
                        // First poll
                        mLastSignalLevel = -1;
                        if (isPrimary()) {
                            mLinkProbeManager.resetOnScreenTurnedOn();
                        }
                        updateLinkLayerStatsRssiSpeedFrequencyCapabilities();
                        sendMessageDelayed(obtainMessage(CMD_RSSI_POLL, mRssiPollToken, 0),
                                mWifiGlobals.getPollRssiIntervalMillis());
                    }
                    break;
                }
                case WifiMonitor.ASSOCIATED_BSSID_EVENT: {
                    if ((String) message.obj == null) {
                        logw("Associated command w/o BSSID");
                        break;
                    }
                    mLastBssid = (String) message.obj;
                    if (checkAndHandleLinkedNetworkRoaming(mLastBssid)) {
                        Log.i(TAG, "Driver initiated allowlist SSID roaming");
                        break;
                    }
                    if (mLastBssid != null && (mWifiInfo.getBSSID() == null
                            || !mLastBssid.equals(mWifiInfo.getBSSID()))) {
                        mWifiInfo.setBSSID(mLastBssid);
                        WifiConfiguration config = getConnectedWifiConfigurationInternal();
                        if (config != null) {
                            ScanDetailCache scanDetailCache = mWifiConfigManager
                                    .getScanDetailCacheForNetwork(config.networkId);
                            if (scanDetailCache != null) {
                                ScanResult scanResult = scanDetailCache.getScanResult(mLastBssid);
                                if (scanResult != null) {
                                    mWifiInfo.setFrequency(scanResult.frequency);
                                }
                            }
                        }
                        sendNetworkChangeBroadcastWithCurrentState();
                    }
                    break;
                }
                case CMD_START_RSSI_MONITORING_OFFLOAD:
                case CMD_RSSI_THRESHOLD_BREACHED: {
                    byte currRssi = (byte) message.arg1;
                    processRssiThreshold(currRssi, message.what, mRssiEventHandler);
                    break;
                }
                case CMD_STOP_RSSI_MONITORING_OFFLOAD: {
                    stopRssiMonitoringOffload();
                    break;
                }
                case CMD_RECONNECT: {
                    log(" Ignore CMD_RECONNECT request because wifi is already connected");
                    break;
                }
                case CMD_RESET_SIM_NETWORKS: {
                    if (message.arg1 != RESET_SIM_REASON_SIM_INSERTED
                            && mLastNetworkId != WifiConfiguration.INVALID_NETWORK_ID) {
                        WifiConfiguration config =
                                mWifiConfigManager.getConfiguredNetwork(mLastNetworkId);
                        if (config != null
                            && ((message.arg1 == RESET_SIM_REASON_DEFAULT_DATA_SIM_CHANGED
                                && config.carrierId != TelephonyManager.UNKNOWN_CARRIER_ID)
                                || (config.enterpriseConfig != null
                                && config.enterpriseConfig.isAuthenticationSimBased()
                                && !mWifiCarrierInfoManager.isSimReady(mLastSubId)))) {
                            mWifiMetrics.logStaEvent(mInterfaceName,
                                    StaEvent.TYPE_FRAMEWORK_DISCONNECT,
                                    StaEvent.DISCONNECT_RESET_SIM_NETWORKS);
                            // remove local PMKSA cache in framework
                            mWifiNative.removeNetworkCachedData(mLastNetworkId);
                            // remove network so that supplicant's PMKSA cache is cleared
                            mWifiNative.removeAllNetworks(mInterfaceName);
                            if (isPrimary()) {
                                mSimRequiredNotifier.showSimRequiredNotification(
                                        config, mLastSimBasedConnectionCarrierName);
                            }
                        }
                    }
                    break;
                }
                case CMD_START_IP_PACKET_OFFLOAD: {
                    int slot = message.arg1;
                    int intervalSeconds = message.arg2;
                    KeepalivePacketData pkt = (KeepalivePacketData) message.obj;
                    int result = startWifiIPPacketOffload(slot, pkt, intervalSeconds);
                    if (mNetworkAgent != null) {
                        mNetworkAgent.sendSocketKeepaliveEvent(slot, result);
                    }
                    break;
                }
                case CMD_ADD_KEEPALIVE_PACKET_FILTER_TO_APF: {
                    if (mIpClient != null) {
                        final int slot = message.arg1;
                        if (message.obj instanceof NattKeepalivePacketData) {
                            final NattKeepalivePacketData pkt =
                                    (NattKeepalivePacketData) message.obj;
                            mIpClient.addKeepalivePacketFilter(slot, pkt);
                        } else if (SdkLevel.isAtLeastS()) {
                            if (message.obj instanceof TcpKeepalivePacketData) {
                                final TcpKeepalivePacketData pkt =
                                        (TcpKeepalivePacketData) message.obj;
                                mIpClient.addKeepalivePacketFilter(slot, pkt);
                            }
                            // Otherwise unsupported keepalive data class: skip
                        } else {
                            // Before S, non-NattKeepalivePacketData KeepalivePacketData would be
                            // the not-yet-SystemApi android.net.TcpKeepalivePacketData.
                            // Attempt to parse TcpKeepalivePacketDataParcelable from the
                            // KeepalivePacketData superclass.
                            final TcpKeepalivePacketDataParcelable p =
                                    parseTcpKeepalivePacketData((KeepalivePacketData) message.obj);
                            if (p != null) {
                                mIpClient.addKeepalivePacketFilter(slot, p);
                            }
                        }
                    }
                    break;
                }
                case CMD_REMOVE_KEEPALIVE_PACKET_FILTER_FROM_APF: {
                    if (mIpClient != null) {
                        mIpClient.removeKeepalivePacketFilter(message.arg1);
                    }
                    break;
                }
                default: {
                    handleStatus = NOT_HANDLED;
                    break;
                }
            }

            if (handleStatus == HANDLED) {
                logStateAndMessage(message, this);
            }

            return handleStatus;
        }

        /**
         * Fetches link stats, updates Wifi Data Stall, Score Card and Score Report.
         */
        private WifiLinkLayerStats updateLinkLayerStatsRssiDataStallScoreReport() {
            // Get Info and continue polling
            WifiLinkLayerStats stats = updateLinkLayerStatsRssiSpeedFrequencyCapabilities();
            mWifiMetrics.updateWifiUsabilityStatsEntries(mInterfaceName, mWifiInfo, stats);
            // checkDataStallAndThroughputSufficiency() should be called before
            // mWifiScoreReport.calculateAndReportScore() which needs the latest throughput
            int statusDataStall = mWifiDataStall.checkDataStallAndThroughputSufficiency(
                    mInterfaceName, mLastConnectionCapabilities, mLastLinkLayerStats, stats,
                    mWifiInfo);
            if (mDataStallTriggerTimeMs == -1
                    && statusDataStall != WifiIsUnusableEvent.TYPE_UNKNOWN) {
                mDataStallTriggerTimeMs = mClock.getElapsedSinceBootMillis();
                mLastStatusDataStall = statusDataStall;
            }
            if (mDataStallTriggerTimeMs != -1) {
                long elapsedTime =  mClock.getElapsedSinceBootMillis()
                        - mDataStallTriggerTimeMs;
                if (elapsedTime >= DURATION_TO_WAIT_ADD_STATS_AFTER_DATA_STALL_MS) {
                    mDataStallTriggerTimeMs = -1;
                    mWifiMetrics.addToWifiUsabilityStatsList(mInterfaceName,
                            WifiUsabilityStats.LABEL_BAD,
                            convertToUsabilityStatsTriggerType(mLastStatusDataStall),
                            -1);
                    mLastStatusDataStall = WifiIsUnusableEvent.TYPE_UNKNOWN;
                }
            }
            // Send the update score to network agent.
            mWifiScoreReport.calculateAndReportScore();

            if (mWifiScoreReport.shouldCheckIpLayer()) {
                if (mIpClient != null) {
                    mIpClient.confirmConfiguration();
                }
                mWifiScoreReport.noteIpCheck();
            }

            mLastLinkLayerStats = stats;
            return stats;
        }
    }

    /**
     * Fetches link stats and updates Wifi Score Report.
     */
    private void updateLinkLayerStatsRssiAndScoreReport() {
        sendMessage(CMD_ONESHOT_RSSI_POLL);
    }

    private int convertToUsabilityStatsTriggerType(int unusableEventTriggerType) {
        int triggerType;
        switch (unusableEventTriggerType) {
            case WifiIsUnusableEvent.TYPE_DATA_STALL_BAD_TX:
                triggerType = WifiUsabilityStats.TYPE_DATA_STALL_BAD_TX;
                break;
            case WifiIsUnusableEvent.TYPE_DATA_STALL_TX_WITHOUT_RX:
                triggerType = WifiUsabilityStats.TYPE_DATA_STALL_TX_WITHOUT_RX;
                break;
            case WifiIsUnusableEvent.TYPE_DATA_STALL_BOTH:
                triggerType = WifiUsabilityStats.TYPE_DATA_STALL_BOTH;
                break;
            case WifiIsUnusableEvent.TYPE_FIRMWARE_ALERT:
                triggerType = WifiUsabilityStats.TYPE_FIRMWARE_ALERT;
                break;
            case WifiIsUnusableEvent.TYPE_IP_REACHABILITY_LOST:
                triggerType = WifiUsabilityStats.TYPE_IP_REACHABILITY_LOST;
                break;
            default:
                triggerType = WifiUsabilityStats.TYPE_UNKNOWN;
                Log.e(getTag(), "Unknown WifiIsUnusableEvent: " + unusableEventTriggerType);
        }
        return triggerType;
    }

    class L3ProvisioningState extends State {
        @Override
        public void enter() {
            WifiConfiguration currentConfig = getConnectedWifiConfigurationInternal();
            if (mIpClientWithPreConnection && mIpClient != null) {
                mIpClient.notifyPreconnectionComplete(mSentHLPs);
                mIpClientWithPreConnection = false;
                mSentHLPs = false;
            } else {
                startIpClient(currentConfig, false);
            }
            // Get Link layer stats so as we get fresh tx packet counters
            getWifiLinkLayerStats();
        }

        @Override
        public boolean processMessage(Message message) {
            boolean handleStatus = HANDLED;

            switch(message.what) {
                case WifiMonitor.NETWORK_DISCONNECTION_EVENT: {
                    DisconnectEventInfo eventInfo = (DisconnectEventInfo) message.obj;
                    reportConnectionAttemptEnd(
                            WifiMetrics.ConnectionEvent.FAILURE_NETWORK_DISCONNECTION,
                            WifiMetricsProto.ConnectionEvent.HLF_NONE,
                            WifiMetricsProto.ConnectionEvent.FAILURE_REASON_UNKNOWN);
                    mWifiLastResortWatchdog.noteConnectionFailureAndTriggerIfNeeded(
                            getConnectingSsidInternal(),
                            !isValidBssid(eventInfo.bssid)
                            ? mTargetBssid : eventInfo.bssid,
                            WifiLastResortWatchdog.FAILURE_CODE_DHCP,
                            isConnected());
                    handleStatus = NOT_HANDLED;
                    break;
                }
                default: {
                    handleStatus = NOT_HANDLED;
                    break;
                }
            }

            if (handleStatus == HANDLED) {
                logStateAndMessage(message, this);
            }
            return handleStatus;
        }
    }

    /**
     * Helper function to check if a network has been recently selected by the user.
     * (i.e less than {@link #LAST_SELECTED_NETWORK_EXPIRATION_AGE_MILLIS) before).
     */
    @VisibleForTesting
    public boolean isRecentlySelectedByTheUser(@NonNull WifiConfiguration currentConfig) {
        long currentTimeMillis = mClock.getElapsedSinceBootMillis();
        return mWifiConfigManager.getLastSelectedNetwork() == currentConfig.networkId
                && currentTimeMillis - mWifiConfigManager.getLastSelectedTimeStamp()
                < LAST_SELECTED_NETWORK_EXPIRATION_AGE_MILLIS;
    }

    private void sendConnectedState() {
        mNetworkAgent.markConnected();
        sendNetworkChangeBroadcast(DetailedState.CONNECTED);
    }

    class RoamingState extends State {
        boolean mAssociated;
        @Override
        public void enter() {
            if (mVerboseLoggingEnabled) {
                log("RoamingState Enter mScreenOn=" + mScreenOn);
            }

            // Make sure we disconnect if roaming fails
            mRoamWatchdogCount++;
            logd("Start Roam Watchdog " + mRoamWatchdogCount);
            sendMessageDelayed(obtainMessage(CMD_ROAM_WATCHDOG_TIMER,
                    mRoamWatchdogCount, 0), ROAM_GUARD_TIMER_MSEC);
            mAssociated = false;
        }
        @Override
        public boolean processMessage(Message message) {
            boolean handleStatus = HANDLED;

            switch (message.what) {
                case CMD_IP_CONFIGURATION_LOST: {
                    WifiConfiguration config = getConnectedWifiConfigurationInternal();
                    if (config != null) {
                        mWifiDiagnostics.triggerBugReportDataCapture(
                                WifiDiagnostics.REPORT_REASON_AUTOROAM_FAILURE);
                    }
                    handleStatus = NOT_HANDLED;
                    break;
                }
                case CMD_UNWANTED_NETWORK: {
                    if (mVerboseLoggingEnabled) {
                        log("Roaming and CS doesn't want the network -> ignore");
                    }
                    break;
                }
                case WifiMonitor.SUPPLICANT_STATE_CHANGE_EVENT: {
                    /**
                     * If we get a SUPPLICANT_STATE_CHANGE_EVENT indicating a DISCONNECT
                     * before NETWORK_DISCONNECTION_EVENT
                     * And there is an associated BSSID corresponding to our target BSSID, then
                     * we have missed the network disconnection, transition to mDisconnectedState
                     * and handle the rest of the events there.
                     */
                    StateChangeResult stateChangeResult = (StateChangeResult) message.obj;
                    SupplicantState state = handleSupplicantStateChange(stateChangeResult);
                    if (state == SupplicantState.DISCONNECTED
                            || state == SupplicantState.INACTIVE
                            || state == SupplicantState.INTERFACE_DISABLED) {
                        if (mVerboseLoggingEnabled) {
                            log("RoamingState: Supplicant State change " + stateChangeResult);
                        }
                        handleNetworkDisconnect(false,
                                WIFI_DISCONNECT_REPORTED__FAILURE_CODE__SUPPLICANT_DISCONNECTED);
                        transitionTo(mDisconnectedState);
                    }
                    if (stateChangeResult.state == SupplicantState.ASSOCIATED) {
                        // We completed the layer2 roaming part
                        mAssociated = true;
                        mTargetBssid = stateChangeResult.bssid;
                    }
                    break;
                }
                case CMD_ROAM_WATCHDOG_TIMER: {
                    if (mRoamWatchdogCount == message.arg1) {
                        if (mVerboseLoggingEnabled) log("roaming watchdog! -> disconnect");
                        mWifiMetrics.endConnectionEvent(
                                mInterfaceName,
                                WifiMetrics.ConnectionEvent.FAILURE_ROAM_TIMEOUT,
                                WifiMetricsProto.ConnectionEvent.HLF_NONE,
                                WifiMetricsProto.ConnectionEvent.FAILURE_REASON_UNKNOWN,
                                mWifiInfo.getFrequency());
                        mRoamFailCount++;
                        handleNetworkDisconnect(false,
                                WifiStatsLog.WIFI_DISCONNECT_REPORTED__FAILURE_CODE__ROAM_WATCHDOG_TIMER);
                        mWifiMetrics.logStaEvent(mInterfaceName, StaEvent.TYPE_FRAMEWORK_DISCONNECT,
                                StaEvent.DISCONNECT_ROAM_WATCHDOG_TIMER);
                        mWifiNative.disconnect(mInterfaceName);
                        transitionTo(mDisconnectedState);
                    }
                    break;
                }
                case WifiMonitor.NETWORK_CONNECTION_EVENT: {
                    if (mAssociated) {
                        if (mVerboseLoggingEnabled) {
                            log("roaming and Network connection established");
                        }
                        NetworkConnectionEventInfo connectionInfo =
                                (NetworkConnectionEventInfo) message.obj;
                        mLastNetworkId = connectionInfo.networkId;
                        mLastBssid = connectionInfo.bssid;
                        mWifiInfo.setBSSID(mLastBssid);
                        mWifiInfo.setNetworkId(mLastNetworkId);
                        sendNetworkChangeBroadcastWithCurrentState();

                        // Successful framework roam! (probably)
                        mWifiBlocklistMonitor.handleBssidConnectionSuccess(mLastBssid,
                                mWifiInfo.getSSID());
                        reportConnectionAttemptEnd(
                                WifiMetrics.ConnectionEvent.FAILURE_NONE,
                                WifiMetricsProto.ConnectionEvent.HLF_NONE,
                                WifiMetricsProto.ConnectionEvent.FAILURE_REASON_UNKNOWN);

                        // We must clear the config BSSID, as the wifi chipset may decide to roam
                        // from this point on and having the BSSID specified by QNS would cause
                        // the roam to fail and the device to disconnect.
                        // When transition from RoamingState to DisconnectedState, the config BSSID
                        // is cleared by handleNetworkDisconnect().
                        clearTargetBssid("RoamingCompleted");

                        // We used to transition to L3ProvisioningState in an
                        // attempt to do DHCPv4 RENEWs on framework roams.
                        // DHCP can take too long to time out, and we now rely
                        // upon IpClient's use of IpReachabilityMonitor to
                        // confirm our current network configuration.
                        //
                        // mIpClient.confirmConfiguration() is called within
                        // the handling of SupplicantState.COMPLETED.
                        mIpReachabilityMonitorActive = true;
                        transitionTo(mL3ConnectedState);
                    } else {
                        mMessageHandlingStatus = MESSAGE_HANDLING_STATUS_DISCARD;
                    }
                    break;
                }
                case WifiMonitor.NETWORK_DISCONNECTION_EVENT: {
                    // Throw away but only if it corresponds to the network we're roaming to
                    DisconnectEventInfo eventInfo = (DisconnectEventInfo) message.obj;
                    if (true) {
                        String target = "";
                        if (mTargetBssid != null) target = mTargetBssid;
                        log("NETWORK_DISCONNECTION_EVENT in roaming state"
                                + " BSSID=" + eventInfo.bssid
                                + " target=" + target);
                    }
                    clearNetworkCachedDataIfNeeded(
                            getConnectingWifiConfigurationInternal(), eventInfo.reasonCode);
                    if (eventInfo.bssid.equals(mTargetBssid)) {
                        handleNetworkDisconnect(false, eventInfo.reasonCode);
                        transitionTo(mDisconnectedState);
                    }
                    break;
                }
                default: {
                    handleStatus = NOT_HANDLED;
                    break;
                }
            }

            if (handleStatus == HANDLED) {
                logStateAndMessage(message, this);
            }
            return handleStatus;
        }

        @Override
        public void exit() {
            logd("ClientModeImpl: Leaving Roaming state");
        }
    }

    class L3ConnectedState extends State {
        @Override
        public void enter() {
            if (mVerboseLoggingEnabled) {
                log("Enter ConnectedState  mScreenOn=" + mScreenOn);
            }

            reportConnectionAttemptEnd(
                    WifiMetrics.ConnectionEvent.FAILURE_NONE,
                    WifiMetricsProto.ConnectionEvent.HLF_NONE,
                    WifiMetricsProto.ConnectionEvent.FAILURE_REASON_UNKNOWN);
            mWifiConnectivityManager.handleConnectionStateChanged(
                    mClientModeManager,
                    WifiConnectivityManager.WIFI_STATE_CONNECTED);

            if (mIpReachabilityMonitorActive)
                sendMessageDelayed(obtainMessage(CMD_IP_REACHABILITY_SESSION_END, 0, 0), 10000);

            registerConnected();
            mTargetWifiConfiguration = null;
            mWifiScoreReport.reset();
            mLastSignalLevel = -1;

            // Not roaming anymore
            mIsAutoRoaming = false;

            mTargetNetworkId = WifiConfiguration.INVALID_NETWORK_ID;
            mWifiLastResortWatchdog.connectedStateTransition(true);
            mWifiStateTracker.updateState(mInterfaceName, WifiStateTracker.CONNECTED);
            // Inform WifiLockManager
            mWifiLockManager.updateWifiClientConnected(mClientModeManager, true);
            WifiConfiguration config = getConnectedWifiConfigurationInternal();
            mWifiScoreReport.startConnectedNetworkScorer(
                    mNetworkAgent.getNetwork().getNetId(), isRecentlySelectedByTheUser(config));
            updateLinkLayerStatsRssiAndScoreReport();
            mWifiScoreCard.noteIpConfiguration(mWifiInfo);
            // too many places to record L3 failure with too many failure reasons.
            // So only record success here.
            mWifiMetrics.noteFirstL3ConnectionAfterBoot(true);
        }
        @Override
        public boolean processMessage(Message message) {
            boolean handleStatus = HANDLED;

            switch (message.what) {
                case CMD_UNWANTED_NETWORK: {
                    if (message.arg1 == NETWORK_STATUS_UNWANTED_DISCONNECT) {
                        mWifiMetrics.logStaEvent(mInterfaceName, StaEvent.TYPE_FRAMEWORK_DISCONNECT,
                                StaEvent.DISCONNECT_UNWANTED);
                        if (mClientModeManager.getRole() == ROLE_CLIENT_SECONDARY_TRANSIENT
                                && mClientModeManager.getPreviousRole() == ROLE_CLIENT_PRIMARY) {
                            mWifiMetrics.incrementMakeBeforeBreakLingerCompletedCount(
                                    mClock.getElapsedSinceBootMillis()
                                            - mClientModeManager.getLastRoleChangeSinceBootMs());
                        }
                        mWifiNative.disconnect(mInterfaceName);
                    } else if (message.arg1 == NETWORK_STATUS_UNWANTED_DISABLE_AUTOJOIN
                            || message.arg1 == NETWORK_STATUS_UNWANTED_VALIDATION_FAILED) {
                        Log.d(getTag(), (message.arg1 == NETWORK_STATUS_UNWANTED_DISABLE_AUTOJOIN
                                ? "NETWORK_STATUS_UNWANTED_DISABLE_AUTOJOIN"
                                : "NETWORK_STATUS_UNWANTED_VALIDATION_FAILED"));
                        WifiConfiguration config = getConnectedWifiConfigurationInternal();
                        if (config != null) {
                            // Disable autojoin
                            if (message.arg1 == NETWORK_STATUS_UNWANTED_DISABLE_AUTOJOIN) {
                                mWifiConfigManager.setNetworkValidatedInternetAccess(
                                        config.networkId, false);
                                WifiScoreCard.PerBssid perBssid = mWifiScoreCard.lookupBssid(
                                        mWifiInfo.getSSID(), mWifiInfo.getBSSID());
                                int probInternet = perBssid.estimatePercentInternetAvailability();
                                if (mVerboseLoggingEnabled) {
                                    Log.d(TAG, "Potentially disabling network due to no "
                                            + "internet. Probability of having internet = "
                                            + probInternet);
                                }
                                // Only permanently disable a network if probability of having
                                // internet from the currently connected BSSID is less than 60%.
                                // If there is no historically information of the current BSSID,
                                // the probability of internet will default to 50%, and the network
                                // will be permanently disabled.
                                mWifiConfigManager.updateNetworkSelectionStatus(config.networkId,
                                        probInternet < PROBABILITY_WITH_INTERNET_TO_PERMANENTLY_DISABLE_NETWORK
                                                ? DISABLED_NO_INTERNET_PERMANENT
                                                : DISABLED_NO_INTERNET_TEMPORARY);
                            } else {
                                // stop collect last-mile stats since validation fail
                                removeMessages(CMD_DIAGS_CONNECT_TIMEOUT);
                                mWifiDiagnostics.reportConnectionEvent(
                                        WifiDiagnostics.CONNECTION_EVENT_FAILED,
                                        mClientModeManager);
                                mWifiConfigManager.incrementNetworkNoInternetAccessReports(
                                        config.networkId);
                                // If this was not recently selected by the user, update network
                                // selection status to temporarily disable the network.
                                if (!isRecentlySelectedByTheUser(config)
                                        && !config.noInternetAccessExpected) {
                                    Log.i(getTag(), "Temporarily disabling network because of"
                                            + " no-internet access");
                                    mWifiConfigManager.updateNetworkSelectionStatus(
                                            config.networkId,
                                            DISABLED_NO_INTERNET_TEMPORARY);
                                    mWifiBlocklistMonitor.handleBssidConnectionFailure(
                                            mLastBssid, config.SSID,
                                            WifiBlocklistMonitor.REASON_NETWORK_VALIDATION_FAILURE,
                                            mWifiInfo.getRssi());
                                }
                                mWifiScoreCard.noteValidationFailure(mWifiInfo);
                            }
                        }
                        if (mClientModeManager.getRole() == ROLE_CLIENT_SECONDARY_TRANSIENT) {
                            Log.d(getTag(), "Internet validation failed during MBB,"
                                    + " disconnecting ClientModeManager=" + mClientModeManager);
                            mWifiMetrics.logStaEvent(
                                    mInterfaceName,
                                    StaEvent.TYPE_FRAMEWORK_DISCONNECT,
                                    StaEvent.DISCONNECT_MBB_NO_INTERNET);
                            mWifiMetrics.incrementMakeBeforeBreakNoInternetCount();
                            mWifiNative.disconnect(mInterfaceName);
                        }
                    }
                    break;
                }
                case CMD_NETWORK_STATUS: {
                    if (message.arg1 == NetworkAgent.VALIDATION_STATUS_VALID) {
                        // stop collect last-mile stats since validation pass
                        removeMessages(CMD_DIAGS_CONNECT_TIMEOUT);
                        mWifiDiagnostics.reportConnectionEvent(
                                WifiDiagnostics.CONNECTION_EVENT_SUCCEEDED, mClientModeManager);
                        mWifiScoreCard.noteValidationSuccess(mWifiInfo);
                        mWifiBlocklistMonitor.handleNetworkValidationSuccess(mLastBssid,
                                mWifiInfo.getSSID());
                        WifiConfiguration config = getConnectedWifiConfigurationInternal();
                        if (config != null) {
                            // re-enable autojoin
                            mWifiConfigManager.updateNetworkSelectionStatus(
                                    config.networkId,
                                    WifiConfiguration.NetworkSelectionStatus
                                            .DISABLED_NONE);
                            mWifiConfigManager.setNetworkValidatedInternetAccess(
                                    config.networkId, true);
                            if (config.isPasspoint()
                                    && mTermsAndConditionsUrl != null) {
                                // Clear the T&C after the user accepted them and the we are
                                // notified that the network validation is successful
                                mTermsAndConditionsUrl = null;
                                LinkProperties newLp = new LinkProperties(mLinkProperties);
                                addPasspointInfoToLinkProperties(newLp);
                                sendMessage(CMD_UPDATE_LINKPROPERTIES, newLp);
                                mWifiMetrics
                                        .incrementTotalNumberOfPasspointAcceptanceOfTermsAndConditions();
                            }
                            if (retrieveConnectedNetworkDefaultGateway()) {
                                updateLinkedNetworks(config);
                            }
                        }
                        mCmiMonitor.onInternetValidated(mClientModeManager);
                    }
                    break;
                }
                case CMD_ACCEPT_UNVALIDATED: {
                    boolean accept = (message.arg1 != 0);
                    mWifiConfigManager.setNetworkNoInternetAccessExpected(mLastNetworkId, accept);
                    break;
                }
                case WifiMonitor.NETWORK_DISCONNECTION_EVENT: {
                    DisconnectEventInfo eventInfo = (DisconnectEventInfo) message.obj;
                    reportConnectionAttemptEnd(
                            WifiMetrics.ConnectionEvent.FAILURE_NETWORK_DISCONNECTION,
                            WifiMetricsProto.ConnectionEvent.HLF_NONE,
                            WifiMetricsProto.ConnectionEvent.FAILURE_REASON_UNKNOWN);
                    if (unexpectedDisconnectedReason(eventInfo.reasonCode)) {
                        mWifiDiagnostics.triggerBugReportDataCapture(
                                WifiDiagnostics.REPORT_REASON_UNEXPECTED_DISCONNECT);
                    }

                    if (!eventInfo.locallyGenerated) {
                        // ignore disconnects initiated by wpa_supplicant.
                        mWifiScoreCard.noteNonlocalDisconnect(mInterfaceName, eventInfo.reasonCode);
                        int rssi = mWifiInfo.getRssi();
                        mWifiBlocklistMonitor.handleBssidConnectionFailure(mWifiInfo.getBSSID(),
                                mWifiInfo.getSSID(),
                                WifiBlocklistMonitor.REASON_ABNORMAL_DISCONNECT, rssi);
                    }
                    WifiConfiguration config = getConnectedWifiConfigurationInternal();

                    if (mVerboseLoggingEnabled) {
                        log("NETWORK_DISCONNECTION_EVENT in connected state"
                                + " BSSID=" + mWifiInfo.getBSSID()
                                + " RSSI=" + mWifiInfo.getRssi()
                                + " freq=" + mWifiInfo.getFrequency()
                                + " reason=" + eventInfo.reasonCode
                                + " Network Selection Status=" + (config == null ? "Unavailable"
                                : config.getNetworkSelectionStatus().getNetworkStatusString()));
                    }
                    handleNetworkDisconnect(false, eventInfo.reasonCode);
                    transitionTo(mDisconnectedState);
                    break;
                }
                case CMD_START_ROAM: {
                    /* Connect command coming from auto-join */
                    int netId = message.arg1;
                    String bssid = (String) message.obj;
                    if (bssid == null) {
                        bssid = SUPPLICANT_BSSID_ANY;
                    }
                    WifiConfiguration config =
                            mWifiConfigManager.getConfiguredNetworkWithoutMasking(netId);
                    if (config == null) {
                        loge("CMD_START_ROAM and no config, bail out...");
                        break;
                    }
                    mLastScanRssi = mWifiConfigManager.findScanRssi(netId,
                            mWifiHealthMonitor.getScanRssiValidTimeMs());
                    mWifiScoreCard.noteConnectionAttempt(mWifiInfo, mLastScanRssi, config.SSID);
                    setTargetBssid(config, bssid);
                    mTargetNetworkId = netId;

                    logd("CMD_START_ROAM sup state "
                            + " my state " + getCurrentState().getName()
                            + " nid=" + Integer.toString(netId)
                            + " config " + config.getProfileKey()
                            + " targetRoamBSSID " + mTargetBssid);

                    reportConnectionAttemptStart(config, mTargetBssid,
                            WifiMetricsProto.ConnectionEvent.ROAM_ENTERPRISE);
                    if (mWifiNative.roamToNetwork(mInterfaceName, config)) {
                        mTargetWifiConfiguration = config;
                        mIsAutoRoaming = true;
                        mWifiMetrics.logStaEvent(
                                mInterfaceName, StaEvent.TYPE_CMD_START_ROAM, config);
                        transitionTo(mRoamingState);
                    } else {
                        loge("CMD_START_ROAM Failed to start roaming to network " + config);
                        reportConnectionAttemptEnd(
                                WifiMetrics.ConnectionEvent.FAILURE_CONNECT_NETWORK_FAILED,
                                WifiMetricsProto.ConnectionEvent.HLF_NONE,
                                WifiMetricsProto.ConnectionEvent.FAILURE_REASON_UNKNOWN);
                        mMessageHandlingStatus = MESSAGE_HANDLING_STATUS_FAIL;
                        break;
                    }
                    break;
                }
                case CMD_IP_CONFIGURATION_LOST: {
                    mWifiMetrics.incrementIpRenewalFailure();
                    handleStatus = NOT_HANDLED;
                    break;
                }
                case CMD_IP_REACHABILITY_SESSION_END: {
                    mIpReachabilityMonitorActive = false;
                    break;
                }
                default: {
                    handleStatus = NOT_HANDLED;
                    break;
                }
            }

            if (handleStatus == HANDLED) {
                logStateAndMessage(message, this);
            }

            return handleStatus;
        }

        @Override
        public void exit() {
            logd("ClientModeImpl: Leaving Connected state");
            mWifiConnectivityManager.handleConnectionStateChanged(
                    mClientModeManager,
                     WifiConnectivityManager.WIFI_STATE_TRANSITIONING);

            mWifiLastResortWatchdog.connectedStateTransition(false);
        }
    }

    class DisconnectedState extends State {
        @Override
        public void enter() {
            Log.i(getTag(), "disconnectedstate enter");
            // We don't scan frequently if this is a temporary disconnect
            // due to p2p
            if (mWifiP2pConnection.shouldTemporarilyDisconnectWifi()) {
                // TODO(b/161569371): P2P should wait for all ClientModeImpls to enter
                //  DisconnectedState, not just one instance.
                // (Does P2P Service support STA+P2P concurrency?)
                mWifiP2pConnection.sendMessage(WifiP2pServiceImpl.DISCONNECT_WIFI_RESPONSE);
                return;
            }

            mIpReachabilityMonitorActive = false;
            removeMessages(CMD_IP_REACHABILITY_SESSION_END);

            if (mVerboseLoggingEnabled) {
                logd(" Enter DisconnectedState screenOn=" + mScreenOn);
            }

            /** clear the roaming state, if we were roaming, we failed */
            mIsAutoRoaming = false;
            mTargetNetworkId = WifiConfiguration.INVALID_NETWORK_ID;

            if (isClientSetupCompleted) {
                mWifiConnectivityManager.handleConnectionStateChanged(
                        mClientModeManager,
                        WifiConnectivityManager.WIFI_STATE_DISCONNECTED);
            }
        }

        @Override
        public boolean processMessage(Message message) {
            boolean handleStatus = HANDLED;

            switch (message.what) {
                case CMD_RECONNECT:
                case CMD_REASSOCIATE: {
                    if (mWifiP2pConnection.shouldTemporarilyDisconnectWifi()) {
                        // Drop a third party reconnect/reassociate if STA is
                        // temporarily disconnected for p2p
                        break;
                    } else {
                        // ConnectableState handles it
                        handleStatus = NOT_HANDLED;
                    }
                    break;
                }
                default: {
                    handleStatus = NOT_HANDLED;
                    break;
                }
            }

            if (handleStatus == HANDLED) {
                logStateAndMessage(message, this);
            }
            return handleStatus;
        }

        @Override
        public void exit() {
            mWifiConnectivityManager.handleConnectionStateChanged(
                    mClientModeManager,
                     WifiConnectivityManager.WIFI_STATE_TRANSITIONING);
        }
    }

    void handleGsmAuthRequest(SimAuthRequestData requestData) {
        WifiConfiguration requestingWifiConfiguration = null;
        if (mTargetWifiConfiguration != null
                && mTargetWifiConfiguration.networkId
                == requestData.networkId) {
            requestingWifiConfiguration = mTargetWifiConfiguration;
            logd("id matches targetWifiConfiguration");
        } else if (mLastNetworkId != WifiConfiguration.INVALID_NETWORK_ID
                && mLastNetworkId == requestData.networkId) {
            requestingWifiConfiguration = getConnectedWifiConfigurationInternal();
            logd("id matches currentWifiConfiguration");
        }

        if (requestingWifiConfiguration == null) {
            logd("GsmAuthRequest received with null target/current WifiConfiguration.");
            return;
        }

        /*
         * Try authentication in the following order.
         *
         *    Standard       Cellular_auth     Type Command
         *
         * 1. 3GPP TS 31.102 3G_authentication [Length][RAND][Length][AUTN]
         *                            [Length][RES][Length][CK][Length][IK] and more
         * 2. 3GPP TS 31.102 2G_authentication [Length][RAND]
         *                            [Length][SRES][Length][Cipher Key Kc]
         * 3. 3GPP TS 11.11  2G_authentication [RAND]
         *                            [SRES][Cipher Key Kc]
         */
        String response = mWifiCarrierInfoManager
                .getGsmSimAuthResponse(requestData.data, requestingWifiConfiguration);
        if (response == null) {
            // In case of failure, issue may be due to sim type, retry as No.2 case
            response = mWifiCarrierInfoManager
                    .getGsmSimpleSimAuthResponse(requestData.data, requestingWifiConfiguration);
            if (response == null) {
                // In case of failure, issue may be due to sim type, retry as No.3 case
                response = mWifiCarrierInfoManager.getGsmSimpleSimNoLengthAuthResponse(
                                requestData.data, requestingWifiConfiguration);
            }
        }
        if (response == null || response.length() == 0) {
            mWifiNative.simAuthFailedResponse(mInterfaceName);
        } else {
            logv("Supplicant Response -" + response);
            mWifiNative.simAuthResponse(
                    mInterfaceName, WifiNative.SIM_AUTH_RESP_TYPE_GSM_AUTH, response);
        }
    }

    void handle3GAuthRequest(SimAuthRequestData requestData) {
        WifiConfiguration requestingWifiConfiguration = null;
        if (mTargetWifiConfiguration != null
                && mTargetWifiConfiguration.networkId
                == requestData.networkId) {
            requestingWifiConfiguration = mTargetWifiConfiguration;
            logd("id matches targetWifiConfiguration");
        } else if (mLastNetworkId != WifiConfiguration.INVALID_NETWORK_ID
                && mLastNetworkId == requestData.networkId) {
            requestingWifiConfiguration = getConnectedWifiConfigurationInternal();
            logd("id matches currentWifiConfiguration");
        }

        if (requestingWifiConfiguration == null) {
            logd("3GAuthRequest received with null target/current WifiConfiguration.");
            return;
        }

        SimAuthResponseData response = mWifiCarrierInfoManager
                .get3GAuthResponse(requestData, requestingWifiConfiguration);
        if (response != null) {
            mWifiNative.simAuthResponse(
                    mInterfaceName, response.type, response.response);
        } else {
            mWifiNative.umtsAuthFailedResponse(mInterfaceName);
        }
    }

    /**
     * Automatically connect to the network specified
     *
     * @param networkId ID of the network to connect to
     * @param uid UID of the app triggering the connection.
     * @param bssid BSSID of the network
     */
    public void startConnectToNetwork(int networkId, int uid, String bssid) {
        sendMessage(CMD_START_CONNECT, networkId, uid, bssid);
    }

    /**
     * Automatically roam to the network specified
     *
     * @param networkId ID of the network to roam to
     * @param bssid BSSID of the access point to roam to.
     */
    public void startRoamToNetwork(int networkId, String bssid) {
        sendMessage(CMD_START_ROAM, networkId, 0, bssid);
    }

    /**
     * @param reason reason code from supplicant on network disconnected event
     * @return true if this is a suspicious disconnect
     */
    static boolean unexpectedDisconnectedReason(int reason) {
        return reason == ReasonCode.PREV_AUTH_NOT_VALID
                || reason == ReasonCode.CLASS2_FRAME_FROM_NONAUTH_STA
                || reason == ReasonCode.CLASS3_FRAME_FROM_NONASSOC_STA
                || reason == ReasonCode.DISASSOC_STA_HAS_LEFT
                || reason == ReasonCode.STA_REQ_ASSOC_WITHOUT_AUTH
                || reason == ReasonCode.MICHAEL_MIC_FAILURE
                || reason == ReasonCode.FOURWAY_HANDSHAKE_TIMEOUT
                || reason == ReasonCode.GROUP_KEY_UPDATE_TIMEOUT
                || reason == ReasonCode.GROUP_CIPHER_NOT_VALID
                || reason == ReasonCode.PAIRWISE_CIPHER_NOT_VALID
                || reason == ReasonCode.IEEE_802_1X_AUTH_FAILED
                || reason == ReasonCode.DISASSOC_LOW_ACK;
    }

    private static String getLinkPropertiesSummary(LinkProperties lp) {
        List<String> attributes = new ArrayList<>(6);
        if (lp.hasIpv4Address()) {
            attributes.add("v4");
        }
        if (lp.hasIpv4DefaultRoute()) {
            attributes.add("v4r");
        }
        if (lp.hasIpv4DnsServer()) {
            attributes.add("v4dns");
        }
        if (lp.hasGlobalIpv6Address()) {
            attributes.add("v6");
        }
        if (lp.hasIpv6DefaultRoute()) {
            attributes.add("v6r");
        }
        if (lp.hasIpv6DnsServer()) {
            attributes.add("v6dns");
        }

        return TextUtils.join(" ", attributes);
    }

    /**
     * Gets the SSID from the WifiConfiguration pointed at by 'mTargetNetworkId'
     * This should match the network config framework is attempting to connect to.
     */
    private String getConnectingSsidInternal() {
        WifiConfiguration config = getConnectingWifiConfigurationInternal();
        return config != null ? config.SSID : null;
    }

    /**
     * Check if there is any connection request for WiFi network.
     */
    private boolean hasConnectionRequests() {
        return mNetworkFactory.hasConnectionRequests()
                || mUntrustedNetworkFactory.hasConnectionRequests()
                || mOemWifiNetworkFactory.hasConnectionRequests();
    }

    /**
     * Retrieve the factory MAC address from config store (stored on first bootup). If we don't have
     * a factory MAC address stored in config store, retrieve it now and store it.
     *
     * Note:
     * <li> This is needed to ensure that we use the same MAC address for connecting to
     * networks with MAC randomization disabled regardless of whether the connection is
     * occurring on "wlan0" or "wlan1" due to STA + STA. </li>
     * <li> Retries added to deal with any transient failures when invoking
     * {@link WifiNative#getStaFactoryMacAddress(String)}.
     */
    @Nullable
    private MacAddress retrieveFactoryMacAddressAndStoreIfNecessary() {
        boolean saveFactoryMacInConfigStore =
                mWifiGlobals.isSaveFactoryMacToConfigStoreEnabled();
        if (saveFactoryMacInConfigStore) {
            // Already present, just return.
            String factoryMacAddressStr = mSettingsConfigStore.get(WIFI_STA_FACTORY_MAC_ADDRESS);
            if (factoryMacAddressStr != null) return MacAddress.fromString(factoryMacAddressStr);
        }
        MacAddress factoryMacAddress = mWifiNative.getStaFactoryMacAddress(mInterfaceName);
        if (factoryMacAddress == null) {
            // the device may be running an older HAL (version < 1.3).
            Log.w(TAG, "Failed to retrieve factory MAC address");
            return null;
        }
        if (saveFactoryMacInConfigStore) {
            mSettingsConfigStore.put(WIFI_STA_FACTORY_MAC_ADDRESS, factoryMacAddress.toString());
            Log.i(TAG, "Factory MAC address stored in config store: " + factoryMacAddress);
        }
        Log.i(TAG, "Factory MAC address retrieved: " + factoryMacAddress);
        return factoryMacAddress;
    }

    /**
     * Gets the factory MAC address of wlan0 (station interface).
     * @return String representation of the factory MAC address.
     */
    @Nullable
    public String getFactoryMacAddress() {
        MacAddress factoryMacAddress = retrieveFactoryMacAddressAndStoreIfNecessary();
        if (factoryMacAddress != null) return factoryMacAddress.toString();

        // For devices with older HAL's (version < 1.3), no API exists to retrieve factory MAC
        // address (and also does not support MAC randomization - needs verson 1.2). So, just
        // return the regular MAC address from the interface.
        if (!mWifiGlobals.isConnectedMacRandomizationEnabled()) {
            Log.w(TAG, "Can't get factory MAC address, return the MAC address");
            return mWifiNative.getMacAddress(mInterfaceName);
        }
        return null;
    }

    /** Sends a link probe. */
    public void probeLink(LinkProbeCallback callback, int mcs) {
        String bssid = mWifiInfo.getBSSID();
        if (bssid == null) {
            Log.w(getTag(), "Attempted to send link probe when not connected!");
            callback.onFailure(LinkProbeCallback.LINK_PROBE_ERROR_NOT_CONNECTED);
            return;
        }
        mWifiNative.probeLink(mInterfaceName, MacAddress.fromString(bssid), callback, mcs);
    }

    private static class ConnectNetworkMessage {
        public final NetworkUpdateResult result;
        public final ActionListenerWrapper listener;

        ConnectNetworkMessage(NetworkUpdateResult result, ActionListenerWrapper listener) {
            this.result = result;
            this.listener = listener;
        }
    }

    /** Trigger network connection and provide status via the provided callback. */
    public void connectNetwork(NetworkUpdateResult result, ActionListenerWrapper wrapper,
            int callingUid) {
        Message message =
                obtainMessage(CMD_CONNECT_NETWORK, new ConnectNetworkMessage(result, wrapper));
        message.sendingUid = callingUid;
        sendMessage(message);
    }

    /** Trigger network save and provide status via the provided callback. */
    public void saveNetwork(NetworkUpdateResult result, ActionListenerWrapper wrapper,
            int callingUid) {
        Message message =
                obtainMessage(CMD_SAVE_NETWORK, new ConnectNetworkMessage(result, wrapper));
        message.sendingUid = callingUid;
        sendMessage(message);
    }

    /**
     * Handle BSS transition request from Connected BSS.
     *
     * @param frameData Data retrieved from received BTM request frame.
     */
    private void handleBssTransitionRequest(BtmFrameData frameData) {
        if (frameData == null) {
            return;
        }

        String bssid = mWifiInfo.getBSSID();
        String ssid = mWifiInfo.getSSID();
        if ((bssid == null) || (ssid == null) || WifiManager.UNKNOWN_SSID.equals(ssid)) {
            Log.e(getTag(), "Failed to handle BSS transition: bssid: " + bssid + " ssid: " + ssid);
            return;
        }

        mWifiMetrics.incrementSteeringRequestCount();

        if ((frameData.mBssTmDataFlagsMask
                & MboOceConstants.BTM_DATA_FLAG_MBO_CELL_DATA_CONNECTION_PREFERENCE_INCLUDED)
                != 0) {
            mWifiMetrics.incrementMboCellularSwitchRequestCount();
        }


        if ((frameData.mBssTmDataFlagsMask
                & MboOceConstants.BTM_DATA_FLAG_DISASSOCIATION_IMMINENT) != 0) {
            long duration = 0;
            if ((frameData.mBssTmDataFlagsMask
                    & MboOceConstants.BTM_DATA_FLAG_MBO_ASSOC_RETRY_DELAY_INCLUDED) != 0) {
                mWifiMetrics.incrementSteeringRequestCountIncludingMboAssocRetryDelay();
                duration = frameData.mBlockListDurationMs;
            }
            if (duration == 0) {
                /*
                 * When disassoc imminent bit alone is set or MBO assoc retry delay is
                 * set to zero(reserved as per spec), blocklist the BSS for sometime to
                 * avoid AP rejecting the re-connect request.
                 */
                duration = MboOceConstants.DEFAULT_BLOCKLIST_DURATION_MS;
            }
            // Blocklist the current BSS
            mWifiBlocklistMonitor.blockBssidForDurationMs(bssid, ssid, duration,
                    WifiBlocklistMonitor.REASON_FRAMEWORK_DISCONNECT_MBO_OCE, 0);
        }

        if (frameData.mStatus != MboOceConstants.BTM_RESPONSE_STATUS_ACCEPT) {
            // Trigger the network selection and re-connect to new network if available.
            mWifiMetrics.incrementForceScanCountDueToSteeringRequest();
            mWifiConnectivityManager.forceConnectivityScan(ClientModeImpl.WIFI_WORK_SOURCE);
        }
    }

    /**
     * @return true if this device supports FILS-SHA256
     */
    private boolean isFilsSha256Supported() {
        return (getSupportedFeatures() & WIFI_FEATURE_FILS_SHA256) != 0;
    }

    /**
     * @return true if this device supports FILS-SHA384
     */
    private boolean isFilsSha384Supported() {
        return (getSupportedFeatures() & WIFI_FEATURE_FILS_SHA384) != 0;
    }

    /**
     * Helper method to set the allowed key management schemes from
     * scan result.
     * When the AKM is updated, changes should be propagated to the
     * actual saved network, and the correct AKM could be retrieved
     * on selecting the security params.
     */
    private void updateAllowedKeyManagementSchemesFromScanResult(
            WifiConfiguration config, ScanResult scanResult) {
        config.enableFils(
                isFilsSha256Supported()
                && ScanResultUtil.isScanResultForFilsSha256Network(scanResult),
                isFilsSha384Supported()
                && ScanResultUtil.isScanResultForFilsSha384Network(scanResult));
        mWifiConfigManager.updateFilsAkms(config.networkId,
                config.isFilsSha256Enabled(), config.isFilsSha384Enabled());
    }
    /**
     * Update wifi configuration based on the matching scan result.
     *
     * @param config Wifi configuration object.
     * @param scanResult Scan result matching the network.
     */
    private void updateWifiConfigFromMatchingScanResult(WifiConfiguration config,
            ScanResult scanResult) {
        updateAllowedKeyManagementSchemesFromScanResult(config, scanResult);
        if (config.isFilsSha256Enabled() || config.isFilsSha384Enabled()) {
            config.enterpriseConfig.setFieldValue(WifiEnterpriseConfig.EAP_ERP, "1");
        }
    }

    private void selectCandidateSecurityParamsIfNecessary(
            WifiConfiguration config,
            List<ScanResult> scanResults) {
        if (null != config.getNetworkSelectionStatus().getCandidateSecurityParams()) return;

        // This comes from wifi picker directly so there is no candidate security params.
        // Run network selection against this SSID.
        scanResults.stream()
                .filter(scanResult -> config.SSID.equals(
                        ScanResultUtil.createQuotedSsid(scanResult.SSID)))
                .map(ScanDetail::new)
                .forEach(scanDetail -> mWifiNetworkSelector
                        .updateNetworkCandidateSecurityParams(config, scanDetail));
        // Get the fresh copy again to retrieve the candidate security params.
        WifiConfiguration freshConfig = mWifiConfigManager.getConfiguredNetwork(config.networkId);
        if (null != freshConfig
                && null != freshConfig.getNetworkSelectionStatus().getCandidateSecurityParams()) {
            config.getNetworkSelectionStatus().setCandidateSecurityParams(
                    freshConfig.getNetworkSelectionStatus().getCandidateSecurityParams());
            return;
        }

        // When a connecting request comes from network request or adding a network via
        // API directly, there might be no scan result to know the proper security params.
        // In this case, we use the first available security params to have a try first.
        Log.i(getTag(), "Cannot select a candidate security params from scan results,"
                + "try to select the first available security params.");
        SecurityParams defaultParams = config.getSecurityParamsList().stream()
                .filter(WifiConfigurationUtil::isSecurityParamsValid)
                .findFirst().orElse(null);
        config.getNetworkSelectionStatus().setCandidateSecurityParams(defaultParams);
        // populate the target security params to the internal configuration manually,
        // and then wifi info could retrieve this information.
        mWifiConfigManager.setNetworkCandidateScanResult(
                config.networkId, null, 0, defaultParams);
    }

    /**
     * Update the wifi configuration before sending connect to
     * supplicant/driver.
     *
     * @param config wifi configuration object.
     * @param bssid BSSID to assocaite with.
     */
    void updateWifiConfigOnStartConnection(WifiConfiguration config, String bssid) {
        setTargetBssid(config, bssid);

        // Go through the matching scan results and update wifi config.
        ScanResultMatchInfo key1 = ScanResultMatchInfo.fromWifiConfiguration(config);
        List<ScanResult> scanResults = mScanRequestProxy.getScanResults();
        for (ScanResult scanResult : scanResults) {
            if (!config.SSID.equals(ScanResultUtil.createQuotedSsid(scanResult.SSID))) {
                continue;
            }
            ScanResultMatchInfo key2 = ScanResultMatchInfo.fromScanResult(scanResult);
            if (!key1.equals(key2)) {
                continue;
            }
            updateWifiConfigFromMatchingScanResult(config, scanResult);
        }

        selectCandidateSecurityParamsIfNecessary(config, scanResults);

        if (mWifiGlobals.isConnectedMacRandomizationEnabled()) {
            if (config.macRandomizationSetting != WifiConfiguration.RANDOMIZATION_NONE) {
                configureRandomizedMacAddress(config);
            } else {
                setCurrentMacToFactoryMac(config);
            }
        }

        if (config.enterpriseConfig != null
                && config.enterpriseConfig.isAuthenticationSimBased()
                && mWifiCarrierInfoManager.isImsiEncryptionInfoAvailable(
                mWifiCarrierInfoManager.getBestMatchSubscriptionId(config))
                && TextUtils.isEmpty(config.enterpriseConfig.getAnonymousIdentity())) {
            String anonAtRealm = mWifiCarrierInfoManager
                    .getAnonymousIdentityWith3GppRealm(config);
            // Use anonymous@<realm> when pseudonym is not available
            config.enterpriseConfig.setAnonymousIdentity(anonAtRealm);
        }
    }

    private void setConfigurationsPriorToIpClientProvisioning(WifiConfiguration config) {
        mIpClient.setHttpProxy(config.getHttpProxy());
        if (!TextUtils.isEmpty(mContext.getResources().getString(
                R.string.config_wifi_tcp_buffers))) {
            mIpClient.setTcpBufferSizes(mContext.getResources().getString(
                    R.string.config_wifi_tcp_buffers));
        }
    }

    private boolean startIpClient(WifiConfiguration config, boolean isFilsConnection) {
        if (mIpClient == null) {
            return false;
        }

        final boolean isUsingStaticIp =
                (config.getIpAssignment() == IpConfiguration.IpAssignment.STATIC);
        final boolean isUsingMacRandomization =
                config.macRandomizationSetting
                        != WifiConfiguration.RANDOMIZATION_NONE
                        && mWifiGlobals.isConnectedMacRandomizationEnabled();
        if (mVerboseLoggingEnabled) {
            final String key = config.getProfileKey();
            log("startIpClient netId=" + Integer.toString(mLastNetworkId)
                    + " " + key + " "
                    + " roam=" + mIsAutoRoaming
                    + " static=" + isUsingStaticIp
                    + " randomMac=" + isUsingMacRandomization
                    + " isFilsConnection=" + isFilsConnection);
        }

        final MacAddress currentBssid = getCurrentBssidInternalMacAddress();
        final String l2Key = mLastL2KeyAndGroupHint != null
                ? mLastL2KeyAndGroupHint.first : null;
        final String groupHint = mLastL2KeyAndGroupHint != null
                ? mLastL2KeyAndGroupHint.second : null;
        final Layer2Information layer2Info = new Layer2Information(l2Key, groupHint,
                currentBssid);

        if (isFilsConnection) {
            stopIpClient();
            if (isUsingStaticIp) {
                mWifiNative.flushAllHlp(mInterfaceName);
                return false;
            }
            setConfigurationsPriorToIpClientProvisioning(config);
            final ProvisioningConfiguration.Builder prov =
                    new ProvisioningConfiguration.Builder()
                    .withPreDhcpAction()
                    .withPreconnection()
                    .withApfCapabilities(
                    mWifiNative.getApfCapabilities(mInterfaceName))
                    .withDisplayName(config.SSID)
                    .withLayer2Information(layer2Info);
            if (isUsingMacRandomization) {
                // Use EUI64 address generation for link-local IPv6 addresses.
                prov.withRandomMacAddress();
            }
            mIpClient.startProvisioning(prov.build());
        } else {
            sendNetworkChangeBroadcast(DetailedState.OBTAINING_IPADDR);
            // We must clear the config BSSID, as the wifi chipset may decide to roam
            // from this point on and having the BSSID specified in the network block would
            // cause the roam to fail and the device to disconnect.
            clearTargetBssid("ObtainingIpAddress");

            // Stop IpClient in case we're switching from DHCP to static
            // configuration or vice versa.
            //
            // When we transition from static configuration to DHCP in
            // particular, we must tell ConnectivityService that we're
            // disconnected, because DHCP might take a long time during which
            // connectivity APIs such as getActiveNetworkInfo should not return
            // CONNECTED.
            stopDhcpSetup();
            setConfigurationsPriorToIpClientProvisioning(config);
            ScanDetailCache scanDetailCache =
                    mWifiConfigManager.getScanDetailCacheForNetwork(config.networkId);
            ScanResult scanResult = null;
            if (mLastBssid != null) {
                if (scanDetailCache != null) {
                    scanResult = scanDetailCache.getScanResult(mLastBssid);
                }

                // The cached scan result of connected network would be null at the first
                // connection, try to check full scan result list again to look up matched
                // scan result associated to the current BSSID.
                if (scanResult == null) {
                    scanResult = mScanRequestProxy.getScanResult(mLastBssid);
                }
            }

            final ProvisioningConfiguration.Builder prov;
            ProvisioningConfiguration.ScanResultInfo scanResultInfo = null;
            if (scanResult != null) {
                final List<ScanResultInfo.InformationElement> ies =
                        new ArrayList<ScanResultInfo.InformationElement>();
                for (ScanResult.InformationElement ie : scanResult.getInformationElements()) {
                    ScanResultInfo.InformationElement scanResultInfoIe =
                            new ScanResultInfo.InformationElement(ie.getId(), ie.getBytes());
                    ies.add(scanResultInfoIe);
                }
                scanResultInfo = new ProvisioningConfiguration.ScanResultInfo(scanResult.SSID,
                        scanResult.BSSID, ies);
            }

            if (!isUsingStaticIp) {
                prov = new ProvisioningConfiguration.Builder()
                    .withPreDhcpAction()
                    .withApfCapabilities(mWifiNative.getApfCapabilities(mInterfaceName))
                    .withNetwork(getCurrentNetwork())
                    .withDisplayName(config.SSID)
                    .withScanResultInfo(scanResultInfo)
                    .withLayer2Information(layer2Info);
            } else {
                StaticIpConfiguration staticIpConfig = config.getStaticIpConfiguration();
                prov = new ProvisioningConfiguration.Builder()
                        .withStaticConfiguration(staticIpConfig)
                        .withApfCapabilities(mWifiNative.getApfCapabilities(mInterfaceName))
                        .withNetwork(getCurrentNetwork())
                        .withDisplayName(config.SSID)
                        .withLayer2Information(layer2Info);
            }
            if (isUsingMacRandomization) {
                // Use EUI64 address generation for link-local IPv6 addresses.
                prov.withRandomMacAddress();
            }
            mIpClient.startProvisioning(prov.build());
        }

        return true;
    }

    @Override
    public boolean setWifiConnectedNetworkScorer(IBinder binder,
            IWifiConnectedNetworkScorer scorer) {
        return mWifiScoreReport.setWifiConnectedNetworkScorer(binder, scorer);
    }

    @Override
    public void clearWifiConnectedNetworkScorer() {
        mWifiScoreReport.clearWifiConnectedNetworkScorer();
    }

    @Override
    public void sendMessageToClientModeImpl(Message msg) {
        sendMessage(msg);
    }

    @Override
    public long getId() {
        return mId;
    }

    @Override
    public void dumpWifiScoreReport(FileDescriptor fd, PrintWriter pw, String[] args) {
        mWifiScoreReport.dump(fd, pw, args);
    }

    /**
     * Notifies changes in data connectivity of the default data SIM.
     */
    @Override
    public void onCellularConnectivityChanged(@WifiDataStall.CellularDataStatusCode int status) {
        mWifiConfigManager.onCellularConnectivityChanged(status);
        // do a scan if no cell data and currently not connect to wifi
        if (status == WifiDataStall.CELLULAR_DATA_NOT_AVAILABLE
                && getConnectedWifiConfigurationInternal() == null) {
            if (mContext.getResources().getBoolean(
                    R.bool.config_wifiScanOnCellularDataLossEnabled)) {
                mWifiConnectivityManager.forceConnectivityScan(WIFI_WORK_SOURCE);
            }
        }
    }

    @Override
    public void setMboCellularDataStatus(boolean available) {
        mWifiNative.setMboCellularDataStatus(mInterfaceName, available);
    }

    @Override
    public WifiNative.RoamingCapabilities getRoamingCapabilities() {
        return mWifiNative.getRoamingCapabilities(mInterfaceName);
    }

    @Override
    public boolean configureRoaming(WifiNative.RoamingConfig config) {
        return mWifiNative.configureRoaming(mInterfaceName, config);
    }

    @Override
    public boolean enableRoaming(boolean enabled) {
        int status = mWifiNative.enableFirmwareRoaming(
                mInterfaceName, enabled
                        ? WifiNative.ENABLE_FIRMWARE_ROAMING
                        : WifiNative.DISABLE_FIRMWARE_ROAMING);
        return status == WifiNative.SET_FIRMWARE_ROAMING_SUCCESS;
    }

    @Override
    public boolean setCountryCode(String countryCode) {
        return mWifiNative.setStaCountryCode(mInterfaceName, countryCode);
    }

    @Override
    public List<TxFateReport> getTxPktFates() {
        return mWifiNative.getTxPktFates(mInterfaceName);
    }

    @Override
    public List<RxFateReport> getRxPktFates() {
        return mWifiNative.getRxPktFates(mInterfaceName);
    }

    @Override
    public void setShouldReduceNetworkScore(boolean shouldReduceNetworkScore) {
        mWifiScoreReport.setShouldReduceNetworkScore(shouldReduceNetworkScore);
    }

    private void applyCachedPacketFilter() {
        // If packet filter is supported on both connections, ignore since we would have already
        // applied the filter.
        if (mContext.getResources().getBoolean(R.bool.config_wifiEnableApfOnNonPrimarySta)) return;
        if (mCachedPacketFilter == null) {
            Log.w(TAG, "No cached packet filter to apply");
            return;
        }
        Log.i(TAG, "Applying cached packet filter");
        mWifiNative.installPacketFilter(mInterfaceName, mCachedPacketFilter);
    }

    /**
     * Invoked by parent ConcreteClientModeManager whenever a role change occurs.
     */
    public void onRoleChanged() {
        ClientRole role = mClientModeManager.getRole();
        if (role == ROLE_CLIENT_PRIMARY) {
            applyCachedPacketFilter();
            if (mScreenOn) {
                // Start RSSI polling for the new primary network to enable scoring.
                enableRssiPolling(true);
            }
        } else {
            if (mScreenOn) {
                // Stop RSSI polling (if enabled) for the secondary network.
                enableRssiPolling(false);
            }
        }
        WifiConfiguration connectedNetwork = getConnectedWifiConfiguration();
        if (connectedNetwork != null) {
            updateWifiInfoWhenConnected(connectedNetwork);
            // Update capabilities after a role change.
            updateCapabilities(connectedNetwork);
        }
        mWifiScoreReport.onRoleChanged(role);
    }

    private void addPasspointInfoToLinkProperties(LinkProperties linkProperties) {
        // CaptivePortalData.Builder.setVenueFriendlyName API not available on R
        if (!SdkLevel.isAtLeastS()) {
            return;
        }
        WifiConfiguration currentNetwork = getConnectedWifiConfigurationInternal();
        if (currentNetwork == null || !currentNetwork.isPasspoint()) {
            return;
        }
        ScanResult scanResult = mScanRequestProxy.getScanResult(mLastBssid);

        if (scanResult == null) {
            return;
        }
        URL venueUrl = mPasspointManager.getVenueUrl(scanResult);

        // Update the friendly name to populate the notification
        CaptivePortalData.Builder captivePortalDataBuilder = new CaptivePortalData.Builder()
                .setVenueFriendlyName(currentNetwork.providerFriendlyName);

        // Update the Venue URL if available
        if (venueUrl != null) {
            captivePortalDataBuilder.setVenueInfoUrl(Uri.parse(venueUrl.toString()),
                    CaptivePortalData.CAPTIVE_PORTAL_DATA_SOURCE_PASSPOINT);
        }

        // Update the T&C URL if available. The network is captive if T&C URL is available
        if (mTermsAndConditionsUrl != null) {
            captivePortalDataBuilder.setUserPortalUrl(
                    Uri.parse(mTermsAndConditionsUrl.toString()),
                    CaptivePortalData.CAPTIVE_PORTAL_DATA_SOURCE_PASSPOINT).setCaptive(true);
        }

        linkProperties.setCaptivePortalData(captivePortalDataBuilder.build());
    }

    private boolean mHasQuit = false;

    @Override
    protected void onQuitting() {
        mHasQuit = true;
        mClientModeManager.onClientModeImplQuit();
    }

    /** Returns true if the ClientModeImpl has fully stopped, false otherwise. */
    public boolean hasQuit() {
        return mHasQuit;
    }

    /**
     * WifiVcnNetworkPolicyChangeListener tracks VCN-defined Network policies for a
     * WifiNetworkAgent. These policies are used to restart Networks or update their
     * NetworkCapabilities.
     */
    private class WifiVcnNetworkPolicyChangeListener
            implements VcnManager.VcnNetworkPolicyChangeListener {
        @Override
        public void onPolicyChanged() {
            if (mNetworkAgent == null) {
                return;
            }
            // Update the NetworkAgent's NetworkCapabilities which will merge the current
            // capabilities with VcnManagementService's underlying Network policy.
            Log.i(getTag(), "VCN policy changed, updating NetworkCapabilities.");
            updateCapabilities();
        }
    }

    /**
     * Updates the default gateway mac address of the connected network config and updates the
     * linked networks resulting from the new default gateway.
     */
    private boolean retrieveConnectedNetworkDefaultGateway() {
        WifiConfiguration currentConfig = getConnectedWifiConfiguration();
        if (currentConfig == null) {
            logi("can't fetch config of current network id " + mLastNetworkId);
            return false;
        }

        // Find IPv4 default gateway.
        if (mLinkProperties == null) {
            logi("cannot retrieve default gateway from null link properties");
            return false;
        }
        String gatewayIPv4 = null;
        for (RouteInfo routeInfo : mLinkProperties.getRoutes()) {
            if (routeInfo.isDefaultRoute()
                    && routeInfo.getDestination().getAddress() instanceof Inet4Address
                    && routeInfo.hasGateway()) {
                gatewayIPv4 = routeInfo.getGateway().getHostAddress();
                break;
            }
        }

        if (TextUtils.isEmpty(gatewayIPv4)) {
            logi("default gateway ipv4 is null");
            return false;
        }

        String gatewayMac = macAddressFromRoute(gatewayIPv4);
        if (TextUtils.isEmpty(gatewayMac)) {
            logi("default gateway mac fetch failed for ipv4 addr = " + gatewayIPv4);
            return false;
        }

        logi("Default Gateway MAC address of " + mLastBssid + " from routes is : " + gatewayMac);
        if (!mWifiConfigManager.setNetworkDefaultGwMacAddress(mLastNetworkId, gatewayMac)) {
            logi("default gateway mac set failed for " + currentConfig.getKey() + " network");
            return false;
        }

        return mWifiConfigManager.saveToStore(true);
    }

    /**
     * Links the supplied config to all matching saved configs and updates the WifiBlocklistMonitor
     * SSID allowlist with the linked networks.
     */
    private void updateLinkedNetworks(@NonNull WifiConfiguration config) {
        if (!mContext.getResources().getBoolean(R.bool.config_wifiEnableLinkedNetworkRoaming)) {
            return;
        }

<<<<<<< HEAD
        SecurityParams params = mWifiNative.getCurrentSecurityParams(mInterfaceName);
=======
        SecurityParams params = mWifiNative.getCurrentNetworkSecurityParams(mInterfaceName);
>>>>>>> dc92eb52
        if (params == null || !params.isSecurityType(WifiConfiguration.SECURITY_TYPE_PSK)) {
            return;
        }

        // check for FT/PSK
        ScanResult scanResult = mScanRequestProxy.getScanResult(mLastBssid);
<<<<<<< HEAD
        String caps = (scanResult != null) ? scanResult.capabilities : "";
        if (caps.contains("FT/PSK")) {
            Log.i(TAG, "Linked network - return as current connection is FT-PSK");
=======
        if (scanResult == null || scanResult.capabilities.contains("FT/PSK")) {
>>>>>>> dc92eb52
            return;
        }

        mWifiConfigManager.updateLinkedNetworks(config.networkId);
        Map<String, WifiConfiguration> linkedNetworks = mWifiConfigManager
                .getLinkedNetworksWithoutMasking(config.networkId);
        if (!mWifiNative.updateLinkedNetworks(mInterfaceName, config.networkId, linkedNetworks)) {
            return;
        }

        List<String> allowlistSsids = new ArrayList<>(linkedNetworks.values().stream()
                .map(linkedConfig -> linkedConfig.SSID)
                .collect(Collectors.toList()));
        if (linkedNetworks.size() > 0) {
            allowlistSsids.add(config.SSID);
        }
        mWifiBlocklistMonitor.setAllowlistSsids(config.SSID, allowlistSsids);
        mWifiBlocklistMonitor.updateFirmwareRoamingConfiguration(new ArraySet<>(allowlistSsids));
    }

    private boolean checkAndHandleLinkedNetworkRoaming(String associatedBssid) {
        if (!mContext.getResources().getBoolean(R.bool.config_wifiEnableLinkedNetworkRoaming)) {
            return false;
        }

        ScanResult scanResult = mScanRequestProxy.getScanResult(associatedBssid);
        if (scanResult == null) {
            return false;
        }

        WifiConfiguration config = mWifiConfigManager
                .getSavedNetworkForScanResult(scanResult);
        if (config == null || !config.allowedKeyManagement.get(WifiConfiguration.KeyMgmt.WPA_PSK)
                || mLastNetworkId == config.networkId) {
            return false;
        }

        mIsLinkedNetworkRoaming = true;
        setTargetBssid(config, associatedBssid);
        mTargetNetworkId = config.networkId;
        mTargetWifiConfiguration = config;
        mLastNetworkId = WifiConfiguration.INVALID_NETWORK_ID;
        sendNetworkChangeBroadcast(DetailedState.CONNECTING);
        mWifiInfo.setFrequency(scanResult.frequency);
        mWifiInfo.setBSSID(associatedBssid);
        return true;
    }

    @RequiresApi(Build.VERSION_CODES.S)
    private @WifiConfiguration.RecentFailureReason int
            mboAssocDisallowedReasonCodeToWifiConfigurationRecentFailureReason(
            @MboOceConstants.MboAssocDisallowedReasonCode int reasonCode) {
        switch (reasonCode) {
            case MboOceConstants.MBO_ASSOC_DISALLOWED_REASON_MAX_NUM_STA_ASSOCIATED:
                return WifiConfiguration.RECENT_FAILURE_MBO_ASSOC_DISALLOWED_MAX_NUM_STA_ASSOCIATED;
            case MboOceConstants.MBO_ASSOC_DISALLOWED_REASON_AIR_INTERFACE_OVERLOADED:
                return WifiConfiguration
                        .RECENT_FAILURE_MBO_ASSOC_DISALLOWED_AIR_INTERFACE_OVERLOADED;
            case MboOceConstants.MBO_ASSOC_DISALLOWED_REASON_AUTH_SERVER_OVERLOADED:
                return WifiConfiguration.RECENT_FAILURE_MBO_ASSOC_DISALLOWED_AUTH_SERVER_OVERLOADED;
            case MboOceConstants.MBO_ASSOC_DISALLOWED_REASON_INSUFFICIENT_RSSI:
                return WifiConfiguration.RECENT_FAILURE_MBO_ASSOC_DISALLOWED_INSUFFICIENT_RSSI;
            case MboOceConstants.MBO_ASSOC_DISALLOWED_REASON_UNSPECIFIED:
            case MboOceConstants.MBO_ASSOC_DISALLOWED_REASON_RESERVED_0:
            case MboOceConstants.MBO_ASSOC_DISALLOWED_REASON_RESERVED:
            default:
                return WifiConfiguration.RECENT_FAILURE_MBO_ASSOC_DISALLOWED_UNSPECIFIED;
        }
    }

    /**
     * To set association rejection status in wifi config.
     * @param netId The network ID.
     * @param assocRejectEventInfo Association rejection information.
     */
    private void setAssociationRejectionStatusInConfig(int netId,
            AssocRejectEventInfo assocRejectEventInfo) {
        int statusCode = assocRejectEventInfo.statusCode;
        @WifiConfiguration.RecentFailureReason int reason;

        switch (statusCode) {
            case StatusCode.AP_UNABLE_TO_HANDLE_NEW_STA:
                reason = WifiConfiguration.RECENT_FAILURE_AP_UNABLE_TO_HANDLE_NEW_STA;
                break;
            case StatusCode.ASSOC_REJECTED_TEMPORARILY:
                reason = WifiConfiguration.RECENT_FAILURE_REFUSED_TEMPORARILY;
                break;
            case StatusCode.DENIED_POOR_CHANNEL_CONDITIONS:
                reason = WifiConfiguration.RECENT_FAILURE_POOR_CHANNEL_CONDITIONS;
                break;
            default:
                // do nothing
                return;
        }

        if (SdkLevel.isAtLeastS()) {
            if (assocRejectEventInfo.mboAssocDisallowedInfo != null) {
                reason = mboAssocDisallowedReasonCodeToWifiConfigurationRecentFailureReason(
                        assocRejectEventInfo.mboAssocDisallowedInfo.mReasonCode);
            } else if (assocRejectEventInfo.oceRssiBasedAssocRejectInfo != null) {
                reason = WifiConfiguration.RECENT_FAILURE_OCE_RSSI_BASED_ASSOCIATION_REJECTION;
            }
        }

        mWifiConfigManager.setRecentFailureAssociationStatus(netId, reason);

    }
}<|MERGE_RESOLUTION|>--- conflicted
+++ resolved
@@ -6704,24 +6704,16 @@
             return;
         }
 
-<<<<<<< HEAD
-        SecurityParams params = mWifiNative.getCurrentSecurityParams(mInterfaceName);
-=======
         SecurityParams params = mWifiNative.getCurrentNetworkSecurityParams(mInterfaceName);
->>>>>>> dc92eb52
         if (params == null || !params.isSecurityType(WifiConfiguration.SECURITY_TYPE_PSK)) {
             return;
         }
 
         // check for FT/PSK
         ScanResult scanResult = mScanRequestProxy.getScanResult(mLastBssid);
-<<<<<<< HEAD
         String caps = (scanResult != null) ? scanResult.capabilities : "";
-        if (caps.contains("FT/PSK")) {
+        if (params == null || caps.contains("FT/PSK")) {
             Log.i(TAG, "Linked network - return as current connection is FT-PSK");
-=======
-        if (scanResult == null || scanResult.capabilities.contains("FT/PSK")) {
->>>>>>> dc92eb52
             return;
         }
 
