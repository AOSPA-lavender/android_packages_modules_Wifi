/*
 * Copyright (C) 2010 The Android Open Source Project
 *
 * Licensed under the Apache License, Version 2.0 (the "License");
 * you may not use this file except in compliance with the License.
 * You may obtain a copy of the License at
 *
 *      http://www.apache.org/licenses/LICENSE-2.0
 *
 * Unless required by applicable law or agreed to in writing, software
 * distributed under the License is distributed on an "AS IS" BASIS,
 * WITHOUT WARRANTIES OR CONDITIONS OF ANY KIND, either express or implied.
 * See the License for the specific language governing permissions and
 * limitations under the License.
 */

package com.android.server.wifi;

import static android.net.util.KeepalivePacketDataUtil.parseTcpKeepalivePacketData;
import static android.net.wifi.WifiConfiguration.NetworkSelectionStatus.DISABLED_NO_INTERNET_PERMANENT;
import static android.net.wifi.WifiConfiguration.NetworkSelectionStatus.DISABLED_NO_INTERNET_TEMPORARY;
import static android.net.wifi.WifiManager.WIFI_FEATURE_FILS_SHA256;
import static android.net.wifi.WifiManager.WIFI_FEATURE_FILS_SHA384;
import static android.net.wifi.WifiManager.WIFI_FEATURE_TRUST_ON_FIRST_USE;

import static com.android.server.wifi.ActiveModeManager.ROLE_CLIENT_LOCAL_ONLY;
import static com.android.server.wifi.ActiveModeManager.ROLE_CLIENT_PRIMARY;
import static com.android.server.wifi.ActiveModeManager.ROLE_CLIENT_SCAN_ONLY;
import static com.android.server.wifi.ActiveModeManager.ROLE_CLIENT_SECONDARY_LONG_LIVED;
import static com.android.server.wifi.ActiveModeManager.ROLE_CLIENT_SECONDARY_TRANSIENT;
import static com.android.server.wifi.WifiSettingsConfigStore.SECONDARY_WIFI_STA_FACTORY_MAC_ADDRESS;
import static com.android.server.wifi.WifiSettingsConfigStore.WIFI_STA_FACTORY_MAC_ADDRESS;
import static com.android.server.wifi.proto.WifiStatsLog.WIFI_DISCONNECT_REPORTED__FAILURE_CODE__SUPPLICANT_DISCONNECTED;

import android.annotation.IntDef;
import android.annotation.NonNull;
import android.annotation.Nullable;
import android.app.ActivityManager;
import android.app.BroadcastOptions;
import android.app.admin.SecurityLog;
import android.content.BroadcastReceiver;
import android.content.Context;
import android.content.Intent;
import android.content.IntentFilter;
import android.net.CaptivePortalData;
import android.net.ConnectivityManager;
import android.net.DhcpResultsParcelable;
import android.net.InvalidPacketException;
import android.net.IpConfiguration;
import android.net.KeepalivePacketData;
import android.net.Layer2PacketParcelable;
import android.net.LinkProperties;
import android.net.MacAddress;
import android.net.NattKeepalivePacketData;
import android.net.Network;
import android.net.NetworkAgent;
import android.net.NetworkAgentConfig;
import android.net.NetworkCapabilities;
import android.net.NetworkInfo;
import android.net.NetworkInfo.DetailedState;
import android.net.RouteInfo;
import android.net.SocketKeepalive;
import android.net.StaticIpConfiguration;
import android.net.TcpKeepalivePacketData;
import android.net.TcpKeepalivePacketDataParcelable;
import android.net.Uri;
import android.net.ip.IIpClient;
import android.net.ip.IpClientCallbacks;
import android.net.ip.IpClientManager;
import android.net.networkstack.aidl.dhcp.DhcpOption;
import android.net.networkstack.aidl.ip.ReachabilityLossInfoParcelable;
import android.net.networkstack.aidl.ip.ReachabilityLossReason;
import android.net.shared.Layer2Information;
import android.net.shared.ProvisioningConfiguration;
import android.net.shared.ProvisioningConfiguration.ScanResultInfo;
import android.net.vcn.VcnManager;
import android.net.vcn.VcnNetworkPolicyResult;
import android.net.wifi.IWifiConnectedNetworkScorer;
import android.net.wifi.MloLink;
import android.net.wifi.ScanResult;
import android.net.wifi.SecurityParams;
import android.net.wifi.SupplicantState;
import android.net.wifi.WifiAnnotations.WifiStandard;
import android.net.wifi.WifiConfiguration;
import android.net.wifi.WifiContext;
import android.net.wifi.WifiEnterpriseConfig;
import android.net.wifi.WifiInfo;
import android.net.wifi.WifiManager;
import android.net.wifi.WifiManager.DeviceMobilityState;
import android.net.wifi.WifiNetworkAgentSpecifier;
import android.net.wifi.WifiNetworkSpecifier;
import android.net.wifi.WifiSsid;
import android.net.wifi.hotspot2.IProvisioningCallback;
import android.net.wifi.hotspot2.OsuProvider;
import android.net.wifi.nl80211.DeviceWiphyCapabilities;
import android.net.wifi.util.ScanResultUtil;
import android.os.BatteryStatsManager;
import android.os.Build;
import android.os.Bundle;
import android.os.ConditionVariable;
import android.os.IBinder;
import android.os.Looper;
import android.os.Message;
import android.os.Messenger;
import android.os.PowerManager;
import android.os.Process;
import android.os.UserHandle;
import android.os.WorkSource;
import android.provider.Settings;
import android.system.OsConstants;
import android.telephony.SubscriptionManager;
import android.telephony.TelephonyManager;
import android.text.TextUtils;
import android.util.ArraySet;
import android.util.Log;
import android.util.Pair;
import android.util.Range;

import androidx.annotation.RequiresApi;

import com.android.internal.annotations.VisibleForTesting;
import com.android.internal.util.IState;
import com.android.internal.util.Protocol;
import com.android.internal.util.State;
import com.android.internal.util.StateMachine;
import com.android.modules.utils.HandlerExecutor;
import com.android.modules.utils.build.SdkLevel;
import com.android.net.module.util.Inet4AddressUtils;
import com.android.net.module.util.MacAddressUtils;
import com.android.net.module.util.NetUtils;
import com.android.server.wifi.ActiveModeManager.ClientRole;
import com.android.server.wifi.MboOceController.BtmFrameData;
import com.android.server.wifi.SupplicantStaIfaceHal.QosPolicyRequest;
import com.android.server.wifi.SupplicantStaIfaceHal.StaIfaceReasonCode;
import com.android.server.wifi.SupplicantStaIfaceHal.StaIfaceStatusCode;
import com.android.server.wifi.SupplicantStaIfaceHal.SupplicantEventCode;
import com.android.server.wifi.WifiCarrierInfoManager.SimAuthRequestData;
import com.android.server.wifi.WifiCarrierInfoManager.SimAuthResponseData;
import com.android.server.wifi.WifiNative.RxFateReport;
import com.android.server.wifi.WifiNative.TxFateReport;
import com.android.server.wifi.hotspot2.AnqpEvent;
import com.android.server.wifi.hotspot2.IconEvent;
import com.android.server.wifi.hotspot2.NetworkDetail;
import com.android.server.wifi.hotspot2.PasspointManager;
import com.android.server.wifi.hotspot2.WnmData;
import com.android.server.wifi.p2p.WifiP2pServiceImpl;
import com.android.server.wifi.proto.WifiStatsLog;
import com.android.server.wifi.proto.nano.WifiMetricsProto;
import com.android.server.wifi.proto.nano.WifiMetricsProto.StaEvent;
import com.android.server.wifi.proto.nano.WifiMetricsProto.WifiIsUnusableEvent;
import com.android.server.wifi.proto.nano.WifiMetricsProto.WifiUsabilityStats;
import com.android.server.wifi.util.ActionListenerWrapper;
import com.android.server.wifi.util.InformationElementUtil;
import com.android.server.wifi.util.NativeUtil;
import com.android.server.wifi.util.RssiUtil;
import com.android.server.wifi.util.StateMachineObituary;
import com.android.server.wifi.util.WifiPermissionsUtil;
import com.android.wifi.resources.R;

import java.io.BufferedReader;
import java.io.FileDescriptor;
import java.io.FileNotFoundException;
import java.io.IOException;
import java.io.PrintWriter;
import java.lang.annotation.Retention;
import java.lang.annotation.RetentionPolicy;
import java.net.Inet4Address;
import java.net.Inet6Address;
import java.net.InetAddress;
import java.net.URL;
import java.security.cert.X509Certificate;
import java.time.Duration;
import java.util.ArrayList;
import java.util.Arrays;
import java.util.Collections;
import java.util.List;
import java.util.Map;
import java.util.Objects;
import java.util.Set;
import java.util.stream.Collectors;

/**
 * Implementation of ClientMode.  Event handling for Client mode logic is done here,
 * and all changes in connectivity state are initiated here.
 *
 * Note: No external modules should be calling into {@link ClientModeImpl}. Please plumb it via
 * {@link ClientModeManager} until b/160014176 is fixed.
 */
public class ClientModeImpl extends StateMachine implements ClientMode {
    private static final String NETWORKTYPE = "WIFI";
    @VisibleForTesting public static final short NUM_LOG_RECS_VERBOSE_LOW_MEMORY = 200;
    @VisibleForTesting public static final short NUM_LOG_RECS_VERBOSE = 3000;

    private static final String TAG = "WifiClientModeImpl";

    private static final int IPCLIENT_STARTUP_TIMEOUT_MS = 2_000;
    private static final int IPCLIENT_SHUTDOWN_TIMEOUT_MS = 60_000; // 60 seconds
    private static final int NETWORK_AGENT_TEARDOWN_DELAY_MS = 5_000; // Max teardown delay.
    @VisibleForTesting public static final long CONNECTING_WATCHDOG_TIMEOUT_MS = 30_000; // 30 secs.
    @VisibleForTesting
    public static final short NETWORK_NOT_FOUND_EVENT_THRESHOLD = 3;
    public static final String ARP_TABLE_PATH = "/proc/net/arp";

    private boolean mVerboseLoggingEnabled = false;

    /**
     * Log with error attribute
     *
     * @param s is string log
     */
    @Override
    protected void loge(String s) {
        Log.e(getTag(), s);
    }
    @Override
    protected void logd(String s) {
        Log.d(getTag(), s);
    }
    @Override
    protected void log(String s) {
        Log.d(getTag(), s);
    }
    private final WifiContext mContext;
    private final WifiMetrics mWifiMetrics;
    private final WifiMonitor mWifiMonitor;
    private final WifiNative mWifiNative;
    private final WifiPermissionsUtil mWifiPermissionsUtil;
    private final WifiConfigManager mWifiConfigManager;
    private final WifiConnectivityManager mWifiConnectivityManager;
    private final WifiBlocklistMonitor mWifiBlocklistMonitor;
    private final WifiDiagnostics mWifiDiagnostics;
    private final Clock mClock;
    private final WifiScoreCard mWifiScoreCard;
    private final WifiHealthMonitor mWifiHealthMonitor;
    private final WifiScoreReport mWifiScoreReport;
    private final WifiTrafficPoller mWifiTrafficPoller;
    private final PasspointManager mPasspointManager;
    private final WifiDataStall mWifiDataStall;
    private final RssiMonitor mRssiMonitor;
    private final LinkProbeManager mLinkProbeManager;
    private final MboOceController mMboOceController;
    private final McastLockManagerFilterController mMcastLockManagerFilterController;
    private final ActivityManager mActivityManager;
    private final FrameworkFacade mFacade;
    private final WifiStateTracker mWifiStateTracker;
    private final WrongPasswordNotifier mWrongPasswordNotifier;
    private final EapFailureNotifier mEapFailureNotifier;
    private final SimRequiredNotifier mSimRequiredNotifier;
    private final ConnectionFailureNotifier mConnectionFailureNotifier;
    private final WifiNetworkSuggestionsManager mWifiNetworkSuggestionsManager;
    private final ThroughputPredictor mThroughputPredictor;
    private final DeviceConfigFacade mDeviceConfigFacade;
    private final ScoringParams mScoringParams;
    private final WifiThreadRunner mWifiThreadRunner;
    private final ScanRequestProxy mScanRequestProxy;
    private final WifiLastResortWatchdog mWifiLastResortWatchdog;
    private final WakeupController mWakeupController;
    private final WifiLockManager mWifiLockManager;
    private final WifiP2pConnection mWifiP2pConnection;
    private final WifiGlobals mWifiGlobals;
    private final ClientModeManagerBroadcastQueue mBroadcastQueue;
    private final TelephonyManager mTelephonyManager;
    private final WifiSettingsConfigStore mSettingsConfigStore;
    private final long mId;

    private boolean mScreenOn = false;

    private final String mInterfaceName;
    private final ConcreteClientModeManager mClientModeManager;

    private final WifiNotificationManager mNotificationManager;
    private final DtimMultiplierController mDtimMultiplierController;
    private final QosPolicyRequestHandler mQosPolicyRequestHandler;

    private boolean mFailedToResetMacAddress = false;
    private int mLastSignalLevel = -1;
    private int mLastTxKbps = -1;
    private int mLastRxKbps = -1;
    private int mLastScanRssi = WifiInfo.INVALID_RSSI;
    private String mLastBssid;
    // TODO (b/162942761): Ensure this is reset when mTargetNetworkId is set.
    private int mLastNetworkId; // The network Id we successfully joined
    // The subId used by WifiConfiguration with SIM credential which was connected successfully
    private int mLastSubId;
    private String mLastSimBasedConnectionCarrierName;
    private URL mTermsAndConditionsUrl; // Indicates that the Passpoint network is captive
    @Nullable
    private byte[] mCachedPacketFilter;
    @Nullable
    private WifiNative.ConnectionCapabilities mLastConnectionCapabilities;
    private int mPowerSaveDisableRequests = 0; // mask based on @PowerSaveClientType
    private boolean mIsUserSelected = false;
    private boolean mCurrentConnectionDetectedCaptivePortal;

    /* if set to true then disconnect due to IP Reachability lost only
     * when obtained for the first 10 seconds of L2 connection */
    private boolean mIpReachabilityMonitorActive = true;

    private String getTag() {
        return TAG + "[" + mId + ":" + (mInterfaceName == null ? "unknown" : mInterfaceName) + "]";
    }

    private boolean mEnableRssiPolling = false;
    private int mRssiPollToken = 0;

    private PowerManager.WakeLock mSuspendWakeLock;

    /**
     * Value to set in wpa_supplicant "bssid" field when we don't want to restrict connection to
     * a specific AP.
     */
    public static final String SUPPLICANT_BSSID_ANY = "any";

    /**
     * The link properties of the wifi interface.
     * Do not modify this directly; use updateLinkProperties instead.
     */
    private LinkProperties mLinkProperties;

    private final Object mDhcpResultsParcelableLock = new Object();
    @NonNull
    private DhcpResultsParcelable mDhcpResultsParcelable = new DhcpResultsParcelable();

    // NOTE: Do not return to clients - see getConnectionInfo()
    private final ExtendedWifiInfo mWifiInfo;
    // TODO : remove this member. It should be possible to only call sendNetworkChangeBroadcast when
    // the state actually changed, and to deduce the state of the agent from the state of the
    // machine when generating the NetworkInfo for the broadcast.
    private DetailedState mNetworkAgentState;
    private final SupplicantStateTracker mSupplicantStateTracker;

    // Indicates that framework is attempting to roam, set true on CMD_START_ROAM, set false when
    // wifi connects or fails to connect
    private boolean mIsAutoRoaming = false;

    // Indicates that driver is attempting to allowlist roaming, set true on allowlist roam BSSID
    // associated, set false when wifi connects or fails to connect
    private boolean mIsLinkedNetworkRoaming = false;

    // Roaming failure count
    private int mRoamFailCount = 0;

    // This is the BSSID we are trying to associate to, it can be set to SUPPLICANT_BSSID_ANY
    // if we havent selected a BSSID for joining.
    private String mTargetBssid = SUPPLICANT_BSSID_ANY;
    private int mTargetBand = ScanResult.UNSPECIFIED;
    // This one is used to track the current target network ID. This is used for error
    // handling during connection setup since many error message from supplicant does not report
    // SSID. Once connected, it will be set to invalid
    // TODO (b/162942761): Ensure this is reset when mLastNetworkId is set.
    private int mTargetNetworkId = WifiConfiguration.INVALID_NETWORK_ID;
    private WifiConfiguration mTargetWifiConfiguration = null;
    @Nullable private VcnManager mVcnManager = null;

    /**
     * Method to clear {@link #mTargetBssid} and reset the current connected network's
     * bssid in wpa_supplicant after a roam/connect attempt.
     */
    public boolean clearTargetBssid(String dbg) {
        WifiConfiguration config = mWifiConfigManager.getConfiguredNetwork(mTargetNetworkId);
        if (config == null) {
            return false;
        }
        String bssid = SUPPLICANT_BSSID_ANY;
        if (config.BSSID != null) {
            bssid = config.BSSID;
            if (mVerboseLoggingEnabled) {
                Log.d(getTag(), "force BSSID to " + bssid + "due to config");
            }
        }
        if (mVerboseLoggingEnabled) {
            logd(dbg + " clearTargetBssid " + bssid + " key=" + config.getProfileKey());
        }
        mTargetBssid = bssid;
        return mWifiNative.setNetworkBSSID(mInterfaceName, bssid);
    }

    /**
     * Set Config's default BSSID (for association purpose) and {@link #mTargetBssid}
     * @param config config need set BSSID
     * @param bssid  default BSSID to assocaite with when connect to this network
     * @return false -- does not change the current default BSSID of the configure
     *         true -- change the  current default BSSID of the configur
     */
    private boolean setTargetBssid(WifiConfiguration config, String bssid) {
        if (config == null || bssid == null) {
            return false;
        }
        if (config.BSSID != null) {
            bssid = config.BSSID;
            if (mVerboseLoggingEnabled) {
                Log.d(getTag(), "force BSSID to " + bssid + "due to config");
            }
        }
        if (mVerboseLoggingEnabled) {
            Log.d(getTag(), "setTargetBssid set to " + bssid + " key="
                    + config.getProfileKey());
        }
        mTargetBssid = bssid;
        config.getNetworkSelectionStatus().setNetworkSelectionBSSID(bssid);
        return true;
    }

    private volatile IpClientManager mIpClient;
    private IpClientCallbacksImpl mIpClientCallbacks;

    private final WifiNetworkFactory mNetworkFactory;
    private final UntrustedWifiNetworkFactory mUntrustedNetworkFactory;
    private final OemWifiNetworkFactory mOemWifiNetworkFactory;
    private final RestrictedWifiNetworkFactory mRestrictedWifiNetworkFactory;
    @VisibleForTesting
    InsecureEapNetworkHandler mInsecureEapNetworkHandler;
    @VisibleForTesting
    InsecureEapNetworkHandler.InsecureEapNetworkHandlerCallbacks
            mInsecureEapNetworkHandlerCallbacksImpl;
    private final MultiInternetManager mMultiInternetManager;

    @VisibleForTesting
    @Nullable
    WifiNetworkAgent mNetworkAgent;


    // Used to filter out requests we couldn't possibly satisfy.
    private final NetworkCapabilities mNetworkCapabilitiesFilter;

    /* The base for wifi message types */
    static final int BASE = Protocol.BASE_WIFI;

    /* BT connection state changed, e.g., connected/disconnected */
    static final int CMD_BLUETOOTH_CONNECTION_STATE_CHANGE              = BASE + 31;

    /* Supplicant commands after driver start*/
    /* Disconnect from a network */
    static final int CMD_DISCONNECT                                     = BASE + 73;
    /* Reconnect to a network */
    static final int CMD_RECONNECT                                      = BASE + 74;
    /* Reassociate to a network */
    static final int CMD_REASSOCIATE                                    = BASE + 75;

    /* Enables RSSI poll */
    static final int CMD_ENABLE_RSSI_POLL                               = BASE + 82;
    /* RSSI poll */
    static final int CMD_RSSI_POLL                                      = BASE + 83;
    /** Runs RSSI poll once */
    static final int CMD_ONESHOT_RSSI_POLL                              = BASE + 84;
    /* Enable suspend mode optimizations in the driver */
    static final int CMD_SET_SUSPEND_OPT_ENABLED                        = BASE + 86;

    /**
     * Watchdog for protecting against b/16823537
     * Leave time for 4-way handshake to succeed
     */
    static final int ROAM_GUARD_TIMER_MSEC = 15000;

    int mRoamWatchdogCount = 0;
    /* Roam state watchdog */
    static final int CMD_ROAM_WATCHDOG_TIMER                            = BASE + 94;
    /* Screen change intent handling */
    static final int CMD_SCREEN_STATE_CHANGED                           = BASE + 95;

    /* Disconnecting state watchdog */
    static final int CMD_CONNECTING_WATCHDOG_TIMER                      = BASE + 96;

    /* SIM is removed; reset any cached data for it */
    static final int CMD_RESET_SIM_NETWORKS                             = BASE + 101;

    @Retention(RetentionPolicy.SOURCE)
    @IntDef(prefix = {"RESET_SIM_REASON_"},
            value = {
                    RESET_SIM_REASON_SIM_REMOVED,
                    RESET_SIM_REASON_SIM_INSERTED,
                    RESET_SIM_REASON_DEFAULT_DATA_SIM_CHANGED})
    @interface ResetSimReason {}
    static final int RESET_SIM_REASON_SIM_REMOVED              = 0;
    static final int RESET_SIM_REASON_SIM_INSERTED             = 1;
    static final int RESET_SIM_REASON_DEFAULT_DATA_SIM_CHANGED = 2;

    /** Connecting watchdog timeout counter */
    private int mConnectingWatchdogCount = 0;

    /* We now have a valid IP configuration. */
    static final int CMD_IP_CONFIGURATION_SUCCESSFUL                    = BASE + 138;
    /* We no longer have a valid IP configuration. */
    static final int CMD_IP_CONFIGURATION_LOST                          = BASE + 139;
    /* Link configuration (IP address, DNS, ...) changes notified via netlink */
    static final int CMD_UPDATE_LINKPROPERTIES                          = BASE + 140;

    static final int CMD_START_CONNECT                                  = BASE + 143;

    private static final int NETWORK_STATUS_UNWANTED_DISCONNECT         = 0;
    private static final int NETWORK_STATUS_UNWANTED_VALIDATION_FAILED  = 1;
    @VisibleForTesting
    public static final int NETWORK_STATUS_UNWANTED_DISABLE_AUTOJOIN   = 2;

    static final int CMD_UNWANTED_NETWORK                               = BASE + 144;

    static final int CMD_START_ROAM                                     = BASE + 145;

    static final int CMD_NETWORK_STATUS                                 = BASE + 148;

    /* A layer 3 neighbor on the Wi-Fi link became unreachable. */
    static final int CMD_IP_REACHABILITY_LOST                           = BASE + 149;

    static final int CMD_IP_REACHABILITY_FAILURE                        = BASE + 150;

    static final int CMD_ACCEPT_UNVALIDATED                             = BASE + 153;

    /* used to offload sending IP packet */
    static final int CMD_START_IP_PACKET_OFFLOAD                        = BASE + 160;

    /* used to stop offload sending IP packet */
    static final int CMD_STOP_IP_PACKET_OFFLOAD                         = BASE + 161;

    /* Used to time out the creation of an IpClient instance. */
    static final int CMD_IPCLIENT_STARTUP_TIMEOUT                       = BASE + 165;

    /**
     * Used to handle messages bounced between ClientModeImpl and IpClient.
     */
    static final int CMD_IPV4_PROVISIONING_SUCCESS                      = BASE + 200;
    static final int CMD_IPV4_PROVISIONING_FAILURE                      = BASE + 201;

    /* Push a new APF program to the HAL */
    static final int CMD_INSTALL_PACKET_FILTER                          = BASE + 202;

    /* Enable/disable fallback packet filtering */
    static final int CMD_SET_FALLBACK_PACKET_FILTERING                  = BASE + 203;

    /* Enable/disable Neighbor Discovery offload functionality. */
    static final int CMD_CONFIG_ND_OFFLOAD                              = BASE + 204;

    /* Read the APF program & data buffer */
    static final int CMD_READ_PACKET_FILTER                             = BASE + 208;

    /** Used to add packet filter to apf. */
    static final int CMD_ADD_KEEPALIVE_PACKET_FILTER_TO_APF = BASE + 209;

    /** Used to remove packet filter from apf. */
    static final int CMD_REMOVE_KEEPALIVE_PACKET_FILTER_FROM_APF = BASE + 210;

    @VisibleForTesting
    static final int CMD_PRE_DHCP_ACTION                                = BASE + 255;
    private static final int CMD_PRE_DHCP_ACTION_COMPLETE               = BASE + 256;
    private static final int CMD_POST_DHCP_ACTION                       = BASE + 257;

    private static final int CMD_CONNECT_NETWORK                        = BASE + 258;
    private static final int CMD_SAVE_NETWORK                           = BASE + 259;

    /* Start connection to FILS AP*/
    static final int CMD_START_FILS_CONNECTION                          = BASE + 262;

    static final int CMD_IPCLIENT_CREATED                               = BASE + 300;

    /* Vendor specific cmd: To handle IP Reachability session */
    private static final int CMD_IP_REACHABILITY_SESSION_END            = BASE + 311;

    @VisibleForTesting
    static final int CMD_ACCEPT_EAP_SERVER_CERTIFICATE                  = BASE + 301;

    /* Tracks if suspend optimizations need to be disabled by DHCP,
     * screen or due to high perf mode.
     * When any of them needs to disable it, we keep the suspend optimizations
     * disabled
     */
    private int mSuspendOptNeedsDisabled = 0;

    private static final int SUSPEND_DUE_TO_DHCP = 1;
    private static final int SUSPEND_DUE_TO_HIGH_PERF = 1 << 1;
    private static final int SUSPEND_DUE_TO_SCREEN = 1 << 2;

    /** @see #isRecentlySelectedByTheUser */
    @VisibleForTesting
    public static final int LAST_SELECTED_NETWORK_EXPIRATION_AGE_MILLIS = 30 * 1000;

    /* Tracks if user has enabled Connected Mac Randomization through settings */

    int mRunningBeaconCount = 0;

    /* Parent state where connections are allowed */
    private State mConnectableState;
    /* Connecting/Connected to an access point */
    private State mConnectingOrConnectedState;
    /* Connecting to an access point */
    private State mL2ConnectingState;
    /* Connected at 802.11 (L2) level */
    private State mL2ConnectedState;
    /* Waiting for IpClient recreation completes */
    private State mWaitBeforeL3ProvisioningState;
    /* fetching IP after connection to access point (assoc+auth complete) */
    private State mL3ProvisioningState;
    /* Connected with IP addr */
    private State mL3ConnectedState;
    /* Roaming */
    private State mRoamingState;
    /* Network is not connected, supplicant assoc+auth is not complete */
    private State mDisconnectedState;

    /*
     * FILS connection related variables.
     */
    /* To indicate to IpClient whether HLP IEs were included or not in assoc request */
    private boolean mSentHLPs = false;
    /* Tracks IpClient start state until (FILS_)NETWORK_CONNECTION_EVENT event */
    private boolean mIpClientWithPreConnection = false;

    /* Track setupClientMode to defer WifiConnectivityManger start */
    private boolean isClientSetupCompleted = false;

    /**
     * Work source to use to blame usage on the WiFi service
     */
    public static final WorkSource WIFI_WORK_SOURCE = new WorkSource(Process.WIFI_UID);

    private final BatteryStatsManager mBatteryStatsManager;

    private final WifiCarrierInfoManager mWifiCarrierInfoManager;

    private final OnNetworkUpdateListener mOnNetworkUpdateListener;

    private final OnCarrierOffloadDisabledListener mOnCarrierOffloadDisabledListener;

    private final ClientModeImplMonitor mCmiMonitor;

    private final WifiNetworkSelector mWifiNetworkSelector;

    private final WifiInjector mWifiInjector;

    // Permanently disable a network due to no internet if the estimated probability of having
    // internet is less than this value.
    @VisibleForTesting
    public static final int PROBABILITY_WITH_INTERNET_TO_PERMANENTLY_DISABLE_NETWORK = 60;
    // Disable a network permanently due to wrong password even if the network had successfully
    // connected before wrong password failure on this network reached this threshold.
    public static final int THRESHOLD_TO_PERM_WRONG_PASSWORD = 3;

    // Maximum duration to continue to log Wifi usability stats after a data stall is triggered.
    @VisibleForTesting
    public static final long DURATION_TO_WAIT_ADD_STATS_AFTER_DATA_STALL_MS = 30 * 1000;
    private long mDataStallTriggerTimeMs = -1;
    private int mLastStatusDataStall = WifiIsUnusableEvent.TYPE_UNKNOWN;

    @Nullable
    private StateMachineObituary mObituary = null;

    @Nullable
    private WifiVcnNetworkPolicyChangeListener mVcnPolicyChangeListener;

    /** NETWORK_NOT_FOUND_EVENT event counter */
    private int mNetworkNotFoundEventCount = 0;

    /** Note that this constructor will also start() the StateMachine. */
    public ClientModeImpl(
            @NonNull WifiContext context,
            @NonNull WifiMetrics wifiMetrics,
            @NonNull Clock clock,
            @NonNull WifiScoreCard wifiScoreCard,
            @NonNull WifiStateTracker wifiStateTracker,
            @NonNull WifiPermissionsUtil wifiPermissionsUtil,
            @NonNull WifiConfigManager wifiConfigManager,
            @NonNull PasspointManager passpointManager,
            @NonNull WifiMonitor wifiMonitor,
            @NonNull WifiDiagnostics wifiDiagnostics,
            @NonNull WifiDataStall wifiDataStall,
            @NonNull ScoringParams scoringParams,
            @NonNull WifiThreadRunner wifiThreadRunner,
            @NonNull WifiNetworkSuggestionsManager wifiNetworkSuggestionsManager,
            @NonNull WifiHealthMonitor wifiHealthMonitor,
            @NonNull ThroughputPredictor throughputPredictor,
            @NonNull DeviceConfigFacade deviceConfigFacade,
            @NonNull ScanRequestProxy scanRequestProxy,
            @NonNull ExtendedWifiInfo wifiInfo,
            @NonNull WifiConnectivityManager wifiConnectivityManager,
            @NonNull WifiBlocklistMonitor wifiBlocklistMonitor,
            @NonNull ConnectionFailureNotifier connectionFailureNotifier,
            @NonNull NetworkCapabilities networkCapabilitiesFilter,
            @NonNull WifiNetworkFactory networkFactory,
            @NonNull UntrustedWifiNetworkFactory untrustedWifiNetworkFactory,
            @NonNull OemWifiNetworkFactory oemPaidWifiNetworkFactory,
            @NonNull RestrictedWifiNetworkFactory restrictedWifiNetworkFactory,
            @NonNull MultiInternetManager multiInternetManager,
            @NonNull WifiLastResortWatchdog wifiLastResortWatchdog,
            @NonNull WakeupController wakeupController,
            @NonNull WifiLockManager wifiLockManager,
            @NonNull FrameworkFacade facade,
            @NonNull Looper looper,
            @NonNull WifiNative wifiNative,
            @NonNull WrongPasswordNotifier wrongPasswordNotifier,
            @NonNull WifiTrafficPoller wifiTrafficPoller,
            @NonNull LinkProbeManager linkProbeManager,
            long id,
            @NonNull BatteryStatsManager batteryStatsManager,
            @NonNull SupplicantStateTracker supplicantStateTracker,
            @NonNull MboOceController mboOceController,
            @NonNull WifiCarrierInfoManager wifiCarrierInfoManager,
            @NonNull EapFailureNotifier eapFailureNotifier,
            @NonNull SimRequiredNotifier simRequiredNotifier,
            @NonNull WifiScoreReport wifiScoreReport,
            @NonNull WifiP2pConnection wifiP2pConnection,
            @NonNull WifiGlobals wifiGlobals,
            @NonNull String ifaceName,
            @NonNull ConcreteClientModeManager clientModeManager,
            @NonNull ClientModeImplMonitor cmiMonitor,
            @NonNull ClientModeManagerBroadcastQueue broadcastQueue,
            @NonNull WifiNetworkSelector wifiNetworkSelector,
            @NonNull TelephonyManager telephonyManager,
            @NonNull WifiInjector wifiInjector,
            @NonNull WifiSettingsConfigStore settingsConfigStore,
            boolean verboseLoggingEnabled,
            @NonNull WifiNotificationManager wifiNotificationManager) {
        super(TAG, looper);
        mWifiMetrics = wifiMetrics;
        mClock = clock;
        mWifiScoreCard = wifiScoreCard;
        mContext = context;
        mFacade = facade;
        mWifiNative = wifiNative;
        mWrongPasswordNotifier = wrongPasswordNotifier;
        mId = id;
        mEapFailureNotifier = eapFailureNotifier;
        mSimRequiredNotifier = simRequiredNotifier;
        mWifiTrafficPoller = wifiTrafficPoller;
        mLinkProbeManager = linkProbeManager;
        mMboOceController = mboOceController;
        mWifiCarrierInfoManager = wifiCarrierInfoManager;
        mBroadcastQueue = broadcastQueue;
        mNetworkAgentState = DetailedState.DISCONNECTED;

        mBatteryStatsManager = batteryStatsManager;
        mWifiStateTracker = wifiStateTracker;

        mWifiPermissionsUtil = wifiPermissionsUtil;
        mWifiConfigManager = wifiConfigManager;

        mPasspointManager = passpointManager;

        mWifiMonitor = wifiMonitor;
        mWifiDiagnostics = wifiDiagnostics;
        mWifiDataStall = wifiDataStall;
        mThroughputPredictor = throughputPredictor;
        mDeviceConfigFacade = deviceConfigFacade;

        mWifiInfo = wifiInfo;
        mSupplicantStateTracker = supplicantStateTracker;
        mWifiConnectivityManager = wifiConnectivityManager;
        mWifiBlocklistMonitor = wifiBlocklistMonitor;
        mConnectionFailureNotifier = connectionFailureNotifier;

        mLinkProperties = new LinkProperties();
        mMcastLockManagerFilterController = new McastLockManagerFilterController();
        mActivityManager = context.getSystemService(ActivityManager.class);

        mLastBssid = null;
        mLastNetworkId = WifiConfiguration.INVALID_NETWORK_ID;
        mLastSubId = SubscriptionManager.INVALID_SUBSCRIPTION_ID;
        mLastSimBasedConnectionCarrierName = null;
        mLastSignalLevel = -1;

        mScoringParams = scoringParams;
        mWifiThreadRunner = wifiThreadRunner;
        mScanRequestProxy = scanRequestProxy;
        mWifiScoreReport = wifiScoreReport;

        mNetworkCapabilitiesFilter = networkCapabilitiesFilter;
        mNetworkFactory = networkFactory;

        mUntrustedNetworkFactory = untrustedWifiNetworkFactory;
        mOemWifiNetworkFactory = oemPaidWifiNetworkFactory;
        mRestrictedWifiNetworkFactory = restrictedWifiNetworkFactory;
        mMultiInternetManager = multiInternetManager;

        mWifiLastResortWatchdog = wifiLastResortWatchdog;
        mWakeupController = wakeupController;
        mWifiLockManager = wifiLockManager;

        mWifiNetworkSuggestionsManager = wifiNetworkSuggestionsManager;
        mWifiHealthMonitor = wifiHealthMonitor;
        mWifiP2pConnection = wifiP2pConnection;
        mWifiGlobals = wifiGlobals;

        mInterfaceName = ifaceName;
        mClientModeManager = clientModeManager;
        mCmiMonitor = cmiMonitor;
        mTelephonyManager = telephonyManager;
        mSettingsConfigStore = settingsConfigStore;
        updateInterfaceCapabilities();

        PowerManager powerManager = (PowerManager) mContext.getSystemService(Context.POWER_SERVICE);

        mSuspendWakeLock = powerManager.newWakeLock(PowerManager.PARTIAL_WAKE_LOCK, "WifiSuspend");
        mSuspendWakeLock.setReferenceCounted(false);

        mOnNetworkUpdateListener = new OnNetworkUpdateListener();
        mWifiConfigManager.addOnNetworkUpdateListener(mOnNetworkUpdateListener);

        mOnCarrierOffloadDisabledListener = new OnCarrierOffloadDisabledListener();
        mWifiCarrierInfoManager.addOnCarrierOffloadDisabledListener(
                mOnCarrierOffloadDisabledListener);

        mWifiNetworkSelector = wifiNetworkSelector;
        mWifiInjector = wifiInjector;
        mQosPolicyRequestHandler = new QosPolicyRequestHandler(mInterfaceName, mWifiNative, this,
                mWifiInjector.getWifiHandlerThread());
        mDtimMultiplierController = new DtimMultiplierController(mContext, mInterfaceName,
                mWifiNative);

        mRssiMonitor = new RssiMonitor(mWifiGlobals, mWifiThreadRunner, mWifiInfo, mWifiNative,
                mInterfaceName,
                () -> {
                    updateCapabilities();
                    updateCurrentConnectionInfo();
                },
                mDeviceConfigFacade);

        enableVerboseLogging(verboseLoggingEnabled);

        mNotificationManager = wifiNotificationManager;
        mInsecureEapNetworkHandlerCallbacksImpl =
                new InsecureEapNetworkHandler.InsecureEapNetworkHandlerCallbacks() {
                @Override
                public void onAccept(String ssid) {
                    log("Accept Root CA cert for " + ssid);
                    sendMessage(CMD_ACCEPT_EAP_SERVER_CERTIFICATE, ssid);
                }

                @Override
                public void onReject(String ssid) {
                    log("Reject Root CA cert for " + ssid);
                }

                @Override
                public void onError(String ssid) {
                    log("Insecure EAP network error for " + ssid);
                }};
        mInsecureEapNetworkHandler = new InsecureEapNetworkHandler(
                mContext,
                mWifiConfigManager,
                mWifiNative,
                mFacade,
                mNotificationManager,
                mWifiInjector.getWifiDialogManager(),
                isTrustOnFirstUseSupported(),
                mWifiGlobals.isInsecureEnterpriseConfigurationAllowed(),
                mInsecureEapNetworkHandlerCallbacksImpl,
                mInterfaceName,
                getHandler());

        final int threshold =  mContext.getResources().getInteger(
                R.integer.config_wifiConfigurationWifiRunnerThresholdInMs);
        mConnectableState = new ConnectableState(threshold);
        mConnectingOrConnectedState = new ConnectingOrConnectedState(threshold);
        mL2ConnectingState = new L2ConnectingState(threshold);
        mL2ConnectedState = new L2ConnectedState(threshold);
        mWaitBeforeL3ProvisioningState = new WaitBeforeL3ProvisioningState(threshold);
        mL3ProvisioningState = new L3ProvisioningState(threshold);
        mL3ConnectedState = new L3ConnectedState(threshold);
        mRoamingState = new RoamingState(threshold);
        mDisconnectedState = new DisconnectedState(threshold);

        addState(mConnectableState); {
            addState(mConnectingOrConnectedState, mConnectableState); {
                addState(mL2ConnectingState, mConnectingOrConnectedState);
                addState(mL2ConnectedState, mConnectingOrConnectedState); {
                    addState(mWaitBeforeL3ProvisioningState, mL2ConnectedState);
                    addState(mL3ProvisioningState, mL2ConnectedState);
                    addState(mL3ConnectedState, mL2ConnectedState);
                    addState(mRoamingState, mL2ConnectedState);
                }
            }
            addState(mDisconnectedState, mConnectableState);
        }

        setInitialState(mDisconnectedState);

        setLogOnlyTransitions(false);

        // Start the StateMachine
        start();

        // update with initial role for ConcreteClientModeManager
        onRoleChanged();
        // Update current connection wifiInfo
        updateCurrentConnectionInfo();
    }

    private static final int[] WIFI_MONITOR_EVENTS = {
            WifiMonitor.TARGET_BSSID_EVENT,
            WifiMonitor.ASSOCIATED_BSSID_EVENT,
            WifiMonitor.ANQP_DONE_EVENT,
            WifiMonitor.ASSOCIATION_REJECTION_EVENT,
            WifiMonitor.AUTHENTICATION_FAILURE_EVENT,
            WifiMonitor.GAS_QUERY_DONE_EVENT,
            WifiMonitor.GAS_QUERY_START_EVENT,
            WifiMonitor.HS20_REMEDIATION_EVENT,
            WifiMonitor.HS20_DEAUTH_IMMINENT_EVENT,
            WifiMonitor.HS20_TERMS_AND_CONDITIONS_ACCEPTANCE_REQUIRED_EVENT,
            WifiMonitor.NETWORK_CONNECTION_EVENT,
            WifiMonitor.NETWORK_DISCONNECTION_EVENT,
            WifiMonitor.RX_HS20_ANQP_ICON_EVENT,
            WifiMonitor.SUPPLICANT_STATE_CHANGE_EVENT,
            WifiMonitor.SUP_REQUEST_IDENTITY,
            WifiMonitor.SUP_REQUEST_SIM_AUTH,
            WifiMonitor.MBO_OCE_BSS_TM_HANDLING_DONE,
            WifiMonitor.TRANSITION_DISABLE_INDICATION,
            WifiMonitor.NETWORK_NOT_FOUND_EVENT,
            WifiMonitor.TOFU_ROOT_CA_CERTIFICATE,
            WifiMonitor.AUXILIARY_SUPPLICANT_EVENT,
            WifiMonitor.QOS_POLICY_RESET_EVENT,
            WifiMonitor.QOS_POLICY_REQUEST_EVENT,
    };

    private void registerForWifiMonitorEvents()  {
        for (int event : WIFI_MONITOR_EVENTS) {
            mWifiMonitor.registerHandler(mInterfaceName, event, getHandler());
        }

        mWifiMetrics.registerForWifiMonitorEvents(mInterfaceName);
        mWifiLastResortWatchdog.registerForWifiMonitorEvents(mInterfaceName);
    }

    private void deregisterForWifiMonitorEvents()  {
        for (int event : WIFI_MONITOR_EVENTS) {
            mWifiMonitor.deregisterHandler(mInterfaceName, event, getHandler());
        }

        mWifiMetrics.deregisterForWifiMonitorEvents(mInterfaceName);
        mWifiLastResortWatchdog.deregisterForWifiMonitorEvents(mInterfaceName);
    }

    private static boolean isValidBssid(String bssidStr) {
        try {
            MacAddress bssid = MacAddress.fromString(bssidStr);
            return !Objects.equals(bssid, WifiManager.ALL_ZEROS_MAC_ADDRESS);
        } catch (IllegalArgumentException e) {
            return false;
        }
    }

    private void setMulticastFilter(boolean enabled) {
        if (mIpClient != null) {
            mIpClient.setMulticastFilter(enabled);
            // Multicast filter enabled = multicast lock disabled
            mDtimMultiplierController.setMulticastLock(!enabled);
        }
    }

    /*
     * Log wifi event to SecurityLog if the event occurred on a managed network.
     */
    private void logEventIfManagedNetwork(@Nullable WifiConfiguration config,
            @SupplicantEventCode int eventCode, MacAddress bssid, String reasonString) {
        if (!SdkLevel.isAtLeastT() || config == null
                || !mWifiPermissionsUtil.isAdmin(config.creatorUid, config.creatorName)) {
            return;
        }

        int numRedactedOctets = mContext.getResources()
                .getInteger(R.integer.config_wifiNumMaskedBssidOctetsInSecurityLog);
        String redactedBssid = ScanResultUtil.redactBssid(bssid, numRedactedOctets);
        if (eventCode == SupplicantStaIfaceHal.SUPPLICANT_EVENT_DISCONNECTED) {
            SecurityLog.writeEvent(SecurityLog.TAG_WIFI_DISCONNECTION, redactedBssid, reasonString);
        } else {
            SecurityLog.writeEvent(SecurityLog.TAG_WIFI_CONNECTION, redactedBssid,
                    SupplicantStaIfaceHal.supplicantEventCodeToString(eventCode), reasonString);
        }
    }

    protected void clearQueuedQosMessages() {
        removeMessages(WifiMonitor.QOS_POLICY_RESET_EVENT);
        removeMessages(WifiMonitor.QOS_POLICY_REQUEST_EVENT);
    }

    /**
     * Class to implement the MulticastLockManager.FilterController callback.
     */
    class McastLockManagerFilterController implements WifiMulticastLockManager.FilterController {
        /**
         * Start filtering Multicast v4 packets
         */
        public void startFilteringMulticastPackets() {
            setMulticastFilter(true);
        }

        /**
         * Stop filtering Multicast v4 packets
         */
        public void stopFilteringMulticastPackets() {
            setMulticastFilter(false);
        }
    }

    class IpClientCallbacksImpl extends IpClientCallbacks {
        private final ConditionVariable mWaitForCreationCv = new ConditionVariable(false);
        private final ConditionVariable mWaitForStopCv = new ConditionVariable(false);

        @Override
        public void onIpClientCreated(IIpClient ipClient) {
            if (mIpClientCallbacks != this) return;
            // IpClient may take a very long time (many minutes) to start at boot time. But after
            // that IpClient should start pretty quickly (a few seconds).
            // Blocking wait for 5 seconds first (for when the wait is short)
            // If IpClient is still not ready after blocking wait, async wait (for when wait is
            // long). Will drop all connection requests until IpClient is ready. Other requests
            // will still be processed.
            sendMessageAtFrontOfQueue(CMD_IPCLIENT_CREATED,
                    new IpClientManager(ipClient, getName()));
            mWaitForCreationCv.open();
        }

        @Override
        public void onPreDhcpAction() {
            if (mIpClientCallbacks != this) return;
            sendMessage(CMD_PRE_DHCP_ACTION);
        }

        @Override
        public void onPostDhcpAction() {
            if (mIpClientCallbacks != this) return;
            sendMessage(CMD_POST_DHCP_ACTION);
        }

        @Override
        public void onNewDhcpResults(DhcpResultsParcelable dhcpResults) {
            if (mIpClientCallbacks != this) return;
            if (dhcpResults != null) {
                sendMessage(CMD_IPV4_PROVISIONING_SUCCESS, dhcpResults);
            } else {
                sendMessage(CMD_IPV4_PROVISIONING_FAILURE);
            }
        }

        @Override
        public void onProvisioningSuccess(LinkProperties newLp) {
            if (mIpClientCallbacks != this) return;
            addPasspointInfoToLinkProperties(newLp);
            mWifiMetrics.logStaEvent(mInterfaceName, StaEvent.TYPE_CMD_IP_CONFIGURATION_SUCCESSFUL);
            sendMessage(CMD_UPDATE_LINKPROPERTIES, newLp);
            sendMessage(CMD_IP_CONFIGURATION_SUCCESSFUL);
        }

        @Override
        public void onProvisioningFailure(LinkProperties newLp) {
            if (mIpClientCallbacks != this) return;
            mWifiMetrics.logStaEvent(mInterfaceName, StaEvent.TYPE_CMD_IP_CONFIGURATION_LOST);
            sendMessage(CMD_IP_CONFIGURATION_LOST);
        }

        @Override
        public void onLinkPropertiesChange(LinkProperties newLp) {
            if (mIpClientCallbacks != this) return;
            addPasspointInfoToLinkProperties(newLp);
            sendMessage(CMD_UPDATE_LINKPROPERTIES, newLp);
        }

        @Override
        public void onReachabilityLost(String logMsg) {
            if (mIpClientCallbacks != this) return;
            mWifiMetrics.logStaEvent(mInterfaceName, StaEvent.TYPE_CMD_IP_REACHABILITY_LOST);
            sendMessage(CMD_IP_REACHABILITY_LOST, logMsg);
        }

        @Override
        public void onReachabilityFailure(ReachabilityLossInfoParcelable lossInfo) {
            if (mIpClientCallbacks != this) return;
            sendMessage(CMD_IP_REACHABILITY_FAILURE, lossInfo);
        }

        @Override
        public void installPacketFilter(byte[] filter) {
            if (mIpClientCallbacks != this) return;
            sendMessage(CMD_INSTALL_PACKET_FILTER, filter);
        }

        @Override
        public void startReadPacketFilter() {
            if (mIpClientCallbacks != this) return;
            sendMessage(CMD_READ_PACKET_FILTER);
        }

        @Override
        public void setFallbackMulticastFilter(boolean enabled) {
            if (mIpClientCallbacks != this) return;
            sendMessage(CMD_SET_FALLBACK_PACKET_FILTERING, enabled);
        }

        @Override
        public void setNeighborDiscoveryOffload(boolean enabled) {
            if (mIpClientCallbacks != this) return;
            sendMessage(CMD_CONFIG_ND_OFFLOAD, (enabled ? 1 : 0));
        }

        @Override
        public void onPreconnectionStart(List<Layer2PacketParcelable> packets) {
            if (mIpClientCallbacks != this) return;
            sendMessage(CMD_START_FILS_CONNECTION, 0, 0, packets);
        }

        @Override
        public void onQuit() {
            if (mIpClientCallbacks != this) return;
            mWaitForStopCv.open();
        }

        boolean awaitCreation() {
            return mWaitForCreationCv.block(IPCLIENT_STARTUP_TIMEOUT_MS);
        }

        boolean awaitShutdown() {
            return mWaitForStopCv.block(IPCLIENT_SHUTDOWN_TIMEOUT_MS);
        }
    }

    private void stopIpClient() {
        if (mVerboseLoggingEnabled) {
            Log.v(getTag(), "stopIpClient IpClientWithPreConnection: "
                    + mIpClientWithPreConnection);
        }
        if (mIpClient != null) {
            if (mIpClientWithPreConnection) {
                mIpClient.notifyPreconnectionComplete(false);
            }
            mIpClient.stop();
        }
        mIpClientWithPreConnection = false;
        mSentHLPs = false;
    }

    private void stopDhcpSetup() {
        /* Restore power save and suspend optimizations */
        handlePostDhcpSetup();
        stopIpClient();
    }

    private List<DhcpOption> convertToInternalDhcpOptions(List<android.net.DhcpOption> options) {
        List<DhcpOption> internalOptions = new ArrayList<DhcpOption>();
        for (android.net.DhcpOption option : options) {
            DhcpOption internalOption = new DhcpOption();
            internalOption.type = option.getType();
            if (option.getValue() != null) {
                byte[] value = option.getValue();
                internalOption.value = Arrays.copyOf(value, value.length);
            }
            internalOptions.add(internalOption);
        }
        return internalOptions;
    }

    /**
     * Listener for config manager network config related events.
     * TODO (b/117601161) : Move some of the existing handling in WifiConnectivityManager's listener
     * for the same events.
     */
    private class OnNetworkUpdateListener implements
            WifiConfigManager.OnNetworkUpdateListener {
        @Override
        public void onNetworkRemoved(WifiConfiguration config) {
            // The current connected or connecting network has been removed, trigger a disconnect.
            if (config.networkId == mTargetNetworkId || config.networkId == mLastNetworkId) {
                // Disconnect and let autojoin reselect a new network
                sendMessage(CMD_DISCONNECT, StaEvent.DISCONNECT_NETWORK_REMOVED);
                // Log disconnection here, since the network config won't exist when the
                // disconnection event is received.
                String bssid = getConnectedBssidInternal();
                logEventIfManagedNetwork(config,
                        SupplicantStaIfaceHal.SUPPLICANT_EVENT_DISCONNECTED,
                        bssid != null ? MacAddress.fromString(bssid) : null,
                        "Network was removed");
            } else {
                WifiConfiguration currentConfig = getConnectedWifiConfiguration();
                if (currentConfig != null && currentConfig.isLinked(config)) {
                    logi("current network linked config removed, update allowlist networks");
                    updateLinkedNetworks(currentConfig);
                }
            }
            mWifiNative.removeNetworkCachedData(config.networkId);
        }

        @Override
        public void onNetworkUpdated(WifiConfiguration newConfig, WifiConfiguration oldConfig) {
            // Clear invalid cached data.
            mWifiNative.removeNetworkCachedData(oldConfig.networkId);

            if (WifiConfigurationUtil.hasCredentialChanged(oldConfig, newConfig)) {
                mWifiBlocklistMonitor.handleNetworkRemoved(newConfig.SSID);
            }

            if (newConfig.networkId != mLastNetworkId)  {
                // nothing to do.
                return;
            }
            boolean isMetered = WifiConfiguration.isMetered(newConfig, mWifiInfo);
            boolean wasMetered = WifiConfiguration.isMetered(oldConfig, mWifiInfo);
            // Check if user/app change meteredOverride or trusted for connected network.
            if (isMetered == wasMetered
                    && (!SdkLevel.isAtLeastT() || newConfig.trusted == oldConfig.trusted)) {
                return;
            }

            if (SdkLevel.isAtLeastT()) {
                mWifiInfo.setTrusted(newConfig.trusted);
                if (!newConfig.trusted) {
                    Log.w(getTag(), "Network marked untrusted, triggering disconnect");
                    sendMessage(CMD_DISCONNECT, StaEvent.DISCONNECT_NETWORK_UNTRUSTED);
                    return;
                }
            }

            if (isMetered) {
                Log.w(getTag(), "Network marked metered, triggering disconnect");
                sendMessage(CMD_DISCONNECT, StaEvent.DISCONNECT_NETWORK_METERED);
                return;
            }

            Log.i(getTag(), "Network marked metered=" + isMetered
                    + " trusted=" + newConfig.trusted + ", triggering capabilities update");
            updateCapabilities(newConfig);
            updateCurrentConnectionInfo();
        }

        @Override
        public void onNetworkTemporarilyDisabled(WifiConfiguration config, int disableReason) {
            if (disableReason == DISABLED_NO_INTERNET_TEMPORARY) return;
            if (config.networkId == mTargetNetworkId || config.networkId == mLastNetworkId) {
                // Disconnect and let autojoin reselect a new network
                sendMessage(CMD_DISCONNECT, StaEvent.DISCONNECT_NETWORK_TEMPORARY_DISABLED);
            }

        }

        @Override
        public void onNetworkPermanentlyDisabled(WifiConfiguration config, int disableReason) {
            // For DISABLED_NO_INTERNET_PERMANENT we do not need to remove the network
            // because supplicant won't be trying to reconnect. If this is due to a
            // preventAutomaticReconnect request from ConnectivityService, that service
            // will disconnect as appropriate.
            if (disableReason == DISABLED_NO_INTERNET_PERMANENT) return;
            if (config.networkId == mTargetNetworkId || config.networkId == mLastNetworkId) {
                // Disconnect and let autojoin reselect a new network
                sendMessage(CMD_DISCONNECT, StaEvent.DISCONNECT_NETWORK_PERMANENT_DISABLED);
            }
        }
    }

    private class OnCarrierOffloadDisabledListener implements
            WifiCarrierInfoManager.OnCarrierOffloadDisabledListener {

        @Override
        public void onCarrierOffloadDisabled(int subscriptionId, boolean merged) {
            int networkId = mTargetNetworkId == WifiConfiguration.INVALID_NETWORK_ID
                    ? mLastNetworkId : mTargetNetworkId;
            if (networkId == WifiConfiguration.INVALID_NETWORK_ID) {
                return;
            }
            WifiConfiguration configuration = mWifiConfigManager.getConfiguredNetwork(networkId);
            if (configuration != null && configuration.subscriptionId == subscriptionId
                    && configuration.carrierMerged == merged) {
                Log.i(getTag(), "Carrier network offload disabled, triggering disconnect");
                sendMessage(CMD_DISCONNECT, StaEvent.DISCONNECT_CARRIER_OFFLOAD_DISABLED);
            }
            mWifiConnectivityManager.clearCachedCandidates();
        }
    }

    /**
     * Method to update logging level in wifi service related classes.
     *
     * @param verbose int logging level to use
     */
    public void enableVerboseLogging(boolean verbose) {
        if (verbose) {
            mVerboseLoggingEnabled = true;
            setLogRecSize(mActivityManager.isLowRamDevice()
                    ? NUM_LOG_RECS_VERBOSE_LOW_MEMORY : NUM_LOG_RECS_VERBOSE);
        } else {
            mVerboseLoggingEnabled = false;
            setLogRecSize(mWifiGlobals.getClientModeImplNumLogRecs());
        }

        mWifiScoreReport.enableVerboseLogging(mVerboseLoggingEnabled);
        mSupplicantStateTracker.enableVerboseLogging(mVerboseLoggingEnabled);
        mWifiNative.enableVerboseLogging(mVerboseLoggingEnabled, mVerboseLoggingEnabled);
        mQosPolicyRequestHandler.enableVerboseLogging(mVerboseLoggingEnabled);
        mDtimMultiplierController.enableVerboseLogging(mVerboseLoggingEnabled);
        mRssiMonitor.enableVerboseLogging(mVerboseLoggingEnabled);
    }

    /**
     * If there is only SAE-only networks with this auto-upgrade type,
     * this auto-upgrade SAE type is considered to be added explicitly.
     *
     * For R, Settings/WifiTrackerLib maps WPA3 SAE to WPA2, so there is
     * no chance to add or update a WPA3 SAE configuration to update
     * the auto-upgrade flag.
     */
    private void updateSaeAutoUpgradeFlagForUserSelectNetwork(int networkId) {
        if (SdkLevel.isAtLeastS()) return;
        if (mWifiGlobals.isWpa3SaeUpgradeEnabled()) return;

        WifiConfiguration config = mWifiConfigManager.getConfiguredNetwork(networkId);
        if (null == config) return;
        SecurityParams params = config.getSecurityParams(WifiConfiguration.SECURITY_TYPE_SAE);
        if (null == params || !params.isAddedByAutoUpgrade()) return;

        if (!mScanRequestProxy.isWpa3PersonalOnlyNetworkInRange(config.SSID)) return;
        if (mScanRequestProxy.isWpa2PersonalOnlyNetworkInRange(config.SSID)) return;
        if (mScanRequestProxy.isWpa2Wpa3PersonalTransitionNetworkInRange(config.SSID)) return;

        logd("update auto-upgrade flag for SAE");
        mWifiConfigManager.updateIsAddedByAutoUpgradeFlag(
                config.networkId, WifiConfiguration.SECURITY_TYPE_SAE, false);
    }

    /**
     * Given a network ID for connection, check the security parameters for a
     * disabled security type.
     *
     * Allow the connection only when there are APs with the better security
     * type (or transition mode), or no APs with the disabled security type.
     *
     * @param networkIdForConnection indicates the network id for the desired connection.
     * @return {@code true} if this connection request should be dropped; {@code false} otherwise.
     */
    private boolean shouldDropConnectionRequest(int networkIdForConnection) {
        WifiConfiguration config = mWifiConfigManager.getConfiguredNetwork(networkIdForConnection);
        if (null == config) return false;

        List<ScanResult> scanResults = mScanRequestProxy.getScanResults().stream()
                .filter(r -> TextUtils.equals(config.SSID, r.getWifiSsid().toString()))
                .collect(Collectors.toList());
        if (0 == scanResults.size()) return false;

        SecurityParams params;
        // Check disabled PSK network.
        params = config.getSecurityParams(WifiConfiguration.SECURITY_TYPE_PSK);
        if (null != params && !params.isEnabled()) {
            if (scanResults.stream().anyMatch(r ->
                    ScanResultUtil.isScanResultForSaeNetwork(r))) {
                return false;
            }
            if (!scanResults.stream().anyMatch(r ->
                    ScanResultUtil.isScanResultForPskOnlyNetwork(r))) {
                return false;
            }
            return true;
        }
        // Check disabled OPEN network.
        params = config.getSecurityParams(WifiConfiguration.SECURITY_TYPE_OPEN);
        if (null != params && !params.isEnabled()) {
            if (scanResults.stream().anyMatch(r ->
                    ScanResultUtil.isScanResultForOweNetwork(r))) {
                return false;
            }
            if (!scanResults.stream().anyMatch(r ->
                    ScanResultUtil.isScanResultForOpenOnlyNetwork(r))) {
                return false;
            }
            return true;
        }
        // Check disabled WPA2 Enterprise network.
        params = config.getSecurityParams(WifiConfiguration.SECURITY_TYPE_EAP);
        if (null != params && !params.isEnabled()) {
            if (scanResults.stream().anyMatch(r ->
                    ScanResultUtil.isScanResultForWpa3EnterpriseOnlyNetwork(r))) {
                return false;
            }
            if (scanResults.stream().anyMatch(r ->
                    ScanResultUtil.isScanResultForWpa3EnterpriseTransitionNetwork(r))) {
                return false;
            }
            if (!scanResults.stream().anyMatch(r ->
                    ScanResultUtil.isScanResultForWpa2EnterpriseOnlyNetwork(r))) {
                return false;
            }
            return true;
        }
        return false;
    }

    /**
     * Initiates connection to a network specified by the user/app. This method checks if the
     * requesting app holds the NETWORK_SETTINGS permission.
     *
     * @param netId Id network to initiate connection.
     * @param uid UID of the app requesting the connection.
     * @param forceReconnect Whether to force a connection even if we're connected to the same
     *                       network currently.
     * @param packageName package name of the app requesting the connection.
     */
    private void connectToUserSelectNetwork(int netId, int uid, boolean forceReconnect,
            @NonNull String packageName) {
        if (mWifiPermissionsUtil.checkNetworkSettingsPermission(uid)
                || mWifiPermissionsUtil.checkNetworkSetupWizardPermission(uid)) {
            mIsUserSelected = true;
        }
        logd("connectToUserSelectNetwork netId " + netId + ", uid " + uid + ", package "
                + packageName + ", forceReconnect = " + forceReconnect + ", isUserSelected = "
                + mIsUserSelected);
        updateSaeAutoUpgradeFlagForUserSelectNetwork(netId);
        if (!forceReconnect && (mLastNetworkId == netId || mTargetNetworkId == netId)) {
            // We're already connecting/connected to the user specified network, don't trigger a
            // reconnection unless it was forced.
            logi("connectToUserSelectNetwork already connecting/connected=" + netId);
        } else if (mIsUserSelected && shouldDropConnectionRequest(netId)) {
            logi("connectToUserSelectNetwork this network is disabled by admin.");
            WifiConfiguration config = mWifiConfigManager.getConfiguredNetwork(netId);
            String title = mContext.getString(R.string.wifi_network_disabled_by_admin_title);
            String message = mContext.getString(R.string.wifi_network_disabled_by_admin_message,
                    config.SSID);
            String buttonText = mContext.getString(R.string.wifi_network_disabled_by_admin_button);
            mWifiInjector.getWifiDialogManager().createLegacySimpleDialog(
                    title, message,
                    null /* positiveButtonText */,
                    null /* negativeButtonText */,
                    buttonText,
                    new WifiDialogManager.SimpleDialogCallback() {
                        @Override
                        public void onPositiveButtonClicked() {
                            // Not used.
                        }
                        @Override
                        public void onNegativeButtonClicked() {
                            // Not used.
                        }
                        @Override
                        public void onNeutralButtonClicked() {
                            // Not used.
                        }
                        @Override
                        public void onCancelled() {
                            // Not used.
                        }
                    }, mWifiThreadRunner).launchDialog();
        } else {
            mWifiConnectivityManager.prepareForForcedConnection(netId);
            if (UserHandle.getAppId(uid) == Process.SYSTEM_UID) {
                mWifiMetrics.setNominatorForNetwork(netId,
                        WifiMetricsProto.ConnectionEvent.NOMINATOR_MANUAL);
            }
            startConnectToNetwork(netId, uid, SUPPLICANT_BSSID_ANY);
        }
    }

    /**
     * ******************************************************
     * Methods exposed for public use
     * ******************************************************
     */

    /**
     * Retrieve a Messenger for the ClientModeImpl Handler
     *
     * @return Messenger
     */
    public Messenger getMessenger() {
        return new Messenger(getHandler());
    }

    // For debugging, keep track of last message status handling
    // TODO, find an equivalent mechanism as part of parent class
    private static final int MESSAGE_HANDLING_STATUS_PROCESSED = 2;
    private static final int MESSAGE_HANDLING_STATUS_OK = 1;
    private static final int MESSAGE_HANDLING_STATUS_UNKNOWN = 0;
    private static final int MESSAGE_HANDLING_STATUS_REFUSED = -1;
    private static final int MESSAGE_HANDLING_STATUS_FAIL = -2;
    private static final int MESSAGE_HANDLING_STATUS_OBSOLETE = -3;
    private static final int MESSAGE_HANDLING_STATUS_DEFERRED = -4;
    private static final int MESSAGE_HANDLING_STATUS_DISCARD = -5;
    private static final int MESSAGE_HANDLING_STATUS_LOOPED = -6;
    private static final int MESSAGE_HANDLING_STATUS_HANDLING_ERROR = -7;

    private int mMessageHandlingStatus = 0;

    private int mOnTime = 0;
    private int mTxTime = 0;
    private int mRxTime = 0;

    private int mOnTimeScreenStateChange = 0;
    private long mLastOntimeReportTimeStamp = 0;
    private long mLastScreenStateChangeTimeStamp = 0;
    private int mOnTimeLastReport = 0;
    private int mTxTimeLastReport = 0;
    private int mRxTimeLastReport = 0;

    private WifiLinkLayerStats mLastLinkLayerStats;
    private long mLastLinkLayerStatsUpdate = 0;

    String reportOnTime() {
        long now = mClock.getWallClockMillis();
        StringBuilder sb = new StringBuilder();
        // Report stats since last report
        int on = mOnTime - mOnTimeLastReport;
        mOnTimeLastReport = mOnTime;
        int tx = mTxTime - mTxTimeLastReport;
        mTxTimeLastReport = mTxTime;
        int rx = mRxTime - mRxTimeLastReport;
        mRxTimeLastReport = mRxTime;
        int period = (int) (now - mLastOntimeReportTimeStamp);
        mLastOntimeReportTimeStamp = now;
        sb.append("[on:" + on + " tx:" + tx + " rx:" + rx + " period:" + period + "]");
        // Report stats since Screen State Changed
        on = mOnTime - mOnTimeScreenStateChange;
        period = (int) (now - mLastScreenStateChangeTimeStamp);
        sb.append(" from screen [on:" + on + " period:" + period + "]");
        return sb.toString();
    }

    /**
     * receives changes in the interface up/down events for the interface associated with this
     * ClientModeImpl. This is expected to be called from the ClientModeManager running on the
     * wifi handler thread.
     */
    public void onUpChanged(boolean isUp) {
        if (isUp && mFailedToResetMacAddress) {
            // When the firmware does a subsystem restart, wifi will disconnect but we may fail to
            // re-randomize the MAC address of the interface since it's undergoing recovery. Thus,
            // check every time the interface goes up and re-randomize if the failure was detected.
            if (mWifiGlobals.isConnectedMacRandomizationEnabled()) {
                mFailedToResetMacAddress = !mWifiNative.setStaMacAddress(
                        mInterfaceName, MacAddressUtils.createRandomUnicastAddress());
                if (mFailedToResetMacAddress) {
                    Log.e(getTag(), "Failed to set random MAC address on interface up");
                }
            }
        }
        // No need to handle interface down since it's already handled in the ClientModeManager.
    }

    public WifiLinkLayerStats getWifiLinkLayerStats() {
        if (mInterfaceName == null) {
            loge("getWifiLinkLayerStats called without an interface");
            return null;
        }
        mLastLinkLayerStatsUpdate = mClock.getWallClockMillis();
        WifiLinkLayerStats stats = null;
        if (isPrimary()) {
            stats = mWifiNative.getWifiLinkLayerStats(mInterfaceName);
        } else {
            if (mVerboseLoggingEnabled) {
                Log.w(getTag(), "Can't getWifiLinkLayerStats on secondary iface");
            }
        }
        if (stats != null) {
            mOnTime = stats.on_time;
            mTxTime = stats.tx_time;
            mRxTime = stats.rx_time;
            mRunningBeaconCount = stats.beacon_rx;
            mWifiInfo.updatePacketRates(stats, mLastLinkLayerStatsUpdate);
        } else {
            long mTxPkts = mFacade.getTxPackets(mInterfaceName);
            long mRxPkts = mFacade.getRxPackets(mInterfaceName);
            mWifiInfo.updatePacketRates(mTxPkts, mRxPkts, mLastLinkLayerStatsUpdate);
        }
        mWifiMetrics.incrementWifiLinkLayerUsageStats(mInterfaceName, stats);
        updateCurrentConnectionInfo();
        return stats;
    }

    /**
     * Update interface capabilities
     * This method is used to update some of interface capabilities defined in overlay
     */
    private void updateInterfaceCapabilities() {
        DeviceWiphyCapabilities cap = getDeviceWiphyCapabilities();
        if (cap != null) {
            // Some devices don't have support of 11ax/be indicated by the chip,
            // so an override config value is used
            if (mContext.getResources().getBoolean(R.bool.config_wifi11beSupportOverride)) {
                cap.setWifiStandardSupport(ScanResult.WIFI_STANDARD_11BE, true);
            }
            if (mContext.getResources().getBoolean(R.bool.config_wifi11axSupportOverride)) {
                cap.setWifiStandardSupport(ScanResult.WIFI_STANDARD_11AX, true);
            }

            mWifiNative.setDeviceWiphyCapabilities(mInterfaceName, cap);
        }
    }

    @Override
    public DeviceWiphyCapabilities getDeviceWiphyCapabilities() {
        return mWifiNative.getDeviceWiphyCapabilities(mInterfaceName);
    }

    /**
     * Check if a Wi-Fi standard is supported
     *
     * @param standard A value from {@link ScanResult}'s {@code WIFI_STANDARD_}
     * @return {@code true} if standard is supported, {@code false} otherwise.
     */
    public boolean isWifiStandardSupported(@WifiStandard int standard) {
        return mWifiNative.isWifiStandardSupported(mInterfaceName, standard);
    }

    private byte[] getDstMacForKeepalive(KeepalivePacketData packetData)
            throws InvalidPacketException {
        try {
            InetAddress gateway = NetUtils.selectBestRoute(
                    mLinkProperties.getRoutes(), packetData.getDstAddress()).getGateway();
            String dstMacStr = macAddressFromRoute(gateway.getHostAddress());
            return NativeUtil.macAddressToByteArray(dstMacStr);
        } catch (NullPointerException | IllegalArgumentException e) {
            throw new InvalidPacketException(InvalidPacketException.ERROR_INVALID_IP_ADDRESS);
        }
    }

    private static int getEtherProtoForKeepalive(KeepalivePacketData packetData)
            throws InvalidPacketException {
        if (packetData.getDstAddress() instanceof Inet4Address) {
            return OsConstants.ETH_P_IP;
        } else if (packetData.getDstAddress() instanceof Inet6Address) {
            return OsConstants.ETH_P_IPV6;
        } else {
            throw new InvalidPacketException(InvalidPacketException.ERROR_INVALID_IP_ADDRESS);
        }
    }

    private int startWifiIPPacketOffload(int slot, KeepalivePacketData packetData,
            int intervalSeconds) {
        byte[] packet = null;
        byte[] dstMac = null;
        int proto = 0;

        try {
            packet = packetData.getPacket();
            dstMac = getDstMacForKeepalive(packetData);
            proto = getEtherProtoForKeepalive(packetData);
        } catch (InvalidPacketException e) {
            return e.getError();
        }

        int ret = mWifiNative.startSendingOffloadedPacket(
                mInterfaceName, slot, dstMac, packet, proto, intervalSeconds * 1000);
        if (ret != 0) {
            loge("startWifiIPPacketOffload(" + slot + ", " + intervalSeconds
                    + "): hardware error " + ret);
            return SocketKeepalive.ERROR_HARDWARE_ERROR;
        } else {
            return SocketKeepalive.SUCCESS;
        }
    }

    private int stopWifiIPPacketOffload(int slot) {
        int ret = mWifiNative.stopSendingOffloadedPacket(mInterfaceName, slot);
        if (ret != 0) {
            loge("stopWifiIPPacketOffload(" + slot + "): hardware error " + ret);
            return SocketKeepalive.ERROR_HARDWARE_ERROR;
        } else {
            return SocketKeepalive.SUCCESS;
        }
    }

    @Override
    public boolean isConnected() {
        return getCurrentState() == mL3ConnectedState;
    }

    @Override
    public boolean isConnecting() {
        IState state = getCurrentState();
        return state == mL2ConnectingState || state == mL2ConnectedState
                || state == mWaitBeforeL3ProvisioningState || state == mL3ProvisioningState;
    }

    @Override
    public boolean isRoaming() {
        return getCurrentState() == mRoamingState;
    }

    @Override
    public boolean isDisconnected() {
        return getCurrentState() == mDisconnectedState;
    }

    /**
     * Method checking if supplicant is in a transient state
     *
     * @return boolean true if in transient state
     */
    public boolean isSupplicantTransientState() {
        SupplicantState supplicantState = mWifiInfo.getSupplicantState();
        if (supplicantState == SupplicantState.ASSOCIATING
                || supplicantState == SupplicantState.AUTHENTICATING
                || supplicantState == SupplicantState.FOUR_WAY_HANDSHAKE
                || supplicantState == SupplicantState.GROUP_HANDSHAKE) {

            if (mVerboseLoggingEnabled) {
                Log.d(getTag(), "Supplicant is under transient state: " + supplicantState);
            }
            return true;
        } else {
            if (mVerboseLoggingEnabled) {
                Log.d(getTag(), "Supplicant is under steady state: " + supplicantState);
            }
        }

        return false;
    }

    /**
     * Get status information for the current connection, if any.
     * Note: This call is synchronized and hence safe to call from any thread (if called from wifi
     * thread, will execute synchronously).
     *
     * @return a {@link WifiInfo} object containing information about the current connection
     */
    @Override
    public WifiInfo getConnectionInfo() {
        return new WifiInfo(mWifiInfo);
    }

    /**
     * Blocking call to get the current DHCP results
     *
     * @return DhcpResultsParcelable current results
     */
    @NonNull
    public DhcpResultsParcelable syncGetDhcpResultsParcelable() {
        synchronized (mDhcpResultsParcelableLock) {
            return mDhcpResultsParcelable;
        }
    }

    /**
     * When the underlying interface is destroyed, we must immediately tell connectivity service to
     * mark network agent as disconnected and stop the ip client.
     */
    public void handleIfaceDestroyed() {
        handleNetworkDisconnect(false,
                WifiStatsLog.WIFI_DISCONNECT_REPORTED__FAILURE_CODE__IFACE_DESTROYED);
    }

    /** Stop this ClientModeImpl. Do not interact with ClientModeImpl after it has been stopped. */
    public void stop() {
        mInsecureEapNetworkHandler.cleanup();
        mSupplicantStateTracker.stop();
        mWifiScoreCard.noteWifiDisabled(mWifiInfo);
        // capture StateMachine LogRecs since we will lose them after we call quitNow()
        // This is used for debugging.
        mObituary = new StateMachineObituary(this);

        // quit discarding all unprocessed messages - this is to preserve the legacy behavior of
        // using sendMessageAtFrontOfQueue(CMD_SET_OPERATIONAL_MODE) which would force a state
        // transition immediately
        quitNow();

        mWifiConfigManager.removeOnNetworkUpdateListener(mOnNetworkUpdateListener);
        mWifiCarrierInfoManager
                .removeOnCarrierOffloadDisabledListener(mOnCarrierOffloadDisabledListener);
        if (mVcnPolicyChangeListener != null) {
            mVcnManager.removeVcnNetworkPolicyChangeListener(mVcnPolicyChangeListener);
            mVcnPolicyChangeListener = null;
        }
    }

    private void checkAbnormalConnectionFailureAndTakeBugReport(String ssid) {
        if (mDeviceConfigFacade.isAbnormalConnectionFailureBugreportEnabled()) {
            int reasonCode = mWifiScoreCard.detectAbnormalConnectionFailure(ssid);
            if (reasonCode != WifiHealthMonitor.REASON_NO_FAILURE) {
                String bugTitle = "Wi-Fi BugReport: abnormal "
                        + WifiHealthMonitor.FAILURE_REASON_NAME[reasonCode];
                String bugDetail = "Detect abnormal "
                        + WifiHealthMonitor.FAILURE_REASON_NAME[reasonCode];
                mWifiDiagnostics.takeBugReport(bugTitle, bugDetail);
            }
        }
    }

    private void checkAbnormalDisconnectionAndTakeBugReport() {
        if (mDeviceConfigFacade.isAbnormalDisconnectionBugreportEnabled()) {
            int reasonCode = mWifiScoreCard.detectAbnormalDisconnection(mInterfaceName);
            if (reasonCode != WifiHealthMonitor.REASON_NO_FAILURE) {
                String bugTitle = "Wi-Fi BugReport: abnormal "
                        + WifiHealthMonitor.FAILURE_REASON_NAME[reasonCode];
                String bugDetail = "Detect abnormal "
                        + WifiHealthMonitor.FAILURE_REASON_NAME[reasonCode];
                mWifiDiagnostics.takeBugReport(bugTitle, bugDetail);
            }
        }
    }

    /**
     * Retrieve the WifiMulticastLockManager.FilterController callback for registration.
     */
    public WifiMulticastLockManager.FilterController getMcastLockManagerFilterController() {
        return mMcastLockManagerFilterController;
    }

    /**
     * Blocking method to retrieve the passpoint icon.
     *
     * @param bssid representation of the bssid as a long
     * @param fileName name of the file
     *
     * @return boolean returning the result of the call
     */
    public boolean syncQueryPasspointIcon(long bssid, String fileName) {
        return mWifiThreadRunner.call(
                () -> mPasspointManager.queryPasspointIcon(bssid, fileName), false);
    }

    @Override
    public boolean requestAnqp(String bssid, Set<Integer> anqpIds, Set<Integer> hs20Subtypes) {
        return mWifiNative.requestAnqp(mInterfaceName, bssid, anqpIds, hs20Subtypes);
    }

    @Override
    public boolean requestVenueUrlAnqp(String bssid) {
        return mWifiNative.requestVenueUrlAnqp(mInterfaceName, bssid);
    }

    @Override
    public boolean requestIcon(String bssid, String fileName) {
        return mWifiNative.requestIcon(mInterfaceName, bssid, fileName);
    }

    /**
     * Disconnect from Access Point
     */
    public void disconnect() {
        sendMessage(CMD_DISCONNECT, StaEvent.DISCONNECT_GENERIC);
    }

    /**
     * Initiate a reconnection to AP
     */
    public void reconnect(WorkSource workSource) {
        sendMessage(CMD_RECONNECT, workSource);
    }

    /**
     * Initiate a re-association to AP
     */
    public void reassociate() {
        sendMessage(CMD_REASSOCIATE);
    }

    /**
     * Start subscription provisioning synchronously
     *
     * @param provider {@link OsuProvider} the provider to provision with
     * @param callback {@link IProvisioningCallback} callback for provisioning status
     * @return boolean true indicates provisioning was started, false otherwise
     */
    public boolean syncStartSubscriptionProvisioning(int callingUid, OsuProvider provider,
            IProvisioningCallback callback) {
        return mWifiThreadRunner.call(
                () -> mPasspointManager.startSubscriptionProvisioning(
                        callingUid, provider, callback), false);
    }

    /**
     * Get the supported feature set synchronously
     */
    public long getSupportedFeatures() {
        return mWifiNative.getSupportedFeatureSet(mInterfaceName);
    }

    /**
     * Method to enable/disable RSSI polling
     * @param enabled boolean idicating if polling should start
     */
    @VisibleForTesting
    public void enableRssiPolling(boolean enabled) {
        sendMessage(CMD_ENABLE_RSSI_POLL, enabled ? 1 : 0, 0);
    }

    /**
     * reset cached SIM credential data
     */
    public void resetSimAuthNetworks(@ResetSimReason int resetReason) {
        sendMessage(CMD_RESET_SIM_NETWORKS, resetReason);
    }

    /**
     * Get Network object of currently connected wifi network, or null if not connected.
     * @return Network object of current wifi network
     */
    public Network getCurrentNetwork() {
        if (getCurrentState() != mL3ConnectedState
                && getCurrentState() != mRoamingState) return null;
        return (mNetworkAgent != null) ? mNetworkAgent.getNetwork() : null;
    }

    /**
     * Enable TDLS for a specific MAC address
     */
    public void enableTdls(String remoteMacAddress, boolean enable) {
        mWifiNative.startTdls(mInterfaceName, remoteMacAddress, enable);
    }

    /** Send a message indicating bluetooth connection state changed, e.g. connected/disconnected */
    public void onBluetoothConnectionStateChanged() {
        sendMessage(CMD_BLUETOOTH_CONNECTION_STATE_CHANGE);
    }

    /**
     * Trigger dump on the class IpClient object.
     */
    public void dumpIpClient(FileDescriptor fd, PrintWriter pw, String[] args) {
        if (mIpClient != null) {
            // All dumpIpClient does is print this log message.
            // TODO: consider deleting this, since it's not useful.
            pw.println("IpClient logs have moved to dumpsys network_stack");
        }
    }

    private static String dhcpResultsParcelableToString(DhcpResultsParcelable dhcpResults) {
        return new StringBuilder()
                .append("baseConfiguration ").append(dhcpResults.baseConfiguration)
                .append("leaseDuration ").append(dhcpResults.leaseDuration)
                .append("mtu ").append(dhcpResults.mtu)
                .append("serverAddress ").append(dhcpResults.serverAddress)
                .append("serverHostName ").append(dhcpResults.serverHostName)
                .append("vendorInfo ").append(dhcpResults.vendorInfo)
                .toString();
    }

    @Override
    public void dump(FileDescriptor fd, PrintWriter pw, String[] args) {
        pw.println("Dump of ClientModeImpl id=" + mId);
        if (mObituary == null) {
            // StateMachine hasn't quit yet, dump `this` via StateMachineObituary's dump()
            // method for consistency with `else` branch.
            new StateMachineObituary(this).dump(fd, pw, args);
        } else {
            // StateMachine has quit and cleared all LogRecs.
            // Get them from the obituary instead.
            mObituary.dump(fd, pw, args);
        }
        mSupplicantStateTracker.dump(fd, pw, args);
        // Polls link layer stats and RSSI. This allows the stats to show up in
        // WifiScoreReport's dump() output when taking a bug report even if the screen is off.
        updateLinkLayerStatsRssiAndScoreReport();
        pw.println("mLinkProperties " + mLinkProperties);
        pw.println("mWifiInfo " + mWifiInfo);
        pw.println("mDhcpResultsParcelable "
                + dhcpResultsParcelableToString(mDhcpResultsParcelable));
        pw.println("mLastSignalLevel " + mLastSignalLevel);
        pw.println("mLastTxKbps " + mLastTxKbps);
        pw.println("mLastRxKbps " + mLastRxKbps);
        pw.println("mLastBssid " + mLastBssid);
        pw.println("mLastNetworkId " + mLastNetworkId);
        pw.println("mLastSubId " + mLastSubId);
        pw.println("mLastSimBasedConnectionCarrierName " + mLastSimBasedConnectionCarrierName);
        pw.println("mSuspendOptimizationsEnabled " + mContext.getResources().getBoolean(
                R.bool.config_wifiSuspendOptimizationsEnabled));
        pw.println("mSuspendOptNeedsDisabled " + mSuspendOptNeedsDisabled);
        pw.println("mPowerSaveDisableRequests " + mPowerSaveDisableRequests);
        dumpIpClient(fd, pw, args);
        pw.println("WifiScoreReport:");
        mWifiScoreReport.dump(fd, pw, args);
        pw.println("QosPolicyRequestHandler:");
        mQosPolicyRequestHandler.dump(fd, pw, args);
        pw.println();
    }

    /**
     * ******************************************************
     * Internal private functions
     * ******************************************************
     */

    private void logStateAndMessage(Message message, State state) {
        mMessageHandlingStatus = 0;
        if (mVerboseLoggingEnabled) {
            logd(" " + state.getClass().getSimpleName() + " " + getLogRecString(message));
        }
    }

    @Override
    protected boolean recordLogRec(Message msg) {
        switch (msg.what) {
            case CMD_RSSI_POLL:
                return mVerboseLoggingEnabled;
            default:
                return true;
        }
    }

    /**
     * Return the additional string to be logged by LogRec, default
     *
     * @param msg that was processed
     * @return information to be logged as a String
     */
    @Override
    protected String getLogRecString(Message msg) {
        WifiConfiguration config;
        Long now;
        String report;
        String key;
        StringBuilder sb = new StringBuilder();
        sb.append("screen=").append(mScreenOn ? "on" : "off");
        if (mMessageHandlingStatus != MESSAGE_HANDLING_STATUS_UNKNOWN) {
            sb.append("(").append(mMessageHandlingStatus).append(")");
        }
        if (msg.sendingUid > 0 && msg.sendingUid != Process.WIFI_UID) {
            sb.append(" uid=" + msg.sendingUid);
        }
        switch (msg.what) {
            case WifiMonitor.SUPPLICANT_STATE_CHANGE_EVENT:
                sb.append(" ");
                sb.append(Integer.toString(msg.arg1));
                sb.append(" ");
                sb.append(Integer.toString(msg.arg2));
                StateChangeResult stateChangeResult = (StateChangeResult) msg.obj;
                if (stateChangeResult != null) {
                    sb.append(stateChangeResult.toString());
                }
                break;
            case CMD_CONNECT_NETWORK:
            case CMD_SAVE_NETWORK: {
                ConnectNetworkMessage cnm = (ConnectNetworkMessage) msg.obj;
                sb.append(" ");
                sb.append(cnm.result.getNetworkId());
                config = mWifiConfigManager.getConfiguredNetwork(cnm.result.getNetworkId());
                if (config != null) {
                    sb.append(" ").append(config.getProfileKey());
                    sb.append(" nid=").append(config.networkId);
                    if (config.hiddenSSID) {
                        sb.append(" hidden");
                    }
                    if (config.preSharedKey != null
                            && !config.preSharedKey.equals("*")) {
                        sb.append(" hasPSK");
                    }
                    if (config.ephemeral) {
                        sb.append(" ephemeral");
                    }
                    sb.append(" cuid=").append(config.creatorUid);
                    sb.append(" suid=").append(config.lastUpdateUid);
                }
                break;
            }
            case WifiMonitor.ASSOCIATION_REJECTION_EVENT:
                if (msg.obj != null) {
                    sb.append(" ").append((AssocRejectEventInfo) msg.obj);
                }
                break;
            case WifiMonitor.NETWORK_CONNECTION_EVENT: {
                NetworkConnectionEventInfo connectionInfo = (NetworkConnectionEventInfo) msg.obj;
                sb.append(" ");
                sb.append(connectionInfo.networkId);
                sb.append(" ");
                sb.append(connectionInfo.isFilsConnection);
                sb.append(" ").append(mLastBssid);
                sb.append(" nid=").append(mLastNetworkId);
                config = getConnectedWifiConfigurationInternal();
                if (config != null) {
                    sb.append(" ").append(config.getProfileKey());
                }
                key = mWifiConfigManager.getLastSelectedNetworkConfigKey();
                if (key != null) {
                    sb.append(" last=").append(key);
                }
                break;
            }
            case WifiMonitor.TARGET_BSSID_EVENT:
            case WifiMonitor.ASSOCIATED_BSSID_EVENT:
                sb.append(" ");
                sb.append(Integer.toString(msg.arg1));
                sb.append(" ");
                sb.append(Integer.toString(msg.arg2));
                if (msg.obj != null) {
                    sb.append(" BSSID=").append((String) msg.obj);
                }
                if (mTargetBssid != null) {
                    sb.append(" Target Bssid=").append(mTargetBssid);
                }
                if (mLastBssid != null) {
                    sb.append(" Last Bssid=").append(mLastBssid);
                }
                sb.append(" roam=").append(Boolean.toString(mIsAutoRoaming));
                break;
            case WifiMonitor.NETWORK_DISCONNECTION_EVENT:
                if (msg.obj != null) {
                    sb.append(" ").append((DisconnectEventInfo) msg.obj);
                }
                if (mLastBssid != null) {
                    sb.append(" lastbssid=").append(mLastBssid);
                }
                if (mWifiInfo.getFrequency() != -1) {
                    sb.append(" freq=").append(mWifiInfo.getFrequency());
                    sb.append(" rssi=").append(mWifiInfo.getRssi());
                }
                break;
            case CMD_RSSI_POLL:
            case CMD_ONESHOT_RSSI_POLL:
            case CMD_UNWANTED_NETWORK:
                sb.append(" ");
                sb.append(Integer.toString(msg.arg1));
                sb.append(" ");
                sb.append(Integer.toString(msg.arg2));
                if (mWifiInfo.getSSID() != null) {
                    if (mWifiInfo.getSSID() != null) {
                        sb.append(" ").append(mWifiInfo.getSSID());
                    }
                }
                if (mWifiInfo.getBSSID() != null) {
                    sb.append(" ").append(mWifiInfo.getBSSID());
                }
                sb.append(" rssi=").append(mWifiInfo.getRssi());
                sb.append(" f=").append(mWifiInfo.getFrequency());
                sb.append(" sc=").append(mWifiInfo.getScore());
                sb.append(" link=").append(mWifiInfo.getLinkSpeed());
                sb.append(" tx=").append(
                        ((int) (mWifiInfo.getSuccessfulTxPacketsPerSecond() * 10)) / 10.0);
                sb.append(", ").append(
                        ((int) (mWifiInfo.getRetriedTxPacketsPerSecond() * 10)) / 10.0);
                sb.append(", ").append(((int) (mWifiInfo.getLostTxPacketsPerSecond() * 10)) / 10.0);
                sb.append(" rx=").append(
                        ((int) (mWifiInfo.getSuccessfulRxPacketsPerSecond() * 10)) / 10.0);
                sb.append(" bcn=" + mRunningBeaconCount);
                report = reportOnTime();
                if (report != null) {
                    sb.append(" ").append(report);
                }
                sb.append(" score=" + mWifiInfo.getScore());
                break;
            case CMD_START_CONNECT:
                sb.append(" ");
                sb.append(Integer.toString(msg.arg1));
                sb.append(" ");
                sb.append(Integer.toString(msg.arg2));
                config = mWifiConfigManager.getConfiguredNetwork(msg.arg1);
                if (config != null) {
                    sb.append(" targetConfigKey=").append(config.getProfileKey());
                    sb.append(" BSSID=" + config.BSSID);
                }
                if (mTargetBssid != null) {
                    sb.append(" targetBssid=").append(mTargetBssid);
                }
                sb.append(" roam=").append(Boolean.toString(mIsAutoRoaming));
                config = getConnectedWifiConfigurationInternal();
                if (config != null) {
                    sb.append(" currentConfigKey=").append(config.getProfileKey());
                }
                break;
            case CMD_START_ROAM:
                sb.append(" ");
                sb.append(Integer.toString(msg.arg1));
                sb.append(" ");
                sb.append(Integer.toString(msg.arg2));
                String bssid = (String) msg.obj;
                sb.append(" bssid=").append(bssid);
                if (mTargetBssid != null) {
                    sb.append(" ").append(mTargetBssid);
                }
                sb.append(" roam=").append(Boolean.toString(mIsAutoRoaming));
                sb.append(" fail count=").append(Integer.toString(mRoamFailCount));
                break;
            case CMD_PRE_DHCP_ACTION:
                sb.append(" ");
                sb.append(Integer.toString(msg.arg1));
                sb.append(" ");
                sb.append(Integer.toString(msg.arg2));
                sb.append(" txpkts=").append(mWifiInfo.txSuccess);
                sb.append(",").append(mWifiInfo.txBad);
                sb.append(",").append(mWifiInfo.txRetries);
                break;
            case CMD_POST_DHCP_ACTION:
                if (mLinkProperties != null) {
                    sb.append(" ");
                    sb.append(getLinkPropertiesSummary(mLinkProperties));
                }
                break;
            case WifiP2pServiceImpl.P2P_CONNECTION_CHANGED:
                sb.append(" ");
                sb.append(Integer.toString(msg.arg1));
                sb.append(" ");
                sb.append(Integer.toString(msg.arg2));
                if (msg.obj != null) {
                    NetworkInfo info = (NetworkInfo) msg.obj;
                    NetworkInfo.State state = info.getState();
                    NetworkInfo.DetailedState detailedState = info.getDetailedState();
                    if (state != null) {
                        sb.append(" st=").append(state);
                    }
                    if (detailedState != null) {
                        sb.append("/").append(detailedState);
                    }
                }
                break;
            case CMD_IP_CONFIGURATION_LOST:
                int count = -1;
                WifiConfiguration c = getConnectedWifiConfigurationInternal();
                if (c != null) {
                    count = c.getNetworkSelectionStatus().getDisableReasonCounter(
                            WifiConfiguration.NetworkSelectionStatus.DISABLED_DHCP_FAILURE);
                }
                sb.append(" ");
                sb.append(Integer.toString(msg.arg1));
                sb.append(" ");
                sb.append(Integer.toString(msg.arg2));
                sb.append(" failures: ");
                sb.append(Integer.toString(count));
                sb.append("/");
                sb.append(Integer.toString(mFacade.getIntegerSetting(
                        mContext, Settings.Global.WIFI_MAX_DHCP_RETRY_COUNT, 0)));
                if (mWifiInfo.getBSSID() != null) {
                    sb.append(" ").append(mWifiInfo.getBSSID());
                }
                sb.append(" bcn=" + mRunningBeaconCount);
                break;
            case CMD_UPDATE_LINKPROPERTIES:
                sb.append(" ");
                sb.append(Integer.toString(msg.arg1));
                sb.append(" ");
                sb.append(Integer.toString(msg.arg2));
                if (mLinkProperties != null) {
                    sb.append(" ");
                    sb.append(getLinkPropertiesSummary(mLinkProperties));
                }
                break;
            case CMD_IP_REACHABILITY_LOST:
                if (msg.obj != null) {
                    sb.append(" ").append((String) msg.obj);
                }
                break;
            case CMD_IP_REACHABILITY_FAILURE:
                if (msg.obj != null) {
                    sb.append(" ").append(/* ReachabilityLossInfoParcelable */ msg.obj);
                }
                break;
            case CMD_INSTALL_PACKET_FILTER:
                sb.append(" len=" + ((byte[]) msg.obj).length);
                break;
            case CMD_SET_FALLBACK_PACKET_FILTERING:
                sb.append(" enabled=" + (boolean) msg.obj);
                break;
            case CMD_ROAM_WATCHDOG_TIMER:
                sb.append(" ");
                sb.append(Integer.toString(msg.arg1));
                sb.append(" ");
                sb.append(Integer.toString(msg.arg2));
                sb.append(" cur=").append(mRoamWatchdogCount);
                break;
            case CMD_CONNECTING_WATCHDOG_TIMER:
                sb.append(" ");
                sb.append(Integer.toString(msg.arg1));
                sb.append(" ");
                sb.append(Integer.toString(msg.arg2));
                sb.append(" cur=").append(mConnectingWatchdogCount);
                break;
            case CMD_IPV4_PROVISIONING_SUCCESS:
                sb.append(" ");
                sb.append(/* DhcpResultsParcelable */ msg.obj);
                break;
            case WifiMonitor.MBO_OCE_BSS_TM_HANDLING_DONE:
                BtmFrameData frameData = (BtmFrameData) msg.obj;
                if (frameData != null) {
                    sb.append(" ").append(frameData.toString());
                }
                break;
            case WifiMonitor.NETWORK_NOT_FOUND_EVENT:
                sb.append(" ssid=" + msg.obj);
                break;
            case CMD_IP_REACHABILITY_SESSION_END:
                if (msg.obj != null) {
                    sb.append(" ").append((String) msg.obj);
                }
                break;
            default:
                sb.append(" ");
                sb.append(Integer.toString(msg.arg1));
                sb.append(" ");
                sb.append(Integer.toString(msg.arg2));
                break;
        }

        return sb.toString();
    }

    @Override
    protected String getWhatToString(int what) {
        switch (what) {
            case CMD_ACCEPT_UNVALIDATED:
                return "CMD_ACCEPT_UNVALIDATED";
            case CMD_ADD_KEEPALIVE_PACKET_FILTER_TO_APF:
                return "CMD_ADD_KEEPALIVE_PACKET_FILTER_TO_APF";
            case CMD_BLUETOOTH_CONNECTION_STATE_CHANGE:
                return "CMD_BLUETOOTH_CONNECTION_STATE_CHANGE";
            case CMD_CONFIG_ND_OFFLOAD:
                return "CMD_CONFIG_ND_OFFLOAD";
            case CMD_CONNECTING_WATCHDOG_TIMER:
                return "CMD_CONNECTING_WATCHDOG_TIMER";
            case CMD_CONNECT_NETWORK:
                return "CMD_CONNECT_NETWORK";
            case CMD_DISCONNECT:
                return "CMD_DISCONNECT";
            case CMD_ENABLE_RSSI_POLL:
                return "CMD_ENABLE_RSSI_POLL";
            case CMD_INSTALL_PACKET_FILTER:
                return "CMD_INSTALL_PACKET_FILTER";
            case CMD_IP_CONFIGURATION_LOST:
                return "CMD_IP_CONFIGURATION_LOST";
            case CMD_IP_CONFIGURATION_SUCCESSFUL:
                return "CMD_IP_CONFIGURATION_SUCCESSFUL";
            case CMD_IP_REACHABILITY_LOST:
                return "CMD_IP_REACHABILITY_LOST";
            case CMD_IP_REACHABILITY_FAILURE:
                return "CMD_IP_REACHABILITY_FAILURE";
            case CMD_IPCLIENT_STARTUP_TIMEOUT:
                return "CMD_IPCLIENT_STARTUP_TIMEOUT";
            case CMD_IPV4_PROVISIONING_FAILURE:
                return "CMD_IPV4_PROVISIONING_FAILURE";
            case CMD_IPV4_PROVISIONING_SUCCESS:
                return "CMD_IPV4_PROVISIONING_SUCCESS";
            case CMD_NETWORK_STATUS:
                return "CMD_NETWORK_STATUS";
            case CMD_ONESHOT_RSSI_POLL:
                return "CMD_ONESHOT_RSSI_POLL";
            case CMD_POST_DHCP_ACTION:
                return "CMD_POST_DHCP_ACTION";
            case CMD_PRE_DHCP_ACTION:
                return "CMD_PRE_DHCP_ACTION";
            case CMD_PRE_DHCP_ACTION_COMPLETE:
                return "CMD_PRE_DHCP_ACTION_COMPLETE";
            case CMD_READ_PACKET_FILTER:
                return "CMD_READ_PACKET_FILTER";
            case CMD_REASSOCIATE:
                return "CMD_REASSOCIATE";
            case CMD_RECONNECT:
                return "CMD_RECONNECT";
            case CMD_REMOVE_KEEPALIVE_PACKET_FILTER_FROM_APF:
                return "CMD_REMOVE_KEEPALIVE_PACKET_FILTER_FROM_APF";
            case CMD_RESET_SIM_NETWORKS:
                return "CMD_RESET_SIM_NETWORKS";
            case CMD_ROAM_WATCHDOG_TIMER:
                return "CMD_ROAM_WATCHDOG_TIMER";
            case CMD_RSSI_POLL:
                return "CMD_RSSI_POLL";
            case CMD_SAVE_NETWORK:
                return "CMD_SAVE_NETWORK";
            case CMD_SCREEN_STATE_CHANGED:
                return "CMD_SCREEN_STATE_CHANGED";
            case CMD_SET_FALLBACK_PACKET_FILTERING:
                return "CMD_SET_FALLBACK_PACKET_FILTERING";
            case CMD_SET_SUSPEND_OPT_ENABLED:
                return "CMD_SET_SUSPEND_OPT_ENABLED";
            case CMD_START_CONNECT:
                return "CMD_START_CONNECT";
            case CMD_START_FILS_CONNECTION:
                return "CMD_START_FILS_CONNECTION";
            case CMD_START_IP_PACKET_OFFLOAD:
                return "CMD_START_IP_PACKET_OFFLOAD";
            case CMD_START_ROAM:
                return "CMD_START_ROAM";
            case CMD_STOP_IP_PACKET_OFFLOAD:
                return "CMD_STOP_IP_PACKET_OFFLOAD";
            case CMD_UNWANTED_NETWORK:
                return "CMD_UNWANTED_NETWORK";
            case CMD_UPDATE_LINKPROPERTIES:
                return "CMD_UPDATE_LINKPROPERTIES";
            case CMD_IPCLIENT_CREATED:
                return "CMD_IPCLIENT_CREATED";
            case CMD_ACCEPT_EAP_SERVER_CERTIFICATE:
                return "CMD_ACCEPT_EAP_SERVER_CERTIFICATE";
            case WifiMonitor.SUPPLICANT_STATE_CHANGE_EVENT:
                return "SUPPLICANT_STATE_CHANGE_EVENT";
            case WifiMonitor.AUTHENTICATION_FAILURE_EVENT:
                return "AUTHENTICATION_FAILURE_EVENT";
            case WifiMonitor.SUP_REQUEST_IDENTITY:
                return "SUP_REQUEST_IDENTITY";
            case WifiMonitor.NETWORK_CONNECTION_EVENT:
                return "NETWORK_CONNECTION_EVENT";
            case WifiMonitor.NETWORK_DISCONNECTION_EVENT:
                return "NETWORK_DISCONNECTION_EVENT";
            case WifiMonitor.ASSOCIATED_BSSID_EVENT:
                return "ASSOCIATED_BSSID_EVENT";
            case WifiMonitor.TARGET_BSSID_EVENT:
                return "TARGET_BSSID_EVENT";
            case WifiMonitor.ASSOCIATION_REJECTION_EVENT:
                return "ASSOCIATION_REJECTION_EVENT";
            case WifiMonitor.ANQP_DONE_EVENT:
                return "ANQP_DONE_EVENT";
            case WifiMonitor.RX_HS20_ANQP_ICON_EVENT:
                return "RX_HS20_ANQP_ICON_EVENT";
            case WifiMonitor.GAS_QUERY_DONE_EVENT:
                return "GAS_QUERY_DONE_EVENT";
            case WifiMonitor.HS20_REMEDIATION_EVENT:
                return "HS20_REMEDIATION_EVENT";
            case WifiMonitor.HS20_DEAUTH_IMMINENT_EVENT:
                return "HS20_DEAUTH_IMMINENT_EVENT";
            case WifiMonitor.HS20_TERMS_AND_CONDITIONS_ACCEPTANCE_REQUIRED_EVENT:
                return "HS20_TERMS_AND_CONDITIONS_ACCEPTANCE_REQUIRED_EVENT";
            case WifiMonitor.GAS_QUERY_START_EVENT:
                return "GAS_QUERY_START_EVENT";
            case WifiMonitor.MBO_OCE_BSS_TM_HANDLING_DONE:
                return "MBO_OCE_BSS_TM_HANDLING_DONE";
            case WifiMonitor.TRANSITION_DISABLE_INDICATION:
                return "TRANSITION_DISABLE_INDICATION";
            case WifiP2pServiceImpl.GROUP_CREATING_TIMED_OUT:
                return "GROUP_CREATING_TIMED_OUT";
            case WifiP2pServiceImpl.P2P_CONNECTION_CHANGED:
                return "P2P_CONNECTION_CHANGED";
            case WifiP2pServiceImpl.DISCONNECT_WIFI_REQUEST:
                return "DISCONNECT_WIFI_REQUEST";
            case WifiP2pServiceImpl.DISCONNECT_WIFI_RESPONSE:
                return "DISCONNECT_WIFI_RESPONSE";
            case WifiP2pServiceImpl.SET_MIRACAST_MODE:
                return "SET_MIRACAST_MODE";
            case WifiP2pServiceImpl.BLOCK_DISCOVERY:
                return "BLOCK_DISCOVERY";
            case WifiMonitor.NETWORK_NOT_FOUND_EVENT:
                return "NETWORK_NOT_FOUND_EVENT";
            case WifiMonitor.TOFU_ROOT_CA_CERTIFICATE:
                return "TOFU_ROOT_CA_CERTIFICATE";
            case RunnerState.STATE_ENTER_CMD:
                return "Enter";
            case RunnerState.STATE_EXIT_CMD:
                return "Exit";
            default:
                return "what:" + what;
        }
    }

    /** Check whether this connection is the primary connection on the device. */
    private boolean isPrimary() {
        return mClientModeManager.getRole() == ROLE_CLIENT_PRIMARY;
    }

    /** Check whether this connection is the secondary internet wifi connection. */
    private boolean isSecondaryInternet() {
        return mClientModeManager.getRole() == ROLE_CLIENT_SECONDARY_LONG_LIVED
                && mClientModeManager.isSecondaryInternet();
    }

    /** Check whether this connection is for local only network. */
    private boolean isLocalOnly() {
        return mClientModeManager.getRole() == ROLE_CLIENT_LOCAL_ONLY;
    }

    /**
     * Check if originaly requested as local only for ClientModeManager before fallback.
     * A secondary role could fallback to primary due to hardware support limit.
     * @return true if the original request for ClientModeManager is local only.
     */
    public boolean isRequestedForLocalOnly(WifiConfiguration currentWifiConfiguration,
            String currentBssid) {
        Set<Integer> uids =
                mNetworkFactory.getSpecificNetworkRequestUids(
                        currentWifiConfiguration, currentBssid);
        // Check if there is an active specific request in WifiNetworkFactory for local only.
        return !uids.isEmpty();
    }

    private void handleScreenStateChanged(boolean screenOn) {
        mScreenOn = screenOn;
        if (mVerboseLoggingEnabled) {
            logd(" handleScreenStateChanged Enter: screenOn=" + screenOn
                    + " mSuspendOptimizationsEnabled="
                    + mContext.getResources().getBoolean(
                            R.bool.config_wifiSuspendOptimizationsEnabled)
                    + " state " + getCurrentState().getName());
        }
        if (isPrimary() || isSecondaryInternet()) {
            // Only enable RSSI polling on primary STA, none of the secondary STA use-cases
            // can become the default route when other networks types that provide internet
            // connectivity (e.g. cellular) are available. So, no point in scoring
            // these connections for the purpose of switching between wifi and other network
            // types.
            // TODO(b/179518316): Enable this for secondary transient STA also if external scorer
            // is in charge of MBB.
            enableRssiPolling(screenOn);
        }
        if (mContext.getResources().getBoolean(R.bool.config_wifiSuspendOptimizationsEnabled)) {
            int shouldReleaseWakeLock = 0;
            if (screenOn) {
                sendMessage(CMD_SET_SUSPEND_OPT_ENABLED, 0, shouldReleaseWakeLock);
            } else {
                if (isConnected()) {
                    // Allow 2s for suspend optimizations to be set
                    mSuspendWakeLock.acquire(2000);
                    shouldReleaseWakeLock = 1;
                }
                sendMessage(CMD_SET_SUSPEND_OPT_ENABLED, 1, shouldReleaseWakeLock);
            }
        }

        if (isConnected()) {
            getWifiLinkLayerStats();
        }
        mOnTimeScreenStateChange = mOnTime;
        mLastScreenStateChangeTimeStamp = mLastLinkLayerStatsUpdate;

        if (mVerboseLoggingEnabled) log("handleScreenStateChanged Exit: " + screenOn);
    }

    private void setSuspendOptimizationsNative(int reason, boolean enabled) {
        if (mVerboseLoggingEnabled) {
            log("setSuspendOptimizationsNative: " + reason + " " + enabled
                    + " -want " + mContext.getResources().getBoolean(
                            R.bool.config_wifiSuspendOptimizationsEnabled)
                    + " stack:" + Thread.currentThread().getStackTrace()[2].getMethodName()
                    + " - " + Thread.currentThread().getStackTrace()[3].getMethodName()
                    + " - " + Thread.currentThread().getStackTrace()[4].getMethodName()
                    + " - " + Thread.currentThread().getStackTrace()[5].getMethodName());
        }
        //mWifiNative.setSuspendOptimizations(enabled);

        if (enabled) {
            mSuspendOptNeedsDisabled &= ~reason;
            /* None of dhcp, screen or highperf need it disabled and user wants it enabled */
            if (mSuspendOptNeedsDisabled == 0
                    && mContext.getResources().getBoolean(
                            R.bool.config_wifiSuspendOptimizationsEnabled)) {
                if (mVerboseLoggingEnabled) {
                    log("setSuspendOptimizationsNative do it " + reason + " " + enabled
                            + " stack:" + Thread.currentThread().getStackTrace()[2].getMethodName()
                            + " - " + Thread.currentThread().getStackTrace()[3].getMethodName()
                            + " - " + Thread.currentThread().getStackTrace()[4].getMethodName()
                            + " - " + Thread.currentThread().getStackTrace()[5].getMethodName());
                }
                mWifiNative.setSuspendOptimizations(mInterfaceName, true);
            }
        } else {
            mSuspendOptNeedsDisabled |= reason;
            mWifiNative.setSuspendOptimizations(mInterfaceName, false);
        }
    }

    /**
     * Makes a record of the user intent about suspend optimizations.
     */
    private void setSuspendOptimizations(int reason, boolean enabled) {
        if (mVerboseLoggingEnabled) log("setSuspendOptimizations: " + reason + " " + enabled);
        if (enabled) {
            mSuspendOptNeedsDisabled &= ~reason;
        } else {
            mSuspendOptNeedsDisabled |= reason;
        }
        if (mVerboseLoggingEnabled) log("mSuspendOptNeedsDisabled " + mSuspendOptNeedsDisabled);
    }

    /*
     * Fetch link layer stats, RSSI, linkspeed, and frequency on current connection
     * and update Network capabilities
     */
    private WifiLinkLayerStats updateLinkLayerStatsRssiSpeedFrequencyCapabilities(long txBytes,
            long rxBytes) {
        WifiLinkLayerStats stats = getWifiLinkLayerStats();
        WifiSignalPollResults pollResults = mWifiNative.signalPoll(mInterfaceName);
        if (pollResults == null) {
            return stats;
        }

        int newRssi = pollResults.getRssi();
        int newTxLinkSpeed = pollResults.getTxLinkSpeed();
        int newFrequency = pollResults.getFrequency();
        int newRxLinkSpeed = pollResults.getRxLinkSpeed();
        boolean updateNetworkCapabilities = false;

        if (mVerboseLoggingEnabled) {
            logd("updateLinkLayerStatsRssiSpeedFrequencyCapabilities rssi=" + newRssi
                    + " TxLinkspeed=" + newTxLinkSpeed + " freq=" + newFrequency
                    + " RxLinkSpeed=" + newRxLinkSpeed);
        }

        /* Set link specific signal poll results */
        for (MloLink link : mWifiInfo.getAffiliatedMloLinks()) {
            int linkId = link.getLinkId();
            link.setRssi(pollResults.getRssi(linkId));
            link.setTxLinkSpeedMbps(pollResults.getTxLinkSpeed(linkId));
            link.setRxLinkSpeedMbps(pollResults.getRxLinkSpeed(linkId));
            link.setChannel(ScanResult.convertFrequencyMhzToChannelIfSupported(
                    pollResults.getFrequency(linkId)));
            link.setBand(ScanResult.toBand(pollResults.getFrequency(linkId)));
            if (mVerboseLoggingEnabled) {
                logd("linkId=" + linkId + " rssi=" + link.getRssi()
                        + " channel=" + link.getChannel()
                        + " band=" + link.getBand()
                        + " TxLinkspeed=" + link.getTxLinkSpeedMbps()
                        + " RxLinkSpeed=" + link.getRxLinkSpeedMbps());
            }
        }

        /*
         * set Tx link speed only if it is valid
         */
        if (newTxLinkSpeed > 0) {
            mWifiInfo.setLinkSpeed(newTxLinkSpeed);
            mWifiInfo.setTxLinkSpeedMbps(newTxLinkSpeed);
        }
        /*
         * set Rx link speed only if it is valid
         */
        if (newRxLinkSpeed > 0) {
            mWifiInfo.setRxLinkSpeedMbps(newRxLinkSpeed);
        }
        if (newFrequency > 0) {
            if (mWifiInfo.getFrequency() != newFrequency) {
                updateNetworkCapabilities = true;
            }
            mWifiInfo.setFrequency(newFrequency);
        }
        // updateLinkBandwidth() requires the latest frequency information
        if (newRssi > WifiInfo.INVALID_RSSI && newRssi < WifiInfo.MAX_RSSI) {
            /*
             * Positive RSSI is possible when devices are close(~0m apart) to each other.
             * And there are some driver/firmware implementation, where they avoid
             * reporting large negative rssi values by adding 256.
             * so adjust the valid rssi reports for such implementations.
             */
            if (newRssi > (WifiInfo.INVALID_RSSI + 256)) {
                Log.wtf(getTag(), "Error! +ve value RSSI: " + newRssi);
                newRssi -= 256;
            }
            mWifiInfo.setRssi(newRssi);
            /*
             * Rather than sending the raw RSSI out every time it
             * changes, we precalculate the signal level that would
             * be displayed in the status bar, and only send the
             * broadcast if that much more coarse-grained number
             * changes. This cuts down greatly on the number of
             * broadcasts, at the cost of not informing others
             * interested in RSSI of all the changes in signal
             * level.
             */
            int newSignalLevel = RssiUtil.calculateSignalLevel(mContext, newRssi);
            if (newSignalLevel != mLastSignalLevel) {
                sendRssiChangeBroadcast(newRssi);
                updateNetworkCapabilities = true;
            }
            updateLinkBandwidthAndCapabilities(stats, updateNetworkCapabilities, txBytes,
                    rxBytes);
            mLastSignalLevel = newSignalLevel;
        } else {
            mWifiInfo.setRssi(WifiInfo.INVALID_RSSI);
            updateCapabilities();
            mLastSignalLevel = -1;
        }
        mWifiConfigManager.updateScanDetailCacheFromWifiInfo(mWifiInfo);
        /*
         * Increment various performance metrics
         */
        mWifiMetrics.handlePollResult(mInterfaceName, mWifiInfo);
        updateCurrentConnectionInfo();
        return stats;
    }

    // Update the link bandwidth. Also update network capabilities if the link bandwidth changes
    // by a large amount or there is a change in signal level or frequency.
    private void updateLinkBandwidthAndCapabilities(WifiLinkLayerStats stats,
            boolean updateNetworkCapabilities, long txBytes, long rxBytes) {
        WifiScoreCard.PerNetwork network = mWifiScoreCard.lookupNetwork(mWifiInfo.getSSID());
        network.updateLinkBandwidth(mLastLinkLayerStats, stats, mWifiInfo, txBytes, rxBytes);
        int newTxKbps = network.getTxLinkBandwidthKbps();
        int newRxKbps = network.getRxLinkBandwidthKbps();
        int txDeltaKbps = Math.abs(newTxKbps - mLastTxKbps);
        int rxDeltaKbps = Math.abs(newRxKbps - mLastRxKbps);
        int bwUpdateThresholdPercent = mContext.getResources().getInteger(
                R.integer.config_wifiLinkBandwidthUpdateThresholdPercent);
        if ((txDeltaKbps * 100  >  bwUpdateThresholdPercent * mLastTxKbps)
                || (rxDeltaKbps * 100  >  bwUpdateThresholdPercent * mLastRxKbps)
                || updateNetworkCapabilities) {
            mLastTxKbps = newTxKbps;
            mLastRxKbps = newRxKbps;
            updateCapabilities();
        }

        int l2TxKbps = mWifiDataStall.getTxThroughputKbps();
        int l2RxKbps = mWifiDataStall.getRxThroughputKbps();
        if (l2RxKbps < 0 && l2TxKbps > 0) {
            l2RxKbps = l2TxKbps;
        }
        int [] reportedKbps = {mLastTxKbps, mLastRxKbps};
        int [] l2Kbps = {l2TxKbps, l2RxKbps};
        network.updateBwMetrics(reportedKbps, l2Kbps);
    }

    // Polling has completed, hence we won't have a score anymore
    private void cleanWifiScore() {
        mWifiInfo.setLostTxPacketsPerSecond(0);
        mWifiInfo.setSuccessfulTxPacketsPerSecond(0);
        mWifiInfo.setRetriedTxPacketsRate(0);
        mWifiInfo.setSuccessfulRxPacketsPerSecond(0);
        mWifiScoreReport.reset();
        mLastLinkLayerStats = null;
        updateCurrentConnectionInfo();
    }

    private void updateLinkProperties(LinkProperties newLp) {
        if (mVerboseLoggingEnabled) {
            log("Link configuration changed for netId: " + mLastNetworkId
                    + " old: " + mLinkProperties + " new: " + newLp);
        }
        // We own this instance of LinkProperties because IpClient passes us a copy.
        mLinkProperties = newLp;

        if (mNetworkAgent != null) {
            mNetworkAgent.sendLinkProperties(mLinkProperties);
        }

        if (mNetworkAgentState == DetailedState.CONNECTED) {
            // If anything has changed and we're already connected, send out a notification.
            // TODO: Update all callers to use NetworkCallbacks and delete this.
            sendLinkConfigurationChangedBroadcast();
        }
        mDtimMultiplierController.updateLinkProperties(newLp);
        if (mVerboseLoggingEnabled) {
            StringBuilder sb = new StringBuilder();
            sb.append("updateLinkProperties nid: " + mLastNetworkId);
            sb.append(" state: " + mNetworkAgentState);

            if (mLinkProperties != null) {
                sb.append(" ");
                sb.append(getLinkPropertiesSummary(mLinkProperties));
            }
            logd(sb.toString());
        }
    }

    /**
     * Clears all our link properties.
     */
    private void clearLinkProperties() {
        // Clear the link properties obtained from DHCP. The only caller of this
        // function has already called IpClient#stop(), which clears its state.
        synchronized (mDhcpResultsParcelableLock) {
            mDhcpResultsParcelable = new DhcpResultsParcelable();
        }

        // Now clear the merged link properties.
        mLinkProperties.clear();
        if (mNetworkAgent != null) mNetworkAgent.sendLinkProperties(mLinkProperties);
    }

    private void sendRssiChangeBroadcast(final int newRssi) {
        mBatteryStatsManager.reportWifiRssiChanged(newRssi);
        WifiStatsLog.write(WifiStatsLog.WIFI_SIGNAL_STRENGTH_CHANGED,
                RssiUtil.calculateSignalLevel(mContext, newRssi));

        Intent intent = new Intent(WifiManager.RSSI_CHANGED_ACTION);
        intent.addFlags(Intent.FLAG_RECEIVER_REGISTERED_ONLY_BEFORE_BOOT);
        intent.putExtra(WifiManager.EXTRA_NEW_RSSI, newRssi);
        final Bundle opts;
        if (SdkLevel.isAtLeastU()) {
            opts = BroadcastOptions.makeBasic()
                    .setDeliveryGroupPolicy(BroadcastOptions.DELIVERY_GROUP_POLICY_MOST_RECENT)
                    .setDeferUntilActive(true)
                    .toBundle();
        } else {
            opts = null;
        }
        mBroadcastQueue.queueOrSendBroadcast(
                mClientModeManager,
                () -> mContext.sendBroadcastAsUser(intent, UserHandle.ALL,
                        android.Manifest.permission.ACCESS_WIFI_STATE, opts));
    }

    private void sendLinkConfigurationChangedBroadcast() {
        Intent intent = new Intent(WifiManager.ACTION_LINK_CONFIGURATION_CHANGED);
        intent.addFlags(Intent.FLAG_RECEIVER_REGISTERED_ONLY_BEFORE_BOOT);
        String summary = "broadcast=ACTION_LINK_CONFIGURATION_CHANGED";
        if (mVerboseLoggingEnabled) Log.d(getTag(), "Queuing " + summary);
        mBroadcastQueue.queueOrSendBroadcast(
                mClientModeManager,
                () -> {
                    if (mVerboseLoggingEnabled) Log.d(getTag(), "Sending " + summary);
                    mContext.sendBroadcastAsUser(intent, UserHandle.ALL);
                });
    }

    /**
     * Helper method used to send state about supplicant - This is NOT information about the current
     * wifi connection state.
     *
     * TODO: b/79504296 This broadcast has been deprecated and should be removed
     */
    private void sendSupplicantConnectionChangedBroadcast(boolean connected) {
        Intent intent = new Intent(WifiManager.SUPPLICANT_CONNECTION_CHANGE_ACTION);
        intent.addFlags(Intent.FLAG_RECEIVER_REGISTERED_ONLY_BEFORE_BOOT);
        intent.putExtra(WifiManager.EXTRA_SUPPLICANT_CONNECTED, connected);
        String summary = "broadcast=SUPPLICANT_CONNECTION_CHANGE_ACTION"
                + " EXTRA_SUPPLICANT_CONNECTED=" + connected;
        if (mVerboseLoggingEnabled) Log.d(getTag(), "Queuing " + summary);
        mBroadcastQueue.queueOrSendBroadcast(
                mClientModeManager,
                () -> {
                    if (mVerboseLoggingEnabled) Log.d(getTag(), "Sending " + summary);
                    mContext.sendBroadcastAsUser(intent, UserHandle.ALL);
                });
    }

    /**
     * Record the detailed state of a network.
     *
     * @param state the new {@code DetailedState}
     */
    private void sendNetworkChangeBroadcast(NetworkInfo.DetailedState state) {
        boolean hidden = false;

        if (mIsAutoRoaming) {
            // There is generally a confusion in the system about colluding
            // WiFi Layer 2 state (as reported by supplicant) and the Network state
            // which leads to multiple confusion.
            //
            // If link is roaming, we already have an IP address
            // as well we were connected and are doing L2 cycles of
            // reconnecting or renewing IP address to check that we still have it
            // This L2 link flapping should not be reflected into the Network state
            // which is the state of the WiFi Network visible to Layer 3 and applications
            // Note that once roaming is completed, we will
            // set the Network state to where it should be, or leave it as unchanged
            //
            hidden = true;
        }
        if (mVerboseLoggingEnabled) {
            log("sendNetworkChangeBroadcast"
                    + " oldState=" + mNetworkAgentState
                    + " newState=" + state
                    + " hidden=" + hidden);
        }
        if (hidden || state == mNetworkAgentState) return;
        mNetworkAgentState = state;
        sendNetworkChangeBroadcastWithCurrentState();
    }

    private void sendNetworkChangeBroadcastWithCurrentState() {
        // copy into local variables to force lambda to capture by value and not reference, since
        // mNetworkAgentState is mutable and can change
        final DetailedState networkAgentState = mNetworkAgentState;
        if (mVerboseLoggingEnabled) {
            Log.d(getTag(), "Queueing broadcast=NETWORK_STATE_CHANGED_ACTION"
                    + " networkAgentState=" + networkAgentState);
        }
        mBroadcastQueue.queueOrSendBroadcast(
                mClientModeManager,
                () -> sendNetworkChangeBroadcast(
                        mContext, networkAgentState, mVerboseLoggingEnabled));
    }

    /** Send a NETWORK_STATE_CHANGED_ACTION broadcast. */
    public static void sendNetworkChangeBroadcast(
            Context context, DetailedState networkAgentState, boolean verboseLoggingEnabled) {
        Intent intent = new Intent(WifiManager.NETWORK_STATE_CHANGED_ACTION);
        intent.addFlags(Intent.FLAG_RECEIVER_REGISTERED_ONLY_BEFORE_BOOT);
        NetworkInfo networkInfo = makeNetworkInfo(networkAgentState);
        intent.putExtra(WifiManager.EXTRA_NETWORK_INFO, networkInfo);
        if (verboseLoggingEnabled) {
            Log.d(TAG, "Sending broadcast=NETWORK_STATE_CHANGED_ACTION"
                    + " networkAgentState=" + networkAgentState);
        }
        //TODO(b/69974497) This should be non-sticky, but settings needs fixing first.
        context.sendStickyBroadcastAsUser(intent, UserHandle.ALL);
    }

    private static NetworkInfo makeNetworkInfo(DetailedState networkAgentState) {
        final NetworkInfo ni = new NetworkInfo(ConnectivityManager.TYPE_WIFI, 0, NETWORKTYPE, "");
        ni.setDetailedState(networkAgentState, null, null);
        return ni;
    }

    private List<ScanResult.InformationElement> findMatchingInfoElements(@Nullable String bssid) {
        if (bssid == null) return null;
        ScanResult matchingScanResult = mScanRequestProxy.getScanResult(bssid);
        if (matchingScanResult == null || matchingScanResult.informationElements == null) {
            return null;
        }
        return Arrays.asList(matchingScanResult.informationElements);
    }

    private void setMultiLinkInfo(@Nullable String bssid) {
        if (bssid == null) return;
        ScanDetailCache scanDetailCache = mWifiConfigManager.getScanDetailCacheForNetwork(
                mWifiInfo.getNetworkId());
        if (scanDetailCache == null) return;
        ScanResult matchingScanResult = scanDetailCache.getScanResult(bssid);
        if (matchingScanResult == null) return;
        if (matchingScanResult.getApMldMacAddress() != null) {
            mWifiInfo.setApMldMacAddress(matchingScanResult.getApMldMacAddress());
            mWifiInfo.setApMloLinkId(matchingScanResult.getApMloLinkId());
            mWifiInfo.setAffiliatedMloLinks(matchingScanResult.getAffiliatedMloLinks());
        } else {
            mWifiInfo.setApMldMacAddress(null);
            mWifiInfo.setApMloLinkId(MloLink.INVALID_MLO_LINK_ID);
            mWifiInfo.setAffiliatedMloLinks(Collections.emptyList());
        }
        updateCurrentConnectionInfo();
    }

    private SupplicantState handleSupplicantStateChange(StateChangeResult stateChangeResult) {
        SupplicantState state = stateChangeResult.state;
        mWifiScoreCard.noteSupplicantStateChanging(mWifiInfo, state);
        // Supplicant state change
        // [31-13] Reserved for future use
        // [8 - 0] Supplicant state (as defined in SupplicantState.java)
        // 50023 supplicant_state_changed (custom|1|5)
        mWifiInfo.setSupplicantState(state);
        // Network id and SSID are only valid when we start connecting
        if (SupplicantState.isConnecting(state)) {
            mWifiInfo.setNetworkId(stateChangeResult.networkId);
            mWifiInfo.setBSSID(stateChangeResult.bssid);
            mWifiInfo.setSSID(stateChangeResult.wifiSsid);
            setMultiLinkInfo(stateChangeResult.bssid);
            if (state == SupplicantState.ASSOCIATED) {
                updateWifiInfoLinkParamsAfterAssociation();
            }
            mWifiInfo.setInformationElements(findMatchingInfoElements(stateChangeResult.bssid));
        } else {
            // Reset parameters according to WifiInfo.reset()
            mWifiBlocklistMonitor.removeAffiliatedBssids(mWifiInfo.getBSSID());
            mWifiInfo.setNetworkId(WifiConfiguration.INVALID_NETWORK_ID);
            mWifiInfo.setBSSID(null);
            mWifiInfo.setSSID(null);
            mWifiInfo.setWifiStandard(ScanResult.WIFI_STANDARD_UNKNOWN);
            mWifiInfo.setInformationElements(null);
            mWifiInfo.clearCurrentSecurityType();
            mWifiInfo.resetMultiLinkInfo();
        }

        // SSID might have been updated, so call updateCapabilities
        updateCapabilities();

        WifiConfiguration config = getConnectedWifiConfigurationInternal();
        if (config == null) {
            // If not connected, this should be non-null.
            config = getConnectingWifiConfigurationInternal();
        }
        if (config != null && config.networkId == mWifiInfo.getNetworkId()) {
            updateWifiInfoWhenConnected(config);

            // Set meteredHint if scan result says network is expensive
            ScanDetailCache scanDetailCache = mWifiConfigManager.getScanDetailCacheForNetwork(
                    config.networkId);
            if (scanDetailCache != null) {
                ScanDetail scanDetail = scanDetailCache.getScanDetail(stateChangeResult.bssid);
                if (scanDetail != null) {
                    mWifiInfo.setFrequency(scanDetail.getScanResult().frequency);
                    NetworkDetail networkDetail = scanDetail.getNetworkDetail();
                    if (networkDetail != null
                            && networkDetail.getAnt() == NetworkDetail.Ant.ChargeablePublic) {
                        mWifiInfo.setMeteredHint(true);
                    }
                }
            }
        }
        mWifiScoreCard.noteSupplicantStateChanged(mWifiInfo);
        updateCurrentConnectionInfo();
        return state;
    }

    private void handleNetworkConnectionEventInfo(
            WifiConfiguration config, NetworkConnectionEventInfo connectionInfo) {
        if (connectionInfo == null) return;

        mWifiInfo.setBSSID(connectionInfo.bssid);
        mWifiInfo.setNetworkId(connectionInfo.networkId);

        if (config != null && connectionInfo.keyMgmtMask != null) {
            // Besides allowed key management, pmf and wep keys are necessary to
            // identify WPA3 Enterprise and WEP, so the original configuration
            // is still necessary.
            WifiConfiguration tmp = new WifiConfiguration(config);
            tmp.setSecurityParams(connectionInfo.keyMgmtMask);
            mWifiInfo.setCurrentSecurityType(tmp.getDefaultSecurityParams().getSecurityType());
            // Update the last used security params.
            config.getNetworkSelectionStatus().setLastUsedSecurityParams(
                    tmp.getDefaultSecurityParams());
            mWifiConfigManager.setNetworkLastUsedSecurityParams(config.networkId,
                    tmp.getDefaultSecurityParams());
            Log.i(getTag(), "Update current security type to " + mWifiInfo.getCurrentSecurityType()
                    + " from network connection event.");
        }
    }

    private void updateWifiInfoWhenConnected(@NonNull WifiConfiguration config) {
        mWifiInfo.setEphemeral(config.ephemeral);
        mWifiInfo.setTrusted(config.trusted);
        mWifiInfo.setOemPaid(config.oemPaid);
        mWifiInfo.setOemPrivate(config.oemPrivate);
        mWifiInfo.setCarrierMerged(config.carrierMerged);
        mWifiInfo.setSubscriptionId(config.subscriptionId);
        mWifiInfo.setOsuAp(config.osu);
        mWifiInfo.setRestricted(config.restricted);
        if (config.fromWifiNetworkSpecifier || config.fromWifiNetworkSuggestion) {
            mWifiInfo.setRequestingPackageName(config.creatorName);
        }
        mWifiInfo.setIsPrimary(isPrimary());
        SecurityParams securityParams = config.getNetworkSelectionStatus()
                .getLastUsedSecurityParams();
        if (securityParams != null) {
            Log.i(getTag(), "Update current security type to " + securityParams.getSecurityType());
            mWifiInfo.setCurrentSecurityType(securityParams.getSecurityType());
        } else {
            mWifiInfo.clearCurrentSecurityType();
            Log.e(TAG, "Network connection candidate with no security parameters");
        }
        updateCurrentConnectionInfo();
    }

    /**
     * Update mapping of affiliated BSSID in blocklist. Called when there is a change in MLO links.
     */
    private void updateBlockListAffiliatedBssids() {
        /**
         * getAffiliatedMloLinks() returns a list of MloLink objects for all the links
         * advertised by AP-MLD including the associated link. Update mWifiBlocklistMonitor
         * with all affiliated AP link MAC addresses, excluding the associated link, indexed
         * with associated AP link MAC address (BSSID).
         * For e.g.
         *  link1_bssid -> affiliated {link2_bssid, link3_bssid}
         * Above mapping is used to block list all affiliated links when associated link is
         * block listed.
         */
        List<String> affiliatedBssids = new ArrayList<>();
        for (MloLink link : mWifiInfo.getAffiliatedMloLinks()) {
            if (!Objects.equals(mWifiInfo.getBSSID(), link.getApMacAddress().toString())) {
                affiliatedBssids.add(link.getApMacAddress().toString());
            }
        }
        mWifiBlocklistMonitor.setAffiliatedBssids(mWifiInfo.getBSSID(), affiliatedBssids);
    }

    /**
     * Clear MLO link states to UNASSOCIATED.
     */
    private void clearMloLinkStates() {
        for (MloLink link : mWifiInfo.getAffiliatedMloLinks()) {
            link.setState(MloLink.MLO_LINK_STATE_UNASSOCIATED);
        }
    }

    /**
     * Update the MLO link states to ACTIVE or IDLE depending on any traffic stream is mapped to the
     * link.
     *
     * @param info MLO link object from HAL.
     */
    private void updateMloLinkStates(@Nullable WifiNative.ConnectionMloLinksInfo info) {
        if (info == null) return;
        for (int i = 0; i < info.links.length; i++) {
            mWifiInfo.updateMloLinkState(info.links[i].getLinkId(),
                    info.links[i].isAnyTidMapped() ? MloLink.MLO_LINK_STATE_ACTIVE
                            : MloLink.MLO_LINK_STATE_IDLE);
        }
    }
    /**
     * Update the MLO link states to ACTIVE or IDLE depending on any traffic stream is mapped to the
     * link. Also, update the link MAC address.
     *
     * @param info MLO link object from HAL.
     */
    private void updateMloLinkAddrAndStates(@Nullable WifiNative.ConnectionMloLinksInfo info) {
        if (info == null) return;
        for (int i = 0; i < info.links.length; i++) {
            mWifiInfo.updateMloLinkStaAddress(info.links[i].getLinkId(),
                    info.links[i].getMacAddress());
            mWifiInfo.updateMloLinkState(info.links[i].getLinkId(),
                    info.links[i].isAnyTidMapped() ? MloLink.MLO_LINK_STATE_ACTIVE
                            : MloLink.MLO_LINK_STATE_IDLE);
        }
    }

    private void updateWifiInfoLinkParamsAfterAssociation() {
        mLastConnectionCapabilities = mWifiNative.getConnectionCapabilities(mInterfaceName);
        int maxTxLinkSpeedMbps = mThroughputPredictor.predictMaxTxThroughput(
                mLastConnectionCapabilities);
        int maxRxLinkSpeedMbps = mThroughputPredictor.predictMaxRxThroughput(
                mLastConnectionCapabilities);
        mWifiInfo.setWifiStandard(mLastConnectionCapabilities.wifiStandard);
        mWifiInfo.setMaxSupportedTxLinkSpeedMbps(maxTxLinkSpeedMbps);
        mWifiInfo.setMaxSupportedRxLinkSpeedMbps(maxRxLinkSpeedMbps);
        mWifiMetrics.setConnectionMaxSupportedLinkSpeedMbps(mInterfaceName,
                maxTxLinkSpeedMbps, maxRxLinkSpeedMbps);
        if (mLastConnectionCapabilities.wifiStandard == ScanResult.WIFI_STANDARD_11BE) {
            updateMloLinkAddrAndStates(mWifiNative.getConnectionMloLinksInfo(mInterfaceName));
            updateBlockListAffiliatedBssids();
        }
        if (mVerboseLoggingEnabled) {
            StringBuilder sb = new StringBuilder();
            logd(sb.append("WifiStandard: ").append(mLastConnectionCapabilities.wifiStandard)
                    .append(" maxTxSpeed: ").append(maxTxLinkSpeedMbps)
                    .append(" maxRxSpeed: ").append(maxRxLinkSpeedMbps)
                    .toString());
        }
        updateCurrentConnectionInfo();
    }

    /**
     * Tells IpClient what BSSID, L2Key and GroupHint to use for IpMemoryStore.
     */
    private void updateLayer2Information() {
        if (mIpClient != null) {
            Pair<String, String> p = mWifiScoreCard.getL2KeyAndGroupHint(mWifiInfo);
            if (!p.equals(mLastL2KeyAndGroupHint)) {
                final MacAddress currentBssid =
                        NativeUtil.getMacAddressOrNull(mWifiInfo.getBSSID());
                final Layer2Information l2Information = new Layer2Information(
                        p.first, p.second, currentBssid);
                // Update current BSSID on IpClient side whenever l2Key and groupHint
                // pair changes (i.e. the initial connection establishment or L2 roaming
                // happened). If we have COMPLETED the roaming to a different BSSID, start
                // doing DNAv4/DNAv6 -style probing for on-link neighbors of interest (e.g.
                // routers/DNS servers/default gateway).
                if (mIpClient.updateLayer2Information(l2Information)) {
                    mLastL2KeyAndGroupHint = p;
                } else {
                    mLastL2KeyAndGroupHint = null;
                }
            }
        }
    }
    private @Nullable Pair<String, String> mLastL2KeyAndGroupHint = null;

    /**
     * Resets the Wi-Fi Connections by clearing any state, resetting any sockets
     * using the interface, stopping DHCP & disabling interface
     *
     * @param disconnectReason must be one of WifiDisconnectReported.FailureReason values
     *                         defined in /frameworks/proto_logging/stats/atoms.proto
     */
    private void handleNetworkDisconnect(boolean newConnectionInProgress, int disconnectReason) {
        mWifiMetrics.reportNetworkDisconnect(mInterfaceName, disconnectReason,
                mWifiInfo.getRssi(),
                mWifiInfo.getLinkSpeed());

        if (mVerboseLoggingEnabled) {
            Log.v(getTag(), "handleNetworkDisconnect: newConnectionInProgress: "
                    + newConnectionInProgress, new Throwable());
        }

        if (isPrimary()) {
            WifiConfiguration wifiConfig = getConnectedWifiConfigurationInternal();
            if (wifiConfig != null) {
                ScanResultMatchInfo matchInfo =
                        ScanResultMatchInfo.fromWifiConfiguration(wifiConfig);
                // WakeupController should only care about the primary, internet providing network
                mWakeupController.setLastDisconnectInfo(matchInfo);
            }
            mRssiMonitor.reset();
        }

        clearTargetBssid("handleNetworkDisconnect");

        // Don't stop DHCP if Fils connection is in progress.
        if (newConnectionInProgress && mIpClientWithPreConnection) {
            if (mVerboseLoggingEnabled) {
                log("handleNetworkDisconnect: Don't stop IpClient as fils connection in progress: "
                        + " mLastNetworkId: " + mLastNetworkId
                        + " mTargetNetworkId" + mTargetNetworkId);
            }
        } else {
            stopDhcpSetup();
        }

        // DISASSOC_AP_BUSY could be received in both after L3 connection is successful or right
        // after BSSID association if the AP can't accept more stations.
        if (disconnectReason == StaIfaceReasonCode.DISASSOC_AP_BUSY) {
            mWifiConfigManager.setRecentFailureAssociationStatus(
                    mWifiInfo.getNetworkId(),
                    WifiConfiguration.RECENT_FAILURE_DISCONNECTION_AP_BUSY);
        }

        mWifiScoreReport.stopConnectedNetworkScorer();
        /* Reset data structures */
        mWifiScoreReport.reset();
        mWifiBlocklistMonitor.removeAffiliatedBssids(mWifiInfo.getBSSID());
        mWifiInfo.reset();
        /* Reset roaming parameters */
        mIsAutoRoaming = false;

        sendNetworkChangeBroadcast(DetailedState.DISCONNECTED);
        if (mNetworkAgent != null) {
            mNetworkAgent.unregister();
            mNetworkAgent = null;
            mQosPolicyRequestHandler.setNetworkAgent(null);
        }

        /* Clear network properties */
        clearLinkProperties();

        mLastBssid = null;
        mLastLinkLayerStats = null;
        registerDisconnected();
        mLastNetworkId = WifiConfiguration.INVALID_NETWORK_ID;
        mLastSubId = SubscriptionManager.INVALID_SUBSCRIPTION_ID;
        mCurrentConnectionDetectedCaptivePortal = false;
        mLastSimBasedConnectionCarrierName = null;
        checkAbnormalDisconnectionAndTakeBugReport();
        mWifiScoreCard.resetConnectionState(mInterfaceName);
        updateLayer2Information();
        // If there is new connection in progress, this is for the new connection, so keept it.
        if (!newConnectionInProgress) {
            mIsUserSelected = false;
        }
        mDtimMultiplierController.reset();
        updateCurrentConnectionInfo();
    }

    void handlePreDhcpSetup() {
        if (!mWifiGlobals.isBluetoothConnected()) {
            /*
             * There are problems setting the Wi-Fi driver's power
             * mode to active when bluetooth coexistence mode is
             * enabled or sense.
             * <p>
             * We set Wi-Fi to active mode when
             * obtaining an IP address because we've found
             * compatibility issues with some routers with low power
             * mode.
             * <p>
             * In order for this active power mode to properly be set,
             * we disable coexistence mode until we're done with
             * obtaining an IP address.  One exception is if we
             * are currently connected to a headset, since disabling
             * coexistence would interrupt that connection.
             */
            // Disable the coexistence mode
            mWifiNative.setBluetoothCoexistenceMode(
                    mInterfaceName, WifiNative.BLUETOOTH_COEXISTENCE_MODE_DISABLED);
        }

        // Disable power save and suspend optimizations during DHCP
        // Note: The order here is important for now. Brcm driver changes
        // power settings when we control suspend mode optimizations.
        // TODO: Remove this comment when the driver is fixed.
        setSuspendOptimizationsNative(SUSPEND_DUE_TO_DHCP, false);
        setPowerSave(POWER_SAVE_CLIENT_DHCP, false);

        // Update link layer stats
        getWifiLinkLayerStats();

        if (mWifiP2pConnection.isConnected()) {
            // P2P discovery breaks DHCP, so shut it down in order to get through this.
            // Once P2P service receives this message and processes it accordingly, it is supposed
            // to send arg2 (i.e. CMD_PRE_DHCP_ACTION_COMPLETE) in a new Message.what back to
            // ClientModeImpl so that we can continue.
            // TODO(b/159060934): Need to ensure that CMD_PRE_DHCP_ACTION_COMPLETE is sent back to
            //  the ClientModeImpl instance that originally sent it. Right now it is sent back to
            //  all ClientModeImpl instances by WifiP2pConnection.
            mWifiP2pConnection.sendMessage(
                    WifiP2pServiceImpl.BLOCK_DISCOVERY,
                    WifiP2pServiceImpl.ENABLED,
                    CMD_PRE_DHCP_ACTION_COMPLETE);
        } else {
            // If the p2p service is not running, we can proceed directly.
            sendMessage(CMD_PRE_DHCP_ACTION_COMPLETE);
        }
    }

    void addLayer2PacketsToHlpReq(List<Layer2PacketParcelable> packets) {
        List<Layer2PacketParcelable> mLayer2Packet = packets;
        if ((mLayer2Packet != null) && (mLayer2Packet.size() > 0)) {
            mWifiNative.flushAllHlp(mInterfaceName);

            for (int j = 0; j < mLayer2Packet.size(); j++) {
                byte [] bytes = mLayer2Packet.get(j).payload;
                byte [] payloadBytes = Arrays.copyOfRange(bytes, 12, bytes.length);
                MacAddress dstAddress = mLayer2Packet.get(j).dstMacAddress;

                mWifiNative.addHlpReq(mInterfaceName, dstAddress, payloadBytes);
            }
        }
    }

    void handlePostDhcpSetup() {
        /* Restore power save and suspend optimizations */
        setSuspendOptimizationsNative(SUSPEND_DUE_TO_DHCP, true);
        setPowerSave(POWER_SAVE_CLIENT_DHCP, true);

        mWifiP2pConnection.sendMessage(
                WifiP2pServiceImpl.BLOCK_DISCOVERY, WifiP2pServiceImpl.DISABLED);

        // Set the coexistence mode back to its default value
        mWifiNative.setBluetoothCoexistenceMode(
                mInterfaceName, WifiNative.BLUETOOTH_COEXISTENCE_MODE_SENSE);
    }

    /**
     * Set power save mode
     *
     * @param ps true to enable power save (default behavior)
     *           false to disable power save.
     * @return true for success, false for failure
     */
    public boolean setPowerSave(@PowerSaveClientType int client, boolean ps) {
        if (mInterfaceName != null) {
            if (mVerboseLoggingEnabled) {
                Log.d(getTag(), "Request to set power save for: " + mInterfaceName + " to: " + ps
                        + " requested by: " + client + ", mPowerSaveDisableRequests = "
                        + mPowerSaveDisableRequests);
            }
            if (ps) {
                mPowerSaveDisableRequests &= ~client;
            } else {
                mPowerSaveDisableRequests |= client;
            }
            boolean actualPs = mPowerSaveDisableRequests == 0;
            if (mVerboseLoggingEnabled) {
                Log.d(getTag(), "Setting power save to: " + actualPs
                        + ", mPowerSaveDisableRequests = " + mPowerSaveDisableRequests);
            }

            mWifiNative.setPowerSave(mInterfaceName, actualPs);
        } else {
            Log.e(getTag(), "Failed to setPowerSave, interfaceName is null");
            return false;
        }
        return true;
    }

    /**
     * Enable power save.
     *
     * @return true for success, false for failure.
     */
    public boolean enablePowerSave() {
        return setPowerSave(~0, true);
    }

    /**
     * Set low latency mode
     *
     * @param enabled true to enable low latency
     *                false to disable low latency (default behavior).
     * @return true for success, false for failure
     */
    public boolean setLowLatencyMode(boolean enabled) {
        if (mVerboseLoggingEnabled) {
            Log.d(getTag(), "Setting low latency mode to " + enabled);
        }
        if (!mWifiNative.setLowLatencyMode(enabled)) {
            Log.e(getTag(), "Failed to setLowLatencyMode");
            return false;
        }
        return true;
    }

    /**
     * Inform other components that a new connection attempt is starting.
     */
    private void reportConnectionAttemptStart(
            WifiConfiguration config, String targetBSSID, int roamType) {
        int overlapWithLastConnectionMs =
                mWifiMetrics.startConnectionEvent(mInterfaceName, config, targetBSSID, roamType);
        if (mDeviceConfigFacade.isOverlappingConnectionBugreportEnabled()
                && overlapWithLastConnectionMs
                > mDeviceConfigFacade.getOverlappingConnectionDurationThresholdMs()) {
            String bugTitle = "Wi-Fi BugReport: overlapping connection";
            String bugDetail = "Detect abnormal overlapping connection";
            mWifiDiagnostics.takeBugReport(bugTitle, bugDetail);
        }
        mWifiDiagnostics.reportConnectionEvent(WifiDiagnostics.CONNECTION_EVENT_STARTED,
                mClientModeManager);
        if (isPrimary()) {
            mWrongPasswordNotifier.onNewConnectionAttempt();
        }
    }

    private void handleConnectionAttemptEndForDiagnostics(int level2FailureCode) {
        switch (level2FailureCode) {
            case WifiMetrics.ConnectionEvent.FAILURE_NONE:
                break;
            case WifiMetrics.ConnectionEvent.FAILURE_CONNECT_NETWORK_FAILED:
                // WifiDiagnostics doesn't care about pre-empted connections, or cases
                // where we failed to initiate a connection attempt with supplicant.
                break;
            case WifiMetrics.ConnectionEvent.FAILURE_NO_RESPONSE:
                mWifiDiagnostics.reportConnectionEvent(
                        WifiDiagnostics.CONNECTION_EVENT_TIMEOUT, mClientModeManager);
                break;
            default:
                mWifiDiagnostics.reportConnectionEvent(WifiDiagnostics.CONNECTION_EVENT_FAILED,
                        mClientModeManager);
        }
    }

    /**
     * Inform other components (WifiMetrics, WifiDiagnostics, WifiConnectivityManager, etc.) that
     * the current connection attempt has concluded.
     */
    private void reportConnectionAttemptEnd(int level2FailureCode, int connectivityFailureCode,
            int level2FailureReason) {
        // if connected, this should be non-null.
        WifiConfiguration configuration = getConnectedWifiConfigurationInternal();
        if (configuration == null) {
            // If not connected, this should be non-null.
            configuration = getConnectingWifiConfigurationInternal();
        }
        if (configuration == null) {
            Log.e(TAG, "Unexpected null WifiConfiguration. Config may have been removed.");
            return;
        }

        String bssid = mLastBssid == null ? mTargetBssid : mLastBssid;
        String ssid = mWifiInfo.getSSID();
        if (WifiManager.UNKNOWN_SSID.equals(ssid)) {
            ssid = getConnectingSsidInternal();
        }
        if (level2FailureCode != WifiMetrics.ConnectionEvent.FAILURE_NONE) {
            int blocklistReason = convertToWifiBlocklistMonitorFailureReason(
                    level2FailureCode, level2FailureReason);
            if (blocklistReason != -1) {
                mWifiScoreCard.noteConnectionFailure(mWifiInfo, mLastScanRssi, ssid,
                        blocklistReason);
                checkAbnormalConnectionFailureAndTakeBugReport(ssid);
                mWifiBlocklistMonitor.handleBssidConnectionFailure(bssid, configuration,
                        blocklistReason, mLastScanRssi);
                WifiScoreCard.NetworkConnectionStats recentStats = mWifiScoreCard.lookupNetwork(
                        ssid).getRecentStats();
                // Skip the secondary internet connection failure for association rejection
                final boolean shouldSkip = isSecondaryInternet() &&
                        (level2FailureCode
                                == WifiMetrics.ConnectionEvent.FAILURE_ASSOCIATION_TIMED_OUT
                                || level2FailureCode
                                == WifiMetrics.ConnectionEvent.FAILURE_ASSOCIATION_REJECTION);
                if (recentStats.getCount(WifiScoreCard.CNT_CONSECUTIVE_CONNECTION_FAILURE)
                        >= WifiBlocklistMonitor.NUM_CONSECUTIVE_FAILURES_PER_NETWORK_EXP_BACKOFF
                        && configuration.getNetworkSelectionStatus().isNetworkEnabled()
                        && !shouldSkip) {
                    mWifiConfigManager.updateNetworkSelectionStatus(mTargetNetworkId,
                            WifiConfiguration.NetworkSelectionStatus.DISABLED_CONSECUTIVE_FAILURES);
                }
                if (recentStats.getCount(WifiScoreCard.CNT_CONSECUTIVE_WRONG_PASSWORD_FAILURE)
                        >= THRESHOLD_TO_PERM_WRONG_PASSWORD) {
                    mWifiConfigManager.updateNetworkSelectionStatus(mTargetNetworkId,
                            WifiConfiguration.NetworkSelectionStatus.DISABLED_BY_WRONG_PASSWORD);
                }
            }
        }

        if (configuration.carrierId != TelephonyManager.UNKNOWN_CARRIER_ID) {
            if (level2FailureCode == WifiMetrics.ConnectionEvent.FAILURE_NONE) {
                mWifiMetrics.incrementNumOfCarrierWifiConnectionSuccess();
            } else if (level2FailureCode
                            == WifiMetrics.ConnectionEvent.FAILURE_AUTHENTICATION_FAILURE
                    && level2FailureReason
                            != WifiMetricsProto.ConnectionEvent.AUTH_FAILURE_NONE) {
                mWifiMetrics.incrementNumOfCarrierWifiConnectionAuthFailure();
            } else {
                mWifiMetrics.incrementNumOfCarrierWifiConnectionNonAuthFailure();
            }
        }

        boolean isAssociationRejection = level2FailureCode
                == WifiMetrics.ConnectionEvent.FAILURE_ASSOCIATION_REJECTION;
        boolean isAuthenticationFailure = level2FailureCode
                == WifiMetrics.ConnectionEvent.FAILURE_AUTHENTICATION_FAILURE
                && level2FailureReason != WifiMetricsProto.ConnectionEvent.AUTH_FAILURE_WRONG_PSWD;
        if ((isAssociationRejection || isAuthenticationFailure)
                && mWifiConfigManager.isInFlakyRandomizationSsidHotlist(mTargetNetworkId)
                && isPrimary()) {
            mConnectionFailureNotifier
                    .showFailedToConnectDueToNoRandomizedMacSupportNotification(mTargetNetworkId);
        }

        mWifiMetrics.endConnectionEvent(mInterfaceName, level2FailureCode,
                connectivityFailureCode, level2FailureReason, mWifiInfo.getFrequency());
        mWifiConnectivityManager.handleConnectionAttemptEnded(
                mClientModeManager, level2FailureCode, level2FailureReason, bssid,
                configuration);
        mNetworkFactory.handleConnectionAttemptEnded(level2FailureCode, configuration, bssid);
        mWifiNetworkSuggestionsManager.handleConnectionAttemptEnded(
                level2FailureCode, configuration, getConnectedBssidInternal());
        ScanResult candidate = configuration.getNetworkSelectionStatus().getCandidate();
        if (candidate != null
                && !TextUtils.equals(candidate.BSSID, getConnectedBssidInternal())) {
            mWifiMetrics.incrementNumBssidDifferentSelectionBetweenFrameworkAndFirmware();
        }
        handleConnectionAttemptEndForDiagnostics(level2FailureCode);
    }

    /* If this connection attempt fails after 802.1x stage, clear intermediate cached data. */
    void clearNetworkCachedDataIfNeeded(WifiConfiguration config, int reason) {
        if (config == null) return;

        switch(reason) {
            case StaIfaceReasonCode.UNSPECIFIED:
            case StaIfaceReasonCode.DEAUTH_LEAVING:
                logi("Keep PMK cache for network disconnection reason " + reason);
                break;
            default:
                mWifiNative.removeNetworkCachedData(config.networkId);
                break;
        }
    }

    /**
     * Returns the sufficient RSSI for the frequency that this network is last seen on.
     */
    private int getSufficientRssi(int networkId, String bssid) {
        ScanDetailCache scanDetailCache =
                mWifiConfigManager.getScanDetailCacheForNetwork(networkId);
        if (scanDetailCache == null) {
            return WifiInfo.INVALID_RSSI;
        }
        ScanResult scanResult = scanDetailCache.getScanResult(bssid);
        if (scanResult == null) {
            return WifiInfo.INVALID_RSSI;
        }
        return mScoringParams.getSufficientRssi(scanResult.frequency);
    }

    private int convertToWifiBlocklistMonitorFailureReason(
            int level2FailureCode, int failureReason) {
        switch (level2FailureCode) {
            case WifiMetrics.ConnectionEvent.FAILURE_ASSOCIATION_TIMED_OUT:
                return WifiBlocklistMonitor.REASON_ASSOCIATION_TIMEOUT;
            case WifiMetrics.ConnectionEvent.FAILURE_ASSOCIATION_REJECTION:
                if (failureReason == WifiMetricsProto.ConnectionEvent
                        .ASSOCIATION_REJECTION_AP_UNABLE_TO_HANDLE_NEW_STA) {
                    return WifiBlocklistMonitor.REASON_AP_UNABLE_TO_HANDLE_NEW_STA;
                }
                return WifiBlocklistMonitor.REASON_ASSOCIATION_REJECTION;
            case WifiMetrics.ConnectionEvent.FAILURE_AUTHENTICATION_FAILURE:
                if (failureReason == WifiMetricsProto.ConnectionEvent.AUTH_FAILURE_WRONG_PSWD) {
                    return WifiBlocklistMonitor.REASON_WRONG_PASSWORD;
                } else if (failureReason == WifiMetricsProto.ConnectionEvent
                        .AUTH_FAILURE_EAP_FAILURE) {
                    return WifiBlocklistMonitor.REASON_EAP_FAILURE;
                }
                return WifiBlocklistMonitor.REASON_AUTHENTICATION_FAILURE;
            case WifiMetrics.ConnectionEvent.FAILURE_DHCP:
                return WifiBlocklistMonitor.REASON_DHCP_FAILURE;
            case WifiMetrics.ConnectionEvent.FAILURE_NETWORK_DISCONNECTION:
                if (failureReason == WifiMetricsProto.ConnectionEvent.DISCONNECTION_NON_LOCAL) {
                    return WifiBlocklistMonitor.REASON_NONLOCAL_DISCONNECT_CONNECTING;
                }
                return -1;
            case WifiMetrics.ConnectionEvent.FAILURE_NO_RESPONSE:
                return WifiBlocklistMonitor.REASON_FAILURE_NO_RESPONSE;
            default:
                return -1;
        }
    }

    private void handleIPv4Success(DhcpResultsParcelable dhcpResults) {
        if (mVerboseLoggingEnabled) {
            logd("handleIPv4Success <" + dhcpResults.toString() + ">");
            logd("link address " + dhcpResults.baseConfiguration.getIpAddress());
        }

        Inet4Address addr;
        synchronized (mDhcpResultsParcelableLock) {
            mDhcpResultsParcelable = dhcpResults;
            addr = (Inet4Address) dhcpResults.baseConfiguration.getIpAddress().getAddress();
        }

        if (mIsAutoRoaming) {
            int previousAddress = mWifiInfo.getIpAddress();
            int newAddress = Inet4AddressUtils.inet4AddressToIntHTL(addr);
            if (previousAddress != newAddress) {
                logd("handleIPv4Success, roaming and address changed"
                        + mWifiInfo + " got: " + addr);
            }
        }

        mWifiInfo.setInetAddress(addr);

        final WifiConfiguration config = getConnectedWifiConfigurationInternal();
        if (config != null) {
            updateWifiInfoWhenConnected(config);
            mWifiConfigManager.updateRandomizedMacExpireTime(config, dhcpResults.leaseDuration);
            mWifiBlocklistMonitor.handleDhcpProvisioningSuccess(mLastBssid, mWifiInfo.getSSID());
        }

        // Set meteredHint if DHCP result says network is metered
        if (dhcpResults.vendorInfo != null && dhcpResults.vendorInfo.contains("ANDROID_METERED")) {
            mWifiInfo.setMeteredHint(true);
            mWifiMetrics.addMeteredStat(config, true);
        } else {
            mWifiMetrics.addMeteredStat(config, false);
        }

        updateCapabilities();
        updateCurrentConnectionInfo();
    }

    private void handleSuccessfulIpConfiguration() {
        mLastSignalLevel = -1; // Force update of signal strength
        WifiConfiguration c = getConnectedWifiConfigurationInternal();
        if (c != null) {
            // Reset IP failure tracking
            c.getNetworkSelectionStatus().clearDisableReasonCounter(
                    WifiConfiguration.NetworkSelectionStatus.DISABLED_DHCP_FAILURE);
        }
    }

    private void handleIPv4Failure() {
        // TODO: Move this to provisioning failure, not DHCP failure.
        // DHCPv4 failure is expected on an IPv6-only network.
        mWifiDiagnostics.triggerBugReportDataCapture(WifiDiagnostics.REPORT_REASON_DHCP_FAILURE);
        if (mVerboseLoggingEnabled) {
            int count = -1;
            WifiConfiguration config = getConnectedWifiConfigurationInternal();
            if (config != null) {
                count = config.getNetworkSelectionStatus().getDisableReasonCounter(
                        WifiConfiguration.NetworkSelectionStatus.DISABLED_DHCP_FAILURE);
            }
            log("DHCP failure count=" + count);
        }
        synchronized (mDhcpResultsParcelableLock) {
            mDhcpResultsParcelable = new DhcpResultsParcelable();
        }
        if (mVerboseLoggingEnabled) {
            logd("handleIPv4Failure");
        }
    }

    private void handleIpConfigurationLost() {
        mWifiInfo.setInetAddress(null);
        mWifiInfo.setMeteredHint(false);

        mWifiConfigManager.updateNetworkSelectionStatus(mLastNetworkId,
                WifiConfiguration.NetworkSelectionStatus.DISABLED_DHCP_FAILURE);

        /* DHCP times out after about 30 seconds, we do a
         * disconnect thru supplicant, we will let autojoin retry connecting to the network
         */
        mWifiNative.disconnect(mInterfaceName);
        updateCurrentConnectionInfo();
    }

    private void handleIpReachabilityLost() {
        mWifiScoreCard.noteIpReachabilityLost(mWifiInfo);
        mWifiInfo.setInetAddress(null);
        mWifiInfo.setMeteredHint(false);

        // Disconnect via supplicant, and let autojoin retry connecting to the network.
        mWifiNative.disconnect(mInterfaceName);
        updateCurrentConnectionInfo();
    }

    private void handleIpReachabilityFailure(ReachabilityLossInfoParcelable lossInfo) {
        if (lossInfo == null || lossInfo.reason == ReachabilityLossReason.CONFIRM
                || lossInfo.reason == ReachabilityLossReason.ORGANIC) {
            mWifiMetrics.logStaEvent(mInterfaceName, StaEvent.TYPE_CMD_IP_REACHABILITY_LOST);
            mWifiMetrics.logWifiIsUnusableEvent(mInterfaceName,
                    WifiIsUnusableEvent.TYPE_IP_REACHABILITY_LOST);
            mWifiMetrics.addToWifiUsabilityStatsList(mInterfaceName,
                    WifiUsabilityStats.LABEL_BAD,
                    WifiUsabilityStats.TYPE_IP_REACHABILITY_LOST, -1);
            if (mWifiGlobals.getIpReachabilityDisconnectEnabled()) {
                if (mWifiGlobals.getDisconnectOnlyOnInitialIpReachability()
                        && !mIpReachabilityMonitorActive) {
                    logd("CMD_IP_REACHABILITY_LOST Connect session is over, skip ip reachability lost indication.");
                    return;
                }
                handleIpReachabilityLost();
            } else {
                logd("CMD_IP_REACHABILITY_LOST but disconnect disabled -- ignore");
            }
            return;
        }

        if (lossInfo.reason == ReachabilityLossReason.ROAM) {
            WifiConfiguration config = getConnectedWifiConfigurationInternal();
            if (config == null) {
                // special case for IP reachability lost which happens right after linked network
                // roaming. The linked network roaming reset the mLastNetworkId which results in
                // the connected configuration to be null.
                config = getConnectingWifiConfigurationInternal();
            }
            if (config == null) {
                // config could be null if it had been removed from WifiConfigManager. In this case
                // we should simply disconnect.
                handleIpReachabilityLost();
                return;
            }
            final NetworkAgentConfig naConfig = getNetworkAgentConfigInternal(config);
            final NetworkCapabilities nc = getCapabilities(
                    getConnectedWifiConfigurationInternal(), getConnectedBssidInternal());

            mWifiInfo.setInetAddress(null);
            if (mNetworkAgent != null) {
                if (SdkLevel.isAtLeastT()) {
                    mNetworkAgent.unregisterAfterReplacement(NETWORK_AGENT_TEARDOWN_DELAY_MS);
                } else {
                    mNetworkAgent.unregister();
                }
            }
            mNetworkAgent = mWifiInjector.makeWifiNetworkAgent(nc, mLinkProperties, naConfig,
                    mNetworkFactory.getProvider(), new WifiNetworkAgentCallback());
            mWifiScoreReport.setNetworkAgent(mNetworkAgent);
            if (SdkLevel.isAtLeastT()) {
                mQosPolicyRequestHandler.setNetworkAgent(mNetworkAgent);
            }

            transitionTo(mWaitBeforeL3ProvisioningState);
        } else {
            logd("Invalid failure reason from onIpReachabilityFailure");
        }
        updateCurrentConnectionInfo();
    }

    private NetworkAgentConfig getNetworkAgentConfigInternal(WifiConfiguration config) {
        boolean explicitlySelected = false;
        // Non primary CMMs is never user selected. This prevents triggering the No Internet
        // dialog for those networks, which is difficult to handle.
        if (isPrimary() && isRecentlySelectedByTheUser(config)) {
            // If explicitlySelected is true, the network was selected by the user via Settings
            // or QuickSettings. If this network has Internet access, switch to it. Otherwise,
            // switch to it only if the user confirms that they really want to switch, or has
            // already confirmed and selected "Don't ask again".
            explicitlySelected =
                    mWifiPermissionsUtil.checkNetworkSettingsPermission(config.lastConnectUid);
            if (mVerboseLoggingEnabled) {
                log("Network selected by UID " + config.lastConnectUid
                        + " explicitlySelected=" + explicitlySelected);
            }
        }
        NetworkAgentConfig.Builder naConfigBuilder = new NetworkAgentConfig.Builder()
                .setLegacyType(ConnectivityManager.TYPE_WIFI)
                .setLegacyTypeName(NETWORKTYPE)
                .setExplicitlySelected(explicitlySelected)
                .setUnvalidatedConnectivityAcceptable(
                        explicitlySelected && config.noInternetAccessExpected)
                .setPartialConnectivityAcceptable(config.noInternetAccessExpected);
        if (config.carrierMerged) {
            String subscriberId = null;
            TelephonyManager subMgr = mTelephonyManager.createForSubscriptionId(
                    config.subscriptionId);
            if (subMgr != null) {
                subscriberId = subMgr.getSubscriberId();
            }
            if (subscriberId != null) {
                naConfigBuilder.setSubscriberId(subscriberId);
            }
        }
        if (mVcnManager == null && SdkLevel.isAtLeastS()) {
            mVcnManager = mContext.getSystemService(VcnManager.class);
        }
        if (mVcnManager != null && mVcnPolicyChangeListener == null) {
            mVcnPolicyChangeListener = new WifiVcnNetworkPolicyChangeListener();
            mVcnManager.addVcnNetworkPolicyChangeListener(new HandlerExecutor(getHandler()),
                    mVcnPolicyChangeListener);
        }
        return naConfigBuilder.build();
    }

    /*
     * Read a MAC address in /proc/net/arp, used by ClientModeImpl
     * so as to record MAC address of default gateway.
     **/
    private String macAddressFromRoute(String ipAddress) {
        String macAddress = null;
        BufferedReader reader = null;
        try {
            reader = mWifiInjector.createBufferedReader(ARP_TABLE_PATH);

            // Skip over the line bearing column titles
            String line = reader.readLine();

            while ((line = reader.readLine()) != null) {
                String[] tokens = line.split("[ ]+");
                if (tokens.length < 6) {
                    continue;
                }

                // ARP column format is
                // IPAddress HWType Flags HWAddress Mask Device
                String ip = tokens[0];
                String mac = tokens[3];

                if (TextUtils.equals(ipAddress, ip)) {
                    macAddress = mac;
                    break;
                }
            }

            if (macAddress == null) {
                loge("Did not find remoteAddress {" + ipAddress + "} in /proc/net/arp");
            }

        } catch (FileNotFoundException e) {
            loge("Could not open /proc/net/arp to lookup mac address");
        } catch (IOException e) {
            loge("Could not read /proc/net/arp to lookup mac address");
        } finally {
            try {
                if (reader != null) {
                    reader.close();
                }
            } catch (IOException e) {
                // Do nothing
            }
        }
        return macAddress;

    }

    /**
     * Determine if the specified auth failure is considered to be a permanent wrong password
     * failure. The criteria for such failure is when wrong password error is detected
     * and the network had never been connected before.
     *
     * For networks that have previously connected successfully, we consider wrong password
     * failures to be temporary, to be on the conservative side.  Since this might be the
     * case where we are trying to connect to a wrong network (e.g. A network with same SSID
     * but different password).
     */
    private boolean isPermanentWrongPasswordFailure(int networkId, int reasonCode) {
        if (reasonCode != WifiManager.ERROR_AUTH_FAILURE_WRONG_PSWD) {
            return false;
        }
        WifiConfiguration network = mWifiConfigManager.getConfiguredNetwork(networkId);
        if (network != null && network.getNetworkSelectionStatus().hasEverConnected()) {
            return false;
        }
        return true;
    }

     /**
     * Dynamically change the MAC address to use the locally randomized
     * MAC address generated for each network.
     * @param config WifiConfiguration with mRandomizedMacAddress to change into. If the address
     * is masked out or not set, it will generate a new random MAC address.
     */
    private void configureRandomizedMacAddress(WifiConfiguration config) {
        if (config == null) {
            Log.e(getTag(), "No config to change MAC address to");
            return;
        }
        String currentMacString = mWifiNative.getMacAddress(mInterfaceName);
        MacAddress currentMac = NativeUtil.getMacAddressOrNull(currentMacString);
        MacAddress newMac = mWifiConfigManager.getRandomizedMacAndUpdateIfNeeded(config,
                isSecondaryInternet() && mClientModeManager.isSecondaryInternetDbsAp());
        if (!WifiConfiguration.isValidMacAddressForRandomization(newMac)) {
            Log.wtf(getTag(), "Config generated an invalid MAC address");
        } else if (Objects.equals(newMac, currentMac)) {
            Log.d(getTag(), "No changes in MAC address");
        } else {
            mWifiMetrics.logStaEvent(mInterfaceName, StaEvent.TYPE_MAC_CHANGE, config);
            boolean setMacSuccess =
                    mWifiNative.setStaMacAddress(mInterfaceName, newMac);
            if (setMacSuccess) {
                mWifiNative.removeNetworkCachedDataIfNeeded(config.networkId, newMac);
            }
            Log.d(getTag(), "ConnectedMacRandomization SSID(" + config.getPrintableSsid()
                    + "). setMacAddress(" + newMac.toString() + ") from "
                    + currentMacString + " = " + setMacSuccess);
        }
    }

    /**
     * Sets the current MAC to the factory MAC address.
     */
    private void setCurrentMacToFactoryMac(WifiConfiguration config) {
        MacAddress factoryMac = retrieveFactoryMacAddressAndStoreIfNecessary();
        if (factoryMac == null) {
            Log.e(getTag(), "Fail to set factory MAC address. Factory MAC is null.");
            return;
        }
        String currentMacStr = mWifiNative.getMacAddress(mInterfaceName);
        if (!TextUtils.equals(currentMacStr, factoryMac.toString())) {
            if (mWifiNative.setStaMacAddress(mInterfaceName, factoryMac)) {
                mWifiNative.removeNetworkCachedDataIfNeeded(config.networkId, factoryMac);
                mWifiMetrics.logStaEvent(mInterfaceName, StaEvent.TYPE_MAC_CHANGE, config);
            } else {
                Log.e(getTag(), "Failed to set MAC address to " + "'"
                        + factoryMac.toString() + "'");
            }
        }
    }

    /**
     * Helper method to start other services and get state ready for client mode
     */
    private void setupClientMode() {
        Log.d(getTag(), "setupClientMode() ifacename = " + mInterfaceName);

        setMulticastFilter(true);
        registerForWifiMonitorEvents();
        if (isPrimary()) {
            mWifiLastResortWatchdog.clearAllFailureCounts();
        }
        mWifiNative.setSupplicantLogLevel(mVerboseLoggingEnabled);

        // Initialize data structures
        mTargetBssid = SUPPLICANT_BSSID_ANY;
        mTargetNetworkId = WifiConfiguration.INVALID_NETWORK_ID;
        mLastBssid = null;
        mLastNetworkId = WifiConfiguration.INVALID_NETWORK_ID;
        mLastSubId = SubscriptionManager.INVALID_SUBSCRIPTION_ID;
        mLastSimBasedConnectionCarrierName = null;
        mLastSignalLevel = -1;
        if (mWifiGlobals.isConnectedMacRandomizationEnabled()) {
            mFailedToResetMacAddress = !mWifiNative.setStaMacAddress(
                    mInterfaceName, MacAddressUtils.createRandomUnicastAddress());
            if (mFailedToResetMacAddress) {
                Log.e(getTag(), "Failed to set random MAC address on ClientMode creation");
            }
        }
        mWifiInfo.setMacAddress(mWifiNative.getMacAddress(mInterfaceName));
        mWifiConnectivityManager.handleConnectionStateChanged(mClientModeManager,
                WifiConnectivityManager.WIFI_STATE_DISCONNECTED);
        // TODO: b/79504296 This broadcast has been deprecated and should be removed
        sendSupplicantConnectionChangedBroadcast(true);

        mWifiNative.setExternalSim(mInterfaceName, true);

        mWifiDiagnostics.startPktFateMonitoring(mInterfaceName);
        mWifiDiagnostics.startLogging(mInterfaceName);

        mMboOceController.enable();

        // Enable bluetooth coexistence scan mode when bluetooth connection is active.
        // When this mode is on, some of the low-level scan parameters used by the
        // driver are changed to reduce interference with bluetooth
        mWifiNative.setBluetoothCoexistenceScanMode(
                mInterfaceName, mWifiGlobals.isBluetoothConnected());
        sendNetworkChangeBroadcast(DetailedState.DISCONNECTED);

        // Disable legacy multicast filtering, which on some chipsets defaults to enabled.
        // Legacy IPv6 multicast filtering blocks ICMPv6 router advertisements which breaks IPv6
        // provisioning. Legacy IPv4 multicast filtering may be re-enabled later via
        // IpClient.Callback.setFallbackMulticastFilter()
        mWifiNative.stopFilteringMulticastV4Packets(mInterfaceName);
        mWifiNative.stopFilteringMulticastV6Packets(mInterfaceName);

        // Set the right suspend mode settings
        mWifiNative.setSuspendOptimizations(mInterfaceName, mSuspendOptNeedsDisabled == 0
                && mContext.getResources().getBoolean(
                        R.bool.config_wifiSuspendOptimizationsEnabled));

        enablePowerSave();

        // Disable wpa_supplicant from auto reconnecting.
        mWifiNative.enableStaAutoReconnect(mInterfaceName, false);
        // STA has higher priority over P2P
        mWifiNative.setConcurrencyPriority(true);

        // Retrieve and store the factory MAC address (on first bootup).
        retrieveFactoryMacAddressAndStoreIfNecessary();
        isClientSetupCompleted = true;
        updateCurrentConnectionInfo();
    }

    /**
     * Helper method to stop external services and clean up state from client mode.
     */
    private void stopClientMode() {
        handleNetworkDisconnect(false,
                WifiStatsLog.WIFI_DISCONNECT_REPORTED__FAILURE_CODE__WIFI_DISABLED);
        // exiting supplicant started state is now only applicable to client mode
        mWifiDiagnostics.stopLogging(mInterfaceName);

        mMboOceController.disable();
        maybeShutdownIpclient();
        deregisterForWifiMonitorEvents(); // uses mInterfaceName, must call before nulling out
        // TODO: b/79504296 This broadcast has been deprecated and should be removed
        sendSupplicantConnectionChangedBroadcast(false);
        isClientSetupCompleted = false;
    }

    /**
     * Helper method called when a L3 connection is successfully established to a network.
     */
    void registerConnected() {
        if (isPrimary()) {
            mWifiInjector.getActiveModeWarden().setCurrentNetwork(getCurrentNetwork());
        }
        if (mLastNetworkId != WifiConfiguration.INVALID_NETWORK_ID) {
            WifiConfiguration config = getConnectedWifiConfigurationInternal();
            boolean shouldSetUserConnectChoice = config != null
                    && isRecentlySelectedByTheUser(config)
                    && (config.getNetworkSelectionStatus().hasEverConnected()
                    || config.isEphemeral())
                    && mWifiPermissionsUtil.checkNetworkSettingsPermission(config.lastConnectUid);
            mWifiConfigManager.updateNetworkAfterConnect(mLastNetworkId,
                    shouldSetUserConnectChoice, mWifiInfo.getRssi());
            // Notify PasspointManager of Passpoint network connected event.
            WifiConfiguration currentNetwork = getConnectedWifiConfigurationInternal();
            if (currentNetwork != null && currentNetwork.isPasspoint()) {
                mPasspointManager.onPasspointNetworkConnected(
                        currentNetwork.getProfileKey());
            }
        }
    }

    void registerDisconnected() {
        // The role of the ClientModeManager may have been changed to scan only before handling
        // the network disconnect.
        if (isPrimary() || mClientModeManager.getRole() == ROLE_CLIENT_SCAN_ONLY) {
            mWifiInjector.getActiveModeWarden().setCurrentNetwork(getCurrentNetwork());
        }
        if (mLastNetworkId != WifiConfiguration.INVALID_NETWORK_ID) {
            mWifiConfigManager.updateNetworkAfterDisconnect(mLastNetworkId);
        }
    }

    /**
     * Returns WifiConfiguration object corresponding to the currently connected network, null if
     * not connected.
     */
    @Nullable private WifiConfiguration getConnectedWifiConfigurationInternal() {
        if (mLastNetworkId == WifiConfiguration.INVALID_NETWORK_ID) {
            return null;
        }
        return mWifiConfigManager.getConfiguredNetwork(mLastNetworkId);
    }

    /**
     * Returns WifiConfiguration object corresponding to the currently connecting network, null if
     * not connecting.
     */
    @Nullable private WifiConfiguration getConnectingWifiConfigurationInternal() {
        if (mTargetNetworkId == WifiConfiguration.INVALID_NETWORK_ID) {
            return null;
        }
        return mWifiConfigManager.getConfiguredNetwork(mTargetNetworkId);
    }

    @Nullable private String getConnectedBssidInternal() {
        return mLastBssid;
    }

    @Nullable private String getConnectingBssidInternal() {
        return mTargetBssid;
    }

    /**
     * Returns WifiConfiguration object corresponding to the currently connected network, null if
     * not connected.
     */
    @Override
    @Nullable public WifiConfiguration getConnectedWifiConfiguration() {
        if (!isConnected()) return null;
        return getConnectedWifiConfigurationInternal();
    }

    /**
     * Returns WifiConfiguration object corresponding to the currently connecting network, null if
     * not connecting.
     */
    @Override
    @Nullable public WifiConfiguration getConnectingWifiConfiguration() {
        if (!isConnecting() && !isRoaming()) return null;
        return getConnectingWifiConfigurationInternal();
    }

    @Override
    @Nullable public String getConnectedBssid() {
        if (!isConnected()) return null;
        return getConnectedBssidInternal();
    }

    @Override
    @Nullable public String getConnectingBssid() {
        if (!isConnecting() && !isRoaming()) return null;
        return getConnectingBssidInternal();
    }

    ScanResult getCurrentScanResult() {
        WifiConfiguration config = getConnectedWifiConfigurationInternal();
        if (config == null) {
            return null;
        }
        String bssid = mWifiInfo.getBSSID();
        if (bssid == null) {
            bssid = mTargetBssid;
        }
        ScanDetailCache scanDetailCache =
                mWifiConfigManager.getScanDetailCacheForNetwork(config.networkId);

        if (scanDetailCache == null) {
            return null;
        }

        return scanDetailCache.getScanResult(bssid);
    }

    private MacAddress getCurrentBssidInternalMacAddress() {
        return NativeUtil.getMacAddressOrNull(mLastBssid);
    }

    private void connectToNetwork(WifiConfiguration config) {
        if ((config != null) && mWifiNative.connectToNetwork(mInterfaceName, config)) {
            // Update the internal config once the connection request is accepted.
            mWifiConfigManager.setNetworkLastUsedSecurityParams(config.networkId,
                    config.getNetworkSelectionStatus().getCandidateSecurityParams());
            mWifiLastResortWatchdog.noteStartConnectTime(config.networkId);
            mWifiMetrics.logStaEvent(mInterfaceName, StaEvent.TYPE_CMD_START_CONNECT, config);
            mIsAutoRoaming = false;
            transitionTo(mL2ConnectingState);
        } else {
            loge("CMD_START_CONNECT Failed to start connection to network " + config);
            mTargetWifiConfiguration = null;
            stopIpClient();
            reportConnectionAttemptEnd(
                    WifiMetrics.ConnectionEvent.FAILURE_CONNECT_NETWORK_FAILED,
                    WifiMetricsProto.ConnectionEvent.HLF_NONE,
                    WifiMetricsProto.ConnectionEvent.FAILURE_REASON_UNKNOWN);
        }
    }

    private void makeIpClient() {
        mIpClientCallbacks = new IpClientCallbacksImpl();
        mFacade.makeIpClient(mContext, mInterfaceName, mIpClientCallbacks);
        mIpClientCallbacks.awaitCreation();
    }

    private void maybeShutdownIpclient() {
        if (mIpClient == null) return;
        if (!mIpClient.shutdown()) {
            logd("Fail to shut down IpClient");
            return;
        }

        // Block to make sure IpClient has really shut down, lest cleanup
        // race with, say, bringup code over in tethering.
        mIpClientCallbacks.awaitShutdown();
        mIpClientCallbacks = null;
        mIpClient = null;
    }

    /********************************************************
     * HSM states
     *******************************************************/

    class ConnectableState extends RunnerState {
        private boolean mIsScreenStateChangeReceiverRegistered = false;
        BroadcastReceiver mScreenStateChangeReceiver = new BroadcastReceiver() {
            @Override
            public void onReceive(Context context, Intent intent) {
                String action = intent.getAction();
                if (TextUtils.equals(action, Intent.ACTION_SCREEN_ON)) {
                    sendMessage(CMD_SCREEN_STATE_CHANGED, 1);
                } else if (TextUtils.equals(action, Intent.ACTION_SCREEN_OFF)) {
                    sendMessage(CMD_SCREEN_STATE_CHANGED, 0);
                }
            }
        };

        ConnectableState(int threshold) {
            super(threshold, mWifiInjector.getWifiHandlerLocalLog());
        }

        @Override
        public void enterImpl() {
            Log.d(getTag(), "entering ConnectableState: ifaceName = " + mInterfaceName);

            setSuspendOptimizationsNative(SUSPEND_DUE_TO_HIGH_PERF, true);

            mWifiStateTracker.updateState(mInterfaceName, WifiStateTracker.INVALID);
            makeIpClient();
        }

        private void continueEnterSetup(IpClientManager ipClientManager) {
            mIpClient = ipClientManager;
            setupClientMode();

            IntentFilter filter = new IntentFilter();
            filter.addAction(Intent.ACTION_SCREEN_ON);
            filter.addAction(Intent.ACTION_SCREEN_OFF);
            if (!mIsScreenStateChangeReceiverRegistered) {
                mContext.registerReceiver(mScreenStateChangeReceiver, filter);
                mIsScreenStateChangeReceiverRegistered = true;
            }
            // Learn the initial state of whether the screen is on.
            // We update this field when we receive broadcasts from the system.
            handleScreenStateChanged(mContext.getSystemService(PowerManager.class).isInteractive());

            if (!mWifiNative.removeAllNetworks(mInterfaceName)) {
                loge("Failed to remove networks on entering connect mode");
            }
            mWifiInfo.reset();
            mWifiInfo.setSupplicantState(SupplicantState.DISCONNECTED);

            sendNetworkChangeBroadcast(DetailedState.DISCONNECTED);

            // Inform metrics that Wifi is Enabled (but not yet connected)
            mWifiMetrics.setWifiState(mInterfaceName, WifiMetricsProto.WifiLog.WIFI_DISCONNECTED);
            mWifiMetrics.logStaEvent(mInterfaceName, StaEvent.TYPE_WIFI_ENABLED);
            mWifiScoreCard.noteSupplicantStateChanged(mWifiInfo);
            updateCurrentConnectionInfo();
        }

        @Override
        public void exitImpl() {
            // Inform metrics that Wifi is being disabled (Toggled, airplane enabled, etc)
            mWifiMetrics.setWifiState(mInterfaceName, WifiMetricsProto.WifiLog.WIFI_DISABLED);
            mWifiMetrics.logStaEvent(mInterfaceName, StaEvent.TYPE_WIFI_DISABLED);

            if (!mWifiNative.removeAllNetworks(mInterfaceName)) {
                loge("Failed to remove networks on exiting connect mode");
            }
            if (mIsScreenStateChangeReceiverRegistered) {
                mContext.unregisterReceiver(mScreenStateChangeReceiver);
                mIsScreenStateChangeReceiverRegistered = false;
            }

            stopClientMode();
            mWifiScoreCard.doWrites();
        }

        @Override
        String getMessageLogRec(int what) {
            return ClientModeImpl.class.getSimpleName() + "."
                    + ConnectableState.class.getSimpleName() + "." + getWhatToString(what);
        }

        @Override
        public boolean processMessageImpl(Message message) {
            switch (message.what) {
                case CMD_IPCLIENT_CREATED:
                    if (mIpClient != null) {
                        loge("Setup connectable state again when IpClient is ready?");
                    } else {
                        IpClientManager ipClientManager = (IpClientManager) message.obj;
                        continueEnterSetup(ipClientManager);
                    }
                    break;
                case CMD_ENABLE_RSSI_POLL: {
                    mEnableRssiPolling = (message.arg1 == 1);
                    break;
                }
                case CMD_SCREEN_STATE_CHANGED: {
                    handleScreenStateChanged(message.arg1 != 0);
                    break;
                }
                case WifiP2pServiceImpl.DISCONNECT_WIFI_REQUEST: {
                    if (mIpClient == null) {
                        logd("IpClient is not ready, "
                                + "WifiP2pServiceImpl.DISCONNECT_WIFI_REQUEST dropped");
                        break;
                    }
                    if (mWifiP2pConnection.shouldTemporarilyDisconnectWifi()) {
                        mWifiMetrics.logStaEvent(mInterfaceName, StaEvent.TYPE_FRAMEWORK_DISCONNECT,
                                StaEvent.DISCONNECT_P2P_DISCONNECT_WIFI_REQUEST);
                        mWifiNative.disconnect(mInterfaceName);
                    } else {
                        mWifiNative.reconnect(mInterfaceName);
                    }
                    break;
                }
                case CMD_RECONNECT: {
                    WorkSource workSource = (WorkSource) message.obj;
                    mWifiConnectivityManager.forceConnectivityScan(workSource);
                    break;
                }
                case CMD_REASSOCIATE: {
                    if (mIpClient != null) {
                        logd("IpClient is not ready, REASSOCIATE dropped");

                        mWifiNative.reassociate(mInterfaceName);
                    }
                    break;
                }
                case CMD_START_CONNECT: {
                    if (mIpClient == null) {
                        logd("IpClient is not ready, START_CONNECT dropped");

                        break;
                    }
                    /* connect command coming from auto-join */
                    int netId = message.arg1;
                    int uid = message.arg2;
                    String bssid = (String) message.obj;
                    mSentHLPs = false;
                    // Stop lingering (if it was lingering before) if we start a new connection.
                    // This means that the ClientModeManager was reused for another purpose, so it
                    // should no longer be in lingering mode.
                    mClientModeManager.setShouldReduceNetworkScore(false);

                    if (!hasConnectionRequests()) {
                        if (mNetworkAgent == null) {
                            loge("CMD_START_CONNECT but no requests and not connected,"
                                    + " bailing");
                            break;
                        } else if (!mWifiPermissionsUtil.checkNetworkSettingsPermission(uid)) {
                            loge("CMD_START_CONNECT but no requests and connected, but app "
                                    + "does not have sufficient permissions, bailing");
                            break;
                        }
                    }
                    WifiConfiguration config =
                            mWifiConfigManager.getConfiguredNetworkWithoutMasking(netId);
                    logd("CMD_START_CONNECT "
                            + " my state " + getCurrentState().getName()
                            + " nid=" + netId
                            + " roam=" + mIsAutoRoaming);
                    if (config == null) {
                        loge("CMD_START_CONNECT and no config, bail out...");
                        break;
                    }
                    mCurrentConnectionDetectedCaptivePortal = false;
                    mTargetNetworkId = netId;
                    // Update scorecard while there is still state from existing connection
                    mLastScanRssi = mWifiConfigManager.findScanRssi(netId,
                            mWifiHealthMonitor.getScanRssiValidTimeMs());
                    mWifiScoreCard.noteConnectionAttempt(mWifiInfo, mLastScanRssi, config.SSID);
                    if (isPrimary()) {
                        mWifiBlocklistMonitor.setAllowlistSsids(config.SSID,
                                Collections.emptyList());
                        mWifiBlocklistMonitor.updateFirmwareRoamingConfiguration(
                                Set.of(config.SSID));
                    }

                    updateWifiConfigOnStartConnection(config, bssid);
                    reportConnectionAttemptStart(config, mTargetBssid,
                            WifiMetricsProto.ConnectionEvent.ROAM_UNRELATED);

                    String currentMacAddress = mWifiNative.getMacAddress(mInterfaceName);
                    mWifiInfo.setMacAddress(currentMacAddress);
                    updateCurrentConnectionInfo();
                    Log.i(getTag(), "Connecting with " + currentMacAddress + " as the mac address");

                    mTargetWifiConfiguration = config;
                    mNetworkNotFoundEventCount = 0;
                    /* Check for FILS configuration again after updating the config */
                    if (config.isFilsSha256Enabled() || config.isFilsSha384Enabled()) {
                        boolean isIpClientStarted = startIpClient(config, true);
                        if (isIpClientStarted) {
                            mIpClientWithPreConnection = true;
                            transitionTo(mL2ConnectingState);
                            break;
                        }
                    }
                    setSelectedRcoiForPasspoint(config);
                    if (mInsecureEapNetworkHandler.prepareConnection(mTargetWifiConfiguration)) {
                        /* If TOFU is not supported and the user did not approve to connect to an
                           insecure network before, do not connect now and instead, display a dialog
                           or a notification, and keep network disconnected to avoid sending the
                           credentials.
                         */
                        mInsecureEapNetworkHandler.startUserApprovalIfNecessary(mIsUserSelected);
                        reportConnectionAttemptEnd(
                                WifiMetrics.ConnectionEvent.FAILURE_CONNECT_NETWORK_FAILED,
                                WifiMetricsProto.ConnectionEvent.HLF_NONE,
                                WifiMetricsProto.ConnectionEvent.DISCONNECTED_USER_APPROVAL_NEEDED);
                        transitionTo(mDisconnectedState);
                        break;
                    }
                    connectToNetwork(config);
                    break;
                }
                case CMD_START_FILS_CONNECTION: {
                    if (mIpClient == null) {
                        logd("IpClient is not ready, START_FILS_CONNECTION dropped");
                        break;
                    }
                    mWifiMetrics.incrementConnectRequestWithFilsAkmCount();
                    List<Layer2PacketParcelable> packets;
                    packets = (List<Layer2PacketParcelable>) message.obj;
                    if (mVerboseLoggingEnabled) {
                        Log.d(getTag(), "Send HLP IEs to supplicant");
                    }
                    addLayer2PacketsToHlpReq(packets);
                    WifiConfiguration config = mTargetWifiConfiguration;
                    connectToNetwork(config);
                    break;
                }
                case CMD_CONNECT_NETWORK: {
                    ConnectNetworkMessage cnm = (ConnectNetworkMessage) message.obj;
                    if (mIpClient == null) {
                        logd("IpClient is not ready, CONNECT_NETWORK dropped");
                        cnm.listener.sendFailure(WifiManager.ActionListener.FAILURE_INTERNAL_ERROR);
                        break;
                    }
                    NetworkUpdateResult result = cnm.result;
                    int netId = result.getNetworkId();
                    connectToUserSelectNetwork(
                            netId, message.sendingUid, result.hasCredentialChanged(),
                            cnm.packageName);
                    mWifiMetrics.logStaEvent(mInterfaceName, StaEvent.TYPE_CONNECT_NETWORK,
                            mWifiConfigManager.getConfiguredNetwork(netId));
                    cnm.listener.sendSuccess();
                    break;
                }
                case CMD_SAVE_NETWORK: {
                    ConnectNetworkMessage cnm = (ConnectNetworkMessage) message.obj;
                    if (mIpClient == null) {
                        logd("IpClient is not ready, SAVE_NETWORK dropped");
                        cnm.listener.sendFailure(WifiManager.ActionListener.FAILURE_INTERNAL_ERROR);
                        break;
                    }
                    NetworkUpdateResult result = cnm.result;
                    int netId = result.getNetworkId();
                    if (mWifiInfo.getNetworkId() == netId) {
                        if (result.hasCredentialChanged()) {
                            // The network credentials changed and we're connected to this network,
                            // start a new connection with the updated credentials.
                            logi("CMD_SAVE_NETWORK credential changed for nid="
                                    + netId + ". Reconnecting.");
                            startConnectToNetwork(netId, message.sendingUid, SUPPLICANT_BSSID_ANY);
                        } else {
                            if (result.hasProxyChanged()) {
                                if (mIpClient != null) {
                                    log("Reconfiguring proxy on connection");
                                    WifiConfiguration currentConfig =
                                            getConnectedWifiConfigurationInternal();
                                    if (currentConfig != null) {
                                        mIpClient.setHttpProxy(currentConfig.getHttpProxy());
                                    } else {
                                        Log.w(getTag(),
                                                "CMD_SAVE_NETWORK proxy change - but no current "
                                                        + "Wi-Fi config");
                                    }
                                }
                            }
                            if (result.hasIpChanged()) {
                                // The current connection configuration was changed
                                // We switched from DHCP to static or from static to DHCP, or the
                                // static IP address has changed.
                                log("Reconfiguring IP on connection");
                                WifiConfiguration currentConfig =
                                        getConnectedWifiConfigurationInternal();
                                if (currentConfig != null) {
                                    transitionTo(mL3ProvisioningState);
                                } else {
                                    Log.w(getTag(), "CMD_SAVE_NETWORK Ip change - but no current "
                                            + "Wi-Fi config");
                                }
                            }
                        }
                    } else if (mWifiInfo.getNetworkId() == WifiConfiguration.INVALID_NETWORK_ID
                            && result.hasCredentialChanged()) {
                        logi("CMD_SAVE_NETWORK credential changed for nid="
                                + netId + " while disconnected. Connecting.");
                        WifiConfiguration config =
                                mWifiConfigManager.getConfiguredNetwork(netId);
                        if (!mWifiPermissionsUtil.isAdminRestrictedNetwork(config)) {
                            startConnectToNetwork(netId, message.sendingUid, SUPPLICANT_BSSID_ANY);
                        }
                    } else if (result.hasCredentialChanged()) {
                        WifiConfiguration currentConfig =
                                getConnectedWifiConfigurationInternal();
                        WifiConfiguration updatedConfig =
                                mWifiConfigManager.getConfiguredNetwork(netId);
                        if (currentConfig != null && currentConfig.isLinked(updatedConfig)) {
                            logi("current network linked config saved, update linked networks");
                            updateLinkedNetworks(currentConfig);
                        }
                    }
                    cnm.listener.sendSuccess();
                    break;
                }
                case CMD_BLUETOOTH_CONNECTION_STATE_CHANGE: {
                    mWifiNative.setBluetoothCoexistenceScanMode(
                            mInterfaceName, mWifiGlobals.isBluetoothConnected());
                    break;
                }
                case CMD_SET_SUSPEND_OPT_ENABLED: {
                    if (message.arg1 == 1) {
                        setSuspendOptimizationsNative(SUSPEND_DUE_TO_SCREEN, true);
                        if (message.arg2 == 1) {
                            mSuspendWakeLock.release();
                        }
                    } else {
                        setSuspendOptimizationsNative(SUSPEND_DUE_TO_SCREEN, false);
                    }
                    break;
                }
                case WifiMonitor.ANQP_DONE_EVENT: {
                    mPasspointManager.notifyANQPDone((AnqpEvent) message.obj);
                    break;
                }
                case CMD_STOP_IP_PACKET_OFFLOAD: {
                    int slot = message.arg1;
                    int ret = stopWifiIPPacketOffload(slot);
                    if (mNetworkAgent != null) {
                        mNetworkAgent.sendSocketKeepaliveEvent(slot, ret);
                    }
                    break;
                }
                case WifiMonitor.RX_HS20_ANQP_ICON_EVENT: {
                    mPasspointManager.notifyIconDone((IconEvent) message.obj);
                    break;
                }
                case WifiMonitor.HS20_DEAUTH_IMMINENT_EVENT:
                    mPasspointManager.handleDeauthImminentEvent((WnmData) message.obj,
                            getConnectedWifiConfigurationInternal());
                    break;
                case WifiMonitor.HS20_TERMS_AND_CONDITIONS_ACCEPTANCE_REQUIRED_EVENT:
                    mWifiMetrics
                            .incrementTotalNumberOfPasspointConnectionsWithTermsAndConditionsUrl();
                    mTermsAndConditionsUrl = mPasspointManager
                            .handleTermsAndConditionsEvent((WnmData) message.obj,
                            getConnectedWifiConfigurationInternal());
                    if (mTermsAndConditionsUrl == null) {
                        loge("Disconnecting from Passpoint network due to an issue with the "
                                + "Terms and Conditions URL");
                        sendMessage(CMD_DISCONNECT, StaEvent.DISCONNECT_PASSPOINT_TAC);
                    }
                    break;
                case WifiMonitor.HS20_REMEDIATION_EVENT:
                    mPasspointManager.receivedWnmFrame((WnmData) message.obj);
                    break;
                case WifiMonitor.MBO_OCE_BSS_TM_HANDLING_DONE: {
                    handleBssTransitionRequest((BtmFrameData) message.obj);
                    break;
                }
                case CMD_CONFIG_ND_OFFLOAD: {
                    final boolean enabled = (message.arg1 > 0);
                    mWifiNative.configureNeighborDiscoveryOffload(mInterfaceName, enabled);
                    break;
                }
                // Link configuration (IP address, DNS, ...) changes notified via netlink
                case CMD_UPDATE_LINKPROPERTIES: {
                    updateLinkProperties((LinkProperties) message.obj);
                    break;
                }
                case CMD_START_IP_PACKET_OFFLOAD:
                case CMD_ADD_KEEPALIVE_PACKET_FILTER_TO_APF:
                case CMD_REMOVE_KEEPALIVE_PACKET_FILTER_FROM_APF: {
                    if (mNetworkAgent != null) {
                        mNetworkAgent.sendSocketKeepaliveEvent(message.arg1,
                                SocketKeepalive.ERROR_INVALID_NETWORK);
                    }
                    break;
                }
                case CMD_INSTALL_PACKET_FILTER: {
                    mCachedPacketFilter = (byte[]) message.obj;
                    if (mContext.getResources().getBoolean(
                            R.bool.config_wifiEnableApfOnNonPrimarySta)
                            || isPrimary()) {
                        mWifiNative.installPacketFilter(mInterfaceName, mCachedPacketFilter);
                    } else {
                        Log.v(TAG, "Not applying packet filter on non primary CMM");
                    }
                    break;
                }
                case CMD_READ_PACKET_FILTER: {
                    final byte[] packetFilter;
                    if (mContext.getResources().getBoolean(
                            R.bool.config_wifiEnableApfOnNonPrimarySta)
                            || isPrimary()) {
                        packetFilter = mWifiNative.readPacketFilter(mInterfaceName);
                    } else {
                        Log.v(TAG, "Retrieving cached packet filter on non primary CMM");
                        packetFilter = mCachedPacketFilter;
                    }
                    if (mIpClient != null) {
                        mIpClient.readPacketFilterComplete(packetFilter);
                    }
                    break;
                }
                case CMD_SET_FALLBACK_PACKET_FILTERING: {
                    if ((boolean) message.obj) {
                        mWifiNative.startFilteringMulticastV4Packets(mInterfaceName);
                    } else {
                        mWifiNative.stopFilteringMulticastV4Packets(mInterfaceName);
                    }
                    break;
                }
                case WifiP2pServiceImpl.P2P_CONNECTION_CHANGED:
                case CMD_RESET_SIM_NETWORKS:
                case WifiMonitor.NETWORK_CONNECTION_EVENT:
                case WifiMonitor.NETWORK_DISCONNECTION_EVENT:
                case WifiMonitor.SUPPLICANT_STATE_CHANGE_EVENT:
                case WifiMonitor.AUTHENTICATION_FAILURE_EVENT:
                case WifiMonitor.ASSOCIATION_REJECTION_EVENT:
                case CMD_RSSI_POLL:
                case CMD_ONESHOT_RSSI_POLL:
                case CMD_PRE_DHCP_ACTION:
                case CMD_PRE_DHCP_ACTION_COMPLETE:
                case CMD_POST_DHCP_ACTION:
                case WifiMonitor.SUP_REQUEST_IDENTITY:
                case WifiMonitor.SUP_REQUEST_SIM_AUTH:
                case WifiMonitor.TARGET_BSSID_EVENT:
                case WifiMonitor.ASSOCIATED_BSSID_EVENT:
                case WifiMonitor.TRANSITION_DISABLE_INDICATION:
                case CMD_UNWANTED_NETWORK:
                case CMD_CONNECTING_WATCHDOG_TIMER:
                case WifiMonitor.NETWORK_NOT_FOUND_EVENT:
                case CMD_ROAM_WATCHDOG_TIMER: {
                    // no-op: all messages must be handled in the base state in case it was missed
                    // in one of the child states.
                    break;
                }
                case CMD_ACCEPT_EAP_SERVER_CERTIFICATE:
                case CMD_START_ROAM:
<<<<<<< HEAD
                case CMD_START_RSSI_MONITORING_OFFLOAD:
                case CMD_STOP_RSSI_MONITORING_OFFLOAD:
                case CMD_IP_REACHABILITY_SESSION_END:
=======
>>>>>>> 6a468da7
                case CMD_IP_CONFIGURATION_SUCCESSFUL:
                case CMD_IP_CONFIGURATION_LOST:
                case CMD_IP_REACHABILITY_LOST:
                case CMD_IP_REACHABILITY_FAILURE: {
                    mMessageHandlingStatus = MESSAGE_HANDLING_STATUS_DISCARD;
                    break;
                }
                case 0: {
                    // We want to notice any empty messages (with what == 0) that might crop up.
                    // For example, we may have recycled a message sent to multiple handlers.
                    Log.wtf(getTag(), "Error! empty message encountered");
                    break;
                }
                default: {
                    loge("Error! unhandled message" + message);
                    break;
                }
            }

            logStateAndMessage(message, this);
            return HANDLED;
        }
    }

    private boolean handleL3MessagesWhenNotConnected(Message message) {
        boolean handleStatus = HANDLED;

        if (!mIpClientWithPreConnection) {
            return NOT_HANDLED;
        }

        switch (message.what) {
            case CMD_PRE_DHCP_ACTION:
                handlePreDhcpSetup();
                break;
            case CMD_PRE_DHCP_ACTION_COMPLETE:
                if (mIpClient != null) {
                    mIpClient.completedPreDhcpAction();
                }
                break;
            case CMD_IPV4_PROVISIONING_FAILURE:
                stopDhcpSetup();
                deferMessage(message);
                break;
            case CMD_POST_DHCP_ACTION:
            case CMD_IPV4_PROVISIONING_SUCCESS:
            case CMD_IP_CONFIGURATION_SUCCESSFUL:
                deferMessage(message);
                break;
            default:
                return NOT_HANDLED;
        }

        return handleStatus;
    }

    private WifiNetworkAgentSpecifier createNetworkAgentSpecifier(
            @NonNull WifiConfiguration currentWifiConfiguration, @Nullable String currentBssid,
            boolean matchLocationSensitiveInformation) {
        // Defensive copy to avoid mutating the passed argument
        final WifiConfiguration conf = new WifiConfiguration(currentWifiConfiguration);
        conf.BSSID = currentBssid;
        WifiNetworkAgentSpecifier wns =
                new WifiNetworkAgentSpecifier(conf,
                        WifiNetworkSpecifier.getBand(mWifiInfo.getFrequency()),
                        matchLocationSensitiveInformation);
        return wns;
    }

    private NetworkCapabilities getCapabilities(
            WifiConfiguration currentWifiConfiguration, String currentBssid) {
        final NetworkCapabilities.Builder builder =
                new NetworkCapabilities.Builder(mNetworkCapabilitiesFilter);
        // MatchAllNetworkSpecifier set in the mNetworkCapabilitiesFilter should never be set in the
        // agent's specifier.
        builder.setNetworkSpecifier(null);
        if (currentWifiConfiguration == null) {
            return builder.build();
        }

        if (mWifiInfo.isTrusted()) {
            builder.addCapability(NetworkCapabilities.NET_CAPABILITY_TRUSTED);
        } else {
            builder.removeCapability(NetworkCapabilities.NET_CAPABILITY_TRUSTED);
        }

        if (mWifiInfo.isRestricted()) {
            builder.removeCapability(NetworkCapabilities.NET_CAPABILITY_NOT_RESTRICTED);
        }

        if (SdkLevel.isAtLeastS()) {
            if (mWifiInfo.isOemPaid()) {
                builder.addCapability(NetworkCapabilities.NET_CAPABILITY_OEM_PAID);
                builder.removeCapability(NetworkCapabilities.NET_CAPABILITY_NOT_RESTRICTED);
            } else {
                builder.removeCapability(NetworkCapabilities.NET_CAPABILITY_OEM_PAID);
            }
            if (mWifiInfo.isOemPrivate()) {
                builder.addCapability(NetworkCapabilities.NET_CAPABILITY_OEM_PRIVATE);
                builder.removeCapability(NetworkCapabilities.NET_CAPABILITY_NOT_RESTRICTED);
            } else {
                builder.removeCapability(NetworkCapabilities.NET_CAPABILITY_OEM_PRIVATE);
            }
        }

        builder.setOwnerUid(currentWifiConfiguration.creatorUid);
        builder.setAdministratorUids(new int[]{currentWifiConfiguration.creatorUid});
        if (SdkLevel.isAtLeastT()) {
            builder.setAllowedUids(Set.of(currentWifiConfiguration.creatorUid));
        }

        if (!WifiConfiguration.isMetered(currentWifiConfiguration, mWifiInfo)) {
            builder.addCapability(NetworkCapabilities.NET_CAPABILITY_NOT_METERED);
        } else {
            builder.removeCapability(NetworkCapabilities.NET_CAPABILITY_NOT_METERED);
        }

        if (mWifiInfo.getRssi() != WifiInfo.INVALID_RSSI) {
            builder.setSignalStrength(mWifiInfo.getRssi());
        } else {
            builder.setSignalStrength(NetworkCapabilities.SIGNAL_STRENGTH_UNSPECIFIED);
        }

        if (currentWifiConfiguration.osu) {
            builder.removeCapability(NetworkCapabilities.NET_CAPABILITY_INTERNET);
        }

        if (!WifiManager.UNKNOWN_SSID.equals(mWifiInfo.getSSID())) {
            builder.setSsid(mWifiInfo.getSSID());
        }

        // Only send out WifiInfo in >= Android S devices.
        if (SdkLevel.isAtLeastS()) {
            builder.setTransportInfo(new WifiInfo(mWifiInfo));

            if (mWifiInfo.getSubscriptionId() != SubscriptionManager.INVALID_SUBSCRIPTION_ID
                    && mWifiInfo.isCarrierMerged()) {
                builder.setSubscriptionIds(Collections.singleton(mWifiInfo.getSubscriptionId()));
            }
        }

        List<Integer> uids = new ArrayList<>(mNetworkFactory
                .getSpecificNetworkRequestUids(
                        currentWifiConfiguration, currentBssid));
        // There is an active specific request.
        // TODO: Check if the specific Request is for dual band Wifi or local only.
        if (!uids.isEmpty()
                && !mWifiConnectivityManager.hasMultiInternetConnection()) {
            // Remove internet capability.
            if (!mNetworkFactory.shouldHaveInternetCapabilities()) {
                builder.removeCapability(NetworkCapabilities.NET_CAPABILITY_INTERNET);
            }
            if (SdkLevel.isAtLeastS()) {
                builder.setUids(getUidRangeSet(uids));
            } else {
                // Use requestor Uid and PackageName on pre-S device.
                Pair<Integer, String> specificRequestUidAndPackageName = mNetworkFactory
                        .getSpecificNetworkRequestUidAndPackageName(currentWifiConfiguration,
                                currentBssid);
                // Fill up the uid/packageName for this connection.
                builder.setRequestorUid(specificRequestUidAndPackageName.first);
                builder.setRequestorPackageName(specificRequestUidAndPackageName.second);
            }
            // Fill up the network agent specifier for this connection, allowing NetworkCallbacks
            // to match local-only specifiers in requests. TODO(b/187921303): a third-party app can
            // observe this location-sensitive information by registering a NetworkCallback.
            builder.setNetworkSpecifier(createNetworkAgentSpecifier(currentWifiConfiguration,
                    getConnectedBssidInternal(), true /* matchLocalOnlySpecifiers */));
        } else {
            // Fill up the network agent specifier for this connection, without allowing
            // NetworkCallbacks to match local-only specifiers in requests.
            builder.setNetworkSpecifier(createNetworkAgentSpecifier(currentWifiConfiguration,
                    getConnectedBssidInternal(), false /* matchLocalOnlySpecifiers */));
        }

        updateLinkBandwidth(builder);
        final NetworkCapabilities networkCapabilities = builder.build();
        if (mVcnManager == null || !currentWifiConfiguration.carrierMerged) {
            return networkCapabilities;
        }
        final VcnNetworkPolicyResult vcnNetworkPolicy =
                mVcnManager.applyVcnNetworkPolicy(networkCapabilities, mLinkProperties);
        if (vcnNetworkPolicy.isTeardownRequested()) {
            sendMessage(CMD_DISCONNECT, StaEvent.DISCONNECT_VCN_REQUEST);
        }
        final NetworkCapabilities vcnCapability = vcnNetworkPolicy.getNetworkCapabilities();
        if (!vcnCapability.hasCapability(NetworkCapabilities.NET_CAPABILITY_NOT_VCN_MANAGED)) {
            if (mVerboseLoggingEnabled) {
                logd("NET_CAPABILITY_NOT_VCN_MANAGED is removed");
            }
            builder.removeCapability(NetworkCapabilities.NET_CAPABILITY_NOT_VCN_MANAGED);
        }
        if (!vcnCapability.hasCapability(NetworkCapabilities.NET_CAPABILITY_NOT_RESTRICTED)) {
            if (mVerboseLoggingEnabled) {
                logd("NET_CAPABILITY_NOT_RESTRICTED is removed");
            }
            builder.removeCapability(NetworkCapabilities.NET_CAPABILITY_NOT_RESTRICTED);
        }
        return builder.build();
    }

    private Set<Range<Integer>> getUidRangeSet(List<Integer> uids) {
        Collections.sort(uids);
        Set<Range<Integer>> uidRanges = new ArraySet<>();
        int start = 0;
        int next = 0;
        for (int i : uids) {
            if (start == next) {
                start = i;
                next = start + 1;
            } else if (i == next) {
                next++;
            } else {
                uidRanges.add(new Range<>(start, next - 1));
                start = i;
                next = start + 1;
            }
        }
        uidRanges.add(new Range<>(start, next - 1));
        return uidRanges;
    }

    private void updateLinkBandwidth(NetworkCapabilities.Builder networkCapabilitiesBuilder) {
        int txTputKbps = 0;
        int rxTputKbps = 0;
        int currRssi = mWifiInfo.getRssi();
        if (currRssi != WifiInfo.INVALID_RSSI) {
            WifiScoreCard.PerNetwork network = mWifiScoreCard.lookupNetwork(mWifiInfo.getSSID());
            txTputKbps = network.getTxLinkBandwidthKbps();
            rxTputKbps = network.getRxLinkBandwidthKbps();
        } else {
            // Fall back to max link speed. This should rarely happen if ever
            int maxTxLinkSpeedMbps = mWifiInfo.getMaxSupportedTxLinkSpeedMbps();
            int maxRxLinkSpeedMbps = mWifiInfo.getMaxSupportedRxLinkSpeedMbps();
            txTputKbps = maxTxLinkSpeedMbps * 1000;
            rxTputKbps = maxRxLinkSpeedMbps * 1000;
        }
        if (mVerboseLoggingEnabled) {
            logd("reported txKbps " + txTputKbps + " rxKbps " + rxTputKbps);
        }
        if (txTputKbps > 0) {
            networkCapabilitiesBuilder.setLinkUpstreamBandwidthKbps(txTputKbps);
        }
        if (rxTputKbps > 0) {
            networkCapabilitiesBuilder.setLinkDownstreamBandwidthKbps(rxTputKbps);
        }
    }

    /**
     * Method to update network capabilities from the current WifiConfiguration.
     */
    @Override
    public void updateCapabilities() {
        updateCapabilities(getConnectedWifiConfigurationInternal());
    }

    /**
     * Check if BSSID belongs to any of the affiliated link BSSID's.
     * @param bssid BSSID of the AP.
     * @return true if BSSID matches to one of the affiliated link BSSIDs, false otherwise.
     */
    public boolean isAffiliatedLinkBssid(@NonNull MacAddress bssid) {
        List<MloLink> links = mWifiInfo.getAffiliatedMloLinks();
        for (MloLink link: links) {
            if (link.getApMacAddress().equals(bssid)) {
                return true;
            }
        }
        return false;
    }


    private void updateCapabilities(WifiConfiguration currentWifiConfiguration) {
        updateCapabilities(getCapabilities(currentWifiConfiguration, getConnectedBssidInternal()));
    }

    private void updateCapabilities(NetworkCapabilities networkCapabilities) {
        if (mNetworkAgent == null) {
            return;
        }
        mNetworkAgent.sendNetworkCapabilitiesAndCache(networkCapabilities);
    }

    private void handleEapAuthFailure(int networkId, int errorCode) {
        WifiConfiguration targetedNetwork =
                mWifiConfigManager.getConfiguredNetwork(mTargetNetworkId);
        if (targetedNetwork != null) {
            switch (targetedNetwork.enterpriseConfig.getEapMethod()) {
                case WifiEnterpriseConfig.Eap.SIM:
                case WifiEnterpriseConfig.Eap.AKA:
                case WifiEnterpriseConfig.Eap.AKA_PRIME:
                    if (errorCode == WifiNative.EAP_SIM_VENDOR_SPECIFIC_CERT_EXPIRED) {
                        mWifiCarrierInfoManager.resetCarrierKeysForImsiEncryption(targetedNetwork);
                    }
                    break;

                default:
                    // Do Nothing
            }
        }
    }

    /**
     * All callbacks are triggered on the main Wifi thread.
     * See {@link WifiNetworkAgent#WifiNetworkAgent}'s looper argument in
     * {@link WifiInjector#makeWifiNetworkAgent}.
     */
    private class WifiNetworkAgentCallback implements WifiNetworkAgent.Callback {
        private int mLastNetworkStatus = -1; // To detect when the status really changes

        private boolean isThisCallbackActive() {
            return mNetworkAgent != null && mNetworkAgent.getCallback() == this;
        }

        @Override
        public void onNetworkUnwanted() {
            // Ignore if we're not the current networkAgent.
            if (!isThisCallbackActive()) return;
            if (mVerboseLoggingEnabled) {
                logd("WifiNetworkAgent -> Wifi unwanted score " + mWifiInfo.getScore());
            }
            unwantedNetwork(NETWORK_STATUS_UNWANTED_DISCONNECT);
        }

        @Override
        public void onValidationStatus(int status, @Nullable Uri redirectUri) {
            if (!isThisCallbackActive()) return;
            if (status == mLastNetworkStatus) return;
            mLastNetworkStatus = status;
            if (status == NetworkAgent.VALIDATION_STATUS_NOT_VALID) {
                if (mVerboseLoggingEnabled) {
                    logd("WifiNetworkAgent -> Wifi networkStatus invalid, score="
                            + mWifiInfo.getScore());
                }
                unwantedNetwork(NETWORK_STATUS_UNWANTED_VALIDATION_FAILED);
            } else if (status == NetworkAgent.VALIDATION_STATUS_VALID) {
                if (mVerboseLoggingEnabled) {
                    logd("WifiNetworkAgent -> Wifi networkStatus valid, score= "
                            + mWifiInfo.getScore());
                }
                mWifiMetrics.logStaEvent(mInterfaceName, StaEvent.TYPE_NETWORK_AGENT_VALID_NETWORK);
                doNetworkStatus(status);
            }
            boolean captivePortalDetected = redirectUri != null
                    && redirectUri.toString() != null
                    && redirectUri.toString().length() > 0;
            if (captivePortalDetected) {
                Log.i(getTag(), "Captive Portal detected, status=" + status
                        + ", redirectUri=" + redirectUri);
                mWifiConfigManager.noteCaptivePortalDetected(mWifiInfo.getNetworkId());
                mCmiMonitor.onCaptivePortalDetected(mClientModeManager);
                mCurrentConnectionDetectedCaptivePortal = true;
            }
        }

        @Override
        public void onSaveAcceptUnvalidated(boolean accept) {
            if (!isThisCallbackActive()) return;
            ClientModeImpl.this.sendMessage(CMD_ACCEPT_UNVALIDATED, accept ? 1 : 0);
        }

        @Override
        public void onStartSocketKeepalive(int slot, @NonNull Duration interval,
                @NonNull KeepalivePacketData packet) {
            if (!isThisCallbackActive()) return;
            ClientModeImpl.this.sendMessage(
                    CMD_START_IP_PACKET_OFFLOAD, slot, (int) interval.getSeconds(), packet);
        }

        @Override
        public void onStopSocketKeepalive(int slot) {
            if (!isThisCallbackActive()) return;
            ClientModeImpl.this.sendMessage(CMD_STOP_IP_PACKET_OFFLOAD, slot);
        }

        @Override
        public void onAddKeepalivePacketFilter(int slot, @NonNull KeepalivePacketData packet) {
            if (!isThisCallbackActive()) return;
            ClientModeImpl.this.sendMessage(
                    CMD_ADD_KEEPALIVE_PACKET_FILTER_TO_APF, slot, 0, packet);
        }

        @Override
        public void onRemoveKeepalivePacketFilter(int slot) {
            if (!isThisCallbackActive()) return;
            ClientModeImpl.this.sendMessage(CMD_REMOVE_KEEPALIVE_PACKET_FILTER_FROM_APF, slot);
        }

        @Override
        public void onSignalStrengthThresholdsUpdated(@NonNull int[] thresholds) {
            if (!isThisCallbackActive()) return;
            // Enable RSSI monitoring only on primary STA
            if (!isPrimary()) {
                return;
            }
            mWifiThreadRunner.post(
                    () -> mRssiMonitor.updateAppThresholdsAndStartMonitor(thresholds));
        }

        @Override
        public void onAutomaticReconnectDisabled() {
            if (!isThisCallbackActive()) return;
            unwantedNetwork(NETWORK_STATUS_UNWANTED_DISABLE_AUTOJOIN);
        }

        @Override
        public void onDscpPolicyStatusUpdated(int policyId, int status) {
            mQosPolicyRequestHandler.setQosPolicyStatus(policyId, status);
        }
    }

    @Override
    public void onDeviceMobilityStateUpdated(@DeviceMobilityState int newState) {
        if (!mScreenOn) {
            return;
        }
        if (isPrimary()) {
            mRssiMonitor.updatePollRssiInterval(newState);
        }
    }

    private boolean isNewConnectionInProgress(@NonNull String disconnectingSsid) {
        String targetSsid = getConnectingSsidInternal();
        // If network is removed while connecting, targetSsid can be null.
        if (targetSsid == null) {
            return false;
        }
        // When connecting to another network while already connected, the old network will first
        // disconnect before the new connection can begin. Thus, the presence of a mLastNetworkId
        // that's different from the mTargetNetworkId indicates that this network disconnection is
        // triggered for the previously connected network as opposed to the current ongoing
        // connection.
        boolean isConnectingWhileAlreadyConnected =
                mLastNetworkId != WifiConfiguration.INVALID_NETWORK_ID
                && mLastNetworkId != mTargetNetworkId;

        // This second condition is needed to catch cases where 2 simultaneous connections happen
        // back-to-back. When a new connection start before the previous one finishes, the
        // previous network will get removed from the supplicant and cause a disconnect message
        // to be received with the previous network's SSID. Thus, if the disconnecting SSID does not
        // match the target SSID, it means a new connection is in progress.
        boolean isConnectingToAnotherNetwork = !disconnectingSsid.equals(targetSsid);
        return isConnectingWhileAlreadyConnected || isConnectingToAnotherNetwork;
    }

    private void unwantedNetwork(int reason) {
        sendMessage(CMD_UNWANTED_NETWORK, reason);
    }

    private void doNetworkStatus(int status) {
        sendMessage(CMD_NETWORK_STATUS, status);
    }

    class ConnectingOrConnectedState extends RunnerState {
        ConnectingOrConnectedState(int threshold) {
            super(threshold, mWifiInjector.getWifiHandlerLocalLog());
        }

        @Override
        public void enterImpl() {
            if (mVerboseLoggingEnabled) Log.v(getTag(), "Entering ConnectingOrConnectedState");
            mCmiMonitor.onConnectionStart(mClientModeManager);
        }

        @Override
        public void exitImpl() {
            if (mVerboseLoggingEnabled) Log.v(getTag(), "Exiting ConnectingOrConnectedState");
            mCmiMonitor.onConnectionEnd(mClientModeManager);

            // Not connected/connecting to any network:
            // 1. Disable the network in supplicant to prevent it from auto-connecting. We don't
            // remove the network to avoid losing any cached info in supplicant (reauth, etc) in
            // case we reconnect back to the same network.
            // 2. Set a random MAC address to ensure that we're not leaking the MAC address.
            mWifiNative.disableNetwork(mInterfaceName);
            if (mWifiGlobals.isConnectedMacRandomizationEnabled()) {
                mFailedToResetMacAddress = !mWifiNative.setStaMacAddress(
                        mInterfaceName, MacAddressUtils.createRandomUnicastAddress());
                if (mFailedToResetMacAddress) {
                    Log.e(getTag(), "Failed to set random MAC address on disconnect");
                }
            }
            if (mWifiInfo.getBSSID() != null) {
                mWifiBlocklistMonitor.removeAffiliatedBssids(mWifiInfo.getBSSID());
            }
            mWifiInfo.reset();
            mWifiInfo.setSupplicantState(SupplicantState.DISCONNECTED);
            mWifiScoreCard.noteSupplicantStateChanged(mWifiInfo);
            updateCurrentConnectionInfo();

            // For secondary client roles, they should stop themselves upon disconnection.
            // - Primary role shouldn't because it is persistent, and should try connecting to other
            //   networks upon disconnection.
            // - ROLE_CLIENT_LOCAL_ONLY shouldn't because it has auto-retry logic if the connection
            //   fails. WifiNetworkFactory will explicitly remove the CMM when the request is
            //   complete.
            // TODO(b/160346062): Maybe clean this up by having ClientModeManager register a
            //  onExitConnectingOrConnectedState() callback with ClientModeImpl and implementing
            //  this logic in ClientModeManager. ClientModeImpl should be role-agnostic.
            ClientRole role = mClientModeManager.getRole();
            if (role == ROLE_CLIENT_SECONDARY_LONG_LIVED
                    || role == ROLE_CLIENT_SECONDARY_TRANSIENT) {
                if (mVerboseLoggingEnabled) {
                    Log.d(getTag(), "Disconnected in ROLE_CLIENT_SECONDARY_*, "
                            + "stop ClientModeManager=" + mClientModeManager);
                }
                // stop owner ClientModeManager, which will in turn stop this ClientModeImpl
                mClientModeManager.stop();
            }
        }

        @Override
        String getMessageLogRec(int what) {
            return ClientModeImpl.class.getSimpleName() + "."
                    + ConnectingOrConnectedState.class.getSimpleName() + "." + getWhatToString(
                    what);
        }

        @Override
        public boolean processMessageImpl(Message message) {
            boolean handleStatus = HANDLED;
            switch (message.what) {
                case WifiMonitor.SUPPLICANT_STATE_CHANGE_EVENT: {
                    StateChangeResult stateChangeResult = (StateChangeResult) message.obj;
                    SupplicantState state = handleSupplicantStateChange(stateChangeResult);
                    // Supplicant can fail to report a NETWORK_DISCONNECTION_EVENT
                    // when authentication times out after a successful connection,
                    // we can figure this from the supplicant state. If supplicant
                    // state is DISCONNECTED, but the agent is not disconnected, we
                    // need to handle a disconnection
                    if (mVerboseLoggingEnabled) {
                        log("ConnectingOrConnectedState: Supplicant State change "
                                + stateChangeResult);
                    }
                    @SupplicantEventCode int supplicantEvent;
                    switch (stateChangeResult.state) {
                        case COMPLETED:
                            supplicantEvent = SupplicantStaIfaceHal.SUPPLICANT_EVENT_CONNECTED;
                            break;
                        case ASSOCIATING:
                            supplicantEvent = SupplicantStaIfaceHal.SUPPLICANT_EVENT_ASSOCIATING;
                            break;
                        case ASSOCIATED:
                            supplicantEvent = SupplicantStaIfaceHal.SUPPLICANT_EVENT_ASSOCIATED;
                            break;
                        default:
                            supplicantEvent = -1;
                    }
                    if (supplicantEvent != -1) {
                        WifiConfiguration config = mWifiConfigManager.getConfiguredNetwork(
                                    stateChangeResult.networkId);
                        try {
                            logEventIfManagedNetwork(config, supplicantEvent,
                                    MacAddress.fromString(stateChangeResult.bssid), "");
                        } catch (IllegalArgumentException e) {
                            Log.i(TAG, "Invalid bssid received for state change event");
                        }
                    }
                    if (state == SupplicantState.DISCONNECTED && mNetworkAgent != null) {
                        if (mVerboseLoggingEnabled) {
                            log("Missed CTRL-EVENT-DISCONNECTED, disconnect");
                        }
                        handleNetworkDisconnect(false,
                                WIFI_DISCONNECT_REPORTED__FAILURE_CODE__SUPPLICANT_DISCONNECTED);
                        transitionTo(mDisconnectedState);
                    }
                    if (state == SupplicantState.COMPLETED) {
                        mWifiScoreReport.noteIpCheck();
                    }
                    break;
                }
                case WifiMonitor.ASSOCIATED_BSSID_EVENT: {
                    // This is where we can confirm the connection BSSID. Use it to find the
                    // right ScanDetail to populate metrics.
                    String someBssid = (String) message.obj;
                    if (someBssid != null) {
                        // Get the ScanDetail associated with this BSSID.
                        ScanDetailCache scanDetailCache =
                                mWifiConfigManager.getScanDetailCacheForNetwork(mTargetNetworkId);
                        if (scanDetailCache != null) {
                            mWifiMetrics.setConnectionScanDetail(mInterfaceName,
                                    scanDetailCache.getScanDetail(someBssid));
                        }
                        // Update last associated BSSID
                        mLastBssid = someBssid;
                    }
                    handleStatus = NOT_HANDLED;
                    break;
                }
                case WifiMonitor.NETWORK_CONNECTION_EVENT: {
                    if (mVerboseLoggingEnabled) log("Network connection established");
                    NetworkConnectionEventInfo connectionInfo =
                            (NetworkConnectionEventInfo) message.obj;
                    mLastNetworkId = connectionInfo.networkId;
                    mSentHLPs = connectionInfo.isFilsConnection;
                    if (mSentHLPs) mWifiMetrics.incrementL2ConnectionThroughFilsAuthCount();
                    mWifiConfigManager.clearRecentFailureReason(mLastNetworkId);
                    mLastBssid = connectionInfo.bssid;
                    // TODO: This check should not be needed after ClientModeImpl refactor.
                    // Currently, the last connected network configuration is left in
                    // wpa_supplicant, this may result in wpa_supplicant initiating connection
                    // to it after a config store reload. Hence the old network Id lookups may not
                    // work, so disconnect the network and let network selector reselect a new
                    // network.
                    WifiConfiguration config = getConnectedWifiConfigurationInternal();
                    if (config == null) {
                        logw("Connected to unknown networkId " + mLastNetworkId
                                + ", disconnecting...");
                        sendMessage(CMD_DISCONNECT, StaEvent.DISCONNECT_UNKNOWN_NETWORK);
                        break;
                    }
                    handleNetworkConnectionEventInfo(config, connectionInfo);
                    mWifiInfo.setMacAddress(mWifiNative.getMacAddress(mInterfaceName));

                    ScanDetailCache scanDetailCache =
                            mWifiConfigManager.getScanDetailCacheForNetwork(config.networkId);
                    ScanResult scanResult = null;
                    if (scanDetailCache != null && mLastBssid != null) {
                        scanResult = scanDetailCache.getScanResult(mLastBssid);
                        if (scanResult != null) {
                            mWifiInfo.setFrequency(scanResult.frequency);
                        }
                    }

                    // We need to get the updated pseudonym from supplicant for EAP-SIM/AKA/AKA'
                    if (config.enterpriseConfig != null
                            && config.enterpriseConfig.isAuthenticationSimBased()) {
                        mLastSubId = mWifiCarrierInfoManager.getBestMatchSubscriptionId(config);
                        mLastSimBasedConnectionCarrierName =
                                mWifiCarrierInfoManager.getCarrierNameForSubId(mLastSubId);
                        String anonymousIdentity =
                                mWifiNative.getEapAnonymousIdentity(mInterfaceName);
                        if (!TextUtils.isEmpty(anonymousIdentity)
                                && !WifiCarrierInfoManager
                                .isAnonymousAtRealmIdentity(anonymousIdentity)) {
                            String decoratedPseudonym = mWifiCarrierInfoManager
                                    .decoratePseudonymWith3GppRealm(config,
                                            anonymousIdentity);
                            boolean updateToNativeService = false;
                            if (decoratedPseudonym != null
                                    && !decoratedPseudonym.equals(anonymousIdentity)) {
                                anonymousIdentity = decoratedPseudonym;
                                // propagate to the supplicant to avoid using
                                // the original anonymous identity for firmware
                                // roaming.
                                if (mVerboseLoggingEnabled) {
                                    log("Update decorated pseudonym: " + anonymousIdentity);
                                }
                                updateToNativeService = true;
                            }
                            // This needs native change to avoid disconnecting from the current
                            // network. Consider that older releases might not be able to have
                            // the vendor partition updated, only update to native service on T
                            // or newer.
                            if (SdkLevel.isAtLeastT()) {
                                mWifiNative.setEapAnonymousIdentity(mInterfaceName,
                                        anonymousIdentity, updateToNativeService);
                            }
                            if (mVerboseLoggingEnabled) {
                                log("EAP Pseudonym: " + anonymousIdentity);
                            }
                            // Save the pseudonym only if it is a real one
                            config.enterpriseConfig.setAnonymousIdentity(anonymousIdentity);
                        } else {
                            // Clear any stored pseudonyms
                            config.enterpriseConfig.setAnonymousIdentity(null);
                        }
                        mWifiConfigManager.addOrUpdateNetwork(config, Process.WIFI_UID);
                        if (config.isPasspoint()) {
                            mPasspointManager.setAnonymousIdentity(config);
                        } else if (config.fromWifiNetworkSuggestion) {
                            mWifiNetworkSuggestionsManager.setAnonymousIdentity(config);
                        }
                    }
                    // When connecting to Passpoint, ask for the Venue URL
                    if (config.isPasspoint()) {
                        mTermsAndConditionsUrl = null;
                        if (scanResult == null && mLastBssid != null) {
                            // The cached scan result of connected network would be null at the
                            // first connection, try to check full scan result list again to look up
                            // matched scan result associated to the current SSID and BSSID.
                            scanResult = mScanRequestProxy.getScanResult(mLastBssid);
                        }
                        if (scanResult != null) {
                            mPasspointManager.requestVenueUrlAnqpElement(scanResult);
                        }
                    }
                    mIpReachabilityMonitorActive = true;
                    mWifiInfo.setNetworkKey(config.getNetworkKeyFromSecurityType(
                            mWifiInfo.getCurrentSecurityType()));
                    updateLayer2Information();
                    updateCurrentConnectionInfo();
                    transitionTo(mL3ProvisioningState);
                    break;
                }
                case WifiMonitor.SUP_REQUEST_SIM_AUTH: {
                    logd("Received SUP_REQUEST_SIM_AUTH");
                    SimAuthRequestData requestData = (SimAuthRequestData) message.obj;
                    if (requestData != null) {
                        if (requestData.protocol == WifiEnterpriseConfig.Eap.SIM) {
                            handleGsmAuthRequest(requestData);
                        } else if (requestData.protocol == WifiEnterpriseConfig.Eap.AKA
                                || requestData.protocol == WifiEnterpriseConfig.Eap.AKA_PRIME) {
                            handle3GAuthRequest(requestData);
                        }
                    } else {
                        loge("Invalid SIM auth request");
                    }
                    break;
                }
                case WifiMonitor.NETWORK_DISCONNECTION_EVENT: {
                    DisconnectEventInfo eventInfo = (DisconnectEventInfo) message.obj;
                    if (mVerboseLoggingEnabled) {
                        log("ConnectingOrConnectedState: Network disconnection " + eventInfo);
                    }
                    if (eventInfo.reasonCode
                            == StaIfaceReasonCode.FOURWAY_HANDSHAKE_TIMEOUT) {
                        String bssid = !isValidBssid(eventInfo.bssid)
                                ? mTargetBssid : eventInfo.bssid;
                        mWifiLastResortWatchdog.noteConnectionFailureAndTriggerIfNeeded(
                                getConnectingSsidInternal(), bssid,
                                WifiLastResortWatchdog.FAILURE_CODE_AUTHENTICATION,
                                isConnected());
                    }
                    WifiConfiguration config = getConnectedWifiConfigurationInternal();
                    if (config == null) {
                        config = getConnectingWifiConfigurationInternal();
                    }
                    clearNetworkCachedDataIfNeeded(config, eventInfo.reasonCode);
                    try {
                        logEventIfManagedNetwork(config,
                                SupplicantStaIfaceHal.SUPPLICANT_EVENT_DISCONNECTED,
                                MacAddress.fromString(eventInfo.bssid),
                                "reason=" + StaIfaceReasonCode.toString(eventInfo.reasonCode));
                    } catch (IllegalArgumentException e) {
                        Log.e(TAG, "Invalid bssid received for disconnection event");
                    }
                    boolean newConnectionInProgress = isNewConnectionInProgress(eventInfo.ssid);
                    if (!newConnectionInProgress) {
                        int level2FailureReason = eventInfo.locallyGenerated
                                ? WifiMetricsProto.ConnectionEvent.FAILURE_REASON_UNKNOWN :
                                WifiMetricsProto.ConnectionEvent.DISCONNECTION_NON_LOCAL;
                        if (!eventInfo.locallyGenerated) {
                            mWifiScoreCard.noteNonlocalDisconnect(
                                    mInterfaceName, eventInfo.reasonCode);
                        }
                        reportConnectionAttemptEnd(
                                WifiMetrics.ConnectionEvent.FAILURE_NETWORK_DISCONNECTION,
                                WifiMetricsProto.ConnectionEvent.HLF_NONE, level2FailureReason);
                    }
                    handleNetworkDisconnect(newConnectionInProgress, eventInfo.reasonCode);
                    if (!newConnectionInProgress) {
                        transitionTo(mDisconnectedState);
                    }
                    mTermsAndConditionsUrl = null;
                    break;
                }
                case WifiMonitor.TARGET_BSSID_EVENT: {
                    // Trying to associate to this BSSID
                    if (message.obj != null) {
                        mTargetBssid = (String) message.obj;
                    }
                    break;
                }
                case WifiMonitor.AUXILIARY_SUPPLICANT_EVENT: {
                    SupplicantEventInfo eventInfo = (SupplicantEventInfo) message.obj;
                    logEventIfManagedNetwork(getConnectingWifiConfigurationInternal(),
                            eventInfo.eventCode, eventInfo.bssid,
                            eventInfo.reasonString);
                    break;
                }
                case CMD_DISCONNECT: {
                    mWifiMetrics.logStaEvent(mInterfaceName, StaEvent.TYPE_FRAMEWORK_DISCONNECT,
                            message.arg1);
                    mWifiNative.disconnect(mInterfaceName);
                    break;
                }
                case CMD_PRE_DHCP_ACTION:
                case CMD_PRE_DHCP_ACTION_COMPLETE:
                case CMD_POST_DHCP_ACTION:
                case CMD_IPV4_PROVISIONING_SUCCESS:
                case CMD_IP_CONFIGURATION_SUCCESSFUL:
                case CMD_IPV4_PROVISIONING_FAILURE: {
                    handleStatus = handleL3MessagesWhenNotConnected(message);
                    break;
                }
                case WifiMonitor.TRANSITION_DISABLE_INDICATION: {
                    log("Received TRANSITION_DISABLE_INDICATION: networkId=" + message.arg1
                            + ", indication=" + message.arg2 + ", bssid=" + mLastBssid);
                    if (isValidTransitionDisableIndicationSource(mLastBssid, message.arg2)) {
                        mWifiConfigManager.updateNetworkTransitionDisable(message.arg1,
                                message.arg2);
                    } else {
                        Log.w(getTag(), "Drop TRANSITION_DISABLE_INDICATION event"
                                + " from an invalid source.");
                    }
                    break;
                }
                case WifiMonitor.QOS_POLICY_RESET_EVENT: {
                    if (SdkLevel.isAtLeastT() && mNetworkAgent != null
                            && mWifiNative.isQosPolicyFeatureEnabled()) {
                        mNetworkAgent.sendRemoveAllDscpPolicies();
                    }
                    break;
                }
                case WifiMonitor.QOS_POLICY_REQUEST_EVENT: {
                    if (SdkLevel.isAtLeastT() && mWifiNative.isQosPolicyFeatureEnabled()) {
                        mQosPolicyRequestHandler.queueQosPolicyRequest(
                                message.arg1, (List<QosPolicyRequest>) message.obj);
                    }
                    break;
                }
                default: {
                    handleStatus = NOT_HANDLED;
                    break;
                }
            }
            if (handleStatus == HANDLED) {
                logStateAndMessage(message, this);
            }
            return handleStatus;
        }

        private boolean isValidTransitionDisableIndicationSource(String bssid,
                @WifiMonitor.TransitionDisableIndication int indicationBit) {
            ScanResult result = mScanRequestProxy.getScanResult(mLastBssid);
            if (null == result) return false;

            // SAE TDI should only come from a PSK/SAE BSS or a SAE BSS.
            if (0 != (indicationBit & WifiMonitor.TDI_USE_WPA3_PERSONAL)) {
                return ScanResultUtil.isScanResultForSaeNetwork(result)
                        || ScanResultUtil.isScanResultForPskSaeTransitionNetwork(result);
            }
            // SAE_PK TDI should only come from a SAE BSS.
            if (0 != (indicationBit & WifiMonitor.TDI_USE_SAE_PK)) {
                return ScanResultUtil.isScanResultForSaeNetwork(result);
            }
            // WPA3 Enterprise TDI should only come from a WPA2/WPA3 Enterprise
            // BSS or a WPA3 Enterprise BSS.
            if (0 != (indicationBit & WifiMonitor.TDI_USE_WPA3_ENTERPRISE)) {
                return ScanResultUtil.isScanResultForWpa3EnterpriseOnlyNetwork(result)
                        || ScanResultUtil.isScanResultForWpa3EnterpriseTransitionNetwork(result);
            }
            // OWE TDI should only come from an OPEN/OWE BSS or an OWE BSS.
            if (0 != (indicationBit & WifiMonitor.TDI_USE_ENHANCED_OPEN)) {
                return ScanResultUtil.isScanResultForOweNetwork(result)
                        || ScanResultUtil.isScanResultForOweTransitionNetwork(result);
            }
            return false;
        }
    }

    class L2ConnectingState extends RunnerState {
        L2ConnectingState(int threshold) {
            super(threshold, mWifiInjector.getWifiHandlerLocalLog());
        }

        @Override
        public void enterImpl() {
            if (mVerboseLoggingEnabled) Log.v(getTag(), "Entering L2ConnectingState");
            // Make sure we connect: we enter this state prior to connecting to a new
            // network. In some cases supplicant ignores the connect requests (it might not
            // find the target SSID in its cache), Therefore we end up stuck that state, hence the
            // need for the watchdog.
            mConnectingWatchdogCount++;
            logd("Start Connecting Watchdog " + mConnectingWatchdogCount);
            sendMessageDelayed(obtainMessage(CMD_CONNECTING_WATCHDOG_TIMER,
                    mConnectingWatchdogCount, 0), CONNECTING_WATCHDOG_TIMEOUT_MS);
        }

        @Override
        public void exitImpl() {
            if (mVerboseLoggingEnabled) Log.v(getTag(), "Exiting L2ConnectingState");
            // Cancel any pending CMD_CONNECTING_WATCHDOG_TIMER since this is only valid in
            // L2ConnectingState anyway.
            removeMessages(CMD_CONNECTING_WATCHDOG_TIMER);
        }

        @Override
        String getMessageLogRec(int what) {
            return ClientModeImpl.class.getSimpleName() + "."
                    + L2ConnectingState.class.getSimpleName() + "." + getWhatToString(what);
        }

        @Override
        public boolean processMessageImpl(Message message) {
            boolean handleStatus = HANDLED;
            switch (message.what) {
                case WifiMonitor.NETWORK_NOT_FOUND_EVENT:
                    mNetworkNotFoundEventCount++;
                    String networkName = (String) message.obj;
                    if (networkName != null && !networkName.equals(getConnectingSsidInternal())) {
                        loge("Network not found event received, network: " + networkName
                                + " which is not the target network: "
                                + getConnectingSsidInternal());
                        break;
                    }
                    Log.d(getTag(), "Network not found event received: network: " + networkName);
                    if (mNetworkNotFoundEventCount >= NETWORK_NOT_FOUND_EVENT_THRESHOLD
                            && mTargetWifiConfiguration != null
                            && mTargetWifiConfiguration.SSID != null
                            && mTargetWifiConfiguration.SSID.equals(networkName)) {
                        stopIpClient();
                        mWifiConfigManager.updateNetworkSelectionStatus(
                                mTargetWifiConfiguration.networkId,
                                WifiConfiguration.NetworkSelectionStatus
                                        .DISABLED_NETWORK_NOT_FOUND);
                        if (SdkLevel.isAtLeastS()) {
                            mWifiConfigManager.setRecentFailureAssociationStatus(
                                    mTargetWifiConfiguration.networkId,
                                    WifiConfiguration.RECENT_FAILURE_NETWORK_NOT_FOUND);
                        }
                        reportConnectionAttemptEnd(
                                WifiMetrics.ConnectionEvent.FAILURE_NETWORK_NOT_FOUND,
                                WifiMetricsProto.ConnectionEvent.HLF_NONE,
                                WifiMetricsProto.ConnectionEvent.FAILURE_REASON_UNKNOWN);
                        handleNetworkDisconnect(false,
                                WifiStatsLog.WIFI_DISCONNECT_REPORTED__FAILURE_CODE__UNSPECIFIED);
                        transitionTo(mDisconnectedState); // End of connection attempt.
                    }
                    break;
                case WifiMonitor.ASSOCIATION_REJECTION_EVENT: {
                    AssocRejectEventInfo assocRejectEventInfo = (AssocRejectEventInfo) message.obj;
                    log("L2ConnectingState: Association rejection " + assocRejectEventInfo);
                    if (!assocRejectEventInfo.ssid.equals(getConnectingSsidInternal())) {
                        loge("Association rejection event received on not target network");
                        break;
                    }
                    stopIpClient();
                    mWifiDiagnostics.triggerBugReportDataCapture(
                            WifiDiagnostics.REPORT_REASON_ASSOC_FAILURE);
                    String bssid = assocRejectEventInfo.bssid;
                    boolean timedOut = assocRejectEventInfo.timedOut;
                    int statusCode = assocRejectEventInfo.statusCode;
                    if (!isValidBssid(bssid)) {
                        // If BSSID is null, use the target roam BSSID
                        bssid = mTargetBssid;
                    } else if (SUPPLICANT_BSSID_ANY.equals(mTargetBssid)) {
                        // This is needed by WifiBlocklistMonitor to block continuously
                        // failing BSSIDs. Need to set here because mTargetBssid is currently
                        // not being set until association success.
                        mTargetBssid = bssid;
                    }
                    if (!isSecondaryInternet()) {
                        mWifiConfigManager.updateNetworkSelectionStatus(mTargetNetworkId,
                                WifiConfiguration.NetworkSelectionStatus
                                        .DISABLED_ASSOCIATION_REJECTION);
                    }
                    setAssociationRejectionStatusInConfig(mTargetNetworkId, assocRejectEventInfo);
                    int level2FailureReason =
                            WifiMetricsProto.ConnectionEvent.FAILURE_REASON_UNKNOWN;
                    if (statusCode == StaIfaceStatusCode.AP_UNABLE_TO_HANDLE_NEW_STA
                            || statusCode == StaIfaceStatusCode.ASSOC_REJECTED_TEMPORARILY
                            || statusCode == StaIfaceStatusCode.DENIED_INSUFFICIENT_BANDWIDTH) {
                        level2FailureReason = WifiMetricsProto.ConnectionEvent
                                .ASSOCIATION_REJECTION_AP_UNABLE_TO_HANDLE_NEW_STA;
                    }

                    // If rejection occurred while Metrics is tracking a ConnectionEvent, end it.
                    reportConnectionAttemptEnd(
                            timedOut
                                    ? WifiMetrics.ConnectionEvent.FAILURE_ASSOCIATION_TIMED_OUT
                                    : WifiMetrics.ConnectionEvent.FAILURE_ASSOCIATION_REJECTION,
                            WifiMetricsProto.ConnectionEvent.HLF_NONE,
                            level2FailureReason);

                    if (level2FailureReason != WifiMetricsProto.ConnectionEvent
                            .ASSOCIATION_REJECTION_AP_UNABLE_TO_HANDLE_NEW_STA
                            && !isSecondaryInternet()) {
                        mWifiLastResortWatchdog.noteConnectionFailureAndTriggerIfNeeded(
                                getConnectingSsidInternal(), bssid,
                                WifiLastResortWatchdog.FAILURE_CODE_ASSOCIATION,
                                isConnected());
                    }
                    handleNetworkDisconnect(false,
                            WifiStatsLog.WIFI_DISCONNECT_REPORTED__FAILURE_CODE__UNSPECIFIED);
                    transitionTo(mDisconnectedState); // End of connection attempt.
                    break;
                }
                case WifiMonitor.AUTHENTICATION_FAILURE_EVENT: {
                    AuthenticationFailureEventInfo authenticationFailureEventInfo =
                            (AuthenticationFailureEventInfo) message.obj;
                    if (!TextUtils.equals(authenticationFailureEventInfo.ssid,
                            getConnectingSsidInternal())) {
                        logw("Authentication failure event received on not target network");
                        break;
                    }
                    stopIpClient();
                    mWifiDiagnostics.triggerBugReportDataCapture(
                            WifiDiagnostics.REPORT_REASON_AUTH_FAILURE);
                    int disableReason = WifiConfiguration.NetworkSelectionStatus
                            .DISABLED_AUTHENTICATION_FAILURE;
                    int reasonCode = authenticationFailureEventInfo.reasonCode;
                    int errorCode = authenticationFailureEventInfo.errorCode;
                    log("L2ConnectingState: Authentication failure "
                            + " reason=" + reasonCode + " error=" + errorCode);
                    WifiConfiguration targetedNetwork =
                            mWifiConfigManager.getConfiguredNetwork(mTargetNetworkId);
                    // Check if this is a permanent wrong password failure.
                    if (isPermanentWrongPasswordFailure(mTargetNetworkId, reasonCode)) {
                        disableReason = WifiConfiguration.NetworkSelectionStatus
                                .DISABLED_BY_WRONG_PASSWORD;
                        // For primary role, send error notification except for local only network,
                        // for secondary role, send only for secondary internet.
                        final boolean isForLocalOnly = isRequestedForLocalOnly(
                                targetedNetwork, mTargetBssid) || isLocalOnly();
                        final boolean needNotifyError = isPrimary() ? !isForLocalOnly
                                : isSecondaryInternet();
                        if (targetedNetwork != null && needNotifyError) {
                            mWrongPasswordNotifier.onWrongPasswordError(targetedNetwork);
                        }
                    } else if (reasonCode == WifiManager.ERROR_AUTH_FAILURE_EAP_FAILURE) {
                        logEventIfManagedNetwork(targetedNetwork,
                                SupplicantStaIfaceHal.SUPPLICANT_EVENT_EAP_FAILURE,
                                authenticationFailureEventInfo.bssid, "error=" + errorCode);
                        if (targetedNetwork != null && targetedNetwork.enterpriseConfig != null
                                && targetedNetwork.enterpriseConfig.isAuthenticationSimBased()) {
                            // only show EAP failure notification if primary
                            WifiBlocklistMonitor.CarrierSpecificEapFailureConfig eapFailureConfig =
                                    mEapFailureNotifier.onEapFailure(errorCode, targetedNetwork,
                                            isPrimary());
                            if (eapFailureConfig != null) {
                                disableReason = WifiConfiguration.NetworkSelectionStatus
                                    .DISABLED_AUTHENTICATION_PRIVATE_EAP_ERROR;
                                mWifiBlocklistMonitor.loadCarrierConfigsForDisableReasonInfos(
                                        eapFailureConfig);
                            }
                        }
                        handleEapAuthFailure(mTargetNetworkId, errorCode);
                        if (errorCode == WifiNative.EAP_SIM_NOT_SUBSCRIBED) {
                            disableReason = WifiConfiguration.NetworkSelectionStatus
                                    .DISABLED_AUTHENTICATION_NO_SUBSCRIPTION;
                        }
                    }
                    mWifiConfigManager.updateNetworkSelectionStatus(
                            mTargetNetworkId, disableReason);
                    mWifiConfigManager.clearRecentFailureReason(mTargetNetworkId);

                    //If failure occurred while Metrics is tracking a ConnnectionEvent, end it.
                    int level2FailureReason;
                    switch (reasonCode) {
                        case WifiManager.ERROR_AUTH_FAILURE_NONE:
                            level2FailureReason =
                                    WifiMetricsProto.ConnectionEvent.AUTH_FAILURE_NONE;
                            break;
                        case WifiManager.ERROR_AUTH_FAILURE_TIMEOUT:
                            level2FailureReason =
                                    WifiMetricsProto.ConnectionEvent.AUTH_FAILURE_TIMEOUT;
                            break;
                        case WifiManager.ERROR_AUTH_FAILURE_WRONG_PSWD:
                            level2FailureReason =
                                    WifiMetricsProto.ConnectionEvent.AUTH_FAILURE_WRONG_PSWD;
                            break;
                        case WifiManager.ERROR_AUTH_FAILURE_EAP_FAILURE:
                            level2FailureReason =
                                    WifiMetricsProto.ConnectionEvent.AUTH_FAILURE_EAP_FAILURE;
                            break;
                        default:
                            level2FailureReason =
                                    WifiMetricsProto.ConnectionEvent.FAILURE_REASON_UNKNOWN;
                            break;
                    }
                    reportConnectionAttemptEnd(
                            WifiMetrics.ConnectionEvent.FAILURE_AUTHENTICATION_FAILURE,
                            WifiMetricsProto.ConnectionEvent.HLF_NONE,
                            level2FailureReason);
                    if (reasonCode != WifiManager.ERROR_AUTH_FAILURE_WRONG_PSWD && reasonCode
                            != WifiManager.ERROR_AUTH_FAILURE_EAP_FAILURE) {
                        mWifiLastResortWatchdog.noteConnectionFailureAndTriggerIfNeeded(
                                getConnectingSsidInternal(),
                                (mLastBssid == null) ? mTargetBssid : mLastBssid,
                                WifiLastResortWatchdog.FAILURE_CODE_AUTHENTICATION,
                                isConnected());
                    }
                    handleNetworkDisconnect(false,
                            WifiStatsLog.WIFI_DISCONNECT_REPORTED__FAILURE_CODE__UNSPECIFIED);
                    transitionTo(mDisconnectedState); // End of connection attempt.
                    break;
                }
                case WifiMonitor.SUPPLICANT_STATE_CHANGE_EVENT: {
                    StateChangeResult stateChangeResult = (StateChangeResult) message.obj;
                    if (SupplicantState.isConnecting(stateChangeResult.state)) {
                        WifiConfiguration config = mWifiConfigManager.getConfiguredNetwork(
                                stateChangeResult.networkId);
                        // Update Passpoint information before setNetworkDetailedState as
                        // WifiTracker monitors NETWORK_STATE_CHANGED_ACTION to update UI.
                        mWifiInfo.setFQDN(null);
                        mWifiInfo.setPasspointUniqueId(null);
                        mWifiInfo.setOsuAp(false);
                        mWifiInfo.setProviderFriendlyName(null);
                        if (config != null && (config.isPasspoint() || config.osu)) {
                            if (config.isPasspoint()) {
                                mWifiInfo.setFQDN(config.FQDN);
                                mWifiInfo.setPasspointUniqueId(config.getPasspointUniqueId());
                            } else {
                                mWifiInfo.setOsuAp(true);
                            }
                            mWifiInfo.setProviderFriendlyName(config.providerFriendlyName);
                            mWifiInfo.setNetworkKey(
                                    config.getNetworkKeyFromSecurityType(
                                            mWifiInfo.getCurrentSecurityType()));
                        }
                        updateCurrentConnectionInfo();
                    }
                    sendNetworkChangeBroadcast(
                            WifiInfo.getDetailedStateOf(stateChangeResult.state));
                    // Let the parent state handle the rest of the state changed.
                    handleStatus = NOT_HANDLED;
                    break;
                }
                case WifiMonitor.SUP_REQUEST_IDENTITY: {
                    int netId = message.arg2;
                    boolean identitySent = false;
                    // For SIM & AKA/AKA' EAP method Only, get identity from ICC
                    if (mTargetWifiConfiguration != null
                            && mTargetWifiConfiguration.networkId == netId
                            && mTargetWifiConfiguration.enterpriseConfig != null
                            && mTargetWifiConfiguration.enterpriseConfig
                            .isAuthenticationSimBased()) {
                        // Pair<identity, encrypted identity>
                        Pair<String, String> identityPair = mWifiCarrierInfoManager
                                .getSimIdentity(mTargetWifiConfiguration);
                        if (identityPair != null && identityPair.first != null) {
                            Log.i(getTag(), "SUP_REQUEST_IDENTITY: identityPair=["
                                    + ((identityPair.first.length() >= 7)
                                    ? identityPair.first.substring(0, 7 /* Prefix+PLMN ID */)
                                    + "****"
                                    : identityPair.first) + ", "
                                    + (!TextUtils.isEmpty(identityPair.second) ? identityPair.second
                                    : "<NONE>") + "]");
                            mWifiNative.simIdentityResponse(mInterfaceName, identityPair.first,
                                    identityPair.second);
                            identitySent = true;
                        } else {
                            Log.e(getTag(), "Unable to retrieve identity from Telephony");
                        }
                    }

                    if (!identitySent) {
                        // Supplicant lacks credentials to connect to that network, hence block list
                        String ssid = (String) message.obj;
                        if (mTargetWifiConfiguration != null && ssid != null
                                && mTargetWifiConfiguration.SSID != null
                                && mTargetWifiConfiguration.SSID.equals("\"" + ssid + "\"")) {
                            mWifiConfigManager.updateNetworkSelectionStatus(
                                    mTargetWifiConfiguration.networkId,
                                    WifiConfiguration.NetworkSelectionStatus
                                            .DISABLED_AUTHENTICATION_NO_CREDENTIALS);
                        }
                        mWifiMetrics.logStaEvent(mInterfaceName, StaEvent.TYPE_FRAMEWORK_DISCONNECT,
                                StaEvent.DISCONNECT_GENERIC);
                        mWifiNative.disconnect(mInterfaceName);
                    }
                    break;
                }
                case CMD_CONNECTING_WATCHDOG_TIMER: {
                    if (mConnectingWatchdogCount == message.arg1) {
                        if (mVerboseLoggingEnabled) log("Connecting watchdog! -> disconnect");
                        reportConnectionAttemptEnd(
                                WifiMetrics.ConnectionEvent.FAILURE_NO_RESPONSE,
                                WifiMetricsProto.ConnectionEvent.HLF_NONE,
                                WifiMetricsProto.ConnectionEvent.FAILURE_REASON_UNKNOWN);
                        handleNetworkDisconnect(false,
                                WifiStatsLog.WIFI_DISCONNECT_REPORTED__FAILURE_CODE__CONNECTING_WATCHDOG_TIMER);
                        transitionTo(mDisconnectedState);
                    }
                    break;
                }
                case WifiMonitor.NETWORK_CONNECTION_EVENT: {
                    NetworkConnectionEventInfo connectionInfo =
                            (NetworkConnectionEventInfo) message.obj;
                    String quotedOrHexConnectingSsid = getConnectingSsidInternal();
                    String quotedOrHexConnectedSsid = connectionInfo.wifiSsid.toString();
                    if (quotedOrHexConnectingSsid != null
                            && !quotedOrHexConnectingSsid.equals(quotedOrHexConnectedSsid)) {
                        // possibly a NETWORK_CONNECTION_EVENT for a successful roam on the previous
                        // network while connecting to a new network, ignore it.
                        Log.d(TAG, "Connecting to ssid=" + quotedOrHexConnectingSsid + ", but got "
                                + "NETWORK_CONNECTION_EVENT for ssid=" + quotedOrHexConnectedSsid
                                + ", ignoring");
                        break;
                    }
                    handleStatus = NOT_HANDLED;
                    break;
                }
                case WifiMonitor.TOFU_ROOT_CA_CERTIFICATE:
                    if (null == mTargetWifiConfiguration) break;
                    int certificateDepth = message.arg2;
                    if (!mInsecureEapNetworkHandler.addPendingCertificate(
                            mTargetWifiConfiguration.SSID, message.arg2,
                            (X509Certificate) message.obj)) {
                        Log.d(TAG, "Cannot set pending cert.");
                    }
                    // Launch user approval upon receiving the server certificate
                    if (certificateDepth == 0) {
                        mInsecureEapNetworkHandler.startUserApprovalIfNecessary(mIsUserSelected);
                    }
                    break;
                default: {
                    handleStatus = NOT_HANDLED;
                    break;
                }
            }
            if (handleStatus == HANDLED) {
                logStateAndMessage(message, this);
            }
            return handleStatus;
        }
    }

    class L2ConnectedState extends RunnerState {
        L2ConnectedState(int threshold) {
            super(threshold, mWifiInjector.getWifiHandlerLocalLog());
        }

        @Override
        public void enterImpl() {
            mRssiPollToken++;
            if (mEnableRssiPolling) {
                if (isPrimary()) {
                    mLinkProbeManager.resetOnNewConnection();
                }
                sendMessage(CMD_RSSI_POLL, mRssiPollToken, 0);
            }
            sendNetworkChangeBroadcast(DetailedState.CONNECTING);

            // If this network was explicitly selected by the user, evaluate whether to inform
            // ConnectivityService of that fact so the system can treat it appropriately.
            final WifiConfiguration config = getConnectedWifiConfigurationInternal();

            final NetworkAgentConfig naConfig = getNetworkAgentConfigInternal(config);
            final NetworkCapabilities nc = getCapabilities(
                    getConnectedWifiConfigurationInternal(), getConnectedBssidInternal());
            // This should never happen.
            if (mNetworkAgent != null) {
                Log.wtf(getTag(), "mNetworkAgent is not null: " + mNetworkAgent);
                mNetworkAgent.unregister();
            }
            mNetworkAgent = mWifiInjector.makeWifiNetworkAgent(nc, mLinkProperties, naConfig,
                    mNetworkFactory.getProvider(), new WifiNetworkAgentCallback());
            mWifiScoreReport.setNetworkAgent(mNetworkAgent);
            if (SdkLevel.isAtLeastT()) {
                mQosPolicyRequestHandler.setNetworkAgent(mNetworkAgent);
            }

            // We must clear the config BSSID, as the wifi chipset may decide to roam
            // from this point on and having the BSSID specified in the network block would
            // cause the roam to faile and the device to disconnect
            clearTargetBssid("L2ConnectedState");
            mWifiMetrics.setWifiState(mInterfaceName, WifiMetricsProto.WifiLog.WIFI_ASSOCIATED);
            mWifiScoreCard.noteNetworkAgentCreated(mWifiInfo,
                    mNetworkAgent.getNetwork().getNetId());
            mWifiBlocklistMonitor.handleBssidConnectionSuccess(mLastBssid, mWifiInfo.getSSID());
            // too many places to record connection failure with too many failure reasons.
            // So only record success here.
            mWifiMetrics.noteFirstL2ConnectionAfterBoot(true);
            mCmiMonitor.onL2Connected(mClientModeManager);
            mIsLinkedNetworkRoaming = false;
        }

        @Override
        public void exitImpl() {
            // This is handled by receiving a NETWORK_DISCONNECTION_EVENT in ConnectableState
            // Bug: 15347363
            // For paranoia's sake, call handleNetworkDisconnect
            // only if BSSID is null or last networkId
            // is not invalid.
            if (mVerboseLoggingEnabled) {
                StringBuilder sb = new StringBuilder();
                sb.append("leaving L2ConnectedState state nid=" + Integer.toString(mLastNetworkId));
                if (mLastBssid != null) {
                    sb.append(" ").append(mLastBssid);
                }
            }
            mWifiMetrics.setWifiState(mInterfaceName, WifiMetricsProto.WifiLog.WIFI_DISCONNECTED);
            mWifiStateTracker.updateState(mInterfaceName, WifiStateTracker.DISCONNECTED);
            // Inform WifiLockManager
            mWifiLockManager.updateWifiClientConnected(mClientModeManager, false);
            mLastConnectionCapabilities = null;
        }

        @Override
        String getMessageLogRec(int what) {
            return ClientModeImpl.class.getSimpleName() + "."
                    + L2ConnectedState.class.getSimpleName() + "." + getWhatToString(what);
        }

        @Override
        public boolean processMessageImpl(Message message) {
            boolean handleStatus = HANDLED;

            switch (message.what) {
                case CMD_PRE_DHCP_ACTION: {
                    handlePreDhcpSetup();
                    break;
                }
                case CMD_PRE_DHCP_ACTION_COMPLETE: {
                    if (mIpClient != null) {
                        mIpClient.completedPreDhcpAction();
                    }
                    break;
                }
                case CMD_POST_DHCP_ACTION: {
                    handlePostDhcpSetup();
                    // We advance to mL3ConnectedState because IpClient will also send a
                    // CMD_IPV4_PROVISIONING_SUCCESS message, which calls handleIPv4Success(),
                    // which calls updateLinkProperties, which then sends
                    // CMD_IP_CONFIGURATION_SUCCESSFUL.
                    break;
                }
                case CMD_IPV4_PROVISIONING_SUCCESS: {
                    handleIPv4Success((DhcpResultsParcelable) message.obj);
                    sendNetworkChangeBroadcastWithCurrentState();
                    break;
                }
                case CMD_IPV4_PROVISIONING_FAILURE: {
                    handleIPv4Failure();
                    mWifiLastResortWatchdog.noteConnectionFailureAndTriggerIfNeeded(
                            getConnectingSsidInternal(),
                            (mLastBssid == null) ? mTargetBssid : mLastBssid,
                            WifiLastResortWatchdog.FAILURE_CODE_DHCP,
                            isConnected());
                    break;
                }
                case CMD_IP_CONFIGURATION_SUCCESSFUL: {
                    if (getConnectedWifiConfigurationInternal() == null || mNetworkAgent == null) {
                        // The current config may have been removed while we were connecting,
                        // trigger a disconnect to clear up state.
                        reportConnectionAttemptEnd(
                                WifiMetrics.ConnectionEvent.FAILURE_NETWORK_DISCONNECTION,
                                WifiMetricsProto.ConnectionEvent.HLF_NONE,
                                WifiMetricsProto.ConnectionEvent.FAILURE_REASON_UNKNOWN);
                        mWifiNative.disconnect(mInterfaceName);
                    } else {
                        handleSuccessfulIpConfiguration();
                        sendConnectedState();
                        transitionTo(mL3ConnectedState);
                    }
                    break;
                }
                case CMD_IP_CONFIGURATION_LOST: {
                    // Get Link layer stats so that we get fresh tx packet counters.
                    getWifiLinkLayerStats();
                    handleIpConfigurationLost();
                    reportConnectionAttemptEnd(
                            WifiMetrics.ConnectionEvent.FAILURE_DHCP,
                            WifiMetricsProto.ConnectionEvent.HLF_NONE,
                            WifiMetricsProto.ConnectionEvent.FAILURE_REASON_UNKNOWN);
                    mWifiLastResortWatchdog.noteConnectionFailureAndTriggerIfNeeded(
                            getConnectingSsidInternal(),
                            (mLastBssid == null) ? mTargetBssid : mLastBssid,
                            WifiLastResortWatchdog.FAILURE_CODE_DHCP,
                            isConnected());
                    handleNetworkDisconnect(false,
                            WifiStatsLog.WIFI_DISCONNECT_REPORTED__FAILURE_CODE__UNSPECIFIED);
                    transitionTo(mDisconnectedState); // End of connection attempt.
                    break;
                }
                case CMD_IP_REACHABILITY_LOST: {
                    if (mVerboseLoggingEnabled && message.obj != null) log((String) message.obj);
                    mWifiDiagnostics.triggerBugReportDataCapture(
                            WifiDiagnostics.REPORT_REASON_REACHABILITY_LOST);
                    mWifiMetrics.logWifiIsUnusableEvent(mInterfaceName,
                            WifiIsUnusableEvent.TYPE_IP_REACHABILITY_LOST);
                    mWifiMetrics.addToWifiUsabilityStatsList(mInterfaceName,
                            WifiUsabilityStats.LABEL_BAD,
                            WifiUsabilityStats.TYPE_IP_REACHABILITY_LOST, -1);
                    if (mWifiGlobals.getIpReachabilityDisconnectEnabled()) {
                        if (mWifiGlobals.getDisconnectOnlyOnInitialIpReachability() && !mIpReachabilityMonitorActive) {
                            logd("CMD_IP_REACHABILITY_LOST Connect session is over, skip ip reachability lost indication.");
                            break;
                        }
                        handleIpReachabilityLost();
                    } else {
                        logd("CMD_IP_REACHABILITY_LOST but disconnect disabled -- ignore");
                    }
                    break;
                }
                case CMD_IP_REACHABILITY_FAILURE: {
                    mWifiDiagnostics.triggerBugReportDataCapture(
                            WifiDiagnostics.REPORT_REASON_REACHABILITY_FAILURE);
                    handleIpReachabilityFailure((ReachabilityLossInfoParcelable) message.obj);
                    break;
                }
                case WifiP2pServiceImpl.DISCONNECT_WIFI_REQUEST: {
                    if (mWifiP2pConnection.shouldTemporarilyDisconnectWifi()) {
                        mWifiMetrics.logStaEvent(mInterfaceName, StaEvent.TYPE_FRAMEWORK_DISCONNECT,
                                StaEvent.DISCONNECT_P2P_DISCONNECT_WIFI_REQUEST);
                        mWifiNative.disconnect(mInterfaceName);
                    }
                    break;
                }
                case WifiMonitor.NETWORK_CONNECTION_EVENT: {
                    NetworkConnectionEventInfo connectionInfo =
                            (NetworkConnectionEventInfo) message.obj;
                    mLastNetworkId = connectionInfo.networkId;
                    handleNetworkConnectionEventInfo(
                            getConnectedWifiConfigurationInternal(), connectionInfo);
                    mWifiInfo.setMacAddress(mWifiNative.getMacAddress(mInterfaceName));
                    updateLayer2Information();
                    updateCurrentConnectionInfo();
                    if (!Objects.equals(mLastBssid, connectionInfo.bssid)) {
                        mLastBssid = connectionInfo.bssid;
                        sendNetworkChangeBroadcastWithCurrentState();
                    }
                    if (mIsLinkedNetworkRoaming) {
                        mIsLinkedNetworkRoaming = false;
                        mTargetNetworkId = WifiConfiguration.INVALID_NETWORK_ID;
                        mTargetWifiConfiguration = null;
                        clearTargetBssid("AllowlistRoamingCompleted");
                        sendNetworkChangeBroadcast(DetailedState.CONNECTED);
                    }
                    checkIfNeedDisconnectSecondaryWifi();
                    mIpReachabilityMonitorActive = true;
                    sendMessageDelayed(obtainMessage(CMD_IP_REACHABILITY_SESSION_END, 0, 0), 10000);
                    break;
                }
                case CMD_ONESHOT_RSSI_POLL: {
                    if (!mEnableRssiPolling) {
                        updateLinkLayerStatsRssiDataStallScoreReport();
                    }
                    break;
                }
                case CMD_RSSI_POLL: {
                    // TODO(b/179792830): getBSSID() shouldn't be null in L2ConnectedState,
                    //  add debug logs in the meantime. Remove once root cause identified.
                    if (mWifiInfo.getBSSID() == null) {
                        Log.wtf(getTag(), "WifiInfo.getBSSID() is null in L2ConnectedState!");
                        break;
                    }
                    if (message.arg1 == mRssiPollToken) {
                        updateLinkLayerStatsRssiDataStallScoreReport();
                        mWifiScoreCard.noteSignalPoll(mWifiInfo);
                        if (isPrimary()) {
                            mLinkProbeManager.updateConnectionStats(mWifiInfo, mInterfaceName);
                        }
                        // Update the polling interval as needed before sending the delayed message
                        // so that the next polling can happen after the updated interval
                        if (isPrimary()) {
                            int curState = mWifiInjector.getActiveModeWarden()
                                    .getDeviceMobilityState();
                            mRssiMonitor.updatePollRssiInterval(curState);
                        }
                        sendMessageDelayed(obtainMessage(CMD_RSSI_POLL, mRssiPollToken, 0),
                                mWifiGlobals.getPollRssiIntervalMillis());
                        if (isPrimary()) {
                            mWifiTrafficPoller.notifyOnDataActivity(
                                    mWifiInfo.txSuccess, mWifiInfo.rxSuccess);
                        }
                    } else {
                        // Polling has completed
                    }
                    break;
                }
                case CMD_ENABLE_RSSI_POLL: {
                    cleanWifiScore();
                    mEnableRssiPolling = (message.arg1 == 1);
                    mRssiPollToken++;
                    if (mEnableRssiPolling) {
                        // First poll
                        mLastSignalLevel = -1;
                        if (isPrimary()) {
                            mLinkProbeManager.resetOnScreenTurnedOn();
                        }
                        long txBytes = mFacade.getTotalTxBytes() - mFacade.getMobileTxBytes();
                        long rxBytes = mFacade.getTotalRxBytes() - mFacade.getMobileRxBytes();
                        updateLinkLayerStatsRssiSpeedFrequencyCapabilities(txBytes, rxBytes);
                        sendMessageDelayed(obtainMessage(CMD_RSSI_POLL, mRssiPollToken, 0),
                                mWifiGlobals.getPollRssiIntervalMillis());
                    }
                    else {
                        mRssiMonitor.setShortPollRssiInterval();
                    }
                    break;
                }
                case WifiMonitor.ASSOCIATED_BSSID_EVENT: {
                    if ((String) message.obj == null) {
                        logw("Associated command w/o BSSID");
                        break;
                    }
                    mLastBssid = (String) message.obj;
                    if (checkAndHandleLinkedNetworkRoaming(mLastBssid)) {
                        Log.i(TAG, "Driver initiated allowlist SSID roaming");
                        break;
                    }
                    if (mLastBssid != null && (mWifiInfo.getBSSID() == null
                            || !mLastBssid.equals(mWifiInfo.getBSSID()))) {
                        mWifiInfo.setBSSID(mLastBssid);
                        WifiConfiguration config = getConnectedWifiConfigurationInternal();
                        if (config != null) {
                            ScanDetailCache scanDetailCache = mWifiConfigManager
                                    .getScanDetailCacheForNetwork(config.networkId);
                            if (scanDetailCache != null) {
                                ScanResult scanResult = scanDetailCache.getScanResult(mLastBssid);
                                if (scanResult != null) {
                                    mWifiInfo.setFrequency(scanResult.frequency);
                                    boolean isHidden = true;
                                    for (byte b : scanResult.getWifiSsid().getBytes()) {
                                        if (b != 0) {
                                            isHidden = false;
                                            break;
                                        }
                                    }
                                    mWifiInfo.setHiddenSSID(isHidden);
                                }
                            }
                        }
                        sendNetworkChangeBroadcastWithCurrentState();
                        mMultiInternetManager.notifyBssidAssociatedEvent(mClientModeManager);
                        updateCurrentConnectionInfo();
                    }
                    break;
                }
                case CMD_RECONNECT: {
                    log(" Ignore CMD_RECONNECT request because wifi is already connected");
                    break;
                }
                case CMD_RESET_SIM_NETWORKS: {
                    if (message.arg1 != RESET_SIM_REASON_SIM_INSERTED
                            && mLastNetworkId != WifiConfiguration.INVALID_NETWORK_ID) {
                        WifiConfiguration config =
                                mWifiConfigManager.getConfiguredNetwork(mLastNetworkId);
                        if (config != null
                            && ((message.arg1 == RESET_SIM_REASON_DEFAULT_DATA_SIM_CHANGED
                                && config.carrierId != TelephonyManager.UNKNOWN_CARRIER_ID)
                                || (config.enterpriseConfig != null
                                && config.enterpriseConfig.isAuthenticationSimBased()
                                && !mWifiCarrierInfoManager.isSimReady(mLastSubId)))) {
                            mWifiMetrics.logStaEvent(mInterfaceName,
                                    StaEvent.TYPE_FRAMEWORK_DISCONNECT,
                                    StaEvent.DISCONNECT_RESET_SIM_NETWORKS);
                            // remove local PMKSA cache in framework
                            mWifiNative.removeNetworkCachedData(mLastNetworkId);
                            // remove network so that supplicant's PMKSA cache is cleared
                            mWifiNative.removeAllNetworks(mInterfaceName);
                            if (isPrimary() && !mWifiCarrierInfoManager.isSimReady(mLastSubId)) {
                                mSimRequiredNotifier.showSimRequiredNotification(
                                        config, mLastSimBasedConnectionCarrierName);
                            }
                        }
                    }
                    break;
                }
                case CMD_START_IP_PACKET_OFFLOAD: {
                    int slot = message.arg1;
                    int intervalSeconds = message.arg2;
                    KeepalivePacketData pkt = (KeepalivePacketData) message.obj;
                    int result = startWifiIPPacketOffload(slot, pkt, intervalSeconds);
                    if (mNetworkAgent != null) {
                        mNetworkAgent.sendSocketKeepaliveEvent(slot, result);
                    }
                    break;
                }
                case CMD_ADD_KEEPALIVE_PACKET_FILTER_TO_APF: {
                    if (mIpClient != null) {
                        final int slot = message.arg1;
                        if (message.obj instanceof NattKeepalivePacketData) {
                            final NattKeepalivePacketData pkt =
                                    (NattKeepalivePacketData) message.obj;
                            mIpClient.addKeepalivePacketFilter(slot, pkt);
                        } else if (SdkLevel.isAtLeastS()) {
                            if (message.obj instanceof TcpKeepalivePacketData) {
                                final TcpKeepalivePacketData pkt =
                                        (TcpKeepalivePacketData) message.obj;
                                mIpClient.addKeepalivePacketFilter(slot, pkt);
                            }
                            // Otherwise unsupported keepalive data class: skip
                        } else {
                            // Before S, non-NattKeepalivePacketData KeepalivePacketData would be
                            // the not-yet-SystemApi android.net.TcpKeepalivePacketData.
                            // Attempt to parse TcpKeepalivePacketDataParcelable from the
                            // KeepalivePacketData superclass.
                            final TcpKeepalivePacketDataParcelable p =
                                    parseTcpKeepalivePacketData((KeepalivePacketData) message.obj);
                            if (p != null) {
                                mIpClient.addKeepalivePacketFilter(slot, p);
                            }
                        }
                    }
                    break;
                }
                case CMD_REMOVE_KEEPALIVE_PACKET_FILTER_FROM_APF: {
                    if (mIpClient != null) {
                        mIpClient.removeKeepalivePacketFilter(message.arg1);
                    }
                    break;
                }
                case WifiMonitor.MLO_LINKS_INFO_CHANGED:
                    WifiMonitor.MloLinkInfoChangeReason reason =
                            (WifiMonitor.MloLinkInfoChangeReason) message.obj;
                    WifiNative.ConnectionMloLinksInfo newInfo =
                            mWifiNative.getConnectionMloLinksInfo(mInterfaceName);
                    if (reason == WifiMonitor.MloLinkInfoChangeReason.TID_TO_LINK_MAP) {
                        // Traffic stream mapping changed. Update link states.
                        updateMloLinkStates(newInfo);
                        // There is a change in link capabilities. Will trigger android.net
                        // .ConnectivityManager.NetworkCallback.onCapabilitiesChanged().
                        updateCapabilities();
                    } else if (reason
                            == WifiMonitor.MloLinkInfoChangeReason.MULTI_LINK_RECONFIG_AP_REMOVAL) {
                        // Link is removed. Set removed link state to MLO_LINK_STATE_UNASSOCIATED.
                        // Also update block list mapping, as there is a change in affiliated
                        // BSSIDs.
                        clearMloLinkStates();
                        updateMloLinkStates(newInfo);
                        updateBlockListAffiliatedBssids();
                        // There is a change in link capabilities. Will trigger android.net
                        // .ConnectivityManager.NetworkCallback.onCapabilitiesChanged().
                        updateCapabilities();
                    } else {
                        logw("MLO_LINKS_INFO_CHANGED with UNKNOWN reason");
                    }
                    break;
                default: {
                    handleStatus = NOT_HANDLED;
                    break;
                }
            }

            if (handleStatus == HANDLED) {
                logStateAndMessage(message, this);
            }

            return handleStatus;
        }

        /**
         * Fetches link stats, updates Wifi Data Stall, Score Card and Score Report.
         */
        private WifiLinkLayerStats updateLinkLayerStatsRssiDataStallScoreReport() {
            // Get Info and continue polling
            long txBytes = mFacade.getTxBytes(mInterfaceName);
            long rxBytes = mFacade.getRxBytes(mInterfaceName);
            WifiLinkLayerStats stats = updateLinkLayerStatsRssiSpeedFrequencyCapabilities(txBytes,
                    rxBytes);
            mWifiMetrics.updateWifiUsabilityStatsEntries(mInterfaceName, mWifiInfo, stats);
            // checkDataStallAndThroughputSufficiency() should be called before
            // mWifiScoreReport.calculateAndReportScore() which needs the latest throughput
            int statusDataStall = mWifiDataStall.checkDataStallAndThroughputSufficiency(
                    mInterfaceName, mLastConnectionCapabilities, mLastLinkLayerStats, stats,
                    mWifiInfo, txBytes, rxBytes);
            if (mDataStallTriggerTimeMs == -1
                    && statusDataStall != WifiIsUnusableEvent.TYPE_UNKNOWN) {
                mDataStallTriggerTimeMs = mClock.getElapsedSinceBootMillis();
                mLastStatusDataStall = statusDataStall;
            }
            if (mDataStallTriggerTimeMs != -1) {
                long elapsedTime =  mClock.getElapsedSinceBootMillis()
                        - mDataStallTriggerTimeMs;
                if (elapsedTime >= DURATION_TO_WAIT_ADD_STATS_AFTER_DATA_STALL_MS) {
                    mDataStallTriggerTimeMs = -1;
                    mWifiMetrics.addToWifiUsabilityStatsList(mInterfaceName,
                            WifiUsabilityStats.LABEL_BAD,
                            convertToUsabilityStatsTriggerType(mLastStatusDataStall),
                            -1);
                    mLastStatusDataStall = WifiIsUnusableEvent.TYPE_UNKNOWN;
                }
            }
            // Send the update score to network agent.
            mWifiScoreReport.calculateAndReportScore();

            if (mWifiScoreReport.shouldCheckIpLayer()) {
                if (mIpClient != null) {
                    mIpClient.confirmConfiguration();
                }
                mWifiScoreReport.noteIpCheck();
            }

            mLastLinkLayerStats = stats;
            return stats;
        }
    }

    /**
     * Fetches link stats and updates Wifi Score Report.
     */
    private void updateLinkLayerStatsRssiAndScoreReport() {
        sendMessage(CMD_ONESHOT_RSSI_POLL);
    }

    private int convertToUsabilityStatsTriggerType(int unusableEventTriggerType) {
        int triggerType;
        switch (unusableEventTriggerType) {
            case WifiIsUnusableEvent.TYPE_DATA_STALL_BAD_TX:
                triggerType = WifiUsabilityStats.TYPE_DATA_STALL_BAD_TX;
                break;
            case WifiIsUnusableEvent.TYPE_DATA_STALL_TX_WITHOUT_RX:
                triggerType = WifiUsabilityStats.TYPE_DATA_STALL_TX_WITHOUT_RX;
                break;
            case WifiIsUnusableEvent.TYPE_DATA_STALL_BOTH:
                triggerType = WifiUsabilityStats.TYPE_DATA_STALL_BOTH;
                break;
            case WifiIsUnusableEvent.TYPE_FIRMWARE_ALERT:
                triggerType = WifiUsabilityStats.TYPE_FIRMWARE_ALERT;
                break;
            case WifiIsUnusableEvent.TYPE_IP_REACHABILITY_LOST:
                triggerType = WifiUsabilityStats.TYPE_IP_REACHABILITY_LOST;
                break;
            default:
                triggerType = WifiUsabilityStats.TYPE_UNKNOWN;
                Log.e(getTag(), "Unknown WifiIsUnusableEvent: " + unusableEventTriggerType);
        }
        return triggerType;
    }

    // Before transition to L3ProvisioningState, always shut down the current IpClient
    // instance and recreate a new IpClient and IpClientCallbacks instance, defer received
    // messages in this state except CMD_IPCLIENT_CREATED, recreation of a new IpClient
    // guarantees the out-of-date callbacks will be ignored, otherwise, it's not easy to
    // differentiate callbacks which comes from new IpClient or legacy IpClient. So far
    // only transit to this state iff IP reachability gets lost post roam.
    class WaitBeforeL3ProvisioningState extends RunnerState {
        WaitBeforeL3ProvisioningState(int threshold) {
            super(threshold, mWifiInjector.getWifiHandlerLocalLog());
        }

        @Override
        public void enterImpl() {
            // Recreate a new IpClient instance.
            maybeShutdownIpclient();
            makeIpClient();

            // Given that {@link IpClientCallbacks#awaitCreation} is invoked when making a
            // IpClient instance, which waits for {@link IPCLIENT_STARTUP_TIMEOUT_MS}.
            // If await IpClient recreation times out, then send timeout message to proceed
            // to Disconnected state, otherwise, we will never exit this state.
            sendMessage(CMD_IPCLIENT_STARTUP_TIMEOUT);
        }

        @Override
        public void exitImpl() {
            removeMessages(CMD_IPCLIENT_STARTUP_TIMEOUT);
        }

        @Override
        public boolean processMessageImpl(Message message) {
            switch(message.what) {
                case CMD_IPCLIENT_CREATED: {
                    mIpClient = (IpClientManager) message.obj;
                    transitionTo(mL3ProvisioningState);
                    break;
                }

                case CMD_IPCLIENT_STARTUP_TIMEOUT: {
                    Log.e(getTag(), "Fail to create an IpClient instance within "
                            + IPCLIENT_STARTUP_TIMEOUT_MS + "ms");
                    handleNetworkDisconnect(false,
                            WifiStatsLog.WIFI_DISCONNECT_REPORTED__FAILURE_CODE__TIMEOUT);
                    transitionTo(mDisconnectedState);
                    break;
                }

                default:
                    // Do not process any other messages except CMD_IPCLIENT_CREATED and
                    // CMD_IPCLIENT_STARTUP_TIMEOUT. This means that this state can be very
                    // simple because it does not need to worry about messasge ordering.
                    // Re-creating IpClient should only take a few milliseconds, but in the
                    // worst case, this will result in the state machine not processing any
                    // messages for IPCLIENT_STARTUP_TIMEOUT_MS.
                    deferMessage(message);
            }

            logStateAndMessage(message, this);
            return HANDLED;
        }

        @Override
        String getMessageLogRec(int what) {
            return ClientModeImpl.class.getSimpleName() + "."
                    + WaitBeforeL3ProvisioningState.class.getSimpleName() + "."
                    + getWhatToString(what);
        }
    }

    class L3ProvisioningState extends RunnerState {
        L3ProvisioningState(int threshold) {
            super(threshold, mWifiInjector.getWifiHandlerLocalLog());
        }

        @Override
        public void enterImpl() {
            startL3Provisioning();
        }

        @Override
        public void exitImpl() {
        }

        @Override
        String getMessageLogRec(int what) {
            return ClientModeImpl.class.getSimpleName() + "."
                    + L3ProvisioningState.class.getSimpleName() + "." + getWhatToString(what);
        }

        @Override
        public boolean processMessageImpl(Message message) {
            boolean handleStatus = HANDLED;

            switch(message.what) {
                case WifiMonitor.NETWORK_DISCONNECTION_EVENT: {
                    DisconnectEventInfo eventInfo = (DisconnectEventInfo) message.obj;
                    mWifiLastResortWatchdog.noteConnectionFailureAndTriggerIfNeeded(
                            getConnectingSsidInternal(),
                            !isValidBssid(eventInfo.bssid)
                            ? mTargetBssid : eventInfo.bssid,
                            WifiLastResortWatchdog.FAILURE_CODE_DHCP,
                            isConnected());
                    handleStatus = NOT_HANDLED;
                    break;
                }
                default: {
                    handleStatus = NOT_HANDLED;
                    break;
                }
            }

            if (handleStatus == HANDLED) {
                logStateAndMessage(message, this);
            }
            return handleStatus;
        }

        private void startL3Provisioning() {
            WifiConfiguration currentConfig = getConnectedWifiConfigurationInternal();
            if (mIpClientWithPreConnection && mIpClient != null) {
                mIpClient.notifyPreconnectionComplete(mSentHLPs);
                mIpClientWithPreConnection = false;
                mSentHLPs = false;
            } else {
                startIpClient(currentConfig, false);
            }
            // Get Link layer stats so as we get fresh tx packet counters
            getWifiLinkLayerStats();
        }
    }

    /**
     * Helper function to check if a network has been recently selected by the user.
     * (i.e less than {@link #LAST_SELECTED_NETWORK_EXPIRATION_AGE_MILLIS) before).
     */
    @VisibleForTesting
    public boolean isRecentlySelectedByTheUser(@NonNull WifiConfiguration currentConfig) {
        long currentTimeMillis = mClock.getElapsedSinceBootMillis();
        return mWifiConfigManager.getLastSelectedNetwork() == currentConfig.networkId
                && currentTimeMillis - mWifiConfigManager.getLastSelectedTimeStamp()
                < LAST_SELECTED_NETWORK_EXPIRATION_AGE_MILLIS;
    }

    private void sendConnectedState() {
        mNetworkAgent.markConnected();
        sendNetworkChangeBroadcast(DetailedState.CONNECTED);
    }

    class RoamingState extends RunnerState {
        boolean mAssociated;

        RoamingState(int threshold) {
            super(threshold, mWifiInjector.getWifiHandlerLocalLog());
        }

        @Override
        public void enterImpl() {
            if (mVerboseLoggingEnabled) {
                log("RoamingState Enter mScreenOn=" + mScreenOn);
            }

            // Make sure we disconnect if roaming fails
            mRoamWatchdogCount++;
            logd("Start Roam Watchdog " + mRoamWatchdogCount);
            sendMessageDelayed(obtainMessage(CMD_ROAM_WATCHDOG_TIMER,
                    mRoamWatchdogCount, 0), ROAM_GUARD_TIMER_MSEC);
            mAssociated = false;
        }

        @Override
        public void exitImpl() {
        }

        @Override
        String getMessageLogRec(int what) {
            return ClientModeImpl.class.getSimpleName() + "." + RoamingState.class.getSimpleName()
                    + "." + getWhatToString(what);
        }

        @Override
        public boolean processMessageImpl(Message message) {
            boolean handleStatus = HANDLED;

            switch (message.what) {
                case CMD_IP_CONFIGURATION_LOST: {
                    WifiConfiguration config = getConnectedWifiConfigurationInternal();
                    if (config != null) {
                        mWifiDiagnostics.triggerBugReportDataCapture(
                                WifiDiagnostics.REPORT_REASON_AUTOROAM_FAILURE);
                    }
                    handleStatus = NOT_HANDLED;
                    break;
                }
                case CMD_UNWANTED_NETWORK: {
                    if (mVerboseLoggingEnabled) {
                        log("Roaming and CS doesn't want the network -> ignore");
                    }
                    break;
                }
                case WifiMonitor.SUPPLICANT_STATE_CHANGE_EVENT: {
                    /**
                     * If we get a SUPPLICANT_STATE_CHANGE_EVENT indicating a DISCONNECT
                     * before NETWORK_DISCONNECTION_EVENT
                     * And there is an associated BSSID corresponding to our target BSSID, then
                     * we have missed the network disconnection, transition to mDisconnectedState
                     * and handle the rest of the events there.
                     */
                    StateChangeResult stateChangeResult = (StateChangeResult) message.obj;
                    SupplicantState state = handleSupplicantStateChange(stateChangeResult);
                    if (state == SupplicantState.DISCONNECTED
                            || state == SupplicantState.INACTIVE
                            || state == SupplicantState.INTERFACE_DISABLED) {
                        if (mVerboseLoggingEnabled) {
                            log("RoamingState: Supplicant State change " + stateChangeResult);
                        }
                        handleNetworkDisconnect(false,
                                WIFI_DISCONNECT_REPORTED__FAILURE_CODE__SUPPLICANT_DISCONNECTED);
                        transitionTo(mDisconnectedState);
                    }
                    if (stateChangeResult.state == SupplicantState.ASSOCIATED) {
                        // We completed the layer2 roaming part
                        mAssociated = true;
                        mTargetBssid = stateChangeResult.bssid;
                    }
                    break;
                }
                case CMD_ROAM_WATCHDOG_TIMER: {
                    if (mRoamWatchdogCount == message.arg1) {
                        if (mVerboseLoggingEnabled) log("roaming watchdog! -> disconnect");
                        mWifiMetrics.endConnectionEvent(
                                mInterfaceName,
                                WifiMetrics.ConnectionEvent.FAILURE_ROAM_TIMEOUT,
                                WifiMetricsProto.ConnectionEvent.HLF_NONE,
                                WifiMetricsProto.ConnectionEvent.FAILURE_REASON_UNKNOWN,
                                mWifiInfo.getFrequency());
                        mRoamFailCount++;
                        handleNetworkDisconnect(false,
                                WifiStatsLog.WIFI_DISCONNECT_REPORTED__FAILURE_CODE__ROAM_WATCHDOG_TIMER);
                        mWifiMetrics.logStaEvent(mInterfaceName, StaEvent.TYPE_FRAMEWORK_DISCONNECT,
                                StaEvent.DISCONNECT_ROAM_WATCHDOG_TIMER);
                        mWifiNative.disconnect(mInterfaceName);
                        transitionTo(mDisconnectedState);
                    }
                    break;
                }
                case WifiMonitor.NETWORK_CONNECTION_EVENT: {
                    if (mAssociated) {
                        if (mVerboseLoggingEnabled) {
                            log("roaming and Network connection established");
                        }
                        NetworkConnectionEventInfo connectionInfo =
                                (NetworkConnectionEventInfo) message.obj;
                        mLastNetworkId = connectionInfo.networkId;
                        mLastBssid = connectionInfo.bssid;
                        handleNetworkConnectionEventInfo(
                                getConnectedWifiConfigurationInternal(), connectionInfo);
                        updateLayer2Information();
                        sendNetworkChangeBroadcastWithCurrentState();
                        updateCurrentConnectionInfo();
                        // Successful framework roam! (probably)
                        mWifiBlocklistMonitor.handleBssidConnectionSuccess(mLastBssid,
                                mWifiInfo.getSSID());
                        reportConnectionAttemptEnd(
                                WifiMetrics.ConnectionEvent.FAILURE_NONE,
                                WifiMetricsProto.ConnectionEvent.HLF_NONE,
                                WifiMetricsProto.ConnectionEvent.FAILURE_REASON_UNKNOWN);

                        // We must clear the config BSSID, as the wifi chipset may decide to roam
                        // from this point on and having the BSSID specified by QNS would cause
                        // the roam to fail and the device to disconnect.
                        // When transition from RoamingState to DisconnectedState, the config BSSID
                        // is cleared by handleNetworkDisconnect().
                        clearTargetBssid("RoamingCompleted");

                        // We used to transition to L3ProvisioningState in an
                        // attempt to do DHCPv4 RENEWs on framework roams.
                        // DHCP can take too long to time out, and we now rely
                        // upon IpClient's use of IpReachabilityMonitor to
                        // confirm our current network configuration.
                        //
                        // mIpClient.confirmConfiguration() is called within
                        // the handling of SupplicantState.COMPLETED.
                        mIpReachabilityMonitorActive = true;
                        transitionTo(mL3ConnectedState);
                    } else {
                        mMessageHandlingStatus = MESSAGE_HANDLING_STATUS_DISCARD;
                    }
                    break;
                }
                case WifiMonitor.NETWORK_DISCONNECTION_EVENT: {
                    // Throw away but only if it corresponds to the network we're roaming to
                    DisconnectEventInfo eventInfo = (DisconnectEventInfo) message.obj;
                    if (true) {
                        String target = "";
                        if (mTargetBssid != null) target = mTargetBssid;
                        log("NETWORK_DISCONNECTION_EVENT in roaming state"
                                + " BSSID=" + eventInfo.bssid
                                + " target=" + target);
                    }
                    clearNetworkCachedDataIfNeeded(
                            getConnectingWifiConfigurationInternal(), eventInfo.reasonCode);
                    if (eventInfo.bssid.equals(mTargetBssid)) {
                        handleNetworkDisconnect(false, eventInfo.reasonCode);
                        transitionTo(mDisconnectedState);
                    }
                    break;
                }
                default: {
                    handleStatus = NOT_HANDLED;
                    break;
                }
            }

            if (handleStatus == HANDLED) {
                logStateAndMessage(message, this);
            }
            return handleStatus;
        }

        @Override
        public void exit() {
            logd("ClientModeImpl: Leaving Roaming state");
        }
    }

    class L3ConnectedState extends RunnerState {
        L3ConnectedState(int threshold) {
            super(threshold, mWifiInjector.getWifiHandlerLocalLog());
        }

        @Override
        public void enterImpl() {
            if (mVerboseLoggingEnabled) {
                log("Enter ConnectedState  mScreenOn=" + mScreenOn);
            }

            reportConnectionAttemptEnd(
                    WifiMetrics.ConnectionEvent.FAILURE_NONE,
                    WifiMetricsProto.ConnectionEvent.HLF_NONE,
                    WifiMetricsProto.ConnectionEvent.FAILURE_REASON_UNKNOWN);
            mWifiConnectivityManager.handleConnectionStateChanged(
                    mClientModeManager,
                    WifiConnectivityManager.WIFI_STATE_CONNECTED);

            if (mIpReachabilityMonitorActive)
                sendMessageDelayed(obtainMessage(CMD_IP_REACHABILITY_SESSION_END, 0, 0), 10000);

            registerConnected();
            mTargetWifiConfiguration = null;
            mWifiScoreReport.reset();
            mLastSignalLevel = -1;

            // Not roaming anymore
            mIsAutoRoaming = false;

            mTargetNetworkId = WifiConfiguration.INVALID_NETWORK_ID;
            mWifiLastResortWatchdog.connectedStateTransition(true);
            mWifiStateTracker.updateState(mInterfaceName, WifiStateTracker.CONNECTED);
            // Inform WifiLockManager
            mWifiLockManager.updateWifiClientConnected(mClientModeManager, true);
            WifiConfiguration config = getConnectedWifiConfigurationInternal();
            mWifiScoreReport.startConnectedNetworkScorer(
                    mNetworkAgent.getNetwork().getNetId(), isRecentlySelectedByTheUser(config));
            updateLinkLayerStatsRssiAndScoreReport();
            mWifiScoreCard.noteIpConfiguration(mWifiInfo);
            // too many places to record L3 failure with too many failure reasons.
            // So only record success here.
            mWifiMetrics.noteFirstL3ConnectionAfterBoot(true);
            updateCurrentConnectionInfo();
        }

        @Override
        String getMessageLogRec(int what) {
            return ClientModeImpl.class.getSimpleName() + "."
                    + L3ConnectedState.class.getSimpleName() + "." + getWhatToString(what);
        }

        @Override
        public boolean processMessageImpl(Message message) {
            boolean handleStatus = HANDLED;

            switch (message.what) {
                case CMD_UNWANTED_NETWORK: {
                    if (message.arg1 == NETWORK_STATUS_UNWANTED_DISCONNECT) {
                        mWifiMetrics.logStaEvent(mInterfaceName, StaEvent.TYPE_FRAMEWORK_DISCONNECT,
                                StaEvent.DISCONNECT_UNWANTED);
                        if (mClientModeManager.getRole() == ROLE_CLIENT_SECONDARY_TRANSIENT
                                && mClientModeManager.getPreviousRole() == ROLE_CLIENT_PRIMARY) {
                            mWifiMetrics.incrementMakeBeforeBreakLingerCompletedCount(
                                    mClock.getElapsedSinceBootMillis()
                                            - mClientModeManager.getLastRoleChangeSinceBootMs());
                        }
                        mWifiNative.disconnect(mInterfaceName);
                    } else if (message.arg1 == NETWORK_STATUS_UNWANTED_DISABLE_AUTOJOIN
                            || message.arg1 == NETWORK_STATUS_UNWANTED_VALIDATION_FAILED) {
                        Log.d(getTag(), (message.arg1 == NETWORK_STATUS_UNWANTED_DISABLE_AUTOJOIN
                                ? "NETWORK_STATUS_UNWANTED_DISABLE_AUTOJOIN"
                                : "NETWORK_STATUS_UNWANTED_VALIDATION_FAILED"));
                        WifiConfiguration config = getConnectedWifiConfigurationInternal();
                        if (config != null) {
                            // Disable autojoin
                            if (message.arg1 == NETWORK_STATUS_UNWANTED_DISABLE_AUTOJOIN) {
                                mWifiConfigManager.setNetworkValidatedInternetAccess(
                                        config.networkId, false);
                                WifiScoreCard.PerBssid perBssid = mWifiScoreCard.lookupBssid(
                                        mWifiInfo.getSSID(), mWifiInfo.getBSSID());
                                int probInternet = perBssid.estimatePercentInternetAvailability();
                                if (mVerboseLoggingEnabled) {
                                    Log.d(TAG, "Potentially disabling network due to no "
                                            + "internet. Probability of having internet = "
                                            + probInternet);
                                }
                                // Only permanently disable a network if probability of having
                                // internet from the currently connected BSSID is less than 60%.
                                // If there is no historically information of the current BSSID,
                                // the probability of internet will default to 50%, and the network
                                // will be permanently disabled.
                                mWifiConfigManager.updateNetworkSelectionStatus(config.networkId,
                                        probInternet < PROBABILITY_WITH_INTERNET_TO_PERMANENTLY_DISABLE_NETWORK
                                                ? DISABLED_NO_INTERNET_PERMANENT
                                                : DISABLED_NO_INTERNET_TEMPORARY);
                            } else { // NETWORK_STATUS_UNWANTED_VALIDATION_FAILED
                                // stop collect last-mile stats since validation fail
                                mWifiDiagnostics.reportConnectionEvent(
                                        WifiDiagnostics.CONNECTION_EVENT_FAILED,
                                        mClientModeManager);
                                mWifiConfigManager.incrementNetworkNoInternetAccessReports(
                                        config.networkId);
                                // If this was not recently selected by the user, update network
                                // selection status to temporarily disable the network.
                                if (!isRecentlySelectedByTheUser(config)
                                        && !config.noInternetAccessExpected) {
                                    if (config.getNetworkSelectionStatus()
                                            .getNetworkSelectionDisableReason()
                                            != DISABLED_NO_INTERNET_PERMANENT) {
                                        Log.i(getTag(), "Temporarily disabling network "
                                                + "because of no-internet access");
                                        mWifiConfigManager.updateNetworkSelectionStatus(
                                                config.networkId,
                                                DISABLED_NO_INTERNET_TEMPORARY);
                                    }
                                    mWifiBlocklistMonitor.handleBssidConnectionFailure(
                                            mLastBssid, config,
                                            WifiBlocklistMonitor.REASON_NETWORK_VALIDATION_FAILURE,
                                            mWifiInfo.getRssi());
                                }
                                mWifiScoreCard.noteValidationFailure(mWifiInfo);
                                mCmiMonitor.onInternetValidationFailed(mClientModeManager,
                                        mCurrentConnectionDetectedCaptivePortal);
                            }
                        }
                    }
                    break;
                }
                case CMD_NETWORK_STATUS: {
                    if (message.arg1 == NetworkAgent.VALIDATION_STATUS_VALID) {
                        // stop collect last-mile stats since validation pass
                        mWifiDiagnostics.reportConnectionEvent(
                                WifiDiagnostics.CONNECTION_EVENT_SUCCEEDED, mClientModeManager);
                        mWifiScoreCard.noteValidationSuccess(mWifiInfo);
                        mWifiBlocklistMonitor.handleNetworkValidationSuccess(mLastBssid,
                                mWifiInfo.getSSID());
                        WifiConfiguration config = getConnectedWifiConfigurationInternal();
                        if (config != null) {
                            // re-enable autojoin
                            mWifiConfigManager.updateNetworkSelectionStatus(
                                    config.networkId,
                                    WifiConfiguration.NetworkSelectionStatus
                                            .DISABLED_NONE);
                            mWifiConfigManager.setNetworkValidatedInternetAccess(
                                    config.networkId, true);
                            if (config.isPasspoint()
                                    && mTermsAndConditionsUrl != null) {
                                // Clear the T&C after the user accepted them and the we are
                                // notified that the network validation is successful
                                mTermsAndConditionsUrl = null;
                                LinkProperties newLp = new LinkProperties(mLinkProperties);
                                addPasspointInfoToLinkProperties(newLp);
                                sendMessage(CMD_UPDATE_LINKPROPERTIES, newLp);
                                mWifiMetrics
                                        .incrementTotalNumberOfPasspointAcceptanceOfTermsAndConditions();
                            }
                            if (retrieveConnectedNetworkDefaultGateway()) {
                                updateLinkedNetworks(config);
                            }
                        }
                        mCmiMonitor.onInternetValidated(mClientModeManager);
                    }
                    break;
                }
                case CMD_ACCEPT_UNVALIDATED: {
                    boolean accept = (message.arg1 != 0);
                    mWifiConfigManager.setNetworkNoInternetAccessExpected(mLastNetworkId, accept);
                    break;
                }
                case WifiMonitor.NETWORK_DISCONNECTION_EVENT: {
                    DisconnectEventInfo eventInfo = (DisconnectEventInfo) message.obj;
                    reportConnectionAttemptEnd(
                            WifiMetrics.ConnectionEvent.FAILURE_NETWORK_DISCONNECTION,
                            WifiMetricsProto.ConnectionEvent.HLF_NONE,
                            WifiMetricsProto.ConnectionEvent.FAILURE_REASON_UNKNOWN);
                    if (unexpectedDisconnectedReason(eventInfo.reasonCode)) {
                        mWifiDiagnostics.triggerBugReportDataCapture(
                                WifiDiagnostics.REPORT_REASON_UNEXPECTED_DISCONNECT);
                    }

                    if (!eventInfo.locallyGenerated) {
                        // ignore disconnects initiated by wpa_supplicant.
                        mWifiScoreCard.noteNonlocalDisconnect(mInterfaceName, eventInfo.reasonCode);
                        int rssi = mWifiInfo.getRssi();
                        mWifiBlocklistMonitor.handleBssidConnectionFailure(mWifiInfo.getBSSID(),
                                getConnectedWifiConfiguration(),
                                WifiBlocklistMonitor.REASON_ABNORMAL_DISCONNECT, rssi);
                    }
                    WifiConfiguration config = getConnectedWifiConfigurationInternal();

                    if (mVerboseLoggingEnabled) {
                        log("NETWORK_DISCONNECTION_EVENT in connected state"
                                + " BSSID=" + mWifiInfo.getBSSID()
                                + " RSSI=" + mWifiInfo.getRssi()
                                + " freq=" + mWifiInfo.getFrequency()
                                + " reason=" + eventInfo.reasonCode
                                + " Network Selection Status=" + (config == null ? "Unavailable"
                                : config.getNetworkSelectionStatus().getNetworkStatusString()));
                    }
                    handleNetworkDisconnect(false, eventInfo.reasonCode);
                    transitionTo(mDisconnectedState);
                    break;
                }
                case CMD_START_ROAM: {
                    /* Connect command coming from auto-join */
                    int netId = message.arg1;
                    String bssid = (String) message.obj;
                    if (bssid == null) {
                        bssid = SUPPLICANT_BSSID_ANY;
                    }
                    WifiConfiguration config =
                            mWifiConfigManager.getConfiguredNetworkWithoutMasking(netId);
                    if (config == null) {
                        loge("CMD_START_ROAM and no config, bail out...");
                        break;
                    }
                    mLastScanRssi = mWifiConfigManager.findScanRssi(netId,
                            mWifiHealthMonitor.getScanRssiValidTimeMs());
                    mWifiScoreCard.noteConnectionAttempt(mWifiInfo, mLastScanRssi, config.SSID);
                    setTargetBssid(config, bssid);
                    mTargetNetworkId = netId;

                    logd("CMD_START_ROAM sup state "
                            + " my state " + getCurrentState().getName()
                            + " nid=" + Integer.toString(netId)
                            + " config " + config.getProfileKey()
                            + " targetRoamBSSID " + mTargetBssid);

                    reportConnectionAttemptStart(config, mTargetBssid,
                            WifiMetricsProto.ConnectionEvent.ROAM_ENTERPRISE);
                    if (mWifiNative.roamToNetwork(mInterfaceName, config)) {
                        mTargetWifiConfiguration = config;
                        mIsAutoRoaming = true;
                        mWifiMetrics.logStaEvent(
                                mInterfaceName, StaEvent.TYPE_CMD_START_ROAM, config);
                        transitionTo(mRoamingState);
                    } else {
                        loge("CMD_START_ROAM Failed to start roaming to network " + config);
                        reportConnectionAttemptEnd(
                                WifiMetrics.ConnectionEvent.FAILURE_CONNECT_NETWORK_FAILED,
                                WifiMetricsProto.ConnectionEvent.HLF_NONE,
                                WifiMetricsProto.ConnectionEvent.FAILURE_REASON_UNKNOWN);
                        mMessageHandlingStatus = MESSAGE_HANDLING_STATUS_FAIL;
                        break;
                    }
                    break;
                }
                case CMD_IP_CONFIGURATION_LOST: {
                    mWifiMetrics.incrementIpRenewalFailure();
                    handleStatus = NOT_HANDLED;
                    break;
                }
                case CMD_IP_REACHABILITY_SESSION_END: {
                    mIpReachabilityMonitorActive = false;
                    break;
                }
                default: {
                    handleStatus = NOT_HANDLED;
                    break;
                }
            }

            if (handleStatus == HANDLED) {
                logStateAndMessage(message, this);
            }

            return handleStatus;
        }

        @Override
        public void exitImpl() {
            logd("ClientModeImpl: Leaving Connected state");
            mWifiConnectivityManager.handleConnectionStateChanged(
                    mClientModeManager,
                     WifiConnectivityManager.WIFI_STATE_TRANSITIONING);

            mWifiLastResortWatchdog.connectedStateTransition(false);
        }
    }

    class DisconnectedState extends RunnerState {
        DisconnectedState(int threshold) {
            super(threshold, mWifiInjector.getWifiHandlerLocalLog());
        }

        @Override
        public void enterImpl() {
            Log.i(getTag(), "disconnectedstate enter");
            // We don't scan frequently if this is a temporary disconnect
            // due to p2p
            if (mWifiP2pConnection.shouldTemporarilyDisconnectWifi()) {
                // TODO(b/161569371): P2P should wait for all ClientModeImpls to enter
                //  DisconnectedState, not just one instance.
                // (Does P2P Service support STA+P2P concurrency?)
                mWifiP2pConnection.sendMessage(WifiP2pServiceImpl.DISCONNECT_WIFI_RESPONSE);
                return;
            }

            mIpReachabilityMonitorActive = false;
            removeMessages(CMD_IP_REACHABILITY_SESSION_END);

            if (mVerboseLoggingEnabled) {
                logd(" Enter DisconnectedState screenOn=" + mScreenOn);
            }

            /** clear the roaming state, if we were roaming, we failed */
            mIsAutoRoaming = false;
            mTargetNetworkId = WifiConfiguration.INVALID_NETWORK_ID;

            if (isClientSetupCompleted) {
                mWifiConnectivityManager.handleConnectionStateChanged(
                        mClientModeManager,
                        WifiConnectivityManager.WIFI_STATE_DISCONNECTED);
            }
        }

        @Override
        String getMessageLogRec(int what) {
            return ClientModeImpl.class.getSimpleName() + "."
                    + DisconnectedState.class.getSimpleName() + "." + getWhatToString(what);
        }

        @Override
        public boolean processMessageImpl(Message message) {
            boolean handleStatus = HANDLED;

            switch (message.what) {
                case CMD_RECONNECT:
                case CMD_REASSOCIATE: {
                    if (mWifiP2pConnection.shouldTemporarilyDisconnectWifi()) {
                        // Drop a third party reconnect/reassociate if STA is
                        // temporarily disconnected for p2p
                        break;
                    } else {
                        // ConnectableState handles it
                        handleStatus = NOT_HANDLED;
                    }
                    break;
                }
                case CMD_ACCEPT_EAP_SERVER_CERTIFICATE:
                    // Got an approval for a TOFU network, trigger a scan to accelerate the
                    // auto-connection.
                    logd("User accepted TOFU provided certificate");
                    mWifiConnectivityManager.forceConnectivityScan(ClientModeImpl.WIFI_WORK_SOURCE);
                    break;
                default: {
                    handleStatus = NOT_HANDLED;
                    break;
                }
            }

            if (handleStatus == HANDLED) {
                logStateAndMessage(message, this);
            }
            return handleStatus;
        }

        @Override
        public void exitImpl() {
            mWifiConnectivityManager.handleConnectionStateChanged(
                    mClientModeManager,
                     WifiConnectivityManager.WIFI_STATE_TRANSITIONING);
        }
    }

    void handleGsmAuthRequest(SimAuthRequestData requestData) {
        WifiConfiguration requestingWifiConfiguration = null;
        if (mTargetWifiConfiguration != null
                && mTargetWifiConfiguration.networkId
                == requestData.networkId) {
            requestingWifiConfiguration = mTargetWifiConfiguration;
            logd("id matches targetWifiConfiguration");
        } else if (mLastNetworkId != WifiConfiguration.INVALID_NETWORK_ID
                && mLastNetworkId == requestData.networkId) {
            requestingWifiConfiguration = getConnectedWifiConfigurationInternal();
            logd("id matches currentWifiConfiguration");
        }

        if (requestingWifiConfiguration == null) {
            logd("GsmAuthRequest received with null target/current WifiConfiguration.");
            return;
        }

        /*
         * Try authentication in the following order.
         *
         *    Standard       Cellular_auth     Type Command
         *
         * 1. 3GPP TS 31.102 3G_authentication [Length][RAND][Length][AUTN]
         *                            [Length][RES][Length][CK][Length][IK] and more
         * 2. 3GPP TS 31.102 2G_authentication [Length][RAND]
         *                            [Length][SRES][Length][Cipher Key Kc]
         * 3. 3GPP TS 11.11  2G_authentication [RAND]
         *                            [SRES][Cipher Key Kc]
         */
        String response = mWifiCarrierInfoManager
                .getGsmSimAuthResponse(requestData.data, requestingWifiConfiguration);
        if (response == null) {
            // In case of failure, issue may be due to sim type, retry as No.2 case
            response = mWifiCarrierInfoManager
                    .getGsmSimpleSimAuthResponse(requestData.data, requestingWifiConfiguration);
            if (response == null) {
                // In case of failure, issue may be due to sim type, retry as No.3 case
                response = mWifiCarrierInfoManager.getGsmSimpleSimNoLengthAuthResponse(
                                requestData.data, requestingWifiConfiguration);
            }
        }
        if (response == null || response.length() == 0) {
            mWifiNative.simAuthFailedResponse(mInterfaceName);
        } else {
            logv("Supplicant Response -" + response);
            mWifiNative.simAuthResponse(
                    mInterfaceName, WifiNative.SIM_AUTH_RESP_TYPE_GSM_AUTH, response);
        }
    }

    void handle3GAuthRequest(SimAuthRequestData requestData) {
        WifiConfiguration requestingWifiConfiguration = null;
        if (mTargetWifiConfiguration != null
                && mTargetWifiConfiguration.networkId
                == requestData.networkId) {
            requestingWifiConfiguration = mTargetWifiConfiguration;
            logd("id matches targetWifiConfiguration");
        } else if (mLastNetworkId != WifiConfiguration.INVALID_NETWORK_ID
                && mLastNetworkId == requestData.networkId) {
            requestingWifiConfiguration = getConnectedWifiConfigurationInternal();
            logd("id matches currentWifiConfiguration");
        }

        if (requestingWifiConfiguration == null) {
            logd("3GAuthRequest received with null target/current WifiConfiguration.");
            return;
        }

        SimAuthResponseData response = mWifiCarrierInfoManager
                .get3GAuthResponse(requestData, requestingWifiConfiguration);
        if (response != null) {
            mWifiNative.simAuthResponse(
                    mInterfaceName, response.type, response.response);
        } else {
            mWifiNative.umtsAuthFailedResponse(mInterfaceName);
        }
    }

    /**
     * Automatically connect to the network specified
     *
     * @param networkId ID of the network to connect to
     * @param uid UID of the app triggering the connection.
     * @param bssid BSSID of the network
     */
    public void startConnectToNetwork(int networkId, int uid, String bssid) {
        sendMessage(CMD_START_CONNECT, networkId, uid, bssid);
    }

    /**
     * Automatically roam to the network specified
     *
     * @param networkId ID of the network to roam to
     * @param bssid BSSID of the access point to roam to.
     */
    public void startRoamToNetwork(int networkId, String bssid) {
        sendMessage(CMD_START_ROAM, networkId, 0, bssid);
    }

    /**
     * @param reason reason code from supplicant on network disconnected event
     * @return true if this is a suspicious disconnect
     */
    static boolean unexpectedDisconnectedReason(int reason) {
        return reason == StaIfaceReasonCode.PREV_AUTH_NOT_VALID
                || reason == StaIfaceReasonCode.CLASS2_FRAME_FROM_NONAUTH_STA
                || reason == StaIfaceReasonCode.CLASS3_FRAME_FROM_NONASSOC_STA
                || reason == StaIfaceReasonCode.DISASSOC_STA_HAS_LEFT
                || reason == StaIfaceReasonCode.STA_REQ_ASSOC_WITHOUT_AUTH
                || reason == StaIfaceReasonCode.MICHAEL_MIC_FAILURE
                || reason == StaIfaceReasonCode.FOURWAY_HANDSHAKE_TIMEOUT
                || reason == StaIfaceReasonCode.GROUP_KEY_UPDATE_TIMEOUT
                || reason == StaIfaceReasonCode.GROUP_CIPHER_NOT_VALID
                || reason == StaIfaceReasonCode.PAIRWISE_CIPHER_NOT_VALID
                || reason == StaIfaceReasonCode.IEEE_802_1X_AUTH_FAILED
                || reason == StaIfaceReasonCode.DISASSOC_LOW_ACK;
    }

    private static String getLinkPropertiesSummary(LinkProperties lp) {
        List<String> attributes = new ArrayList<>(6);
        if (lp.hasIpv4Address()) {
            attributes.add("v4");
        }
        if (lp.hasIpv4DefaultRoute()) {
            attributes.add("v4r");
        }
        if (lp.hasIpv4DnsServer()) {
            attributes.add("v4dns");
        }
        if (lp.hasGlobalIpv6Address()) {
            attributes.add("v6");
        }
        if (lp.hasIpv6DefaultRoute()) {
            attributes.add("v6r");
        }
        if (lp.hasIpv6DnsServer()) {
            attributes.add("v6dns");
        }

        return TextUtils.join(" ", attributes);
    }

    /**
     * Gets the SSID from the WifiConfiguration pointed at by 'mTargetNetworkId'
     * This should match the network config framework is attempting to connect to.
     */
    private String getConnectingSsidInternal() {
        WifiConfiguration config = getConnectingWifiConfigurationInternal();
        return config != null ? config.SSID : null;
    }

    /**
     * Check if there is any connection request for WiFi network.
     */
    private boolean hasConnectionRequests() {
        return mNetworkFactory.hasConnectionRequests()
                || mUntrustedNetworkFactory.hasConnectionRequests()
                || mOemWifiNetworkFactory.hasConnectionRequests()
                || mRestrictedWifiNetworkFactory.hasConnectionRequests()
                || mMultiInternetManager.hasPendingConnectionRequests();
    }

    /**
     * Retrieve the factory MAC address from config store (stored on first bootup). If we don't have
     * a factory MAC address stored in config store, retrieve it now and store it.
     *
     * Note:
     * <li> Retries added to deal with any transient failures when invoking
     * {@link WifiNative#getStaFactoryMacAddress(String)}.
     */
    @Nullable
    private MacAddress retrieveFactoryMacAddressAndStoreIfNecessary() {
        boolean saveFactoryMacInConfigStore =
                mWifiGlobals.isSaveFactoryMacToConfigStoreEnabled();
        if (saveFactoryMacInConfigStore) {
            // Already present, just return.
            String factoryMacAddressStr = mSettingsConfigStore.get(isPrimary()
                    ? WIFI_STA_FACTORY_MAC_ADDRESS : SECONDARY_WIFI_STA_FACTORY_MAC_ADDRESS);
            if (factoryMacAddressStr != null) return MacAddress.fromString(factoryMacAddressStr);
        }
        MacAddress factoryMacAddress = mWifiNative.getStaFactoryMacAddress(mInterfaceName);
        if (factoryMacAddress == null) {
            // the device may be running an older HAL (version < 1.3).
            Log.w(TAG, (isPrimary() ? "Primary" : "Secondary")
                    + " failed to retrieve factory MAC address");
            return null;
        }
        if (saveFactoryMacInConfigStore) {
            mSettingsConfigStore.put(isPrimary()
                            ? WIFI_STA_FACTORY_MAC_ADDRESS : SECONDARY_WIFI_STA_FACTORY_MAC_ADDRESS,
                    factoryMacAddress.toString());
            Log.i(TAG, (isPrimary() ? "Primary" : "Secondary")
                    + " factory MAC address stored in config store: " + factoryMacAddress);
        }
        Log.i(TAG, (isPrimary() ? "Primary" : "Secondary")
                + " factory MAC address retrieved: " + factoryMacAddress);
        return factoryMacAddress;
    }

    /**
     * Gets the factory MAC address of wlan0 (station interface).
     * @return String representation of the factory MAC address.
     */
    @Nullable
    public String getFactoryMacAddress() {
        MacAddress factoryMacAddress = retrieveFactoryMacAddressAndStoreIfNecessary();
        if (factoryMacAddress != null) return factoryMacAddress.toString();

        // For devices with older HAL's (version < 1.3), no API exists to retrieve factory MAC
        // address (and also does not support MAC randomization - needs verson 1.2). So, just
        // return the regular MAC address from the interface.
        if (!mWifiGlobals.isConnectedMacRandomizationEnabled()) {
            Log.w(TAG, "Can't get factory MAC address, return the MAC address");
            return mWifiNative.getMacAddress(mInterfaceName);
        }
        return null;
    }

    /** Sends a link probe. */
    public void probeLink(LinkProbeCallback callback, int mcs) {
        String bssid = mWifiInfo.getBSSID();
        if (bssid == null) {
            Log.w(getTag(), "Attempted to send link probe when not connected!");
            callback.onFailure(LinkProbeCallback.LINK_PROBE_ERROR_NOT_CONNECTED);
            return;
        }
        mWifiNative.probeLink(mInterfaceName, MacAddress.fromString(bssid), callback, mcs);
    }

    private static class ConnectNetworkMessage {
        public final NetworkUpdateResult result;
        public final ActionListenerWrapper listener;
        public final String packageName;

        ConnectNetworkMessage(NetworkUpdateResult result, ActionListenerWrapper listener,
                String packageName) {
            this.result = result;
            this.listener = listener;
            this.packageName = packageName;
        }
    }

    /** Trigger network connection and provide status via the provided callback. */
    public void connectNetwork(NetworkUpdateResult result, ActionListenerWrapper wrapper,
            int callingUid, @NonNull String packageName) {
        Message message =
                obtainMessage(CMD_CONNECT_NETWORK,
                new ConnectNetworkMessage(result, wrapper, packageName));
        message.sendingUid = callingUid;
        sendMessage(message);
    }

    /** Trigger network save and provide status via the provided callback. */
    public void saveNetwork(NetworkUpdateResult result, ActionListenerWrapper wrapper,
            int callingUid, @NonNull String packageName) {
        Message message =
                obtainMessage(CMD_SAVE_NETWORK,
                new ConnectNetworkMessage(result, wrapper, packageName));
        message.sendingUid = callingUid;
        sendMessage(message);
    }

    /**
     * Handle BSS transition request from Connected BSS.
     *
     * @param frameData Data retrieved from received BTM request frame.
     */
    private void handleBssTransitionRequest(BtmFrameData frameData) {
        if (frameData == null) {
            return;
        }

        String bssid = mWifiInfo.getBSSID();
        String ssid = mWifiInfo.getSSID();
        if ((bssid == null) || (ssid == null) || WifiManager.UNKNOWN_SSID.equals(ssid)) {
            Log.e(getTag(), "Failed to handle BSS transition: bssid: " + bssid + " ssid: " + ssid);
            return;
        }

        mWifiMetrics.incrementSteeringRequestCount();

        if ((frameData.mBssTmDataFlagsMask
                & MboOceConstants.BTM_DATA_FLAG_MBO_CELL_DATA_CONNECTION_PREFERENCE_INCLUDED)
                != 0) {
            mWifiMetrics.incrementMboCellularSwitchRequestCount();
        }


        if ((frameData.mBssTmDataFlagsMask
                & MboOceConstants.BTM_DATA_FLAG_DISASSOCIATION_IMMINENT) != 0) {
            long duration = 0;
            if ((frameData.mBssTmDataFlagsMask
                    & MboOceConstants.BTM_DATA_FLAG_MBO_ASSOC_RETRY_DELAY_INCLUDED) != 0) {
                mWifiMetrics.incrementSteeringRequestCountIncludingMboAssocRetryDelay();
                duration = frameData.mBlockListDurationMs;
            }
            if (duration == 0) {
                /*
                 * When disassoc imminent bit alone is set or MBO assoc retry delay is
                 * set to zero(reserved as per spec), blocklist the BSS for sometime to
                 * avoid AP rejecting the re-connect request.
                 */
                duration = MboOceConstants.DEFAULT_BLOCKLIST_DURATION_MS;
            }
            // Blocklist the current BSS
            WifiConfiguration config = getConnectedWifiConfiguration();
            if (config == null) {
                config = getConnectingWifiConfiguration();
            }
            mWifiBlocklistMonitor.blockBssidForDurationMs(bssid, config, duration,
                    WifiBlocklistMonitor.REASON_FRAMEWORK_DISCONNECT_MBO_OCE, 0);
        }

        if (frameData.mStatus != MboOceConstants.BTM_RESPONSE_STATUS_ACCEPT) {
            // Trigger the network selection and re-connect to new network if available.
            mWifiMetrics.incrementForceScanCountDueToSteeringRequest();
            mWifiConnectivityManager.forceConnectivityScan(ClientModeImpl.WIFI_WORK_SOURCE);
        }
    }

    /**
     * @return true if this device supports FILS-SHA256
     */
    private boolean isFilsSha256Supported() {
        return (getSupportedFeatures() & WIFI_FEATURE_FILS_SHA256) != 0;
    }

    /**
     * @return true if this device supports FILS-SHA384
     */
    private boolean isFilsSha384Supported() {
        return (getSupportedFeatures() & WIFI_FEATURE_FILS_SHA384) != 0;
    }

    /**
     * @return true if this device supports Trust On First Use
     */
    private boolean isTrustOnFirstUseSupported() {
        return (getSupportedFeatures() & WIFI_FEATURE_TRUST_ON_FIRST_USE) != 0;
    }

    /**
     * Helper method to set the allowed key management schemes from
     * scan result.
     * When the AKM is updated, changes should be propagated to the
     * actual saved network, and the correct AKM could be retrieved
     * on selecting the security params.
     */
    private void updateAllowedKeyManagementSchemesFromScanResult(
            WifiConfiguration config, ScanResult scanResult) {
        config.enableFils(
                isFilsSha256Supported()
                && ScanResultUtil.isScanResultForFilsSha256Network(scanResult),
                isFilsSha384Supported()
                && ScanResultUtil.isScanResultForFilsSha384Network(scanResult));
        mWifiConfigManager.updateFilsAkms(config.networkId,
                config.isFilsSha256Enabled(), config.isFilsSha384Enabled());
    }
    /**
     * Update wifi configuration based on the matching scan result.
     *
     * @param config Wifi configuration object.
     * @param scanResult Scan result matching the network.
     */
    private void updateWifiConfigFromMatchingScanResult(WifiConfiguration config,
            ScanResult scanResult) {
        updateAllowedKeyManagementSchemesFromScanResult(config, scanResult);
        if (config.isFilsSha256Enabled() || config.isFilsSha384Enabled()) {
            config.enterpriseConfig.setFieldValue(WifiEnterpriseConfig.EAP_ERP, "1");
        }
    }

    private void selectCandidateSecurityParamsIfNecessary(
            WifiConfiguration config,
            List<ScanResult> scanResults) {
        if (null != config.getNetworkSelectionStatus().getCandidateSecurityParams()) return;
        if (mVerboseLoggingEnabled) {
            Log.d(getTag(), "Select candidate security params for " + config.getProfileKey());
        }

        // This comes from wifi picker directly so there is no candidate security params.
        // Run network selection against this SSID.
        List<ScanDetail> scanDetailsList = scanResults.stream()
                .filter(scanResult -> config.SSID.equals(
                        ScanResultUtil.createQuotedSsid(scanResult.SSID)))
                .map(ScanDetail::new)
                .collect(Collectors.toList());
        List<WifiCandidates.Candidate> candidates = mWifiNetworkSelector
                .getCandidatesForUserSelection(config, scanDetailsList);
        mWifiNetworkSelector.selectNetwork(candidates);

        SecurityParams params = null;
        // Get the fresh copy again to retrieve the candidate security params.
        WifiConfiguration freshConfig = mWifiConfigManager.getConfiguredNetwork(config.networkId);
        if (null != freshConfig
                && null != freshConfig.getNetworkSelectionStatus().getCandidateSecurityParams()) {
            params = freshConfig.getNetworkSelectionStatus().getCandidateSecurityParams();
            Log.i(getTag(), "Select best-fit security params: " + params.getSecurityType());
        } else if (null != config.getNetworkSelectionStatus().getLastUsedSecurityParams()
                && config.getNetworkSelectionStatus().getLastUsedSecurityParams().isEnabled()) {
            params = config.getNetworkSelectionStatus().getLastUsedSecurityParams();
            Log.i(getTag(), "Select the last used security params: " + params.getSecurityType());
        } else {
            params = config.getSecurityParamsList().stream()
                    .filter(WifiConfigurationUtil::isSecurityParamsValid)
                    .findFirst().orElse(null);
            if (null != params) {
                Log.i(getTag(), "Select the first available security params: "
                        + params.getSecurityType());
            } else {
                Log.w(getTag(), "No available security params.");
            }
        }

        config.getNetworkSelectionStatus().setCandidateSecurityParams(params);
        // populate the target security params to the internal configuration manually,
        // and then wifi info could retrieve this information.
        mWifiConfigManager.setNetworkCandidateScanResult(
                config.networkId, null, 0, params);
    }

    /**
     * Update the wifi configuration before sending connect to
     * supplicant/driver.
     *
     * @param config wifi configuration object.
     * @param bssid BSSID to assocaite with.
     */
    void updateWifiConfigOnStartConnection(WifiConfiguration config, String bssid) {
        setTargetBssid(config, bssid);

        // Go through the matching scan results and update wifi config.
        ScanResultMatchInfo key1 = ScanResultMatchInfo.fromWifiConfiguration(config);
        List<ScanResult> scanResults = mScanRequestProxy.getScanResults();
        for (ScanResult scanResult : scanResults) {
            if (!config.SSID.equals(ScanResultUtil.createQuotedSsid(scanResult.SSID))) {
                continue;
            }
            ScanResultMatchInfo key2 = ScanResultMatchInfo.fromScanResult(scanResult);
            if (!key1.equals(key2)) {
                continue;
            }
            updateWifiConfigFromMatchingScanResult(config, scanResult);
        }

        selectCandidateSecurityParamsIfNecessary(config, scanResults);

        if (mWifiGlobals.isConnectedMacRandomizationEnabled()) {
            boolean isMacRandomizationForceDisabled = isMacRandomizationForceDisabledOnSsid(config);
            if (config.macRandomizationSetting == WifiConfiguration.RANDOMIZATION_NONE
                    || isMacRandomizationForceDisabled) {
                setCurrentMacToFactoryMac(config);
            } else {
                configureRandomizedMacAddress(config);
            }
            if (isMacRandomizationForceDisabled
                    && config.macRandomizationSetting != WifiConfiguration.RANDOMIZATION_NONE) {
                // update WifiConfigManager to disable MAC randomization so Settings show the right
                // MAC randomization information.
                config.macRandomizationSetting = WifiConfiguration.RANDOMIZATION_NONE;
                mWifiConfigManager.addOrUpdateNetwork(config, Process.SYSTEM_UID);
            }
        }

        if (config.enterpriseConfig != null
                && config.enterpriseConfig.isAuthenticationSimBased()
                && mWifiCarrierInfoManager.isImsiEncryptionInfoAvailable(
                mWifiCarrierInfoManager.getBestMatchSubscriptionId(config))
                && TextUtils.isEmpty(config.enterpriseConfig.getAnonymousIdentity())) {
            String anonAtRealm = mWifiCarrierInfoManager
                    .getAnonymousIdentityWith3GppRealm(config);
            // Use anonymous@<realm> when pseudonym is not available
            config.enterpriseConfig.setAnonymousIdentity(anonAtRealm);
        }
    }

    private boolean isMacRandomizationForceDisabledOnSsid(WifiConfiguration config) {
        Set<String> unsupportedSsids = new ArraySet<>(mContext.getResources().getStringArray(
                R.array.config_wifiForceDisableMacRandomizationSsidList));
        return unsupportedSsids.contains(config.SSID);
    }

    private void setConfigurationsPriorToIpClientProvisioning(WifiConfiguration config) {
        mIpClient.setHttpProxy(config.getHttpProxy());
        if (!TextUtils.isEmpty(mContext.getResources().getString(
                R.string.config_wifi_tcp_buffers))) {
            mIpClient.setTcpBufferSizes(mContext.getResources().getString(
                    R.string.config_wifi_tcp_buffers));
        }
    }

    private boolean startIpClient(WifiConfiguration config, boolean isFilsConnection) {
        if (mIpClient == null || config == null) {
            return false;
        }

        final boolean isUsingStaticIp =
                (config.getIpAssignment() == IpConfiguration.IpAssignment.STATIC);
        final boolean isUsingMacRandomization =
                config.macRandomizationSetting
                        != WifiConfiguration.RANDOMIZATION_NONE
                        && mWifiGlobals.isConnectedMacRandomizationEnabled();
        final List<byte[]> ouis = getOuiInternal(config);
        final List<android.net.DhcpOption> options =
                mWifiConfigManager.getCustomDhcpOptions(WifiSsid.fromString(config.SSID), ouis);
        if (mVerboseLoggingEnabled) {
            final String key = config.getProfileKey();
            log("startIpClient netId=" + Integer.toString(mLastNetworkId)
                    + " " + key + " "
                    + " roam=" + mIsAutoRoaming
                    + " static=" + isUsingStaticIp
                    + " randomMac=" + isUsingMacRandomization
                    + " isFilsConnection=" + isFilsConnection);
        }

        final MacAddress currentBssid = getCurrentBssidInternalMacAddress();
        final String l2Key = mLastL2KeyAndGroupHint != null
                ? mLastL2KeyAndGroupHint.first : null;
        final String groupHint = mLastL2KeyAndGroupHint != null
                ? mLastL2KeyAndGroupHint.second : null;
        final Layer2Information layer2Info = new Layer2Information(l2Key, groupHint,
                currentBssid);

        if (isFilsConnection) {
            stopIpClient();
            if (isUsingStaticIp) {
                mWifiNative.flushAllHlp(mInterfaceName);
                return false;
            }
            setConfigurationsPriorToIpClientProvisioning(config);
            final ProvisioningConfiguration.Builder prov =
                    new ProvisioningConfiguration.Builder()
                    .withPreDhcpAction()
                    .withPreconnection()
                    .withDisplayName(config.SSID)
                    .withLayer2Information(layer2Info);
            if (mContext.getResources().getBoolean(R.bool.config_wifiEnableApfOnNonPrimarySta)
                    || isPrimary()) {
                // unclear if the native layer will return the correct non-capabilities if APF is
                // not supported on secondary interfaces.
                prov.withApfCapabilities(mWifiNative.getApfCapabilities(mInterfaceName));
            }
            if (isUsingMacRandomization) {
                // Use EUI64 address generation for link-local IPv6 addresses.
                prov.withRandomMacAddress();
            }
            prov.withDhcpOptions(convertToInternalDhcpOptions(options));
            mIpClient.startProvisioning(prov.build());
        } else {
            sendNetworkChangeBroadcast(DetailedState.OBTAINING_IPADDR);
            // We must clear the config BSSID, as the wifi chipset may decide to roam
            // from this point on and having the BSSID specified in the network block would
            // cause the roam to fail and the device to disconnect.
            clearTargetBssid("ObtainingIpAddress");

            // Stop IpClient in case we're switching from DHCP to static
            // configuration or vice versa.
            //
            // When we transition from static configuration to DHCP in
            // particular, we must tell ConnectivityService that we're
            // disconnected, because DHCP might take a long time during which
            // connectivity APIs such as getActiveNetworkInfo should not return
            // CONNECTED.
            stopDhcpSetup();
            setConfigurationsPriorToIpClientProvisioning(config);
            ScanResult scanResult = getScanResultInternal(config);

            final ProvisioningConfiguration.Builder prov;
            ProvisioningConfiguration.ScanResultInfo scanResultInfo = null;
            if (scanResult != null) {
                final List<ScanResultInfo.InformationElement> ies =
                        new ArrayList<ScanResultInfo.InformationElement>();
                for (ScanResult.InformationElement ie : scanResult.getInformationElements()) {
                    ScanResultInfo.InformationElement scanResultInfoIe =
                            new ScanResultInfo.InformationElement(ie.getId(), ie.getBytes());
                    ies.add(scanResultInfoIe);
                }
                scanResultInfo = new ProvisioningConfiguration.ScanResultInfo(scanResult.SSID,
                        scanResult.BSSID, ies);
            }
            final Network network = (mNetworkAgent != null) ? mNetworkAgent.getNetwork() : null;
            if (!isUsingStaticIp) {
                prov = new ProvisioningConfiguration.Builder()
                    .withPreDhcpAction()
                    .withNetwork(network)
                    .withDisplayName(config.SSID)
                    .withScanResultInfo(scanResultInfo)
                    .withLayer2Information(layer2Info);
            } else {
                StaticIpConfiguration staticIpConfig = config.getStaticIpConfiguration();
                prov = new ProvisioningConfiguration.Builder()
                        .withStaticConfiguration(staticIpConfig)
                        .withNetwork(network)
                        .withDisplayName(config.SSID)
                        .withLayer2Information(layer2Info);
            }
            if (mContext.getResources().getBoolean(R.bool.config_wifiEnableApfOnNonPrimarySta)
                    || isPrimary()) {
                // unclear if the native layer will return the correct non-capabilities if APF is
                // not supported on secondary interfaces.
                prov.withApfCapabilities(mWifiNative.getApfCapabilities(mInterfaceName));
            }
            if (isUsingMacRandomization) {
                // Use EUI64 address generation for link-local IPv6 addresses.
                prov.withRandomMacAddress();
            }
            prov.withDhcpOptions(convertToInternalDhcpOptions(options));
            mIpClient.startProvisioning(prov.build());
        }

        return true;
    }

    private List<byte[]> getOuiInternal(WifiConfiguration config) {
        List<byte[]> ouis = new ArrayList<>();
        ScanResult scanResult = getScanResultInternal(config);
        if (scanResult == null) {
            return ouis;
        }
        List<InformationElementUtil.Vsa> vsas = InformationElementUtil.getVendorSpecificIE(
                scanResult.informationElements);
        for (InformationElementUtil.Vsa vsa : vsas) {
            byte[] oui = vsa.oui;
            if (oui != null) {
                ouis.add(oui);
            }
        }
        return ouis;
    }

    private ScanResult getScanResultInternal(WifiConfiguration config) {
        ScanDetailCache scanDetailCache =
                mWifiConfigManager.getScanDetailCacheForNetwork(config.networkId);
        ScanResult scanResult = null;
        if (mLastBssid != null) {
            if (scanDetailCache != null) {
                scanResult = scanDetailCache.getScanResult(mLastBssid);
            }
            // The cached scan result of connected network would be null at the first
            // connection, try to check full scan result list again to look up matched
            // scan result associated to the current BSSID.
            if (scanResult == null) {
                scanResult = mScanRequestProxy.getScanResult(mLastBssid);
            }
        }
        return scanResult;
    }

    @Override
    public boolean setWifiConnectedNetworkScorer(IBinder binder,
            IWifiConnectedNetworkScorer scorer) {
        return mWifiScoreReport.setWifiConnectedNetworkScorer(binder, scorer);
    }

    @Override
    public void clearWifiConnectedNetworkScorer() {
        mWifiScoreReport.clearWifiConnectedNetworkScorer();
    }

    @Override
    public void sendMessageToClientModeImpl(Message msg) {
        sendMessage(msg);
    }

    @Override
    public long getId() {
        return mId;
    }

    @Override
    public void dumpWifiScoreReport(FileDescriptor fd, PrintWriter pw, String[] args) {
        mWifiScoreReport.dump(fd, pw, args);
    }

    /**
     * Notifies changes in data connectivity of the default data SIM.
     */
    @Override
    public void onCellularConnectivityChanged(@WifiDataStall.CellularDataStatusCode int status) {
        mWifiConfigManager.onCellularConnectivityChanged(status);
        // do a scan if no cell data and currently not connect to wifi
        if (status == WifiDataStall.CELLULAR_DATA_NOT_AVAILABLE
                && getConnectedWifiConfigurationInternal() == null) {
            if (mContext.getResources().getBoolean(
                    R.bool.config_wifiScanOnCellularDataLossEnabled)) {
                mWifiConnectivityManager.forceConnectivityScan(WIFI_WORK_SOURCE);
            }
        }
    }

    @Override
    public void setMboCellularDataStatus(boolean available) {
        mWifiNative.setMboCellularDataStatus(mInterfaceName, available);
    }

    @Override
    public WifiNative.RoamingCapabilities getRoamingCapabilities() {
        return mWifiNative.getRoamingCapabilities(mInterfaceName);
    }

    @Override
    public boolean configureRoaming(WifiNative.RoamingConfig config) {
        return mWifiNative.configureRoaming(mInterfaceName, config);
    }

    @Override
    public boolean enableRoaming(boolean enabled) {
        int status = mWifiNative.enableFirmwareRoaming(
                mInterfaceName, enabled
                        ? WifiNative.ENABLE_FIRMWARE_ROAMING
                        : WifiNative.DISABLE_FIRMWARE_ROAMING);
        return status == WifiNative.SET_FIRMWARE_ROAMING_SUCCESS;
    }

    @Override
    public boolean setCountryCode(String countryCode) {
        return mWifiNative.setStaCountryCode(mInterfaceName, countryCode);
    }

    @Override
    public List<TxFateReport> getTxPktFates() {
        return mWifiNative.getTxPktFates(mInterfaceName);
    }

    @Override
    public List<RxFateReport> getRxPktFates() {
        return mWifiNative.getRxPktFates(mInterfaceName);
    }

    @Override
    public void setShouldReduceNetworkScore(boolean shouldReduceNetworkScore) {
        mWifiScoreReport.setShouldReduceNetworkScore(shouldReduceNetworkScore);
    }

    private void applyCachedPacketFilter() {
        // If packet filter is supported on both connections, ignore since we would have already
        // applied the filter.
        if (mContext.getResources().getBoolean(R.bool.config_wifiEnableApfOnNonPrimarySta)) return;
        if (mCachedPacketFilter == null) {
            Log.w(TAG, "No cached packet filter to apply");
            return;
        }
        Log.i(TAG, "Applying cached packet filter");
        mWifiNative.installPacketFilter(mInterfaceName, mCachedPacketFilter);
    }

    /**
     * Invoked by parent ConcreteClientModeManager whenever a role change occurs.
     */
    public void onRoleChanged() {
        ClientRole role = mClientModeManager.getRole();
        if (role == ROLE_CLIENT_PRIMARY) {
            applyCachedPacketFilter();
            if (mScreenOn) {
                // Start RSSI polling for the new primary network to enable scoring.
                enableRssiPolling(true);
            }
        } else {
            if (mScreenOn && !isSecondaryInternet()) {
                // Stop RSSI polling (if enabled) for the secondary network.
                enableRssiPolling(false);
            }
        }
        WifiConfiguration connectedNetwork = getConnectedWifiConfiguration();
        if (connectedNetwork != null) {
            updateWifiInfoWhenConnected(connectedNetwork);
            // Update capabilities after a role change.
            updateCapabilities(connectedNetwork);
        }
        mWifiScoreReport.onRoleChanged(role);
    }

    private void addPasspointInfoToLinkProperties(LinkProperties linkProperties) {
        // CaptivePortalData.Builder.setVenueFriendlyName API not available on R
        if (!SdkLevel.isAtLeastS()) {
            return;
        }
        WifiConfiguration currentNetwork = getConnectedWifiConfigurationInternal();
        if (currentNetwork == null || !currentNetwork.isPasspoint()) {
            return;
        }
        ScanResult scanResult = mScanRequestProxy.getScanResult(mLastBssid);

        if (scanResult == null) {
            return;
        }
        URL venueUrl = mPasspointManager.getVenueUrl(scanResult);

        // Update the friendly name to populate the notification
        CaptivePortalData.Builder captivePortalDataBuilder = new CaptivePortalData.Builder()
                .setVenueFriendlyName(currentNetwork.providerFriendlyName);

        // Update the Venue URL if available
        if (venueUrl != null) {
            captivePortalDataBuilder.setVenueInfoUrl(Uri.parse(venueUrl.toString()),
                    CaptivePortalData.CAPTIVE_PORTAL_DATA_SOURCE_PASSPOINT);
        }

        // Update the T&C URL if available. The network is captive if T&C URL is available
        if (mTermsAndConditionsUrl != null) {
            captivePortalDataBuilder.setUserPortalUrl(
                    Uri.parse(mTermsAndConditionsUrl.toString()),
                    CaptivePortalData.CAPTIVE_PORTAL_DATA_SOURCE_PASSPOINT).setCaptive(true);
        }

        linkProperties.setCaptivePortalData(captivePortalDataBuilder.build());
    }

    private boolean mHasQuit = false;

    @Override
    protected void onQuitting() {
        mHasQuit = true;
        mClientModeManager.onClientModeImplQuit();
    }

    /** Returns true if the ClientModeImpl has fully stopped, false otherwise. */
    public boolean hasQuit() {
        return mHasQuit;
    }

    /**
     * WifiVcnNetworkPolicyChangeListener tracks VCN-defined Network policies for a
     * WifiNetworkAgent. These policies are used to restart Networks or update their
     * NetworkCapabilities.
     */
    private class WifiVcnNetworkPolicyChangeListener
            implements VcnManager.VcnNetworkPolicyChangeListener {
        @Override
        public void onPolicyChanged() {
            if (mNetworkAgent == null) {
                return;
            }
            // Update the NetworkAgent's NetworkCapabilities which will merge the current
            // capabilities with VcnManagementService's underlying Network policy.
            Log.i(getTag(), "VCN policy changed, updating NetworkCapabilities.");
            updateCapabilities();
        }
    }

    /**
     * Updates the default gateway mac address of the connected network config and updates the
     * linked networks resulting from the new default gateway.
     */
    private boolean retrieveConnectedNetworkDefaultGateway() {
        WifiConfiguration currentConfig = getConnectedWifiConfiguration();
        if (currentConfig == null) {
            logi("can't fetch config of current network id " + mLastNetworkId);
            return false;
        }

        // Find IPv4 default gateway.
        if (mLinkProperties == null) {
            logi("cannot retrieve default gateway from null link properties");
            return false;
        }
        String gatewayIPv4 = null;
        for (RouteInfo routeInfo : mLinkProperties.getRoutes()) {
            if (routeInfo.isDefaultRoute()
                    && routeInfo.getDestination().getAddress() instanceof Inet4Address
                    && routeInfo.hasGateway()) {
                gatewayIPv4 = routeInfo.getGateway().getHostAddress();
                break;
            }
        }

        if (TextUtils.isEmpty(gatewayIPv4)) {
            logi("default gateway ipv4 is null");
            return false;
        }

        String gatewayMac = macAddressFromRoute(gatewayIPv4);
        if (TextUtils.isEmpty(gatewayMac)) {
            logi("default gateway mac fetch failed for ipv4 addr = " + gatewayIPv4);
            return false;
        }

        logi("Default Gateway MAC address of " + mLastBssid + " from routes is : " + gatewayMac);
        if (!mWifiConfigManager.setNetworkDefaultGwMacAddress(mLastNetworkId, gatewayMac)) {
            logi("default gateway mac set failed for " + currentConfig.getKey() + " network");
            return false;
        }

        return mWifiConfigManager.saveToStore(true);
    }

    /**
     * Links the supplied config to all matching saved configs and updates the WifiBlocklistMonitor
     * SSID allowlist with the linked networks.
     */
    private void updateLinkedNetworks(@NonNull WifiConfiguration config) {
        if (!isPrimary()) {
            return;
        }
        if (!mContext.getResources().getBoolean(R.bool.config_wifiEnableLinkedNetworkRoaming)) {
            return;
        }

        SecurityParams params = mWifiNative.getCurrentNetworkSecurityParams(mInterfaceName);
        if (params == null) return;

        WifiConfiguration tmpConfigForCurrentSecurityParams = new WifiConfiguration();
        tmpConfigForCurrentSecurityParams.setSecurityParams(params);
        if (!WifiConfigurationUtil.isConfigLinkable(tmpConfigForCurrentSecurityParams)) return;

        // Don't set SSID allowlist if we're connected to a network with Fast BSS Transition.
        ScanResult scanResult = mScanRequestProxy.getScanResult(mLastBssid);
        String caps = (scanResult != null) ? scanResult.capabilities : "";
        if (params == null || caps.contains("FT/PSK") || caps.contains("FT/SAE")) {
            Log.i(TAG, "Linked network - return as current connection is FT-PSK");
            return;
        }

        mWifiConfigManager.updateLinkedNetworks(config.networkId);
        Map<String, WifiConfiguration> linkedNetworks = mWifiConfigManager
                .getLinkedNetworksWithoutMasking(config.networkId);

        if (!mWifiNative.updateLinkedNetworks(mInterfaceName, config.networkId, linkedNetworks)) {
            return;
        }
        // Update internal configs once the connection requests are accepted.
        linkedNetworks.values().forEach(linkedConfig ->
                mWifiConfigManager.setNetworkLastUsedSecurityParams(
                        linkedConfig.networkId, params));

        List<String> allowlistSsids = new ArrayList<>(linkedNetworks.values().stream()
                .filter(linkedConfig -> linkedConfig.allowAutojoin)
                .map(linkedConfig -> linkedConfig.SSID)
                .collect(Collectors.toList()));
        if (allowlistSsids.size() > 0) {
            allowlistSsids.add(config.SSID);
        }
        mWifiBlocklistMonitor.setAllowlistSsids(config.SSID, allowlistSsids);
        mWifiBlocklistMonitor.updateFirmwareRoamingConfiguration(new ArraySet<>(allowlistSsids));
    }

    private boolean checkAndHandleLinkedNetworkRoaming(String associatedBssid) {
        if (!mContext.getResources().getBoolean(R.bool.config_wifiEnableLinkedNetworkRoaming)) {
            return false;
        }

        ScanResult scanResult = mScanRequestProxy.getScanResult(associatedBssid);
        if (scanResult == null) {
            return false;
        }

        WifiConfiguration config = mWifiConfigManager
                .getSavedNetworkForScanResult(scanResult);
        if (config == null || !config.allowedKeyManagement.get(WifiConfiguration.KeyMgmt.WPA_PSK)
                || mLastNetworkId == config.networkId) {
            return false;
        }

        mIsLinkedNetworkRoaming = true;
        setTargetBssid(config, associatedBssid);
        mTargetNetworkId = config.networkId;
        mTargetWifiConfiguration = config;
        mLastNetworkId = WifiConfiguration.INVALID_NETWORK_ID;
        sendNetworkChangeBroadcast(DetailedState.CONNECTING);
        mWifiInfo.setFrequency(scanResult.frequency);
        mWifiInfo.setBSSID(associatedBssid);
        updateCurrentConnectionInfo();
        return true;
    }

    @RequiresApi(Build.VERSION_CODES.S)
    private @WifiConfiguration.RecentFailureReason int
            mboAssocDisallowedReasonCodeToWifiConfigurationRecentFailureReason(
            @MboOceConstants.MboAssocDisallowedReasonCode int reasonCode) {
        switch (reasonCode) {
            case MboOceConstants.MBO_ASSOC_DISALLOWED_REASON_MAX_NUM_STA_ASSOCIATED:
                return WifiConfiguration.RECENT_FAILURE_MBO_ASSOC_DISALLOWED_MAX_NUM_STA_ASSOCIATED;
            case MboOceConstants.MBO_ASSOC_DISALLOWED_REASON_AIR_INTERFACE_OVERLOADED:
                return WifiConfiguration
                        .RECENT_FAILURE_MBO_ASSOC_DISALLOWED_AIR_INTERFACE_OVERLOADED;
            case MboOceConstants.MBO_ASSOC_DISALLOWED_REASON_AUTH_SERVER_OVERLOADED:
                return WifiConfiguration.RECENT_FAILURE_MBO_ASSOC_DISALLOWED_AUTH_SERVER_OVERLOADED;
            case MboOceConstants.MBO_ASSOC_DISALLOWED_REASON_INSUFFICIENT_RSSI:
                return WifiConfiguration.RECENT_FAILURE_MBO_ASSOC_DISALLOWED_INSUFFICIENT_RSSI;
            case MboOceConstants.MBO_ASSOC_DISALLOWED_REASON_UNSPECIFIED:
            case MboOceConstants.MBO_ASSOC_DISALLOWED_REASON_RESERVED_0:
            case MboOceConstants.MBO_ASSOC_DISALLOWED_REASON_RESERVED:
            default:
                return WifiConfiguration.RECENT_FAILURE_MBO_ASSOC_DISALLOWED_UNSPECIFIED;
        }
    }

    /**
     * To set association rejection status in wifi config.
     * @param netId The network ID.
     * @param assocRejectEventInfo Association rejection information.
     */
    private void setAssociationRejectionStatusInConfig(int netId,
            AssocRejectEventInfo assocRejectEventInfo) {
        int statusCode = assocRejectEventInfo.statusCode;
        @WifiConfiguration.RecentFailureReason int reason;

        switch (statusCode) {
            case StaIfaceStatusCode.AP_UNABLE_TO_HANDLE_NEW_STA:
                reason = WifiConfiguration.RECENT_FAILURE_AP_UNABLE_TO_HANDLE_NEW_STA;
                break;
            case StaIfaceStatusCode.ASSOC_REJECTED_TEMPORARILY:
                reason = WifiConfiguration.RECENT_FAILURE_REFUSED_TEMPORARILY;
                break;
            case StaIfaceStatusCode.DENIED_POOR_CHANNEL_CONDITIONS:
                reason = WifiConfiguration.RECENT_FAILURE_POOR_CHANNEL_CONDITIONS;
                break;
            default:
                // do nothing
                return;
        }

        if (SdkLevel.isAtLeastS()) {
            if (assocRejectEventInfo.mboAssocDisallowedInfo != null) {
                reason = mboAssocDisallowedReasonCodeToWifiConfigurationRecentFailureReason(
                        assocRejectEventInfo.mboAssocDisallowedInfo.mReasonCode);
            } else if (assocRejectEventInfo.oceRssiBasedAssocRejectInfo != null) {
                reason = WifiConfiguration.RECENT_FAILURE_OCE_RSSI_BASED_ASSOCIATION_REJECTION;
            }
        }

        mWifiConfigManager.setRecentFailureAssociationStatus(netId, reason);

    }

    private void checkIfNeedDisconnectSecondaryWifi() {
        if (!isPrimary()) {
            return;
        }
        if (isConnected()) {
            ConcreteClientModeManager ccmm =
                    mWifiInjector.getActiveModeWarden().getClientModeManagerInRole(
                            ROLE_CLIENT_SECONDARY_LONG_LIVED);
            if (ccmm != null && ccmm.isConnected() && ccmm.isSecondaryInternet()) {
                WifiInfo secondaryWifiInfo = ccmm.getConnectionInfo();
                if (secondaryWifiInfo == null) return;
                if ((secondaryWifiInfo.is5GHz() && mWifiInfo.is5GHz())
                        || (secondaryWifiInfo.is6GHz() && mWifiInfo.is6GHz())
                        || (secondaryWifiInfo.is24GHz() && mWifiInfo.is24GHz())) {
                    if (mVerboseLoggingEnabled) {
                        Log.d(TAG, "The master wifi and secondary wifi are at the same band,"
                                + " disconnect the secondary wifi");
                    }
                    ccmm.disconnect();
                }
            }
        }
    }

    private void setSelectedRcoiForPasspoint(WifiConfiguration config) {
        // Only relevant for Passpoint providers with roaming consortium subscriptions
        if (config.isPasspoint() && config.roamingConsortiumIds != null
                && config.roamingConsortiumIds.length > 0) {
            long selectedRcoi = mPasspointManager.getSelectedRcoiForNetwork(
                    config.getPasspointUniqueId(), config.SSID);
            if (selectedRcoi != 0) {
                config.enterpriseConfig.setSelectedRcoi(selectedRcoi);
            }
        }
    }

    private void updateCurrentConnectionInfo() {
        if (isPrimary()) {
            mWifiInjector.getActiveModeWarden().updateCurrentConnectionInfo();
        }
    }
}<|MERGE_RESOLUTION|>--- conflicted
+++ resolved
@@ -4561,16 +4561,11 @@
                 }
                 case CMD_ACCEPT_EAP_SERVER_CERTIFICATE:
                 case CMD_START_ROAM:
-<<<<<<< HEAD
-                case CMD_START_RSSI_MONITORING_OFFLOAD:
-                case CMD_STOP_RSSI_MONITORING_OFFLOAD:
-                case CMD_IP_REACHABILITY_SESSION_END:
-=======
->>>>>>> 6a468da7
                 case CMD_IP_CONFIGURATION_SUCCESSFUL:
                 case CMD_IP_CONFIGURATION_LOST:
                 case CMD_IP_REACHABILITY_LOST:
-                case CMD_IP_REACHABILITY_FAILURE: {
+                case CMD_IP_REACHABILITY_FAILURE:
+                case CMD_IP_REACHABILITY_SESSION_END: {
                     mMessageHandlingStatus = MESSAGE_HANDLING_STATUS_DISCARD;
                     break;
                 }
