/*
 * Copyright (C) 2010 The Android Open Source Project
 *
 * Licensed under the Apache License, Version 2.0 (the "License");
 * you may not use this file except in compliance with the License.
 * You may obtain a copy of the License at
 *
 *      http://www.apache.org/licenses/LICENSE-2.0
 *
 * Unless required by applicable law or agreed to in writing, software
 * distributed under the License is distributed on an "AS IS" BASIS,
 * WITHOUT WARRANTIES OR CONDITIONS OF ANY KIND, either express or implied.
 * See the License for the specific language governing permissions and
 * limitations under the License.
 */

package com.android.server.wifi;

import static android.net.util.KeepalivePacketDataUtil.parseTcpKeepalivePacketData;
import static android.net.wifi.WifiConfiguration.NetworkSelectionStatus.DISABLED_NO_INTERNET_PERMANENT;
import static android.net.wifi.WifiConfiguration.NetworkSelectionStatus.DISABLED_NO_INTERNET_TEMPORARY;
import static android.net.wifi.WifiManager.WIFI_FEATURE_FILS_SHA256;
import static android.net.wifi.WifiManager.WIFI_FEATURE_FILS_SHA384;
import static android.net.wifi.WifiManager.WIFI_FEATURE_TDLS;
import static android.net.wifi.WifiManager.WIFI_FEATURE_TRUST_ON_FIRST_USE;

import static com.android.server.wifi.ActiveModeManager.ROLE_CLIENT_LOCAL_ONLY;
import static com.android.server.wifi.ActiveModeManager.ROLE_CLIENT_PRIMARY;
import static com.android.server.wifi.ActiveModeManager.ROLE_CLIENT_SCAN_ONLY;
import static com.android.server.wifi.ActiveModeManager.ROLE_CLIENT_SECONDARY_LONG_LIVED;
import static com.android.server.wifi.ActiveModeManager.ROLE_CLIENT_SECONDARY_TRANSIENT;
import static com.android.server.wifi.WifiSettingsConfigStore.SECONDARY_WIFI_STA_FACTORY_MAC_ADDRESS;
import static com.android.server.wifi.WifiSettingsConfigStore.WIFI_STA_FACTORY_MAC_ADDRESS;
import static com.android.server.wifi.proto.WifiStatsLog.WIFI_DISCONNECT_REPORTED__FAILURE_CODE__SUPPLICANT_DISCONNECTED;

import android.annotation.IntDef;
import android.annotation.NonNull;
import android.annotation.Nullable;
import android.annotation.SuppressLint;
import android.app.ActivityManager;
import android.app.BroadcastOptions;
import android.app.admin.SecurityLog;
import android.content.BroadcastReceiver;
import android.content.Context;
import android.content.Intent;
import android.content.IntentFilter;
import android.net.CaptivePortalData;
import android.net.ConnectivityManager;
import android.net.DhcpResultsParcelable;
import android.net.InvalidPacketException;
import android.net.IpConfiguration;
import android.net.KeepalivePacketData;
import android.net.Layer2PacketParcelable;
import android.net.LinkProperties;
import android.net.MacAddress;
import android.net.NattKeepalivePacketData;
import android.net.Network;
import android.net.NetworkAgent;
import android.net.NetworkAgentConfig;
import android.net.NetworkCapabilities;
import android.net.NetworkInfo;
import android.net.NetworkInfo.DetailedState;
import android.net.RouteInfo;
import android.net.SocketKeepalive;
import android.net.StaticIpConfiguration;
import android.net.TcpKeepalivePacketData;
import android.net.TcpKeepalivePacketDataParcelable;
import android.net.Uri;
import android.net.ip.IIpClient;
import android.net.ip.IpClientCallbacks;
import android.net.ip.IpClientManager;
import android.net.networkstack.aidl.dhcp.DhcpOption;
import android.net.networkstack.aidl.ip.ReachabilityLossInfoParcelable;
import android.net.networkstack.aidl.ip.ReachabilityLossReason;
import android.net.shared.Layer2Information;
import android.net.shared.ProvisioningConfiguration;
import android.net.shared.ProvisioningConfiguration.ScanResultInfo;
import android.net.vcn.VcnManager;
import android.net.vcn.VcnNetworkPolicyResult;
import android.net.wifi.IWifiConnectedNetworkScorer;
import android.net.wifi.MloLink;
import android.net.wifi.ScanResult;
import android.net.wifi.SecurityParams;
import android.net.wifi.SupplicantState;
import android.net.wifi.WifiAnnotations.WifiStandard;
import android.net.wifi.WifiConfiguration;
import android.net.wifi.WifiContext;
import android.net.wifi.WifiEnterpriseConfig;
import android.net.wifi.WifiInfo;
import android.net.wifi.WifiManager;
import android.net.wifi.WifiManager.DeviceMobilityState;
import android.net.wifi.WifiNetworkAgentSpecifier;
import android.net.wifi.WifiNetworkSpecifier;
import android.net.wifi.WifiSsid;
import android.net.wifi.hotspot2.IProvisioningCallback;
import android.net.wifi.hotspot2.OsuProvider;
import android.net.wifi.nl80211.DeviceWiphyCapabilities;
import android.net.wifi.util.ScanResultUtil;
import android.os.BatteryStatsManager;
import android.os.Build;
import android.os.Bundle;
import android.os.ConditionVariable;
import android.os.IBinder;
import android.os.Looper;
import android.os.Message;
import android.os.Messenger;
import android.os.PowerManager;
import android.os.Process;
import android.os.UserHandle;
import android.os.WorkSource;
import android.provider.Settings;
import android.system.OsConstants;
import android.telephony.SubscriptionManager;
import android.telephony.TelephonyManager;
import android.text.TextUtils;
import android.util.ArraySet;
import android.util.Log;
import android.util.Pair;
import android.util.Range;

import androidx.annotation.RequiresApi;

import com.android.internal.annotations.VisibleForTesting;
import com.android.internal.util.IState;
import com.android.internal.util.Protocol;
import com.android.internal.util.State;
import com.android.internal.util.StateMachine;
import com.android.modules.utils.HandlerExecutor;
import com.android.modules.utils.build.SdkLevel;
import com.android.net.module.util.Inet4AddressUtils;
import com.android.net.module.util.MacAddressUtils;
import com.android.net.module.util.NetUtils;
import com.android.server.wifi.ActiveModeManager.ClientRole;
import com.android.server.wifi.MboOceController.BtmFrameData;
import com.android.server.wifi.SupplicantStaIfaceHal.QosPolicyRequest;
import com.android.server.wifi.SupplicantStaIfaceHal.StaIfaceReasonCode;
import com.android.server.wifi.SupplicantStaIfaceHal.StaIfaceStatusCode;
import com.android.server.wifi.SupplicantStaIfaceHal.SupplicantEventCode;
import com.android.server.wifi.WifiCarrierInfoManager.SimAuthRequestData;
import com.android.server.wifi.WifiCarrierInfoManager.SimAuthResponseData;
import com.android.server.wifi.WifiNative.RxFateReport;
import com.android.server.wifi.WifiNative.TxFateReport;
import com.android.server.wifi.hotspot2.AnqpEvent;
import com.android.server.wifi.hotspot2.IconEvent;
import com.android.server.wifi.hotspot2.NetworkDetail;
import com.android.server.wifi.hotspot2.PasspointManager;
import com.android.server.wifi.hotspot2.WnmData;
import com.android.server.wifi.p2p.WifiP2pServiceImpl;
import com.android.server.wifi.proto.WifiStatsLog;
import com.android.server.wifi.proto.nano.WifiMetricsProto;
import com.android.server.wifi.proto.nano.WifiMetricsProto.StaEvent;
import com.android.server.wifi.proto.nano.WifiMetricsProto.WifiIsUnusableEvent;
import com.android.server.wifi.proto.nano.WifiMetricsProto.WifiUsabilityStats;
import com.android.server.wifi.util.ActionListenerWrapper;
import com.android.server.wifi.util.InformationElementUtil;
import com.android.server.wifi.util.NativeUtil;
import com.android.server.wifi.util.RssiUtil;
import com.android.server.wifi.util.StateMachineObituary;
import com.android.server.wifi.util.WifiPermissionsUtil;
import com.android.wifi.resources.R;

import java.io.BufferedReader;
import java.io.FileDescriptor;
import java.io.FileNotFoundException;
import java.io.IOException;
import java.io.PrintWriter;
import java.lang.annotation.Retention;
import java.lang.annotation.RetentionPolicy;
import java.net.Inet4Address;
import java.net.Inet6Address;
import java.net.InetAddress;
import java.net.URL;
import java.security.cert.X509Certificate;
import java.time.Duration;
import java.util.ArrayList;
import java.util.Arrays;
import java.util.Collections;
import java.util.List;
import java.util.Map;
import java.util.Objects;
import java.util.Set;
import java.util.stream.Collectors;

/**
 * Implementation of ClientMode.  Event handling for Client mode logic is done here,
 * and all changes in connectivity state are initiated here.
 *
 * Note: No external modules should be calling into {@link ClientModeImpl}. Please plumb it via
 * {@link ClientModeManager} until b/160014176 is fixed.
 */
public class ClientModeImpl extends StateMachine implements ClientMode {
    private static final String NETWORKTYPE = "WIFI";
    @VisibleForTesting public static final short NUM_LOG_RECS_VERBOSE_LOW_MEMORY = 200;
    @VisibleForTesting public static final short NUM_LOG_RECS_VERBOSE = 3000;

    private static final String TAG = "WifiClientModeImpl";

    private static final int IPCLIENT_STARTUP_TIMEOUT_MS = 2_000;
    private static final int IPCLIENT_SHUTDOWN_TIMEOUT_MS = 60_000; // 60 seconds
    private static final int NETWORK_AGENT_TEARDOWN_DELAY_MS = 5_000; // Max teardown delay.
    @VisibleForTesting public static final long CONNECTING_WATCHDOG_TIMEOUT_MS = 30_000; // 30 secs.
    @VisibleForTesting
    public static final short NETWORK_NOT_FOUND_EVENT_THRESHOLD = 3;
    public static final String ARP_TABLE_PATH = "/proc/net/arp";

    private boolean mVerboseLoggingEnabled = false;

    /**
     * Log with error attribute
     *
     * @param s is string log
     */
    @Override
    protected void loge(String s) {
        Log.e(getTag(), s);
    }
    @Override
    protected void logd(String s) {
        Log.d(getTag(), s);
    }
    @Override
    protected void log(String s) {
        Log.d(getTag(), s);
    }
    private final WifiContext mContext;
    private final WifiMetrics mWifiMetrics;
    private final WifiMonitor mWifiMonitor;
    private final WifiNative mWifiNative;
    private final WifiPermissionsUtil mWifiPermissionsUtil;
    private final WifiConfigManager mWifiConfigManager;
    private final WifiConnectivityManager mWifiConnectivityManager;
    private final WifiBlocklistMonitor mWifiBlocklistMonitor;
    private final WifiDiagnostics mWifiDiagnostics;
    private final Clock mClock;
    private final WifiScoreCard mWifiScoreCard;
    private final WifiHealthMonitor mWifiHealthMonitor;
    private final WifiScoreReport mWifiScoreReport;
    private final WifiTrafficPoller mWifiTrafficPoller;
    private final PasspointManager mPasspointManager;
    private final WifiDataStall mWifiDataStall;
    private final RssiMonitor mRssiMonitor;
    private final LinkProbeManager mLinkProbeManager;
    private final MboOceController mMboOceController;
    private final McastLockManagerFilterController mMcastLockManagerFilterController;
    private final ActivityManager mActivityManager;
    private final FrameworkFacade mFacade;
    private final WifiStateTracker mWifiStateTracker;
    private final WrongPasswordNotifier mWrongPasswordNotifier;
    private final EapFailureNotifier mEapFailureNotifier;
    private final SimRequiredNotifier mSimRequiredNotifier;
    private final ConnectionFailureNotifier mConnectionFailureNotifier;
    private final WifiNetworkSuggestionsManager mWifiNetworkSuggestionsManager;
    private final ThroughputPredictor mThroughputPredictor;
    private final DeviceConfigFacade mDeviceConfigFacade;
    private final ScoringParams mScoringParams;
    private final WifiThreadRunner mWifiThreadRunner;
    private final ScanRequestProxy mScanRequestProxy;
    private final WifiLastResortWatchdog mWifiLastResortWatchdog;
    private final WakeupController mWakeupController;
    private final WifiLockManager mWifiLockManager;
    private final WifiP2pConnection mWifiP2pConnection;
    private final WifiGlobals mWifiGlobals;
    private final ClientModeManagerBroadcastQueue mBroadcastQueue;
    private final TelephonyManager mTelephonyManager;
    private final WifiSettingsConfigStore mSettingsConfigStore;
    private final long mId;

    private boolean mScreenOn = false;

    private final String mInterfaceName;
    private final ConcreteClientModeManager mClientModeManager;

    private final WifiNotificationManager mNotificationManager;
    private final DtimMultiplierController mDtimMultiplierController;
    private final QosPolicyRequestHandler mQosPolicyRequestHandler;

    private boolean mFailedToResetMacAddress = false;
    private int mLastSignalLevel = -1;
    private int mLastTxKbps = -1;
    private int mLastRxKbps = -1;
    private int mLastScanRssi = WifiInfo.INVALID_RSSI;
    private String mLastBssid;
    // TODO (b/162942761): Ensure this is reset when mTargetNetworkId is set.
    private int mLastNetworkId; // The network Id we successfully joined
    // The subId used by WifiConfiguration with SIM credential which was connected successfully
    private int mLastSubId;
    private String mLastSimBasedConnectionCarrierName;
    private URL mTermsAndConditionsUrl; // Indicates that the Passpoint network is captive
    @Nullable
    private byte[] mCachedPacketFilter;
    @Nullable
    private WifiNative.ConnectionCapabilities mLastConnectionCapabilities;
    private int mPowerSaveDisableRequests = 0; // mask based on @PowerSaveClientType
    private boolean mIsUserSelected = false;
    private boolean mCurrentConnectionDetectedCaptivePortal;

    /* if set to true then disconnect due to IP Reachability lost only
     * when obtained for the first 10 seconds of L2 connection */
    private boolean mIpReachabilityMonitorActive = true;

    private String getTag() {
        return TAG + "[" + mId + ":" + (mInterfaceName == null ? "unknown" : mInterfaceName) + "]";
    }

    private boolean mEnableRssiPolling = false;
    private int mRssiPollToken = 0;

    private PowerManager.WakeLock mSuspendWakeLock;

    /**
     * Value to set in wpa_supplicant "bssid" field when we don't want to restrict connection to
     * a specific AP.
     */
    public static final String SUPPLICANT_BSSID_ANY = "any";

    /**
     * The link properties of the wifi interface.
     * Do not modify this directly; use updateLinkProperties instead.
     */
    private LinkProperties mLinkProperties;

    private final Object mDhcpResultsParcelableLock = new Object();
    @NonNull
    private DhcpResultsParcelable mDhcpResultsParcelable = new DhcpResultsParcelable();

    // NOTE: Do not return to clients - see getConnectionInfo()
    private final ExtendedWifiInfo mWifiInfo;
    // TODO : remove this member. It should be possible to only call sendNetworkChangeBroadcast when
    // the state actually changed, and to deduce the state of the agent from the state of the
    // machine when generating the NetworkInfo for the broadcast.
    private DetailedState mNetworkAgentState;
    private final SupplicantStateTracker mSupplicantStateTracker;

    // Indicates that framework is attempting to roam, set true on CMD_START_ROAM, set false when
    // wifi connects or fails to connect
    private boolean mIsAutoRoaming = false;

    // Indicates that driver is attempting to allowlist roaming, set true on allowlist roam BSSID
    // associated, set false when wifi connects or fails to connect
    private boolean mIsLinkedNetworkRoaming = false;

    // Roaming failure count
    private int mRoamFailCount = 0;

    // This is the BSSID we are trying to associate to, it can be set to SUPPLICANT_BSSID_ANY
    // if we havent selected a BSSID for joining.
    private String mTargetBssid = SUPPLICANT_BSSID_ANY;
    private int mTargetBand = ScanResult.UNSPECIFIED;
    // This one is used to track the current target network ID. This is used for error
    // handling during connection setup since many error message from supplicant does not report
    // SSID. Once connected, it will be set to invalid
    // TODO (b/162942761): Ensure this is reset when mLastNetworkId is set.
    private int mTargetNetworkId = WifiConfiguration.INVALID_NETWORK_ID;
    private WifiConfiguration mTargetWifiConfiguration = null;
    @Nullable private VcnManager mVcnManager = null;

    // This is is used to track the number of TDLS peers enabled in driver via enableTdls()
    private Set<String> mEnabledTdlsPeers = new ArraySet<>();

    /**
     * Method to clear {@link #mTargetBssid} and reset the current connected network's
     * bssid in wpa_supplicant after a roam/connect attempt.
     */
    public boolean clearTargetBssid(String dbg) {
        WifiConfiguration config = mWifiConfigManager.getConfiguredNetwork(mTargetNetworkId);
        if (config == null) {
            return false;
        }
        String bssid = SUPPLICANT_BSSID_ANY;
        if (config.BSSID != null) {
            bssid = config.BSSID;
            if (mVerboseLoggingEnabled) {
                Log.d(getTag(), "force BSSID to " + bssid + "due to config");
            }
        }
        if (mVerboseLoggingEnabled) {
            logd(dbg + " clearTargetBssid " + bssid + " key=" + config.getProfileKey());
        }
        mTargetBssid = bssid;
        return mWifiNative.setNetworkBSSID(mInterfaceName, bssid);
    }

    /**
     * Set Config's default BSSID (for association purpose) and {@link #mTargetBssid}
     * @param config config need set BSSID
     * @param bssid  default BSSID to assocaite with when connect to this network
     * @return false -- does not change the current default BSSID of the configure
     *         true -- change the  current default BSSID of the configur
     */
    private boolean setTargetBssid(WifiConfiguration config, String bssid) {
        if (config == null || bssid == null) {
            return false;
        }
        if (config.BSSID != null) {
            bssid = config.BSSID;
            if (mVerboseLoggingEnabled) {
                Log.d(getTag(), "force BSSID to " + bssid + "due to config");
            }
        }
        if (mVerboseLoggingEnabled) {
            Log.d(getTag(), "setTargetBssid set to " + bssid + " key="
                    + config.getProfileKey());
        }
        mTargetBssid = bssid;
        config.getNetworkSelectionStatus().setNetworkSelectionBSSID(bssid);
        return true;
    }

    private volatile IpClientManager mIpClient;
    private IpClientCallbacksImpl mIpClientCallbacks;

    private final WifiNetworkFactory mNetworkFactory;
    private final UntrustedWifiNetworkFactory mUntrustedNetworkFactory;
    private final OemWifiNetworkFactory mOemWifiNetworkFactory;
    private final RestrictedWifiNetworkFactory mRestrictedWifiNetworkFactory;
    @VisibleForTesting
    InsecureEapNetworkHandler mInsecureEapNetworkHandler;
    @VisibleForTesting
    InsecureEapNetworkHandler.InsecureEapNetworkHandlerCallbacks
            mInsecureEapNetworkHandlerCallbacksImpl;
    private final MultiInternetManager mMultiInternetManager;

    @VisibleForTesting
    @Nullable
    WifiNetworkAgent mNetworkAgent;


    // Used to filter out requests we couldn't possibly satisfy.
    private final NetworkCapabilities mNetworkCapabilitiesFilter;

    /* The base for wifi message types */
    static final int BASE = Protocol.BASE_WIFI;

    /* BT connection state changed, e.g., connected/disconnected */
    static final int CMD_BLUETOOTH_CONNECTION_STATE_CHANGE              = BASE + 31;

    /* Supplicant commands after driver start*/
    /* Disconnect from a network */
    static final int CMD_DISCONNECT                                     = BASE + 73;
    /* Reconnect to a network */
    static final int CMD_RECONNECT                                      = BASE + 74;
    /* Reassociate to a network */
    static final int CMD_REASSOCIATE                                    = BASE + 75;

    /* Enables RSSI poll */
    static final int CMD_ENABLE_RSSI_POLL                               = BASE + 82;
    /* RSSI poll */
    static final int CMD_RSSI_POLL                                      = BASE + 83;
    /** Runs RSSI poll once */
    static final int CMD_ONESHOT_RSSI_POLL                              = BASE + 84;
    /* Enable suspend mode optimizations in the driver */
    static final int CMD_SET_SUSPEND_OPT_ENABLED                        = BASE + 86;

    /**
     * Watchdog for protecting against b/16823537
     * Leave time for 4-way handshake to succeed
     */
    static final int ROAM_GUARD_TIMER_MSEC = 15000;

    int mRoamWatchdogCount = 0;
    /* Roam state watchdog */
    static final int CMD_ROAM_WATCHDOG_TIMER                            = BASE + 94;
    /* Screen change intent handling */
    static final int CMD_SCREEN_STATE_CHANGED                           = BASE + 95;

    /* Disconnecting state watchdog */
    static final int CMD_CONNECTING_WATCHDOG_TIMER                      = BASE + 96;

    /* SIM is removed; reset any cached data for it */
    static final int CMD_RESET_SIM_NETWORKS                             = BASE + 101;

    @Retention(RetentionPolicy.SOURCE)
    @IntDef(prefix = {"RESET_SIM_REASON_"},
            value = {
                    RESET_SIM_REASON_SIM_REMOVED,
                    RESET_SIM_REASON_SIM_INSERTED,
                    RESET_SIM_REASON_DEFAULT_DATA_SIM_CHANGED})
    @interface ResetSimReason {}
    static final int RESET_SIM_REASON_SIM_REMOVED              = 0;
    static final int RESET_SIM_REASON_SIM_INSERTED             = 1;
    static final int RESET_SIM_REASON_DEFAULT_DATA_SIM_CHANGED = 2;

    /** Connecting watchdog timeout counter */
    private int mConnectingWatchdogCount = 0;

    /* We now have a valid IP configuration. */
    static final int CMD_IP_CONFIGURATION_SUCCESSFUL                    = BASE + 138;
    /* We no longer have a valid IP configuration. */
    static final int CMD_IP_CONFIGURATION_LOST                          = BASE + 139;
    /* Link configuration (IP address, DNS, ...) changes notified via netlink */
    static final int CMD_UPDATE_LINKPROPERTIES                          = BASE + 140;

    static final int CMD_START_CONNECT                                  = BASE + 143;

    private static final int NETWORK_STATUS_UNWANTED_DISCONNECT         = 0;
    private static final int NETWORK_STATUS_UNWANTED_VALIDATION_FAILED  = 1;
    @VisibleForTesting
    public static final int NETWORK_STATUS_UNWANTED_DISABLE_AUTOJOIN   = 2;

    static final int CMD_UNWANTED_NETWORK                               = BASE + 144;

    static final int CMD_START_ROAM                                     = BASE + 145;

    static final int CMD_NETWORK_STATUS                                 = BASE + 148;

    /* A layer 3 neighbor on the Wi-Fi link became unreachable. */
    static final int CMD_IP_REACHABILITY_LOST                           = BASE + 149;

    static final int CMD_IP_REACHABILITY_FAILURE                        = BASE + 150;

    static final int CMD_ACCEPT_UNVALIDATED                             = BASE + 153;

    /* used to offload sending IP packet */
    static final int CMD_START_IP_PACKET_OFFLOAD                        = BASE + 160;

    /* used to stop offload sending IP packet */
    static final int CMD_STOP_IP_PACKET_OFFLOAD                         = BASE + 161;

    /* Used to time out the creation of an IpClient instance. */
    static final int CMD_IPCLIENT_STARTUP_TIMEOUT                       = BASE + 165;

    /**
     * Used to handle messages bounced between ClientModeImpl and IpClient.
     */
    static final int CMD_IPV4_PROVISIONING_SUCCESS                      = BASE + 200;
    static final int CMD_IPV4_PROVISIONING_FAILURE                      = BASE + 201;

    /* Push a new APF program to the HAL */
    static final int CMD_INSTALL_PACKET_FILTER                          = BASE + 202;

    /* Enable/disable fallback packet filtering */
    static final int CMD_SET_FALLBACK_PACKET_FILTERING                  = BASE + 203;

    /* Enable/disable Neighbor Discovery offload functionality. */
    static final int CMD_CONFIG_ND_OFFLOAD                              = BASE + 204;

    /* Read the APF program & data buffer */
    static final int CMD_READ_PACKET_FILTER                             = BASE + 208;

    /** Used to add packet filter to apf. */
    static final int CMD_ADD_KEEPALIVE_PACKET_FILTER_TO_APF = BASE + 209;

    /** Used to remove packet filter from apf. */
    static final int CMD_REMOVE_KEEPALIVE_PACKET_FILTER_FROM_APF = BASE + 210;

    @VisibleForTesting
    static final int CMD_PRE_DHCP_ACTION                                = BASE + 255;
    private static final int CMD_PRE_DHCP_ACTION_COMPLETE               = BASE + 256;
    private static final int CMD_POST_DHCP_ACTION                       = BASE + 257;

    private static final int CMD_CONNECT_NETWORK                        = BASE + 258;
    private static final int CMD_SAVE_NETWORK                           = BASE + 259;

    /* Start connection to FILS AP*/
    static final int CMD_START_FILS_CONNECTION                          = BASE + 262;

    static final int CMD_IPCLIENT_CREATED                               = BASE + 300;

    /* Vendor specific cmd: To handle IP Reachability session */
    private static final int CMD_IP_REACHABILITY_SESSION_END            = BASE + 311;

    @VisibleForTesting
    static final int CMD_ACCEPT_EAP_SERVER_CERTIFICATE                  = BASE + 301;

    @VisibleForTesting
    static final int CMD_REJECT_EAP_INSECURE_CONNECTION                 = BASE + 302;

    /* Tracks if suspend optimizations need to be disabled by DHCP,
     * screen or due to high perf mode.
     * When any of them needs to disable it, we keep the suspend optimizations
     * disabled
     */
    private int mSuspendOptNeedsDisabled = 0;

    private static final int SUSPEND_DUE_TO_DHCP = 1;
    private static final int SUSPEND_DUE_TO_HIGH_PERF = 1 << 1;
    private static final int SUSPEND_DUE_TO_SCREEN = 1 << 2;

    /** @see #isRecentlySelectedByTheUser */
    @VisibleForTesting
    public static final int LAST_SELECTED_NETWORK_EXPIRATION_AGE_MILLIS = 30 * 1000;

    /* Tracks if user has enabled Connected Mac Randomization through settings */

    int mRunningBeaconCount = 0;

    /* Parent state where connections are allowed */
    private State mConnectableState;
    /* Connecting/Connected to an access point */
    private State mConnectingOrConnectedState;
    /* Connecting to an access point */
    private State mL2ConnectingState;
    /* Connected at 802.11 (L2) level */
    private State mL2ConnectedState;
    /* Waiting for IpClient recreation completes */
    private State mWaitBeforeL3ProvisioningState;
    /* fetching IP after connection to access point (assoc+auth complete) */
    private State mL3ProvisioningState;
    /* Connected with IP addr */
    private State mL3ConnectedState;
    /* Roaming */
    private State mRoamingState;
    /* Network is not connected, supplicant assoc+auth is not complete */
    private State mDisconnectedState;

    /*
     * FILS connection related variables.
     */
    /* To indicate to IpClient whether HLP IEs were included or not in assoc request */
    private boolean mSentHLPs = false;
    /* Tracks IpClient start state until (FILS_)NETWORK_CONNECTION_EVENT event */
    private boolean mIpClientWithPreConnection = false;

    /* Track setupClientMode to defer WifiConnectivityManger start */
    private boolean isClientSetupCompleted = false;

    /**
     * Work source to use to blame usage on the WiFi service
     */
    public static final WorkSource WIFI_WORK_SOURCE = new WorkSource(Process.WIFI_UID);

    private final BatteryStatsManager mBatteryStatsManager;

    private final WifiCarrierInfoManager mWifiCarrierInfoManager;

    private final OnNetworkUpdateListener mOnNetworkUpdateListener;

    private final OnCarrierOffloadDisabledListener mOnCarrierOffloadDisabledListener;

    private final ClientModeImplMonitor mCmiMonitor;

    private final WifiNetworkSelector mWifiNetworkSelector;

    private final WifiInjector mWifiInjector;

    // Permanently disable a network due to no internet if the estimated probability of having
    // internet is less than this value.
    @VisibleForTesting
    public static final int PROBABILITY_WITH_INTERNET_TO_PERMANENTLY_DISABLE_NETWORK = 60;
    // Disable a network permanently due to wrong password even if the network had successfully
    // connected before wrong password failure on this network reached this threshold.
    public static final int THRESHOLD_TO_PERM_WRONG_PASSWORD = 3;

    // Maximum duration to continue to log Wifi usability stats after a data stall is triggered.
    @VisibleForTesting
    public static final long DURATION_TO_WAIT_ADD_STATS_AFTER_DATA_STALL_MS = 30 * 1000;
    private long mDataStallTriggerTimeMs = -1;
    private int mLastStatusDataStall = WifiIsUnusableEvent.TYPE_UNKNOWN;

    @Nullable
    private StateMachineObituary mObituary = null;

    @Nullable
    private WifiVcnNetworkPolicyChangeListener mVcnPolicyChangeListener;

    /** NETWORK_NOT_FOUND_EVENT event counter */
    private int mNetworkNotFoundEventCount = 0;

    /** Note that this constructor will also start() the StateMachine. */
    public ClientModeImpl(
            @NonNull WifiContext context,
            @NonNull WifiMetrics wifiMetrics,
            @NonNull Clock clock,
            @NonNull WifiScoreCard wifiScoreCard,
            @NonNull WifiStateTracker wifiStateTracker,
            @NonNull WifiPermissionsUtil wifiPermissionsUtil,
            @NonNull WifiConfigManager wifiConfigManager,
            @NonNull PasspointManager passpointManager,
            @NonNull WifiMonitor wifiMonitor,
            @NonNull WifiDiagnostics wifiDiagnostics,
            @NonNull WifiDataStall wifiDataStall,
            @NonNull ScoringParams scoringParams,
            @NonNull WifiThreadRunner wifiThreadRunner,
            @NonNull WifiNetworkSuggestionsManager wifiNetworkSuggestionsManager,
            @NonNull WifiHealthMonitor wifiHealthMonitor,
            @NonNull ThroughputPredictor throughputPredictor,
            @NonNull DeviceConfigFacade deviceConfigFacade,
            @NonNull ScanRequestProxy scanRequestProxy,
            @NonNull ExtendedWifiInfo wifiInfo,
            @NonNull WifiConnectivityManager wifiConnectivityManager,
            @NonNull WifiBlocklistMonitor wifiBlocklistMonitor,
            @NonNull ConnectionFailureNotifier connectionFailureNotifier,
            @NonNull NetworkCapabilities networkCapabilitiesFilter,
            @NonNull WifiNetworkFactory networkFactory,
            @NonNull UntrustedWifiNetworkFactory untrustedWifiNetworkFactory,
            @NonNull OemWifiNetworkFactory oemPaidWifiNetworkFactory,
            @NonNull RestrictedWifiNetworkFactory restrictedWifiNetworkFactory,
            @NonNull MultiInternetManager multiInternetManager,
            @NonNull WifiLastResortWatchdog wifiLastResortWatchdog,
            @NonNull WakeupController wakeupController,
            @NonNull WifiLockManager wifiLockManager,
            @NonNull FrameworkFacade facade,
            @NonNull Looper looper,
            @NonNull WifiNative wifiNative,
            @NonNull WrongPasswordNotifier wrongPasswordNotifier,
            @NonNull WifiTrafficPoller wifiTrafficPoller,
            @NonNull LinkProbeManager linkProbeManager,
            long id,
            @NonNull BatteryStatsManager batteryStatsManager,
            @NonNull SupplicantStateTracker supplicantStateTracker,
            @NonNull MboOceController mboOceController,
            @NonNull WifiCarrierInfoManager wifiCarrierInfoManager,
            @NonNull EapFailureNotifier eapFailureNotifier,
            @NonNull SimRequiredNotifier simRequiredNotifier,
            @NonNull WifiScoreReport wifiScoreReport,
            @NonNull WifiP2pConnection wifiP2pConnection,
            @NonNull WifiGlobals wifiGlobals,
            @NonNull String ifaceName,
            @NonNull ConcreteClientModeManager clientModeManager,
            @NonNull ClientModeImplMonitor cmiMonitor,
            @NonNull ClientModeManagerBroadcastQueue broadcastQueue,
            @NonNull WifiNetworkSelector wifiNetworkSelector,
            @NonNull TelephonyManager telephonyManager,
            @NonNull WifiInjector wifiInjector,
            @NonNull WifiSettingsConfigStore settingsConfigStore,
            boolean verboseLoggingEnabled,
            @NonNull WifiNotificationManager wifiNotificationManager) {
        super(TAG, looper);
        mWifiMetrics = wifiMetrics;
        mClock = clock;
        mWifiScoreCard = wifiScoreCard;
        mContext = context;
        mFacade = facade;
        mWifiNative = wifiNative;
        mWrongPasswordNotifier = wrongPasswordNotifier;
        mId = id;
        mEapFailureNotifier = eapFailureNotifier;
        mSimRequiredNotifier = simRequiredNotifier;
        mWifiTrafficPoller = wifiTrafficPoller;
        mLinkProbeManager = linkProbeManager;
        mMboOceController = mboOceController;
        mWifiCarrierInfoManager = wifiCarrierInfoManager;
        mBroadcastQueue = broadcastQueue;
        mNetworkAgentState = DetailedState.DISCONNECTED;

        mBatteryStatsManager = batteryStatsManager;
        mWifiStateTracker = wifiStateTracker;

        mWifiPermissionsUtil = wifiPermissionsUtil;
        mWifiConfigManager = wifiConfigManager;

        mPasspointManager = passpointManager;

        mWifiMonitor = wifiMonitor;
        mWifiDiagnostics = wifiDiagnostics;
        mWifiDataStall = wifiDataStall;
        mThroughputPredictor = throughputPredictor;
        mDeviceConfigFacade = deviceConfigFacade;

        mWifiInfo = wifiInfo;
        mSupplicantStateTracker = supplicantStateTracker;
        mWifiConnectivityManager = wifiConnectivityManager;
        mWifiBlocklistMonitor = wifiBlocklistMonitor;
        mConnectionFailureNotifier = connectionFailureNotifier;

        mLinkProperties = new LinkProperties();
        mMcastLockManagerFilterController = new McastLockManagerFilterController();
        mActivityManager = context.getSystemService(ActivityManager.class);

        mLastBssid = null;
        mLastNetworkId = WifiConfiguration.INVALID_NETWORK_ID;
        mLastSubId = SubscriptionManager.INVALID_SUBSCRIPTION_ID;
        mLastSimBasedConnectionCarrierName = null;
        mLastSignalLevel = -1;

        mScoringParams = scoringParams;
        mWifiThreadRunner = wifiThreadRunner;
        mScanRequestProxy = scanRequestProxy;
        mWifiScoreReport = wifiScoreReport;

        mNetworkCapabilitiesFilter = networkCapabilitiesFilter;
        mNetworkFactory = networkFactory;

        mUntrustedNetworkFactory = untrustedWifiNetworkFactory;
        mOemWifiNetworkFactory = oemPaidWifiNetworkFactory;
        mRestrictedWifiNetworkFactory = restrictedWifiNetworkFactory;
        mMultiInternetManager = multiInternetManager;

        mWifiLastResortWatchdog = wifiLastResortWatchdog;
        mWakeupController = wakeupController;
        mWifiLockManager = wifiLockManager;

        mWifiNetworkSuggestionsManager = wifiNetworkSuggestionsManager;
        mWifiHealthMonitor = wifiHealthMonitor;
        mWifiP2pConnection = wifiP2pConnection;
        mWifiGlobals = wifiGlobals;

        mInterfaceName = ifaceName;
        mClientModeManager = clientModeManager;
        mCmiMonitor = cmiMonitor;
        mTelephonyManager = telephonyManager;
        mSettingsConfigStore = settingsConfigStore;
        updateInterfaceCapabilities();

        PowerManager powerManager = (PowerManager) mContext.getSystemService(Context.POWER_SERVICE);

        mSuspendWakeLock = powerManager.newWakeLock(PowerManager.PARTIAL_WAKE_LOCK, "WifiSuspend");
        mSuspendWakeLock.setReferenceCounted(false);

        mOnNetworkUpdateListener = new OnNetworkUpdateListener();
        mWifiConfigManager.addOnNetworkUpdateListener(mOnNetworkUpdateListener);

        mOnCarrierOffloadDisabledListener = new OnCarrierOffloadDisabledListener();
        mWifiCarrierInfoManager.addOnCarrierOffloadDisabledListener(
                mOnCarrierOffloadDisabledListener);

        mWifiNetworkSelector = wifiNetworkSelector;
        mWifiInjector = wifiInjector;
        mQosPolicyRequestHandler = new QosPolicyRequestHandler(mInterfaceName, mWifiNative, this,
                mWifiInjector.getWifiHandlerThread());
        mDtimMultiplierController = new DtimMultiplierController(mContext, mInterfaceName,
                mWifiNative);

        mRssiMonitor = new RssiMonitor(mWifiGlobals, mWifiThreadRunner, mWifiInfo, mWifiNative,
                mInterfaceName,
                () -> {
                    updateCapabilities();
                    updateCurrentConnectionInfo();
                },
                mDeviceConfigFacade);

        enableVerboseLogging(verboseLoggingEnabled);

        mNotificationManager = wifiNotificationManager;
        mInsecureEapNetworkHandlerCallbacksImpl =
                new InsecureEapNetworkHandler.InsecureEapNetworkHandlerCallbacks() {
                @Override
                public void onAccept(String ssid) {
                    log("Accept Root CA cert for " + ssid);
                    sendMessage(CMD_ACCEPT_EAP_SERVER_CERTIFICATE, ssid);
                }

                @Override
                public void onReject(String ssid, boolean disconnectRequired) {
                    log("Reject Root CA cert for " + ssid);
                    sendMessage(CMD_REJECT_EAP_INSECURE_CONNECTION,
                            WifiMetricsProto.ConnectionEvent.AUTH_FAILURE_REJECTED_BY_USER,
                            disconnectRequired ? 1 : 0, ssid);
                }

                @Override
                public void onError(String ssid) {
                    log("Insecure EAP network error for " + ssid);
                    sendMessage(CMD_REJECT_EAP_INSECURE_CONNECTION,
                            WifiMetricsProto.ConnectionEvent.AUTH_FAILURE_EAP_FAILURE,
                            0, ssid);
                }};
        mInsecureEapNetworkHandler = new InsecureEapNetworkHandler(
                mContext,
                mWifiConfigManager,
                mWifiNative,
                mFacade,
                mNotificationManager,
                mWifiInjector.getWifiDialogManager(),
                isTrustOnFirstUseSupported(),
                mWifiGlobals.isInsecureEnterpriseConfigurationAllowed(),
                mInsecureEapNetworkHandlerCallbacksImpl,
                mInterfaceName,
                getHandler());

        final int threshold =  mContext.getResources().getInteger(
                R.integer.config_wifiConfigurationWifiRunnerThresholdInMs);
        mConnectableState = new ConnectableState(threshold);
        mConnectingOrConnectedState = new ConnectingOrConnectedState(threshold);
        mL2ConnectingState = new L2ConnectingState(threshold);
        mL2ConnectedState = new L2ConnectedState(threshold);
        mWaitBeforeL3ProvisioningState = new WaitBeforeL3ProvisioningState(threshold);
        mL3ProvisioningState = new L3ProvisioningState(threshold);
        mL3ConnectedState = new L3ConnectedState(threshold);
        mRoamingState = new RoamingState(threshold);
        mDisconnectedState = new DisconnectedState(threshold);

        addState(mConnectableState); {
            addState(mConnectingOrConnectedState, mConnectableState); {
                addState(mL2ConnectingState, mConnectingOrConnectedState);
                addState(mL2ConnectedState, mConnectingOrConnectedState); {
                    addState(mWaitBeforeL3ProvisioningState, mL2ConnectedState);
                    addState(mL3ProvisioningState, mL2ConnectedState);
                    addState(mL3ConnectedState, mL2ConnectedState);
                    addState(mRoamingState, mL2ConnectedState);
                }
            }
            addState(mDisconnectedState, mConnectableState);
        }

        setInitialState(mDisconnectedState);

        setLogOnlyTransitions(false);

        // Start the StateMachine
        start();

        // update with initial role for ConcreteClientModeManager
        onRoleChanged();
        // Update current connection wifiInfo
        updateCurrentConnectionInfo();
    }

    private static final int[] WIFI_MONITOR_EVENTS = {
            WifiMonitor.TARGET_BSSID_EVENT,
            WifiMonitor.ASSOCIATED_BSSID_EVENT,
            WifiMonitor.ANQP_DONE_EVENT,
            WifiMonitor.ASSOCIATION_REJECTION_EVENT,
            WifiMonitor.AUTHENTICATION_FAILURE_EVENT,
            WifiMonitor.GAS_QUERY_DONE_EVENT,
            WifiMonitor.GAS_QUERY_START_EVENT,
            WifiMonitor.HS20_REMEDIATION_EVENT,
            WifiMonitor.HS20_DEAUTH_IMMINENT_EVENT,
            WifiMonitor.HS20_TERMS_AND_CONDITIONS_ACCEPTANCE_REQUIRED_EVENT,
            WifiMonitor.NETWORK_CONNECTION_EVENT,
            WifiMonitor.NETWORK_DISCONNECTION_EVENT,
            WifiMonitor.RX_HS20_ANQP_ICON_EVENT,
            WifiMonitor.SUPPLICANT_STATE_CHANGE_EVENT,
            WifiMonitor.SUP_REQUEST_IDENTITY,
            WifiMonitor.SUP_REQUEST_SIM_AUTH,
            WifiMonitor.MBO_OCE_BSS_TM_HANDLING_DONE,
            WifiMonitor.TRANSITION_DISABLE_INDICATION,
            WifiMonitor.NETWORK_NOT_FOUND_EVENT,
            WifiMonitor.TOFU_ROOT_CA_CERTIFICATE,
            WifiMonitor.AUXILIARY_SUPPLICANT_EVENT,
            WifiMonitor.QOS_POLICY_RESET_EVENT,
            WifiMonitor.QOS_POLICY_REQUEST_EVENT,
            WifiMonitor.BSS_FREQUENCY_CHANGED_EVENT,
    };

    private void registerForWifiMonitorEvents()  {
        for (int event : WIFI_MONITOR_EVENTS) {
            mWifiMonitor.registerHandler(mInterfaceName, event, getHandler());
        }

        mWifiMetrics.registerForWifiMonitorEvents(mInterfaceName);
        mWifiLastResortWatchdog.registerForWifiMonitorEvents(mInterfaceName);
    }

    private void deregisterForWifiMonitorEvents()  {
        for (int event : WIFI_MONITOR_EVENTS) {
            mWifiMonitor.deregisterHandler(mInterfaceName, event, getHandler());
        }

        mWifiMetrics.deregisterForWifiMonitorEvents(mInterfaceName);
        mWifiLastResortWatchdog.deregisterForWifiMonitorEvents(mInterfaceName);
    }

    private static boolean isValidBssid(String bssidStr) {
        try {
            MacAddress bssid = MacAddress.fromString(bssidStr);
            return !Objects.equals(bssid, WifiManager.ALL_ZEROS_MAC_ADDRESS);
        } catch (IllegalArgumentException e) {
            return false;
        }
    }

    private void setMulticastFilter(boolean enabled) {
        if (mIpClient != null) {
            mIpClient.setMulticastFilter(enabled);
            // Multicast filter enabled = multicast lock disabled
            mDtimMultiplierController.setMulticastLock(!enabled);
        }
    }

    /*
     * Log wifi event to SecurityLog if the event occurred on a managed network.
     */
    private void logEventIfManagedNetwork(@Nullable WifiConfiguration config,
            @SupplicantEventCode int eventCode, MacAddress bssid, String reasonString) {
        if (!SdkLevel.isAtLeastT() || config == null
                || !mWifiPermissionsUtil.isAdmin(config.creatorUid, config.creatorName)) {
            return;
        }

        int numRedactedOctets = mContext.getResources()
                .getInteger(R.integer.config_wifiNumMaskedBssidOctetsInSecurityLog);
        String redactedBssid = ScanResultUtil.redactBssid(bssid, numRedactedOctets);
        if (eventCode == SupplicantStaIfaceHal.SUPPLICANT_EVENT_DISCONNECTED) {
            SecurityLog.writeEvent(SecurityLog.TAG_WIFI_DISCONNECTION, redactedBssid, reasonString);
        } else {
            SecurityLog.writeEvent(SecurityLog.TAG_WIFI_CONNECTION, redactedBssid,
                    SupplicantStaIfaceHal.supplicantEventCodeToString(eventCode), reasonString);
        }
    }

    protected void clearQueuedQosMessages() {
        removeMessages(WifiMonitor.QOS_POLICY_RESET_EVENT);
        removeMessages(WifiMonitor.QOS_POLICY_REQUEST_EVENT);
    }

    /**
     * Class to implement the MulticastLockManager.FilterController callback.
     */
    class McastLockManagerFilterController implements WifiMulticastLockManager.FilterController {
        /**
         * Start filtering Multicast v4 packets
         */
        public void startFilteringMulticastPackets() {
            setMulticastFilter(true);
        }

        /**
         * Stop filtering Multicast v4 packets
         */
        public void stopFilteringMulticastPackets() {
            setMulticastFilter(false);
        }
    }

    class IpClientCallbacksImpl extends IpClientCallbacks {
        private final ConditionVariable mWaitForCreationCv = new ConditionVariable(false);
        private final ConditionVariable mWaitForStopCv = new ConditionVariable(false);

        @Override
        public void onIpClientCreated(IIpClient ipClient) {
            if (mIpClientCallbacks != this) return;
            // IpClient may take a very long time (many minutes) to start at boot time. But after
            // that IpClient should start pretty quickly (a few seconds).
            // Blocking wait for 5 seconds first (for when the wait is short)
            // If IpClient is still not ready after blocking wait, async wait (for when wait is
            // long). Will drop all connection requests until IpClient is ready. Other requests
            // will still be processed.
            sendMessageAtFrontOfQueue(CMD_IPCLIENT_CREATED,
                    new IpClientManager(ipClient, getName()));
            mWaitForCreationCv.open();
        }

        @Override
        public void onPreDhcpAction() {
            if (mIpClientCallbacks != this) return;
            sendMessage(CMD_PRE_DHCP_ACTION);
        }

        @Override
        public void onPostDhcpAction() {
            if (mIpClientCallbacks != this) return;
            sendMessage(CMD_POST_DHCP_ACTION);
        }

        @Override
        public void onNewDhcpResults(DhcpResultsParcelable dhcpResults) {
            if (mIpClientCallbacks != this) return;
            if (dhcpResults != null) {
                sendMessage(CMD_IPV4_PROVISIONING_SUCCESS, dhcpResults);
            } else {
                sendMessage(CMD_IPV4_PROVISIONING_FAILURE);
            }
        }

        @Override
        public void onProvisioningSuccess(LinkProperties newLp) {
            if (mIpClientCallbacks != this) return;
            addPasspointInfoToLinkProperties(newLp);
            mWifiMetrics.logStaEvent(mInterfaceName, StaEvent.TYPE_CMD_IP_CONFIGURATION_SUCCESSFUL);
            sendMessage(CMD_UPDATE_LINKPROPERTIES, newLp);
            sendMessage(CMD_IP_CONFIGURATION_SUCCESSFUL);
        }

        @Override
        public void onProvisioningFailure(LinkProperties newLp) {
            if (mIpClientCallbacks != this) return;
            mWifiMetrics.logStaEvent(mInterfaceName, StaEvent.TYPE_CMD_IP_CONFIGURATION_LOST);
            sendMessage(CMD_IP_CONFIGURATION_LOST);
        }

        @Override
        public void onLinkPropertiesChange(LinkProperties newLp) {
            if (mIpClientCallbacks != this) return;
            addPasspointInfoToLinkProperties(newLp);
            sendMessage(CMD_UPDATE_LINKPROPERTIES, newLp);
        }

        @Override
        public void onReachabilityLost(String logMsg) {
            if (mIpClientCallbacks != this) return;
            mWifiMetrics.logStaEvent(mInterfaceName, StaEvent.TYPE_CMD_IP_REACHABILITY_LOST);
            sendMessage(CMD_IP_REACHABILITY_LOST, logMsg);
        }

        @Override
        public void onReachabilityFailure(ReachabilityLossInfoParcelable lossInfo) {
            if (mIpClientCallbacks != this) return;
            sendMessage(CMD_IP_REACHABILITY_FAILURE, lossInfo);
        }

        @Override
        public void installPacketFilter(byte[] filter) {
            if (mIpClientCallbacks != this) return;
            sendMessage(CMD_INSTALL_PACKET_FILTER, filter);
        }

        @Override
        public void startReadPacketFilter() {
            if (mIpClientCallbacks != this) return;
            sendMessage(CMD_READ_PACKET_FILTER);
        }

        @Override
        public void setFallbackMulticastFilter(boolean enabled) {
            if (mIpClientCallbacks != this) return;
            sendMessage(CMD_SET_FALLBACK_PACKET_FILTERING, enabled);
        }

        @Override
        public void setNeighborDiscoveryOffload(boolean enabled) {
            if (mIpClientCallbacks != this) return;
            sendMessage(CMD_CONFIG_ND_OFFLOAD, (enabled ? 1 : 0));
        }

        @Override
        public void onPreconnectionStart(List<Layer2PacketParcelable> packets) {
            if (mIpClientCallbacks != this) return;
            sendMessage(CMD_START_FILS_CONNECTION, 0, 0, packets);
        }

        @Override
        public void onQuit() {
            if (mIpClientCallbacks != this) return;
            mWaitForStopCv.open();
        }

        boolean awaitCreation() {
            return mWaitForCreationCv.block(IPCLIENT_STARTUP_TIMEOUT_MS);
        }

        boolean awaitShutdown() {
            return mWaitForStopCv.block(IPCLIENT_SHUTDOWN_TIMEOUT_MS);
        }
    }

    private void stopIpClient() {
        if (mVerboseLoggingEnabled) {
            Log.v(getTag(), "stopIpClient IpClientWithPreConnection: "
                    + mIpClientWithPreConnection);
        }
        if (mIpClient != null) {
            if (mIpClientWithPreConnection) {
                mIpClient.notifyPreconnectionComplete(false);
            }
            mIpClient.stop();
        }
        mIpClientWithPreConnection = false;
        mSentHLPs = false;
    }

    private void stopDhcpSetup() {
        /* Restore power save and suspend optimizations */
        handlePostDhcpSetup();
        stopIpClient();
    }

    private List<DhcpOption> convertToInternalDhcpOptions(List<android.net.DhcpOption> options) {
        List<DhcpOption> internalOptions = new ArrayList<DhcpOption>();
        for (android.net.DhcpOption option : options) {
            DhcpOption internalOption = new DhcpOption();
            internalOption.type = option.getType();
            if (option.getValue() != null) {
                byte[] value = option.getValue();
                internalOption.value = Arrays.copyOf(value, value.length);
            }
            internalOptions.add(internalOption);
        }
        return internalOptions;
    }

    /**
     * Listener for config manager network config related events.
     * TODO (b/117601161) : Move some of the existing handling in WifiConnectivityManager's listener
     * for the same events.
     */
    private class OnNetworkUpdateListener implements
            WifiConfigManager.OnNetworkUpdateListener {
        @Override
        public void onNetworkRemoved(WifiConfiguration config) {
            // The current connected or connecting network has been removed, trigger a disconnect.
            if (config.networkId == mTargetNetworkId || config.networkId == mLastNetworkId) {
                // Disconnect and let autojoin reselect a new network
                sendMessage(CMD_DISCONNECT, StaEvent.DISCONNECT_NETWORK_REMOVED);
                // Log disconnection here, since the network config won't exist when the
                // disconnection event is received.
                String bssid = getConnectedBssidInternal();
                logEventIfManagedNetwork(config,
                        SupplicantStaIfaceHal.SUPPLICANT_EVENT_DISCONNECTED,
                        bssid != null ? MacAddress.fromString(bssid) : null,
                        "Network was removed");
            } else {
                WifiConfiguration currentConfig = getConnectedWifiConfiguration();
                if (currentConfig != null && currentConfig.isLinked(config)) {
                    logi("current network linked config removed, update allowlist networks");
                    updateLinkedNetworks(currentConfig);
                }
            }
            mWifiNative.removeNetworkCachedData(config.networkId);
        }

        @Override
        public void onNetworkUpdated(WifiConfiguration newConfig, WifiConfiguration oldConfig) {
            // Clear invalid cached data.
            mWifiNative.removeNetworkCachedData(oldConfig.networkId);

            if (WifiConfigurationUtil.hasCredentialChanged(oldConfig, newConfig)) {
                mWifiBlocklistMonitor.handleNetworkRemoved(newConfig.SSID);
            }

            if (newConfig.networkId != mLastNetworkId)  {
                // nothing to do.
                return;
            }
            boolean isMetered = WifiConfiguration.isMetered(newConfig, mWifiInfo);
            boolean wasMetered = WifiConfiguration.isMetered(oldConfig, mWifiInfo);
            // Check if user/app change meteredOverride or trusted for connected network.
            if (isMetered == wasMetered
                    && (!SdkLevel.isAtLeastT() || newConfig.trusted == oldConfig.trusted)) {
                return;
            }

            if (SdkLevel.isAtLeastT()) {
                mWifiInfo.setTrusted(newConfig.trusted);
                if (!newConfig.trusted) {
                    Log.w(getTag(), "Network marked untrusted, triggering disconnect");
                    sendMessage(CMD_DISCONNECT, StaEvent.DISCONNECT_NETWORK_UNTRUSTED);
                    return;
                }
            }

            if (isMetered) {
                Log.w(getTag(), "Network marked metered, triggering disconnect");
                sendMessage(CMD_DISCONNECT, StaEvent.DISCONNECT_NETWORK_METERED);
                return;
            }

            Log.i(getTag(), "Network marked metered=" + isMetered
                    + " trusted=" + newConfig.trusted + ", triggering capabilities update");
            updateCapabilities(newConfig);
            updateCurrentConnectionInfo();
        }

        @Override
        public void onNetworkTemporarilyDisabled(WifiConfiguration config, int disableReason) {
            if (disableReason == DISABLED_NO_INTERNET_TEMPORARY) return;
            if (config.networkId == mTargetNetworkId || config.networkId == mLastNetworkId) {
                // Disconnect and let autojoin reselect a new network
                sendMessage(CMD_DISCONNECT, StaEvent.DISCONNECT_NETWORK_TEMPORARY_DISABLED);
            }

        }

        @Override
        public void onNetworkPermanentlyDisabled(WifiConfiguration config, int disableReason) {
            // For DISABLED_NO_INTERNET_PERMANENT we do not need to remove the network
            // because supplicant won't be trying to reconnect. If this is due to a
            // preventAutomaticReconnect request from ConnectivityService, that service
            // will disconnect as appropriate.
            if (disableReason == DISABLED_NO_INTERNET_PERMANENT) return;
            if (config.networkId == mTargetNetworkId || config.networkId == mLastNetworkId) {
                // Disconnect and let autojoin reselect a new network
                sendMessage(CMD_DISCONNECT, StaEvent.DISCONNECT_NETWORK_PERMANENT_DISABLED);
            }
        }
    }

    private class OnCarrierOffloadDisabledListener implements
            WifiCarrierInfoManager.OnCarrierOffloadDisabledListener {

        @Override
        public void onCarrierOffloadDisabled(int subscriptionId, boolean merged) {
            int networkId = mTargetNetworkId == WifiConfiguration.INVALID_NETWORK_ID
                    ? mLastNetworkId : mTargetNetworkId;
            if (networkId == WifiConfiguration.INVALID_NETWORK_ID) {
                return;
            }
            WifiConfiguration configuration = mWifiConfigManager.getConfiguredNetwork(networkId);
            if (configuration != null && configuration.subscriptionId == subscriptionId
                    && configuration.carrierMerged == merged) {
                Log.i(getTag(), "Carrier network offload disabled, triggering disconnect");
                sendMessage(CMD_DISCONNECT, StaEvent.DISCONNECT_CARRIER_OFFLOAD_DISABLED);
            }
            mWifiConnectivityManager.clearCachedCandidates();
        }
    }

    /**
     * Method to update logging level in wifi service related classes.
     *
     * @param verbose int logging level to use
     */
    public void enableVerboseLogging(boolean verbose) {
        if (verbose) {
            mVerboseLoggingEnabled = true;
            setLogRecSize(mActivityManager.isLowRamDevice()
                    ? NUM_LOG_RECS_VERBOSE_LOW_MEMORY : NUM_LOG_RECS_VERBOSE);
        } else {
            mVerboseLoggingEnabled = false;
            setLogRecSize(mWifiGlobals.getClientModeImplNumLogRecs());
        }

        mWifiScoreReport.enableVerboseLogging(mVerboseLoggingEnabled);
        mSupplicantStateTracker.enableVerboseLogging(mVerboseLoggingEnabled);
        mWifiNative.enableVerboseLogging(mVerboseLoggingEnabled, mVerboseLoggingEnabled);
        mQosPolicyRequestHandler.enableVerboseLogging(mVerboseLoggingEnabled);
        mDtimMultiplierController.enableVerboseLogging(mVerboseLoggingEnabled);
        mRssiMonitor.enableVerboseLogging(mVerboseLoggingEnabled);
    }

    /**
     * If there is only SAE-only networks with this auto-upgrade type,
     * this auto-upgrade SAE type is considered to be added explicitly.
     *
     * For R, Settings/WifiTrackerLib maps WPA3 SAE to WPA2, so there is
     * no chance to add or update a WPA3 SAE configuration to update
     * the auto-upgrade flag.
     */
    private void updateSaeAutoUpgradeFlagForUserSelectNetwork(int networkId) {
        if (SdkLevel.isAtLeastS()) return;
        if (mWifiGlobals.isWpa3SaeUpgradeEnabled()) return;

        WifiConfiguration config = mWifiConfigManager.getConfiguredNetwork(networkId);
        if (null == config) return;
        SecurityParams params = config.getSecurityParams(WifiConfiguration.SECURITY_TYPE_SAE);
        if (null == params || !params.isAddedByAutoUpgrade()) return;

        if (!mScanRequestProxy.isWpa3PersonalOnlyNetworkInRange(config.SSID)) return;
        if (mScanRequestProxy.isWpa2PersonalOnlyNetworkInRange(config.SSID)) return;
        if (mScanRequestProxy.isWpa2Wpa3PersonalTransitionNetworkInRange(config.SSID)) return;

        logd("update auto-upgrade flag for SAE");
        mWifiConfigManager.updateIsAddedByAutoUpgradeFlag(
                config.networkId, WifiConfiguration.SECURITY_TYPE_SAE, false);
    }

    /**
     * Given a network ID for connection, check the security parameters for a
     * disabled security type.
     *
     * Allow the connection only when there are APs with the better security
     * type (or transition mode), or no APs with the disabled security type.
     *
     * @param networkIdForConnection indicates the network id for the desired connection.
     * @return {@code true} if this connection request should be dropped; {@code false} otherwise.
     */
    private boolean shouldDropConnectionRequest(int networkIdForConnection) {
        WifiConfiguration config = mWifiConfigManager.getConfiguredNetwork(networkIdForConnection);
        if (null == config) return false;

        List<ScanResult> scanResults = mScanRequestProxy.getScanResults().stream()
                .filter(r -> TextUtils.equals(config.SSID, r.getWifiSsid().toString()))
                .collect(Collectors.toList());
        if (0 == scanResults.size()) return false;

        SecurityParams params;
        // Check disabled PSK network.
        params = config.getSecurityParams(WifiConfiguration.SECURITY_TYPE_PSK);
        if (null != params && !params.isEnabled()) {
            if (scanResults.stream().anyMatch(r ->
                    ScanResultUtil.isScanResultForSaeNetwork(r))) {
                return false;
            }
            if (!scanResults.stream().anyMatch(r ->
                    ScanResultUtil.isScanResultForPskOnlyNetwork(r))) {
                return false;
            }
            return true;
        }
        // Check disabled OPEN network.
        params = config.getSecurityParams(WifiConfiguration.SECURITY_TYPE_OPEN);
        if (null != params && !params.isEnabled()) {
            if (scanResults.stream().anyMatch(r ->
                    ScanResultUtil.isScanResultForOweNetwork(r))) {
                return false;
            }
            if (!scanResults.stream().anyMatch(r ->
                    ScanResultUtil.isScanResultForOpenOnlyNetwork(r))) {
                return false;
            }
            return true;
        }
        // Check disabled WPA2 Enterprise network.
        params = config.getSecurityParams(WifiConfiguration.SECURITY_TYPE_EAP);
        if (null != params && !params.isEnabled()) {
            if (scanResults.stream().anyMatch(r ->
                    ScanResultUtil.isScanResultForWpa3EnterpriseOnlyNetwork(r))) {
                return false;
            }
            if (scanResults.stream().anyMatch(r ->
                    ScanResultUtil.isScanResultForWpa3EnterpriseTransitionNetwork(r))) {
                return false;
            }
            if (!scanResults.stream().anyMatch(r ->
                    ScanResultUtil.isScanResultForWpa2EnterpriseOnlyNetwork(r))) {
                return false;
            }
            return true;
        }
        return false;
    }

    /**
     * Initiates connection to a network specified by the user/app. This method checks if the
     * requesting app holds the NETWORK_SETTINGS permission.
     *
     * @param netId Id network to initiate connection.
     * @param uid UID of the app requesting the connection.
     * @param forceReconnect Whether to force a connection even if we're connected to the same
     *                       network currently.
     * @param packageName package name of the app requesting the connection.
     */
    private void connectToUserSelectNetwork(int netId, int uid, boolean forceReconnect,
            @NonNull String packageName) {
        if (mWifiPermissionsUtil.checkNetworkSettingsPermission(uid)
                || mWifiPermissionsUtil.checkNetworkSetupWizardPermission(uid)) {
            mIsUserSelected = true;
        }
        logd("connectToUserSelectNetwork netId " + netId + ", uid " + uid + ", package "
                + packageName + ", forceReconnect = " + forceReconnect + ", isUserSelected = "
                + mIsUserSelected);
        updateSaeAutoUpgradeFlagForUserSelectNetwork(netId);
        if (!forceReconnect && (mLastNetworkId == netId || mTargetNetworkId == netId)) {
            // We're already connecting/connected to the user specified network, don't trigger a
            // reconnection unless it was forced.
            logi("connectToUserSelectNetwork already connecting/connected=" + netId);
        } else if (mIsUserSelected && shouldDropConnectionRequest(netId)) {
            logi("connectToUserSelectNetwork this network is disabled by admin.");
            WifiConfiguration config = mWifiConfigManager.getConfiguredNetwork(netId);
            String title = mContext.getString(R.string.wifi_network_disabled_by_admin_title);
            String message = mContext.getString(R.string.wifi_network_disabled_by_admin_message,
                    config.SSID);
            String buttonText = mContext.getString(R.string.wifi_network_disabled_by_admin_button);
            mWifiInjector.getWifiDialogManager().createLegacySimpleDialog(
                    title, message,
                    null /* positiveButtonText */,
                    null /* negativeButtonText */,
                    buttonText,
                    new WifiDialogManager.SimpleDialogCallback() {
                        @Override
                        public void onPositiveButtonClicked() {
                            // Not used.
                        }
                        @Override
                        public void onNegativeButtonClicked() {
                            // Not used.
                        }
                        @Override
                        public void onNeutralButtonClicked() {
                            // Not used.
                        }
                        @Override
                        public void onCancelled() {
                            // Not used.
                        }
                    }, mWifiThreadRunner).launchDialog();
        } else {
            mWifiConnectivityManager.prepareForForcedConnection(netId);
            if (UserHandle.getAppId(uid) == Process.SYSTEM_UID) {
                mWifiMetrics.setNominatorForNetwork(netId,
                        WifiMetricsProto.ConnectionEvent.NOMINATOR_MANUAL);
            }
            startConnectToNetwork(netId, uid, SUPPLICANT_BSSID_ANY);
        }
    }

    /**
     * ******************************************************
     * Methods exposed for public use
     * ******************************************************
     */

    /**
     * Retrieve a Messenger for the ClientModeImpl Handler
     *
     * @return Messenger
     */
    public Messenger getMessenger() {
        return new Messenger(getHandler());
    }

    // For debugging, keep track of last message status handling
    // TODO, find an equivalent mechanism as part of parent class
    private static final int MESSAGE_HANDLING_STATUS_PROCESSED = 2;
    private static final int MESSAGE_HANDLING_STATUS_OK = 1;
    private static final int MESSAGE_HANDLING_STATUS_UNKNOWN = 0;
    private static final int MESSAGE_HANDLING_STATUS_REFUSED = -1;
    private static final int MESSAGE_HANDLING_STATUS_FAIL = -2;
    private static final int MESSAGE_HANDLING_STATUS_OBSOLETE = -3;
    private static final int MESSAGE_HANDLING_STATUS_DEFERRED = -4;
    private static final int MESSAGE_HANDLING_STATUS_DISCARD = -5;
    private static final int MESSAGE_HANDLING_STATUS_LOOPED = -6;
    private static final int MESSAGE_HANDLING_STATUS_HANDLING_ERROR = -7;

    private int mMessageHandlingStatus = 0;

    private int mOnTime = 0;
    private int mTxTime = 0;
    private int mRxTime = 0;

    private int mOnTimeScreenStateChange = 0;
    private long mLastOntimeReportTimeStamp = 0;
    private long mLastScreenStateChangeTimeStamp = 0;
    private int mOnTimeLastReport = 0;
    private int mTxTimeLastReport = 0;
    private int mRxTimeLastReport = 0;

    private WifiLinkLayerStats mLastLinkLayerStats;
    private long mLastLinkLayerStatsUpdate = 0;

    String reportOnTime() {
        long now = mClock.getWallClockMillis();
        StringBuilder sb = new StringBuilder();
        // Report stats since last report
        int on = mOnTime - mOnTimeLastReport;
        mOnTimeLastReport = mOnTime;
        int tx = mTxTime - mTxTimeLastReport;
        mTxTimeLastReport = mTxTime;
        int rx = mRxTime - mRxTimeLastReport;
        mRxTimeLastReport = mRxTime;
        int period = (int) (now - mLastOntimeReportTimeStamp);
        mLastOntimeReportTimeStamp = now;
        sb.append("[on:" + on + " tx:" + tx + " rx:" + rx + " period:" + period + "]");
        // Report stats since Screen State Changed
        on = mOnTime - mOnTimeScreenStateChange;
        period = (int) (now - mLastScreenStateChangeTimeStamp);
        sb.append(" from screen [on:" + on + " period:" + period + "]");
        return sb.toString();
    }

    /**
     * receives changes in the interface up/down events for the interface associated with this
     * ClientModeImpl. This is expected to be called from the ClientModeManager running on the
     * wifi handler thread.
     */
    public void onUpChanged(boolean isUp) {
        if (isUp && mFailedToResetMacAddress) {
            // When the firmware does a subsystem restart, wifi will disconnect but we may fail to
            // re-randomize the MAC address of the interface since it's undergoing recovery. Thus,
            // check every time the interface goes up and re-randomize if the failure was detected.
            if (mWifiGlobals.isConnectedMacRandomizationEnabled()) {
                mFailedToResetMacAddress = !mWifiNative.setStaMacAddress(
                        mInterfaceName, MacAddressUtils.createRandomUnicastAddress());
                if (mFailedToResetMacAddress) {
                    Log.e(getTag(), "Failed to set random MAC address on interface up");
                }
            }
        }
        // No need to handle interface down since it's already handled in the ClientModeManager.
    }

    public WifiLinkLayerStats getWifiLinkLayerStats() {
        if (mInterfaceName == null) {
            loge("getWifiLinkLayerStats called without an interface");
            return null;
        }
        mLastLinkLayerStatsUpdate = mClock.getWallClockMillis();
        WifiLinkLayerStats stats = null;
        if (isPrimary()) {
            stats = mWifiNative.getWifiLinkLayerStats(mInterfaceName);
        } else {
            if (mVerboseLoggingEnabled) {
                Log.w(getTag(), "Can't getWifiLinkLayerStats on secondary iface");
            }
        }
        if (stats != null) {
            mOnTime = stats.on_time;
            mTxTime = stats.tx_time;
            mRxTime = stats.rx_time;
            mRunningBeaconCount = stats.beacon_rx;
            mWifiInfo.updatePacketRates(stats, mLastLinkLayerStatsUpdate);
        } else {
            long mTxPkts = mFacade.getTxPackets(mInterfaceName);
            long mRxPkts = mFacade.getRxPackets(mInterfaceName);
            mWifiInfo.updatePacketRates(mTxPkts, mRxPkts, mLastLinkLayerStatsUpdate);
        }
        mWifiMetrics.incrementWifiLinkLayerUsageStats(mInterfaceName, stats);
        updateCurrentConnectionInfo();
        return stats;
    }

    /**
     * Update interface capabilities
     * This method is used to update some of interface capabilities defined in overlay
     */
    private void updateInterfaceCapabilities() {
        DeviceWiphyCapabilities cap = getDeviceWiphyCapabilities();
        if (cap != null) {
            // Some devices don't have support of 11ax/be indicated by the chip,
            // so an override config value is used
            if (mContext.getResources().getBoolean(R.bool.config_wifi11beSupportOverride)) {
                cap.setWifiStandardSupport(ScanResult.WIFI_STANDARD_11BE, true);
            }
            if (mContext.getResources().getBoolean(R.bool.config_wifi11axSupportOverride)) {
                cap.setWifiStandardSupport(ScanResult.WIFI_STANDARD_11AX, true);
            }

            mWifiNative.setDeviceWiphyCapabilities(mInterfaceName, cap);
        }
    }

    @Override
    public DeviceWiphyCapabilities getDeviceWiphyCapabilities() {
        return mWifiNative.getDeviceWiphyCapabilities(mInterfaceName);
    }

    /**
     * Check if a Wi-Fi standard is supported
     *
     * @param standard A value from {@link ScanResult}'s {@code WIFI_STANDARD_}
     * @return {@code true} if standard is supported, {@code false} otherwise.
     */
    public boolean isWifiStandardSupported(@WifiStandard int standard) {
        return mWifiNative.isWifiStandardSupported(mInterfaceName, standard);
    }

    private byte[] getDstMacForKeepalive(KeepalivePacketData packetData)
            throws InvalidPacketException {
        try {
            InetAddress gateway = NetUtils.selectBestRoute(
                    mLinkProperties.getRoutes(), packetData.getDstAddress()).getGateway();
            String dstMacStr = macAddressFromRoute(gateway.getHostAddress());
            return NativeUtil.macAddressToByteArray(dstMacStr);
        } catch (NullPointerException | IllegalArgumentException e) {
            throw new InvalidPacketException(InvalidPacketException.ERROR_INVALID_IP_ADDRESS);
        }
    }

    private static int getEtherProtoForKeepalive(KeepalivePacketData packetData)
            throws InvalidPacketException {
        if (packetData.getDstAddress() instanceof Inet4Address) {
            return OsConstants.ETH_P_IP;
        } else if (packetData.getDstAddress() instanceof Inet6Address) {
            return OsConstants.ETH_P_IPV6;
        } else {
            throw new InvalidPacketException(InvalidPacketException.ERROR_INVALID_IP_ADDRESS);
        }
    }

    private int startWifiIPPacketOffload(int slot, KeepalivePacketData packetData,
            int intervalSeconds) {
        byte[] packet = null;
        byte[] dstMac = null;
        int proto = 0;

        try {
            packet = packetData.getPacket();
            dstMac = getDstMacForKeepalive(packetData);
            proto = getEtherProtoForKeepalive(packetData);
        } catch (InvalidPacketException e) {
            return e.getError();
        }

        int ret = mWifiNative.startSendingOffloadedPacket(
                mInterfaceName, slot, dstMac, packet, proto, intervalSeconds * 1000);
        if (ret != 0) {
            loge("startWifiIPPacketOffload(" + slot + ", " + intervalSeconds
                    + "): hardware error " + ret);
            return SocketKeepalive.ERROR_HARDWARE_ERROR;
        } else {
            return SocketKeepalive.SUCCESS;
        }
    }

    private int stopWifiIPPacketOffload(int slot) {
        int ret = mWifiNative.stopSendingOffloadedPacket(mInterfaceName, slot);
        if (ret != 0) {
            loge("stopWifiIPPacketOffload(" + slot + "): hardware error " + ret);
            return SocketKeepalive.ERROR_HARDWARE_ERROR;
        } else {
            return SocketKeepalive.SUCCESS;
        }
    }

    @Override
    public boolean isConnected() {
        return getCurrentState() == mL3ConnectedState;
    }

    @Override
    public boolean isConnecting() {
        IState state = getCurrentState();
        return state == mL2ConnectingState || state == mL2ConnectedState
                || state == mWaitBeforeL3ProvisioningState || state == mL3ProvisioningState;
    }

    @Override
    public boolean isRoaming() {
        return getCurrentState() == mRoamingState;
    }

    @Override
    public boolean isDisconnected() {
        return getCurrentState() == mDisconnectedState;
    }

    /**
     * Method checking if supplicant is in a transient state
     *
     * @return boolean true if in transient state
     */
    public boolean isSupplicantTransientState() {
        SupplicantState supplicantState = mWifiInfo.getSupplicantState();
        if (supplicantState == SupplicantState.ASSOCIATING
                || supplicantState == SupplicantState.AUTHENTICATING
                || supplicantState == SupplicantState.FOUR_WAY_HANDSHAKE
                || supplicantState == SupplicantState.GROUP_HANDSHAKE) {

            if (mVerboseLoggingEnabled) {
                Log.d(getTag(), "Supplicant is under transient state: " + supplicantState);
            }
            return true;
        } else {
            if (mVerboseLoggingEnabled) {
                Log.d(getTag(), "Supplicant is under steady state: " + supplicantState);
            }
        }

        return false;
    }

    /**
     * Get status information for the current connection, if any.
     * Note: This call is synchronized and hence safe to call from any thread (if called from wifi
     * thread, will execute synchronously).
     *
     * @return a {@link WifiInfo} object containing information about the current connection
     */
    @Override
    public WifiInfo getConnectionInfo() {
        return new WifiInfo(mWifiInfo);
    }

    /**
     * Blocking call to get the current DHCP results
     *
     * @return DhcpResultsParcelable current results
     */
    @NonNull
    public DhcpResultsParcelable syncGetDhcpResultsParcelable() {
        synchronized (mDhcpResultsParcelableLock) {
            return mDhcpResultsParcelable;
        }
    }

    /**
     * When the underlying interface is destroyed, we must immediately tell connectivity service to
     * mark network agent as disconnected and stop the ip client.
     */
    public void handleIfaceDestroyed() {
        handleNetworkDisconnect(false,
                WifiStatsLog.WIFI_DISCONNECT_REPORTED__FAILURE_CODE__IFACE_DESTROYED);
    }

    /** Stop this ClientModeImpl. Do not interact with ClientModeImpl after it has been stopped. */
    public void stop() {
        mInsecureEapNetworkHandler.cleanup();
        mSupplicantStateTracker.stop();
        mWifiScoreCard.noteWifiDisabled(mWifiInfo);
        // capture StateMachine LogRecs since we will lose them after we call quitNow()
        // This is used for debugging.
        mObituary = new StateMachineObituary(this);

        // quit discarding all unprocessed messages - this is to preserve the legacy behavior of
        // using sendMessageAtFrontOfQueue(CMD_SET_OPERATIONAL_MODE) which would force a state
        // transition immediately
        quitNow();

        mWifiConfigManager.removeOnNetworkUpdateListener(mOnNetworkUpdateListener);
        mWifiCarrierInfoManager
                .removeOnCarrierOffloadDisabledListener(mOnCarrierOffloadDisabledListener);
        if (mVcnPolicyChangeListener != null) {
            mVcnManager.removeVcnNetworkPolicyChangeListener(mVcnPolicyChangeListener);
            mVcnPolicyChangeListener = null;
        }
    }

    private void checkAbnormalConnectionFailureAndTakeBugReport(String ssid) {
        if (mDeviceConfigFacade.isAbnormalConnectionFailureBugreportEnabled()) {
            int reasonCode = mWifiScoreCard.detectAbnormalConnectionFailure(ssid);
            if (reasonCode != WifiHealthMonitor.REASON_NO_FAILURE) {
                String bugTitle = "Wi-Fi BugReport: abnormal "
                        + WifiHealthMonitor.FAILURE_REASON_NAME[reasonCode];
                String bugDetail = "Detect abnormal "
                        + WifiHealthMonitor.FAILURE_REASON_NAME[reasonCode];
                mWifiDiagnostics.takeBugReport(bugTitle, bugDetail);
            }
        }
    }

    private void checkAbnormalDisconnectionAndTakeBugReport() {
        if (mDeviceConfigFacade.isAbnormalDisconnectionBugreportEnabled()) {
            int reasonCode = mWifiScoreCard.detectAbnormalDisconnection(mInterfaceName);
            if (reasonCode != WifiHealthMonitor.REASON_NO_FAILURE) {
                String bugTitle = "Wi-Fi BugReport: abnormal "
                        + WifiHealthMonitor.FAILURE_REASON_NAME[reasonCode];
                String bugDetail = "Detect abnormal "
                        + WifiHealthMonitor.FAILURE_REASON_NAME[reasonCode];
                mWifiDiagnostics.takeBugReport(bugTitle, bugDetail);
            }
        }
    }

    /**
     * Retrieve the WifiMulticastLockManager.FilterController callback for registration.
     */
    public WifiMulticastLockManager.FilterController getMcastLockManagerFilterController() {
        return mMcastLockManagerFilterController;
    }

    /**
     * Blocking method to retrieve the passpoint icon.
     *
     * @param bssid representation of the bssid as a long
     * @param fileName name of the file
     *
     * @return boolean returning the result of the call
     */
    public boolean syncQueryPasspointIcon(long bssid, String fileName) {
        return mWifiThreadRunner.call(
                () -> mPasspointManager.queryPasspointIcon(bssid, fileName), false);
    }

    @Override
    public boolean requestAnqp(String bssid, Set<Integer> anqpIds, Set<Integer> hs20Subtypes) {
        return mWifiNative.requestAnqp(mInterfaceName, bssid, anqpIds, hs20Subtypes);
    }

    @Override
    public boolean requestVenueUrlAnqp(String bssid) {
        return mWifiNative.requestVenueUrlAnqp(mInterfaceName, bssid);
    }

    @Override
    public boolean requestIcon(String bssid, String fileName) {
        return mWifiNative.requestIcon(mInterfaceName, bssid, fileName);
    }

    /**
     * Disconnect from Access Point
     */
    public void disconnect() {
        sendMessage(CMD_DISCONNECT, StaEvent.DISCONNECT_GENERIC);
    }

    /**
     * Initiate a reconnection to AP
     */
    public void reconnect(WorkSource workSource) {
        sendMessage(CMD_RECONNECT, workSource);
    }

    /**
     * Initiate a re-association to AP
     */
    public void reassociate() {
        sendMessage(CMD_REASSOCIATE);
    }

    /**
     * Start subscription provisioning synchronously
     *
     * @param provider {@link OsuProvider} the provider to provision with
     * @param callback {@link IProvisioningCallback} callback for provisioning status
     * @return boolean true indicates provisioning was started, false otherwise
     */
    public boolean syncStartSubscriptionProvisioning(int callingUid, OsuProvider provider,
            IProvisioningCallback callback) {
        return mWifiThreadRunner.call(
                () -> mPasspointManager.startSubscriptionProvisioning(
                        callingUid, provider, callback), false);
    }

    /**
     * Get the supported feature set synchronously
     */
    public long getSupportedFeatures() {
        return mWifiNative.getSupportedFeatureSet(mInterfaceName);
    }

    /**
     * Method to enable/disable RSSI polling
     * @param enabled boolean idicating if polling should start
     */
    @VisibleForTesting
    public void enableRssiPolling(boolean enabled) {
        sendMessage(CMD_ENABLE_RSSI_POLL, enabled ? 1 : 0, 0);
    }

    /**
     * reset cached SIM credential data
     */
    public void resetSimAuthNetworks(@ResetSimReason int resetReason) {
        sendMessage(CMD_RESET_SIM_NETWORKS, resetReason);
    }

    /**
     * Get Network object of currently connected wifi network, or null if not connected.
     * @return Network object of current wifi network
     */
    public Network getCurrentNetwork() {
        if (getCurrentState() != mL3ConnectedState
                && getCurrentState() != mRoamingState) return null;
        return (mNetworkAgent != null) ? mNetworkAgent.getNetwork() : null;
    }

    /**
     * Enable TDLS for a specific MAC address
     */
    public boolean enableTdls(String remoteMacAddress, boolean enable) {
        boolean ret;
        if (!canEnableTdls()) {
            return false;
        }
        ret = mWifiNative.startTdls(mInterfaceName, remoteMacAddress, enable);
        if (enable && ret) {
            mEnabledTdlsPeers.add(remoteMacAddress);
        } else {
            mEnabledTdlsPeers.remove(remoteMacAddress);
        }
        return ret;
    }

    /**
     * Enable TDLS for a specific IP address
     */
    public boolean enableTdlsWithRemoteIpAddress(String remoteIpAddress, boolean enable) {
        boolean ret;
        String remoteMacAddress = macAddressFromRoute(remoteIpAddress);
        if (remoteMacAddress == null) {
            return false;
        }
        ret = enableTdls(remoteMacAddress, enable);
        return ret;
    }

    /**
     *  Check if a TDLS session can be established
     */
    public boolean isTdlsOperationCurrentlyAvailable() {
        return (getSupportedFeatures() & WIFI_FEATURE_TDLS) != 0 && isConnected()
                && canEnableTdls();
    }

    /**
     *  Return the number of Mac addresses configured in the driver for TDLS connection.
     */
    public int getNumberOfEnabledTdlsSessions() {
        return mEnabledTdlsPeers.size();
    }

    /**
     *  Return the maximum number of TDLS sessions supported by the device.
     */
    public int getMaxSupportedConcurrentTdlsSessions() {
        return mWifiNative.getMaxSupportedConcurrentTdlsSessions(mInterfaceName);
    }

    private boolean canEnableTdls() {
        // This function returns -1 if HAL doesn't have support for retrieving this info.
        int maxTdlsSessionCount = mWifiNative.getMaxSupportedConcurrentTdlsSessions(mInterfaceName);
        if (maxTdlsSessionCount < 0) {
            return true;
        }
        if (mEnabledTdlsPeers.size() >= maxTdlsSessionCount) {
            Log.e(TAG, "canEnableTdls() returned false: maxTdlsSessionCount: "
                    + maxTdlsSessionCount + "EnabledTdlsPeers count: " + mEnabledTdlsPeers.size());
            return false;
        }
        return true;
    }

    /** Send a message indicating bluetooth connection state changed, e.g. connected/disconnected */
    public void onBluetoothConnectionStateChanged() {
        sendMessage(CMD_BLUETOOTH_CONNECTION_STATE_CHANGE);
    }

    /**
     * Trigger dump on the class IpClient object.
     */
    public void dumpIpClient(FileDescriptor fd, PrintWriter pw, String[] args) {
        if (mIpClient != null) {
            // All dumpIpClient does is print this log message.
            // TODO: consider deleting this, since it's not useful.
            pw.println("IpClient logs have moved to dumpsys network_stack");
        }
    }

    private static String dhcpResultsParcelableToString(DhcpResultsParcelable dhcpResults) {
        return new StringBuilder()
                .append("baseConfiguration ").append(dhcpResults.baseConfiguration)
                .append("leaseDuration ").append(dhcpResults.leaseDuration)
                .append("mtu ").append(dhcpResults.mtu)
                .append("serverAddress ").append(dhcpResults.serverAddress)
                .append("serverHostName ").append(dhcpResults.serverHostName)
                .append("vendorInfo ").append(dhcpResults.vendorInfo)
                .toString();
    }

    @Override
    public void dump(FileDescriptor fd, PrintWriter pw, String[] args) {
        pw.println("Dump of ClientModeImpl id=" + mId);
        if (mObituary == null) {
            // StateMachine hasn't quit yet, dump `this` via StateMachineObituary's dump()
            // method for consistency with `else` branch.
            new StateMachineObituary(this).dump(fd, pw, args);
        } else {
            // StateMachine has quit and cleared all LogRecs.
            // Get them from the obituary instead.
            mObituary.dump(fd, pw, args);
        }
        mSupplicantStateTracker.dump(fd, pw, args);
        // Polls link layer stats and RSSI. This allows the stats to show up in
        // WifiScoreReport's dump() output when taking a bug report even if the screen is off.
        updateLinkLayerStatsRssiAndScoreReport();
        pw.println("mLinkProperties " + mLinkProperties);
        pw.println("mWifiInfo " + mWifiInfo);
        pw.println("mDhcpResultsParcelable "
                + dhcpResultsParcelableToString(mDhcpResultsParcelable));
        pw.println("mLastSignalLevel " + mLastSignalLevel);
        pw.println("mLastTxKbps " + mLastTxKbps);
        pw.println("mLastRxKbps " + mLastRxKbps);
        pw.println("mLastBssid " + mLastBssid);
        pw.println("mLastNetworkId " + mLastNetworkId);
        pw.println("mLastSubId " + mLastSubId);
        pw.println("mLastSimBasedConnectionCarrierName " + mLastSimBasedConnectionCarrierName);
        pw.println("mSuspendOptimizationsEnabled " + mContext.getResources().getBoolean(
                R.bool.config_wifiSuspendOptimizationsEnabled));
        pw.println("mSuspendOptNeedsDisabled " + mSuspendOptNeedsDisabled);
        pw.println("mPowerSaveDisableRequests " + mPowerSaveDisableRequests);
        dumpIpClient(fd, pw, args);
        pw.println("WifiScoreReport:");
        mWifiScoreReport.dump(fd, pw, args);
        pw.println("QosPolicyRequestHandler:");
        mQosPolicyRequestHandler.dump(fd, pw, args);
        pw.println();
    }

    /**
     * ******************************************************
     * Internal private functions
     * ******************************************************
     */

    private void logStateAndMessage(Message message, State state) {
        mMessageHandlingStatus = 0;
        if (mVerboseLoggingEnabled) {
            logd(" " + state.getClass().getSimpleName() + " " + getLogRecString(message));
        }
    }

    @Override
    protected boolean recordLogRec(Message msg) {
        switch (msg.what) {
            case CMD_RSSI_POLL:
                return mVerboseLoggingEnabled;
            default:
                return true;
        }
    }

    /**
     * Return the additional string to be logged by LogRec, default
     *
     * @param msg that was processed
     * @return information to be logged as a String
     */
    @Override
    protected String getLogRecString(Message msg) {
        WifiConfiguration config;
        Long now;
        String report;
        String key;
        StringBuilder sb = new StringBuilder();
        sb.append("screen=").append(mScreenOn ? "on" : "off");
        if (mMessageHandlingStatus != MESSAGE_HANDLING_STATUS_UNKNOWN) {
            sb.append("(").append(mMessageHandlingStatus).append(")");
        }
        if (msg.sendingUid > 0 && msg.sendingUid != Process.WIFI_UID) {
            sb.append(" uid=" + msg.sendingUid);
        }
        switch (msg.what) {
            case WifiMonitor.SUPPLICANT_STATE_CHANGE_EVENT:
                sb.append(" ");
                sb.append(Integer.toString(msg.arg1));
                sb.append(" ");
                sb.append(Integer.toString(msg.arg2));
                StateChangeResult stateChangeResult = (StateChangeResult) msg.obj;
                if (stateChangeResult != null) {
                    sb.append(stateChangeResult.toString());
                }
                break;
            case CMD_CONNECT_NETWORK:
            case CMD_SAVE_NETWORK: {
                ConnectNetworkMessage cnm = (ConnectNetworkMessage) msg.obj;
                sb.append(" ");
                sb.append(cnm.result.getNetworkId());
                config = mWifiConfigManager.getConfiguredNetwork(cnm.result.getNetworkId());
                if (config != null) {
                    sb.append(" ").append(config.getProfileKey());
                    sb.append(" nid=").append(config.networkId);
                    if (config.hiddenSSID) {
                        sb.append(" hidden");
                    }
                    if (config.preSharedKey != null
                            && !config.preSharedKey.equals("*")) {
                        sb.append(" hasPSK");
                    }
                    if (config.ephemeral) {
                        sb.append(" ephemeral");
                    }
                    sb.append(" cuid=").append(config.creatorUid);
                    sb.append(" suid=").append(config.lastUpdateUid);
                }
                break;
            }
            case WifiMonitor.ASSOCIATION_REJECTION_EVENT:
                if (msg.obj != null) {
                    sb.append(" ").append((AssocRejectEventInfo) msg.obj);
                }
                break;
            case WifiMonitor.NETWORK_CONNECTION_EVENT: {
                NetworkConnectionEventInfo connectionInfo = (NetworkConnectionEventInfo) msg.obj;
                sb.append(" ");
                sb.append(connectionInfo.networkId);
                sb.append(" ");
                sb.append(connectionInfo.isFilsConnection);
                sb.append(" ").append(mLastBssid);
                sb.append(" nid=").append(mLastNetworkId);
                config = getConnectedWifiConfigurationInternal();
                if (config != null) {
                    sb.append(" ").append(config.getProfileKey());
                }
                key = mWifiConfigManager.getLastSelectedNetworkConfigKey();
                if (key != null) {
                    sb.append(" last=").append(key);
                }
                break;
            }
            case WifiMonitor.TARGET_BSSID_EVENT:
            case WifiMonitor.ASSOCIATED_BSSID_EVENT:
                sb.append(" ");
                sb.append(Integer.toString(msg.arg1));
                sb.append(" ");
                sb.append(Integer.toString(msg.arg2));
                if (msg.obj != null) {
                    sb.append(" BSSID=").append((String) msg.obj);
                }
                if (mTargetBssid != null) {
                    sb.append(" Target Bssid=").append(mTargetBssid);
                }
                if (mLastBssid != null) {
                    sb.append(" Last Bssid=").append(mLastBssid);
                }
                sb.append(" roam=").append(Boolean.toString(mIsAutoRoaming));
                break;
            case WifiMonitor.NETWORK_DISCONNECTION_EVENT:
                if (msg.obj != null) {
                    sb.append(" ").append((DisconnectEventInfo) msg.obj);
                }
                if (mLastBssid != null) {
                    sb.append(" lastbssid=").append(mLastBssid);
                }
                if (mWifiInfo.getFrequency() != -1) {
                    sb.append(" freq=").append(mWifiInfo.getFrequency());
                    sb.append(" rssi=").append(mWifiInfo.getRssi());
                }
                break;
            case CMD_RSSI_POLL:
            case CMD_ONESHOT_RSSI_POLL:
            case CMD_UNWANTED_NETWORK:
                sb.append(" ");
                sb.append(Integer.toString(msg.arg1));
                sb.append(" ");
                sb.append(Integer.toString(msg.arg2));
                if (mWifiInfo.getSSID() != null) {
                    if (mWifiInfo.getSSID() != null) {
                        sb.append(" ").append(mWifiInfo.getSSID());
                    }
                }
                if (mWifiInfo.getBSSID() != null) {
                    sb.append(" ").append(mWifiInfo.getBSSID());
                }
                sb.append(" rssi=").append(mWifiInfo.getRssi());
                sb.append(" f=").append(mWifiInfo.getFrequency());
                sb.append(" sc=").append(mWifiInfo.getScore());
                sb.append(" link=").append(mWifiInfo.getLinkSpeed());
                sb.append(" tx=").append(
                        ((int) (mWifiInfo.getSuccessfulTxPacketsPerSecond() * 10)) / 10.0);
                sb.append(", ").append(
                        ((int) (mWifiInfo.getRetriedTxPacketsPerSecond() * 10)) / 10.0);
                sb.append(", ").append(((int) (mWifiInfo.getLostTxPacketsPerSecond() * 10)) / 10.0);
                sb.append(" rx=").append(
                        ((int) (mWifiInfo.getSuccessfulRxPacketsPerSecond() * 10)) / 10.0);
                sb.append(" bcn=" + mRunningBeaconCount);
                report = reportOnTime();
                if (report != null) {
                    sb.append(" ").append(report);
                }
                sb.append(" score=" + mWifiInfo.getScore());
                break;
            case CMD_START_CONNECT:
                sb.append(" ");
                sb.append(Integer.toString(msg.arg1));
                sb.append(" ");
                sb.append(Integer.toString(msg.arg2));
                config = mWifiConfigManager.getConfiguredNetwork(msg.arg1);
                if (config != null) {
                    sb.append(" targetConfigKey=").append(config.getProfileKey());
                    sb.append(" BSSID=" + config.BSSID);
                }
                if (mTargetBssid != null) {
                    sb.append(" targetBssid=").append(mTargetBssid);
                }
                sb.append(" roam=").append(Boolean.toString(mIsAutoRoaming));
                config = getConnectedWifiConfigurationInternal();
                if (config != null) {
                    sb.append(" currentConfigKey=").append(config.getProfileKey());
                }
                break;
            case CMD_START_ROAM:
                sb.append(" ");
                sb.append(Integer.toString(msg.arg1));
                sb.append(" ");
                sb.append(Integer.toString(msg.arg2));
                String bssid = (String) msg.obj;
                sb.append(" bssid=").append(bssid);
                if (mTargetBssid != null) {
                    sb.append(" ").append(mTargetBssid);
                }
                sb.append(" roam=").append(Boolean.toString(mIsAutoRoaming));
                sb.append(" fail count=").append(Integer.toString(mRoamFailCount));
                break;
            case CMD_PRE_DHCP_ACTION:
                sb.append(" ");
                sb.append(Integer.toString(msg.arg1));
                sb.append(" ");
                sb.append(Integer.toString(msg.arg2));
                sb.append(" txpkts=").append(mWifiInfo.txSuccess);
                sb.append(",").append(mWifiInfo.txBad);
                sb.append(",").append(mWifiInfo.txRetries);
                break;
            case CMD_POST_DHCP_ACTION:
                if (mLinkProperties != null) {
                    sb.append(" ");
                    sb.append(getLinkPropertiesSummary(mLinkProperties));
                }
                break;
            case WifiP2pServiceImpl.P2P_CONNECTION_CHANGED:
                sb.append(" ");
                sb.append(Integer.toString(msg.arg1));
                sb.append(" ");
                sb.append(Integer.toString(msg.arg2));
                if (msg.obj != null) {
                    NetworkInfo info = (NetworkInfo) msg.obj;
                    NetworkInfo.State state = info.getState();
                    NetworkInfo.DetailedState detailedState = info.getDetailedState();
                    if (state != null) {
                        sb.append(" st=").append(state);
                    }
                    if (detailedState != null) {
                        sb.append("/").append(detailedState);
                    }
                }
                break;
            case CMD_IP_CONFIGURATION_LOST:
                int count = -1;
                WifiConfiguration c = getConnectedWifiConfigurationInternal();
                if (c != null) {
                    count = c.getNetworkSelectionStatus().getDisableReasonCounter(
                            WifiConfiguration.NetworkSelectionStatus.DISABLED_DHCP_FAILURE);
                }
                sb.append(" ");
                sb.append(Integer.toString(msg.arg1));
                sb.append(" ");
                sb.append(Integer.toString(msg.arg2));
                sb.append(" failures: ");
                sb.append(Integer.toString(count));
                sb.append("/");
                sb.append(Integer.toString(mFacade.getIntegerSetting(
                        mContext, Settings.Global.WIFI_MAX_DHCP_RETRY_COUNT, 0)));
                if (mWifiInfo.getBSSID() != null) {
                    sb.append(" ").append(mWifiInfo.getBSSID());
                }
                sb.append(" bcn=" + mRunningBeaconCount);
                break;
            case CMD_UPDATE_LINKPROPERTIES:
                sb.append(" ");
                sb.append(Integer.toString(msg.arg1));
                sb.append(" ");
                sb.append(Integer.toString(msg.arg2));
                if (mLinkProperties != null) {
                    sb.append(" ");
                    sb.append(getLinkPropertiesSummary(mLinkProperties));
                }
                break;
            case CMD_IP_REACHABILITY_LOST:
                if (msg.obj != null) {
                    sb.append(" ").append((String) msg.obj);
                }
                break;
            case CMD_IP_REACHABILITY_FAILURE:
                if (msg.obj != null) {
                    sb.append(" ").append(/* ReachabilityLossInfoParcelable */ msg.obj);
                }
                break;
            case CMD_INSTALL_PACKET_FILTER:
                sb.append(" len=" + ((byte[]) msg.obj).length);
                break;
            case CMD_SET_FALLBACK_PACKET_FILTERING:
                sb.append(" enabled=" + (boolean) msg.obj);
                break;
            case CMD_ROAM_WATCHDOG_TIMER:
                sb.append(" ");
                sb.append(Integer.toString(msg.arg1));
                sb.append(" ");
                sb.append(Integer.toString(msg.arg2));
                sb.append(" cur=").append(mRoamWatchdogCount);
                break;
            case CMD_CONNECTING_WATCHDOG_TIMER:
                sb.append(" ");
                sb.append(Integer.toString(msg.arg1));
                sb.append(" ");
                sb.append(Integer.toString(msg.arg2));
                sb.append(" cur=").append(mConnectingWatchdogCount);
                break;
            case CMD_IPV4_PROVISIONING_SUCCESS:
                sb.append(" ");
                sb.append(/* DhcpResultsParcelable */ msg.obj);
                break;
            case WifiMonitor.MBO_OCE_BSS_TM_HANDLING_DONE:
                BtmFrameData frameData = (BtmFrameData) msg.obj;
                if (frameData != null) {
                    sb.append(" ").append(frameData.toString());
                }
                break;
            case WifiMonitor.NETWORK_NOT_FOUND_EVENT:
                sb.append(" ssid=" + msg.obj);
                break;
            case WifiMonitor.BSS_FREQUENCY_CHANGED_EVENT:
                sb.append(" frequency=" + msg.arg1);
                break;
            case CMD_IP_REACHABILITY_SESSION_END:
                if (msg.obj != null) {
                    sb.append(" ").append((String) msg.obj);
                }
                break;
            default:
                sb.append(" ");
                sb.append(Integer.toString(msg.arg1));
                sb.append(" ");
                sb.append(Integer.toString(msg.arg2));
                break;
        }

        return sb.toString();
    }

    @Override
    protected String getWhatToString(int what) {
        switch (what) {
            case CMD_ACCEPT_UNVALIDATED:
                return "CMD_ACCEPT_UNVALIDATED";
            case CMD_ADD_KEEPALIVE_PACKET_FILTER_TO_APF:
                return "CMD_ADD_KEEPALIVE_PACKET_FILTER_TO_APF";
            case CMD_BLUETOOTH_CONNECTION_STATE_CHANGE:
                return "CMD_BLUETOOTH_CONNECTION_STATE_CHANGE";
            case CMD_CONFIG_ND_OFFLOAD:
                return "CMD_CONFIG_ND_OFFLOAD";
            case CMD_CONNECTING_WATCHDOG_TIMER:
                return "CMD_CONNECTING_WATCHDOG_TIMER";
            case CMD_CONNECT_NETWORK:
                return "CMD_CONNECT_NETWORK";
            case CMD_DISCONNECT:
                return "CMD_DISCONNECT";
            case CMD_ENABLE_RSSI_POLL:
                return "CMD_ENABLE_RSSI_POLL";
            case CMD_INSTALL_PACKET_FILTER:
                return "CMD_INSTALL_PACKET_FILTER";
            case CMD_IP_CONFIGURATION_LOST:
                return "CMD_IP_CONFIGURATION_LOST";
            case CMD_IP_CONFIGURATION_SUCCESSFUL:
                return "CMD_IP_CONFIGURATION_SUCCESSFUL";
            case CMD_IP_REACHABILITY_LOST:
                return "CMD_IP_REACHABILITY_LOST";
            case CMD_IP_REACHABILITY_FAILURE:
                return "CMD_IP_REACHABILITY_FAILURE";
            case CMD_IPCLIENT_STARTUP_TIMEOUT:
                return "CMD_IPCLIENT_STARTUP_TIMEOUT";
            case CMD_IPV4_PROVISIONING_FAILURE:
                return "CMD_IPV4_PROVISIONING_FAILURE";
            case CMD_IPV4_PROVISIONING_SUCCESS:
                return "CMD_IPV4_PROVISIONING_SUCCESS";
            case CMD_NETWORK_STATUS:
                return "CMD_NETWORK_STATUS";
            case CMD_ONESHOT_RSSI_POLL:
                return "CMD_ONESHOT_RSSI_POLL";
            case CMD_POST_DHCP_ACTION:
                return "CMD_POST_DHCP_ACTION";
            case CMD_PRE_DHCP_ACTION:
                return "CMD_PRE_DHCP_ACTION";
            case CMD_PRE_DHCP_ACTION_COMPLETE:
                return "CMD_PRE_DHCP_ACTION_COMPLETE";
            case CMD_READ_PACKET_FILTER:
                return "CMD_READ_PACKET_FILTER";
            case CMD_REASSOCIATE:
                return "CMD_REASSOCIATE";
            case CMD_RECONNECT:
                return "CMD_RECONNECT";
            case CMD_REMOVE_KEEPALIVE_PACKET_FILTER_FROM_APF:
                return "CMD_REMOVE_KEEPALIVE_PACKET_FILTER_FROM_APF";
            case CMD_RESET_SIM_NETWORKS:
                return "CMD_RESET_SIM_NETWORKS";
            case CMD_ROAM_WATCHDOG_TIMER:
                return "CMD_ROAM_WATCHDOG_TIMER";
            case CMD_RSSI_POLL:
                return "CMD_RSSI_POLL";
            case CMD_SAVE_NETWORK:
                return "CMD_SAVE_NETWORK";
            case CMD_SCREEN_STATE_CHANGED:
                return "CMD_SCREEN_STATE_CHANGED";
            case CMD_SET_FALLBACK_PACKET_FILTERING:
                return "CMD_SET_FALLBACK_PACKET_FILTERING";
            case CMD_SET_SUSPEND_OPT_ENABLED:
                return "CMD_SET_SUSPEND_OPT_ENABLED";
            case CMD_START_CONNECT:
                return "CMD_START_CONNECT";
            case CMD_START_FILS_CONNECTION:
                return "CMD_START_FILS_CONNECTION";
            case CMD_START_IP_PACKET_OFFLOAD:
                return "CMD_START_IP_PACKET_OFFLOAD";
            case CMD_START_ROAM:
                return "CMD_START_ROAM";
            case CMD_STOP_IP_PACKET_OFFLOAD:
                return "CMD_STOP_IP_PACKET_OFFLOAD";
            case CMD_UNWANTED_NETWORK:
                return "CMD_UNWANTED_NETWORK";
            case CMD_UPDATE_LINKPROPERTIES:
                return "CMD_UPDATE_LINKPROPERTIES";
            case CMD_IPCLIENT_CREATED:
                return "CMD_IPCLIENT_CREATED";
            case CMD_ACCEPT_EAP_SERVER_CERTIFICATE:
                return "CMD_ACCEPT_EAP_SERVER_CERTIFICATE";
            case CMD_REJECT_EAP_INSECURE_CONNECTION:
                return "CMD_REJECT_EAP_SERVER_CERTIFICATE";
            case WifiMonitor.SUPPLICANT_STATE_CHANGE_EVENT:
                return "SUPPLICANT_STATE_CHANGE_EVENT";
            case WifiMonitor.AUTHENTICATION_FAILURE_EVENT:
                return "AUTHENTICATION_FAILURE_EVENT";
            case WifiMonitor.SUP_REQUEST_IDENTITY:
                return "SUP_REQUEST_IDENTITY";
            case WifiMonitor.NETWORK_CONNECTION_EVENT:
                return "NETWORK_CONNECTION_EVENT";
            case WifiMonitor.NETWORK_DISCONNECTION_EVENT:
                return "NETWORK_DISCONNECTION_EVENT";
            case WifiMonitor.ASSOCIATED_BSSID_EVENT:
                return "ASSOCIATED_BSSID_EVENT";
            case WifiMonitor.TARGET_BSSID_EVENT:
                return "TARGET_BSSID_EVENT";
            case WifiMonitor.ASSOCIATION_REJECTION_EVENT:
                return "ASSOCIATION_REJECTION_EVENT";
            case WifiMonitor.ANQP_DONE_EVENT:
                return "ANQP_DONE_EVENT";
            case WifiMonitor.RX_HS20_ANQP_ICON_EVENT:
                return "RX_HS20_ANQP_ICON_EVENT";
            case WifiMonitor.GAS_QUERY_DONE_EVENT:
                return "GAS_QUERY_DONE_EVENT";
            case WifiMonitor.HS20_REMEDIATION_EVENT:
                return "HS20_REMEDIATION_EVENT";
            case WifiMonitor.HS20_DEAUTH_IMMINENT_EVENT:
                return "HS20_DEAUTH_IMMINENT_EVENT";
            case WifiMonitor.HS20_TERMS_AND_CONDITIONS_ACCEPTANCE_REQUIRED_EVENT:
                return "HS20_TERMS_AND_CONDITIONS_ACCEPTANCE_REQUIRED_EVENT";
            case WifiMonitor.GAS_QUERY_START_EVENT:
                return "GAS_QUERY_START_EVENT";
            case WifiMonitor.MBO_OCE_BSS_TM_HANDLING_DONE:
                return "MBO_OCE_BSS_TM_HANDLING_DONE";
            case WifiMonitor.TRANSITION_DISABLE_INDICATION:
                return "TRANSITION_DISABLE_INDICATION";
            case WifiP2pServiceImpl.GROUP_CREATING_TIMED_OUT:
                return "GROUP_CREATING_TIMED_OUT";
            case WifiP2pServiceImpl.P2P_CONNECTION_CHANGED:
                return "P2P_CONNECTION_CHANGED";
            case WifiP2pServiceImpl.DISCONNECT_WIFI_REQUEST:
                return "DISCONNECT_WIFI_REQUEST";
            case WifiP2pServiceImpl.DISCONNECT_WIFI_RESPONSE:
                return "DISCONNECT_WIFI_RESPONSE";
            case WifiP2pServiceImpl.SET_MIRACAST_MODE:
                return "SET_MIRACAST_MODE";
            case WifiP2pServiceImpl.BLOCK_DISCOVERY:
                return "BLOCK_DISCOVERY";
            case WifiMonitor.NETWORK_NOT_FOUND_EVENT:
                return "NETWORK_NOT_FOUND_EVENT";
            case WifiMonitor.TOFU_ROOT_CA_CERTIFICATE:
                return "TOFU_ROOT_CA_CERTIFICATE";
            case WifiMonitor.BSS_FREQUENCY_CHANGED_EVENT:
                return "BSS_FREQUENCY_CHANGED_EVENT";
            case RunnerState.STATE_ENTER_CMD:
                return "Enter";
            case RunnerState.STATE_EXIT_CMD:
                return "Exit";
            default:
                return "what:" + what;
        }
    }

    /** Check whether this connection is the primary connection on the device. */
    private boolean isPrimary() {
        return mClientModeManager.getRole() == ROLE_CLIENT_PRIMARY;
    }

    private boolean isScanOnly() {
        return mClientModeManager.getRole() == ActiveModeManager.ROLE_CLIENT_SCAN_ONLY;
    }

    /** Check whether this connection is the secondary internet wifi connection. */
    private boolean isSecondaryInternet() {
        return mClientModeManager.getRole() == ROLE_CLIENT_SECONDARY_LONG_LIVED
                && mClientModeManager.isSecondaryInternet();
    }

    /** Check whether this connection is for local only network. */
    private boolean isLocalOnly() {
        return mClientModeManager.getRole() == ROLE_CLIENT_LOCAL_ONLY;
    }

    /**
     * Check if originaly requested as local only for ClientModeManager before fallback.
     * A secondary role could fallback to primary due to hardware support limit.
     * @return true if the original request for ClientModeManager is local only.
     */
    public boolean isRequestedForLocalOnly(WifiConfiguration currentWifiConfiguration,
            String currentBssid) {
        Set<Integer> uids =
                mNetworkFactory.getSpecificNetworkRequestUids(
                        currentWifiConfiguration, currentBssid);
        // Check if there is an active specific request in WifiNetworkFactory for local only.
        return !uids.isEmpty();
    }

    private void handleScreenStateChanged(boolean screenOn) {
        mScreenOn = screenOn;
        if (mVerboseLoggingEnabled) {
            logd(" handleScreenStateChanged Enter: screenOn=" + screenOn
                    + " mSuspendOptimizationsEnabled="
                    + mContext.getResources().getBoolean(
                            R.bool.config_wifiSuspendOptimizationsEnabled)
                    + " state " + getCurrentState().getName());
        }
        if (isPrimary() || isSecondaryInternet()) {
            // Only enable RSSI polling on primary STA, none of the secondary STA use-cases
            // can become the default route when other networks types that provide internet
            // connectivity (e.g. cellular) are available. So, no point in scoring
            // these connections for the purpose of switching between wifi and other network
            // types.
            // TODO(b/179518316): Enable this for secondary transient STA also if external scorer
            // is in charge of MBB.
            enableRssiPolling(screenOn);
        }
        if (mContext.getResources().getBoolean(R.bool.config_wifiSuspendOptimizationsEnabled)) {
            int shouldReleaseWakeLock = 0;
            if (screenOn) {
                sendMessage(CMD_SET_SUSPEND_OPT_ENABLED, 0, shouldReleaseWakeLock);
            } else {
                if (isConnected()) {
                    // Allow 2s for suspend optimizations to be set
                    mSuspendWakeLock.acquire(2000);
                    shouldReleaseWakeLock = 1;
                }
                sendMessage(CMD_SET_SUSPEND_OPT_ENABLED, 1, shouldReleaseWakeLock);
            }
        }

        if (isConnected()) {
            getWifiLinkLayerStats();
        }
        mOnTimeScreenStateChange = mOnTime;
        mLastScreenStateChangeTimeStamp = mLastLinkLayerStatsUpdate;

        if (mVerboseLoggingEnabled) log("handleScreenStateChanged Exit: " + screenOn);
    }

    private void setSuspendOptimizationsNative(int reason, boolean enabled) {
        if (mVerboseLoggingEnabled) {
            log("setSuspendOptimizationsNative: " + reason + " " + enabled
                    + " -want " + mContext.getResources().getBoolean(
                            R.bool.config_wifiSuspendOptimizationsEnabled)
                    + " stack:" + Thread.currentThread().getStackTrace()[2].getMethodName()
                    + " - " + Thread.currentThread().getStackTrace()[3].getMethodName()
                    + " - " + Thread.currentThread().getStackTrace()[4].getMethodName()
                    + " - " + Thread.currentThread().getStackTrace()[5].getMethodName());
        }
        //mWifiNative.setSuspendOptimizations(enabled);

        if (enabled) {
            mSuspendOptNeedsDisabled &= ~reason;
            /* None of dhcp, screen or highperf need it disabled and user wants it enabled */
            if (mSuspendOptNeedsDisabled == 0
                    && mContext.getResources().getBoolean(
                            R.bool.config_wifiSuspendOptimizationsEnabled)) {
                if (mVerboseLoggingEnabled) {
                    log("setSuspendOptimizationsNative do it " + reason + " " + enabled
                            + " stack:" + Thread.currentThread().getStackTrace()[2].getMethodName()
                            + " - " + Thread.currentThread().getStackTrace()[3].getMethodName()
                            + " - " + Thread.currentThread().getStackTrace()[4].getMethodName()
                            + " - " + Thread.currentThread().getStackTrace()[5].getMethodName());
                }
                mWifiNative.setSuspendOptimizations(mInterfaceName, true);
            }
        } else {
            mSuspendOptNeedsDisabled |= reason;
            mWifiNative.setSuspendOptimizations(mInterfaceName, false);
        }
    }

    /**
     * Makes a record of the user intent about suspend optimizations.
     */
    private void setSuspendOptimizations(int reason, boolean enabled) {
        if (mVerboseLoggingEnabled) log("setSuspendOptimizations: " + reason + " " + enabled);
        if (enabled) {
            mSuspendOptNeedsDisabled &= ~reason;
        } else {
            mSuspendOptNeedsDisabled |= reason;
        }
        if (mVerboseLoggingEnabled) log("mSuspendOptNeedsDisabled " + mSuspendOptNeedsDisabled);
    }

    /*
     * Fetch link layer stats, RSSI, linkspeed, and frequency on current connection
     * and update Network capabilities
     */
    private WifiLinkLayerStats updateLinkLayerStatsRssiSpeedFrequencyCapabilities(long txBytes,
            long rxBytes) {
        WifiLinkLayerStats stats = getWifiLinkLayerStats();
        WifiSignalPollResults pollResults = mWifiNative.signalPoll(mInterfaceName);
        if (pollResults == null) {
            return stats;
        }

        int newRssi = pollResults.getRssi();
        int newTxLinkSpeed = pollResults.getTxLinkSpeed();
        int newFrequency = pollResults.getFrequency();
        int newRxLinkSpeed = pollResults.getRxLinkSpeed();
        boolean updateNetworkCapabilities = false;

        if (mVerboseLoggingEnabled) {
            logd("updateLinkLayerStatsRssiSpeedFrequencyCapabilities rssi=" + newRssi
                    + " TxLinkspeed=" + newTxLinkSpeed + " freq=" + newFrequency
                    + " RxLinkSpeed=" + newRxLinkSpeed);
        }

        /* Set link specific signal poll results */
        for (MloLink link : mWifiInfo.getAffiliatedMloLinks()) {
            int linkId = link.getLinkId();
            link.setRssi(pollResults.getRssi(linkId));
            link.setTxLinkSpeedMbps(pollResults.getTxLinkSpeed(linkId));
            link.setRxLinkSpeedMbps(pollResults.getRxLinkSpeed(linkId));
            link.setChannel(ScanResult.convertFrequencyMhzToChannelIfSupported(
                    pollResults.getFrequency(linkId)));
            link.setBand(ScanResult.toBand(pollResults.getFrequency(linkId)));
            if (mVerboseLoggingEnabled) {
                logd("linkId=" + linkId + " rssi=" + link.getRssi()
                        + " channel=" + link.getChannel()
                        + " band=" + link.getBand()
                        + " TxLinkspeed=" + link.getTxLinkSpeedMbps()
                        + " RxLinkSpeed=" + link.getRxLinkSpeedMbps());
            }
        }

        /*
         * set Tx link speed only if it is valid
         */
        if (newTxLinkSpeed > 0) {
            mWifiInfo.setLinkSpeed(newTxLinkSpeed);
            mWifiInfo.setTxLinkSpeedMbps(newTxLinkSpeed);
        }
        /*
         * set Rx link speed only if it is valid
         */
        if (newRxLinkSpeed > 0) {
            mWifiInfo.setRxLinkSpeedMbps(newRxLinkSpeed);
        }
        if (newFrequency > 0) {
            if (mWifiInfo.getFrequency() != newFrequency) {
                updateNetworkCapabilities = true;
            }
            mWifiInfo.setFrequency(newFrequency);
        }
        // updateLinkBandwidth() requires the latest frequency information
        if (newRssi > WifiInfo.INVALID_RSSI && newRssi < WifiInfo.MAX_RSSI) {
            /*
             * Positive RSSI is possible when devices are close(~0m apart) to each other.
             * And there are some driver/firmware implementation, where they avoid
             * reporting large negative rssi values by adding 256.
             * so adjust the valid rssi reports for such implementations.
             */
            if (newRssi > (WifiInfo.INVALID_RSSI + 256)) {
                Log.wtf(getTag(), "Error! +ve value RSSI: " + newRssi);
                newRssi -= 256;
            }
            mWifiInfo.setRssi(newRssi);
            /*
             * Rather than sending the raw RSSI out every time it
             * changes, we precalculate the signal level that would
             * be displayed in the status bar, and only send the
             * broadcast if that much more coarse-grained number
             * changes. This cuts down greatly on the number of
             * broadcasts, at the cost of not informing others
             * interested in RSSI of all the changes in signal
             * level.
             */
            int newSignalLevel = RssiUtil.calculateSignalLevel(mContext, newRssi);
            if (newSignalLevel != mLastSignalLevel) {
                sendRssiChangeBroadcast(newRssi);
                updateNetworkCapabilities = true;
            }
            updateLinkBandwidthAndCapabilities(stats, updateNetworkCapabilities, txBytes,
                    rxBytes);
            mLastSignalLevel = newSignalLevel;
        } else {
            mWifiInfo.setRssi(WifiInfo.INVALID_RSSI);
            updateCapabilities();
            mLastSignalLevel = -1;
        }
        mWifiConfigManager.updateScanDetailCacheFromWifiInfo(mWifiInfo);
        /*
         * Increment various performance metrics
         */
        mWifiMetrics.handlePollResult(mInterfaceName, mWifiInfo);
        updateCurrentConnectionInfo();
        return stats;
    }

    // Update the link bandwidth. Also update network capabilities if the link bandwidth changes
    // by a large amount or there is a change in signal level or frequency.
    private void updateLinkBandwidthAndCapabilities(WifiLinkLayerStats stats,
            boolean updateNetworkCapabilities, long txBytes, long rxBytes) {
        WifiScoreCard.PerNetwork network = mWifiScoreCard.lookupNetwork(mWifiInfo.getSSID());
        network.updateLinkBandwidth(mLastLinkLayerStats, stats, mWifiInfo, txBytes, rxBytes);
        int newTxKbps = network.getTxLinkBandwidthKbps();
        int newRxKbps = network.getRxLinkBandwidthKbps();
        int txDeltaKbps = Math.abs(newTxKbps - mLastTxKbps);
        int rxDeltaKbps = Math.abs(newRxKbps - mLastRxKbps);
        int bwUpdateThresholdPercent = mContext.getResources().getInteger(
                R.integer.config_wifiLinkBandwidthUpdateThresholdPercent);
        if ((txDeltaKbps * 100  >  bwUpdateThresholdPercent * mLastTxKbps)
                || (rxDeltaKbps * 100  >  bwUpdateThresholdPercent * mLastRxKbps)
                || updateNetworkCapabilities) {
            mLastTxKbps = newTxKbps;
            mLastRxKbps = newRxKbps;
            updateCapabilities();
        }

        int l2TxKbps = mWifiDataStall.getTxThroughputKbps();
        int l2RxKbps = mWifiDataStall.getRxThroughputKbps();
        if (l2RxKbps < 0 && l2TxKbps > 0) {
            l2RxKbps = l2TxKbps;
        }
        int [] reportedKbps = {mLastTxKbps, mLastRxKbps};
        int [] l2Kbps = {l2TxKbps, l2RxKbps};
        network.updateBwMetrics(reportedKbps, l2Kbps);
    }

    // Polling has completed, hence we won't have a score anymore
    private void cleanWifiScore() {
        mWifiInfo.setLostTxPacketsPerSecond(0);
        mWifiInfo.setSuccessfulTxPacketsPerSecond(0);
        mWifiInfo.setRetriedTxPacketsRate(0);
        mWifiInfo.setSuccessfulRxPacketsPerSecond(0);
        mWifiScoreReport.reset();
        mLastLinkLayerStats = null;
        updateCurrentConnectionInfo();
    }

    private void updateLinkProperties(LinkProperties newLp) {
        if (mVerboseLoggingEnabled) {
            log("Link configuration changed for netId: " + mLastNetworkId
                    + " old: " + mLinkProperties + " new: " + newLp);
        }
        // We own this instance of LinkProperties because IpClient passes us a copy.
        mLinkProperties = newLp;

        if (mNetworkAgent != null) {
            mNetworkAgent.sendLinkProperties(mLinkProperties);
        }

        if (mNetworkAgentState == DetailedState.CONNECTED) {
            // If anything has changed and we're already connected, send out a notification.
            // TODO: Update all callers to use NetworkCallbacks and delete this.
            sendLinkConfigurationChangedBroadcast();
        }
        mDtimMultiplierController.updateLinkProperties(newLp);
        if (mVerboseLoggingEnabled) {
            StringBuilder sb = new StringBuilder();
            sb.append("updateLinkProperties nid: " + mLastNetworkId);
            sb.append(" state: " + mNetworkAgentState);

            if (mLinkProperties != null) {
                sb.append(" ");
                sb.append(getLinkPropertiesSummary(mLinkProperties));
            }
            logd(sb.toString());
        }
    }

    /**
     * Clears all our link properties.
     */
    private void clearLinkProperties() {
        // Clear the link properties obtained from DHCP. The only caller of this
        // function has already called IpClient#stop(), which clears its state.
        synchronized (mDhcpResultsParcelableLock) {
            mDhcpResultsParcelable = new DhcpResultsParcelable();
        }

        // Now clear the merged link properties.
        mLinkProperties.clear();
        if (mNetworkAgent != null) mNetworkAgent.sendLinkProperties(mLinkProperties);
    }

    // TODO(b/193460475): Remove when tooling supports SystemApi to public API.
    @SuppressLint("NewApi")
    private void sendRssiChangeBroadcast(final int newRssi) {
        mBatteryStatsManager.reportWifiRssiChanged(newRssi);
        WifiStatsLog.write(WifiStatsLog.WIFI_SIGNAL_STRENGTH_CHANGED,
                RssiUtil.calculateSignalLevel(mContext, newRssi));

        Intent intent = new Intent(WifiManager.RSSI_CHANGED_ACTION);
        intent.addFlags(Intent.FLAG_RECEIVER_REGISTERED_ONLY_BEFORE_BOOT);
        intent.putExtra(WifiManager.EXTRA_NEW_RSSI, newRssi);
        final Bundle opts;
        if (SdkLevel.isAtLeastU()) {
            opts = BroadcastOptions.makeBasic()
                    .setDeliveryGroupPolicy(BroadcastOptions.DELIVERY_GROUP_POLICY_MOST_RECENT)
                    .setDeferralPolicy(BroadcastOptions.DEFERRAL_POLICY_UNTIL_ACTIVE)
                    .toBundle();
        } else {
            opts = null;
        }
        mBroadcastQueue.queueOrSendBroadcast(
                mClientModeManager,
                () -> mContext.sendBroadcastAsUser(intent, UserHandle.ALL,
                        android.Manifest.permission.ACCESS_WIFI_STATE, opts));
    }

    private void sendLinkConfigurationChangedBroadcast() {
        Intent intent = new Intent(WifiManager.ACTION_LINK_CONFIGURATION_CHANGED);
        intent.addFlags(Intent.FLAG_RECEIVER_REGISTERED_ONLY_BEFORE_BOOT);
        String summary = "broadcast=ACTION_LINK_CONFIGURATION_CHANGED";
        if (mVerboseLoggingEnabled) Log.d(getTag(), "Queuing " + summary);
        mBroadcastQueue.queueOrSendBroadcast(
                mClientModeManager,
                () -> {
                    if (mVerboseLoggingEnabled) Log.d(getTag(), "Sending " + summary);
                    mContext.sendBroadcastAsUser(intent, UserHandle.ALL);
                });
    }

    /**
     * Helper method used to send state about supplicant - This is NOT information about the current
     * wifi connection state.
     *
     * TODO: b/79504296 This broadcast has been deprecated and should be removed
     */
    private void sendSupplicantConnectionChangedBroadcast(boolean connected) {
        Intent intent = new Intent(WifiManager.SUPPLICANT_CONNECTION_CHANGE_ACTION);
        intent.addFlags(Intent.FLAG_RECEIVER_REGISTERED_ONLY_BEFORE_BOOT);
        intent.putExtra(WifiManager.EXTRA_SUPPLICANT_CONNECTED, connected);
        String summary = "broadcast=SUPPLICANT_CONNECTION_CHANGE_ACTION"
                + " EXTRA_SUPPLICANT_CONNECTED=" + connected;
        if (mVerboseLoggingEnabled) Log.d(getTag(), "Queuing " + summary);
        mBroadcastQueue.queueOrSendBroadcast(
                mClientModeManager,
                () -> {
                    if (mVerboseLoggingEnabled) Log.d(getTag(), "Sending " + summary);
                    mContext.sendBroadcastAsUser(intent, UserHandle.ALL);
                });
    }

    /**
     * Record the detailed state of a network.
     *
     * @param state the new {@code DetailedState}
     */
    private void sendNetworkChangeBroadcast(NetworkInfo.DetailedState state) {
        boolean hidden = false;

        if (mIsAutoRoaming) {
            // There is generally a confusion in the system about colluding
            // WiFi Layer 2 state (as reported by supplicant) and the Network state
            // which leads to multiple confusion.
            //
            // If link is roaming, we already have an IP address
            // as well we were connected and are doing L2 cycles of
            // reconnecting or renewing IP address to check that we still have it
            // This L2 link flapping should not be reflected into the Network state
            // which is the state of the WiFi Network visible to Layer 3 and applications
            // Note that once roaming is completed, we will
            // set the Network state to where it should be, or leave it as unchanged
            //
            hidden = true;
        }
        if (mVerboseLoggingEnabled) {
            log("sendNetworkChangeBroadcast"
                    + " oldState=" + mNetworkAgentState
                    + " newState=" + state
                    + " hidden=" + hidden);
        }
        if (hidden || state == mNetworkAgentState) return;
        mNetworkAgentState = state;
        sendNetworkChangeBroadcastWithCurrentState();
    }

    private int getNetworkStateListenerCmmRole() {
        if (isPrimary() || isScanOnly()) {
            // Wifi disconnect could be received in ScanOnlyMode when wifi scanning is enabled since
            // the mode switch happens before the disconnect actually happens. Therefore, treat
            // the scan only mode the same as primary since only the primary is allowed to change
            // into scan only mode.
            return WifiManager.WifiNetworkStateChangedListener.WIFI_ROLE_CLIENT_PRIMARY;
        }
        if (isSecondaryInternet()) {
            return WifiManager.WifiNetworkStateChangedListener.WIFI_ROLE_CLIENT_SECONDARY_INTERNET;
        }
        if (isLocalOnly()) {
            return WifiManager.WifiNetworkStateChangedListener
                    .WIFI_ROLE_CLIENT_SECONDARY_LOCAL_ONLY;
        }
        return -1;
    }

    private int convertDetailedStateToNetworkStateChangedCode(DetailedState detailedState) {
        switch (detailedState) {
            case IDLE:
                return WifiManager.WifiNetworkStateChangedListener.WIFI_NETWORK_STATUS_IDLE;
            case SCANNING:
                return WifiManager.WifiNetworkStateChangedListener.WIFI_NETWORK_STATUS_SCANNING;
            case CONNECTING:
                return WifiManager.WifiNetworkStateChangedListener.WIFI_NETWORK_STATUS_CONNECTING;
            case AUTHENTICATING:
                return WifiManager.WifiNetworkStateChangedListener
                        .WIFI_NETWORK_STATUS_AUTHENTICATING;
            case OBTAINING_IPADDR:
                return WifiManager.WifiNetworkStateChangedListener
                        .WIFI_NETWORK_STATUS_OBTAINING_IPADDR;
            case CONNECTED:
                return WifiManager.WifiNetworkStateChangedListener.WIFI_NETWORK_STATUS_CONNECTED;
            case DISCONNECTED:
                return WifiManager.WifiNetworkStateChangedListener.WIFI_NETWORK_STATUS_DISCONNECTED;
            case FAILED:
                return WifiManager.WifiNetworkStateChangedListener.WIFI_NETWORK_STATUS_FAILED;
            default:
                // There are some DetailedState codes that are not being used in wifi, so ignore
                // them.
                return -1;
        }
    }

    private void sendNetworkChangeBroadcastWithCurrentState() {
        // copy into local variables to force lambda to capture by value and not reference, since
        // mNetworkAgentState is mutable and can change
        final DetailedState networkAgentState = mNetworkAgentState;
        if (mVerboseLoggingEnabled) {
            Log.d(getTag(), "Queueing broadcast=NETWORK_STATE_CHANGED_ACTION"
                    + " networkAgentState=" + networkAgentState);
        }
        int networkStateChangedCmmRole = getNetworkStateListenerCmmRole();
        int networkStateChangedState = convertDetailedStateToNetworkStateChangedCode(
                networkAgentState);
        if (networkStateChangedCmmRole != -1 && networkStateChangedState != -1) {
            mWifiInjector.getActiveModeWarden().onNetworkStateChanged(
                    networkStateChangedCmmRole, networkStateChangedState);
        }
        mBroadcastQueue.queueOrSendBroadcast(
                mClientModeManager,
                () -> sendNetworkChangeBroadcast(
                        mContext, networkAgentState, mVerboseLoggingEnabled));
    }

    /** Send a NETWORK_STATE_CHANGED_ACTION broadcast. */
    public static void sendNetworkChangeBroadcast(
            Context context, DetailedState networkAgentState, boolean verboseLoggingEnabled) {
        Intent intent = new Intent(WifiManager.NETWORK_STATE_CHANGED_ACTION);
        intent.addFlags(Intent.FLAG_RECEIVER_REGISTERED_ONLY_BEFORE_BOOT);
        NetworkInfo networkInfo = makeNetworkInfo(networkAgentState);
        intent.putExtra(WifiManager.EXTRA_NETWORK_INFO, networkInfo);
        if (verboseLoggingEnabled) {
            Log.d(TAG, "Sending broadcast=NETWORK_STATE_CHANGED_ACTION"
                    + " networkAgentState=" + networkAgentState);
        }
        //TODO(b/69974497) This should be non-sticky, but settings needs fixing first.
        if (SdkLevel.isAtLeastU()) {
            final Context userAllContext = context.createContextAsUser(
                    UserHandle.ALL, 0 /* flags */);
            final Bundle opts = BroadcastOptions.makeBasic()
                    .setDeliveryGroupPolicy(BroadcastOptions.DELIVERY_GROUP_POLICY_MOST_RECENT)
                    .setDeferUntilActive(true)
                    .toBundle();
            userAllContext.sendStickyBroadcast(intent, opts);
        } else {
            context.sendStickyBroadcastAsUser(intent, UserHandle.ALL);
        }
    }

    private static NetworkInfo makeNetworkInfo(DetailedState networkAgentState) {
        final NetworkInfo ni = new NetworkInfo(ConnectivityManager.TYPE_WIFI, 0, NETWORKTYPE, "");
        ni.setDetailedState(networkAgentState, null, null);
        return ni;
    }

    private List<ScanResult.InformationElement> findMatchingInfoElements(@Nullable String bssid) {
        if (bssid == null) return null;
        ScanResult matchingScanResult = mScanRequestProxy.getScanResult(bssid);
        if (matchingScanResult == null || matchingScanResult.informationElements == null) {
            return null;
        }
        return Arrays.asList(matchingScanResult.informationElements);
    }

    private void setMultiLinkInfo(@Nullable String bssid) {
        if (bssid == null) return;
        ScanDetailCache scanDetailCache = mWifiConfigManager.getScanDetailCacheForNetwork(
                mWifiInfo.getNetworkId());
        ScanResult matchingScanResult = null;
        if (scanDetailCache != null) {
            matchingScanResult = scanDetailCache.getScanResult(bssid);
        }
        /**
         * If FW roams to a new AP, the BSSID may not be in the scan detailed cache. Set Multi-Link
         * info only if the BSSID is present in the scan detailed cache and AP is a Multi-Link
         * Device. If not, clear Multi-Link info from WifiInfo. After association
         * {@link ClientModeImpl#updateMloLinkAddrAndStates(ConnectionMloLinksInfo)} will update
         * the Multi-Link info from supplicant if present.
         */
        if (matchingScanResult != null && matchingScanResult.getApMldMacAddress() != null) {
            mWifiInfo.setApMldMacAddress(matchingScanResult.getApMldMacAddress());
            mWifiInfo.setApMloLinkId(matchingScanResult.getApMloLinkId());
            mWifiInfo.setAffiliatedMloLinks(matchingScanResult.getAffiliatedMloLinks());
        } else {
            mWifiInfo.setApMldMacAddress(null);
            mWifiInfo.setApMloLinkId(MloLink.INVALID_MLO_LINK_ID);
            mWifiInfo.setAffiliatedMloLinks(Collections.emptyList());
        }
        updateCurrentConnectionInfo();
    }

    private SupplicantState handleSupplicantStateChange(StateChangeResult stateChangeResult) {
        SupplicantState state = stateChangeResult.state;
        mWifiScoreCard.noteSupplicantStateChanging(mWifiInfo, state);
        // Supplicant state change
        // [31-13] Reserved for future use
        // [8 - 0] Supplicant state (as defined in SupplicantState.java)
        // 50023 supplicant_state_changed (custom|1|5)
        mWifiInfo.setSupplicantState(state);
        // Network id and SSID are only valid when we start connecting
        if (SupplicantState.isConnecting(state)) {
            mWifiInfo.setNetworkId(stateChangeResult.networkId);
            mWifiInfo.setBSSID(stateChangeResult.bssid);
            mWifiInfo.setSSID(stateChangeResult.wifiSsid);
            if (stateChangeResult.frequencyMhz > 0) {
                mWifiInfo.setFrequency(stateChangeResult.frequencyMhz);
            }
            setMultiLinkInfo(stateChangeResult.bssid);
            if (state == SupplicantState.ASSOCIATED) {
                updateWifiInfoLinkParamsAfterAssociation();
            }
            mWifiInfo.setInformationElements(findMatchingInfoElements(stateChangeResult.bssid));
        } else {
            // Reset parameters according to WifiInfo.reset()
            mWifiBlocklistMonitor.removeAffiliatedBssids(mWifiInfo.getBSSID());
            mWifiInfo.setNetworkId(WifiConfiguration.INVALID_NETWORK_ID);
            mWifiInfo.setBSSID(null);
            mWifiInfo.setSSID(null);
            mWifiInfo.setWifiStandard(ScanResult.WIFI_STANDARD_UNKNOWN);
            mWifiInfo.setInformationElements(null);
            mWifiInfo.clearCurrentSecurityType();
            mWifiInfo.resetMultiLinkInfo();
        }

        // SSID might have been updated, so call updateCapabilities
        updateCapabilities();

        WifiConfiguration config = getConnectedWifiConfigurationInternal();
        if (config == null) {
            // If not connected, this should be non-null.
            config = getConnectingWifiConfigurationInternal();
        }
        if (config != null && config.networkId == mWifiInfo.getNetworkId()) {
            updateWifiInfoWhenConnected(config);

            // Set meteredHint if scan result says network is expensive
            ScanDetailCache scanDetailCache = mWifiConfigManager.getScanDetailCacheForNetwork(
                    config.networkId);
            if (scanDetailCache != null) {
                ScanDetail scanDetail = scanDetailCache.getScanDetail(stateChangeResult.bssid);
                if (scanDetail != null) {
                    mWifiInfo.setFrequency(scanDetail.getScanResult().frequency);
                    NetworkDetail networkDetail = scanDetail.getNetworkDetail();
                    if (networkDetail != null
                            && networkDetail.getAnt() == NetworkDetail.Ant.ChargeablePublic) {
                        mWifiInfo.setMeteredHint(true);
                    }
                }
            }
        }
        mWifiScoreCard.noteSupplicantStateChanged(mWifiInfo);
        updateCurrentConnectionInfo();
        return state;
    }

    private void handleNetworkConnectionEventInfo(
            WifiConfiguration config, NetworkConnectionEventInfo connectionInfo) {
        if (connectionInfo == null) return;

        mWifiInfo.setBSSID(connectionInfo.bssid);
        mWifiInfo.setNetworkId(connectionInfo.networkId);

        if (config != null && connectionInfo.keyMgmtMask != null) {
            // Besides allowed key management, pmf and wep keys are necessary to
            // identify WPA3 Enterprise and WEP, so the original configuration
            // is still necessary.
            WifiConfiguration tmp = new WifiConfiguration(config);
            tmp.setSecurityParams(connectionInfo.keyMgmtMask);
            mWifiInfo.setCurrentSecurityType(tmp.getDefaultSecurityParams().getSecurityType());
            // Update the last used security params.
            config.getNetworkSelectionStatus().setLastUsedSecurityParams(
                    tmp.getDefaultSecurityParams());
            mWifiConfigManager.setNetworkLastUsedSecurityParams(config.networkId,
                    tmp.getDefaultSecurityParams());
            Log.i(getTag(), "Update current security type to " + mWifiInfo.getCurrentSecurityType()
                    + " from network connection event.");
        }
    }

    private void updateWifiInfoWhenConnected(@NonNull WifiConfiguration config) {
        mWifiInfo.setEphemeral(config.ephemeral);
        mWifiInfo.setTrusted(config.trusted);
        mWifiInfo.setOemPaid(config.oemPaid);
        mWifiInfo.setOemPrivate(config.oemPrivate);
        mWifiInfo.setCarrierMerged(config.carrierMerged);
        mWifiInfo.setSubscriptionId(config.subscriptionId);
        mWifiInfo.setOsuAp(config.osu);
        mWifiInfo.setRestricted(config.restricted);
        if (config.fromWifiNetworkSpecifier || config.fromWifiNetworkSuggestion) {
            mWifiInfo.setRequestingPackageName(config.creatorName);
        }
        mWifiInfo.setIsPrimary(isPrimary());
        SecurityParams securityParams = config.getNetworkSelectionStatus()
                .getLastUsedSecurityParams();
        if (securityParams != null) {
            Log.i(getTag(), "Update current security type to " + securityParams.getSecurityType());
            mWifiInfo.setCurrentSecurityType(securityParams.getSecurityType());
        } else {
            mWifiInfo.clearCurrentSecurityType();
            Log.e(TAG, "Network connection candidate with no security parameters");
        }
        updateCurrentConnectionInfo();
    }

    /**
     * Update mapping of affiliated BSSID in blocklist. Called when there is a change in MLO links.
     */
    private void updateBlockListAffiliatedBssids() {
        /**
         * getAffiliatedMloLinks() returns a list of MloLink objects for all the links
         * advertised by AP-MLD including the associated link. Update mWifiBlocklistMonitor
         * with all affiliated AP link MAC addresses, excluding the associated link, indexed
         * with associated AP link MAC address (BSSID).
         * For e.g.
         *  link1_bssid -> affiliated {link2_bssid, link3_bssid}
         * Above mapping is used to block list all affiliated links when associated link is
         * block listed.
         */
        List<String> affiliatedBssids = new ArrayList<>();
        for (MloLink link : mWifiInfo.getAffiliatedMloLinks()) {
            if (!Objects.equals(mWifiInfo.getBSSID(), link.getApMacAddress().toString())) {
                affiliatedBssids.add(link.getApMacAddress().toString());
            }
        }
        mWifiBlocklistMonitor.setAffiliatedBssids(mWifiInfo.getBSSID(), affiliatedBssids);
    }

    /**
     * Clear MLO link states to UNASSOCIATED.
     */
    private void clearMloLinkStates() {
        for (MloLink link : mWifiInfo.getAffiliatedMloLinks()) {
            link.setState(MloLink.MLO_LINK_STATE_UNASSOCIATED);
        }
    }

    /**
     * Update the MLO link states to ACTIVE or IDLE depending on any traffic stream is mapped to the
     * link.
     *
     * @param info MLO link object from HAL.
     */
    private void updateMloLinkStates(@Nullable WifiNative.ConnectionMloLinksInfo info) {
        if (info == null) return;
        for (int i = 0; i < info.links.length; i++) {
            mWifiInfo.updateMloLinkState(info.links[i].getLinkId(),
                    info.links[i].isAnyTidMapped() ? MloLink.MLO_LINK_STATE_ACTIVE
                            : MloLink.MLO_LINK_STATE_IDLE);
        }
    }
    /**
     * Update the MLO link states to ACTIVE or IDLE depending on any traffic stream is mapped to the
     * link. Also, update the link MAC address.
     *
     * @param info MLO link object from HAL.
     */
    private void updateMloLinkAddrAndStates(@Nullable WifiNative.ConnectionMloLinksInfo info) {
        if (info == null) return;
        // At this stage, the expectation is that we already have MLO link information collected
        // from scan detailed cache. If the MLO link information is empty, probably FW/driver roamed
        // to a new AP which is not in scan detailed cache. Update MLO links with the details
        // provided by the supplicant in ConnectionMloLinksInfo. The supplicant provides only the
        // associated links.
        if (mWifiInfo.getAffiliatedMloLinks().isEmpty()) {
            mWifiInfo.setApMldMacAddress(info.apMldMacAddress);
            mWifiInfo.setApMloLinkId(info.apMloLinkId);
            List<MloLink> affiliatedMloLinks = new ArrayList<>();
            for (int i = 0; i < info.links.length; i++) {
                MloLink link = new MloLink();
                link.setLinkId(info.links[i].getLinkId());
                link.setStaMacAddress(info.links[i].getStaMacAddress());
                link.setApMacAddress(info.links[i].getApMacAddress());
                link.setChannel(ScanResult.convertFrequencyMhzToChannelIfSupported(
                        info.links[i].getFrequencyMHz()));
                link.setBand(ScanResult.toBand(info.links[i].getFrequencyMHz()));
                link.setState(info.links[i].isAnyTidMapped() ? MloLink.MLO_LINK_STATE_ACTIVE
                        : MloLink.MLO_LINK_STATE_IDLE);
                affiliatedMloLinks.add(link);
            }
            mWifiInfo.setAffiliatedMloLinks(affiliatedMloLinks);
        } else {
            for (int i = 0; i < info.links.length; i++) {
                mWifiInfo.updateMloLinkStaAddress(info.links[i].getLinkId(),
                        info.links[i].getStaMacAddress());
                mWifiInfo.updateMloLinkState(info.links[i].getLinkId(),
                        info.links[i].isAnyTidMapped() ? MloLink.MLO_LINK_STATE_ACTIVE
                                : MloLink.MLO_LINK_STATE_IDLE);
            }
        }
    }

    private void updateWifiInfoLinkParamsAfterAssociation() {
        mLastConnectionCapabilities = mWifiNative.getConnectionCapabilities(mInterfaceName);
        int maxTxLinkSpeedMbps = mThroughputPredictor.predictMaxTxThroughput(
                mLastConnectionCapabilities);
        int maxRxLinkSpeedMbps = mThroughputPredictor.predictMaxRxThroughput(
                mLastConnectionCapabilities);
        mWifiInfo.setWifiStandard(mLastConnectionCapabilities.wifiStandard);
        mWifiInfo.setMaxSupportedTxLinkSpeedMbps(maxTxLinkSpeedMbps);
        mWifiInfo.setMaxSupportedRxLinkSpeedMbps(maxRxLinkSpeedMbps);
        mWifiInfo.enableApTidToLinkMappingNegotiationSupport(
                mLastConnectionCapabilities.apTidToLinkMapNegotiationSupported);
        mWifiMetrics.setConnectionMaxSupportedLinkSpeedMbps(mInterfaceName,
                maxTxLinkSpeedMbps, maxRxLinkSpeedMbps);
        if (mLastConnectionCapabilities.wifiStandard == ScanResult.WIFI_STANDARD_11BE) {
            updateMloLinkAddrAndStates(mWifiNative.getConnectionMloLinksInfo(mInterfaceName));
            updateBlockListAffiliatedBssids();
        }
        if (mVerboseLoggingEnabled) {
            StringBuilder sb = new StringBuilder();
            logd(sb.append("WifiStandard: ").append(mLastConnectionCapabilities.wifiStandard)
                    .append(" maxTxSpeed: ").append(maxTxLinkSpeedMbps)
                    .append(" maxRxSpeed: ").append(maxRxLinkSpeedMbps)
                    .toString());
        }
        updateCurrentConnectionInfo();
    }

    /**
     * Tells IpClient what BSSID, L2Key and GroupHint to use for IpMemoryStore.
     */
    private void updateLayer2Information() {
        if (mIpClient != null) {
            Pair<String, String> p = mWifiScoreCard.getL2KeyAndGroupHint(mWifiInfo);
            if (!p.equals(mLastL2KeyAndGroupHint)) {
                final MacAddress currentBssid =
                        NativeUtil.getMacAddressOrNull(mWifiInfo.getBSSID());
                final Layer2Information l2Information = new Layer2Information(
                        p.first, p.second, currentBssid);
                // Update current BSSID on IpClient side whenever l2Key and groupHint
                // pair changes (i.e. the initial connection establishment or L2 roaming
                // happened). If we have COMPLETED the roaming to a different BSSID, start
                // doing DNAv4/DNAv6 -style probing for on-link neighbors of interest (e.g.
                // routers/DNS servers/default gateway).
                if (mIpClient.updateLayer2Information(l2Information)) {
                    mLastL2KeyAndGroupHint = p;
                } else {
                    mLastL2KeyAndGroupHint = null;
                }
            }
        }
    }
    private @Nullable Pair<String, String> mLastL2KeyAndGroupHint = null;

    /**
     * Resets the Wi-Fi Connections by clearing any state, resetting any sockets
     * using the interface, stopping DHCP & disabling interface
     *
     * @param disconnectReason must be one of WifiDisconnectReported.FailureReason values
     *                         defined in /frameworks/proto_logging/stats/atoms.proto
     */
    private void handleNetworkDisconnect(boolean newConnectionInProgress, int disconnectReason) {
        mWifiMetrics.reportNetworkDisconnect(mInterfaceName, disconnectReason,
                mWifiInfo.getRssi(),
                mWifiInfo.getLinkSpeed());

        if (mVerboseLoggingEnabled) {
            Log.v(getTag(), "handleNetworkDisconnect: newConnectionInProgress: "
                    + newConnectionInProgress, new Throwable());
        }

        if (isPrimary()) {
            WifiConfiguration wifiConfig = getConnectedWifiConfigurationInternal();
            if (wifiConfig != null) {
                ScanResultMatchInfo matchInfo =
                        ScanResultMatchInfo.fromWifiConfiguration(wifiConfig);
                // WakeupController should only care about the primary, internet providing network
                mWakeupController.setLastDisconnectInfo(matchInfo);
            }
            mRssiMonitor.reset();
        }

        clearTargetBssid("handleNetworkDisconnect");

        // Don't stop DHCP if Fils connection is in progress.
        if (newConnectionInProgress && mIpClientWithPreConnection) {
            if (mVerboseLoggingEnabled) {
                log("handleNetworkDisconnect: Don't stop IpClient as fils connection in progress: "
                        + " mLastNetworkId: " + mLastNetworkId
                        + " mTargetNetworkId" + mTargetNetworkId);
            }
        } else {
            stopDhcpSetup();
        }

        // DISASSOC_AP_BUSY could be received in both after L3 connection is successful or right
        // after BSSID association if the AP can't accept more stations.
        if (disconnectReason == StaIfaceReasonCode.DISASSOC_AP_BUSY) {
            mWifiConfigManager.setRecentFailureAssociationStatus(
                    mWifiInfo.getNetworkId(),
                    WifiConfiguration.RECENT_FAILURE_DISCONNECTION_AP_BUSY);
        }

        mWifiScoreReport.stopConnectedNetworkScorer();
        /* Reset data structures */
        mWifiScoreReport.reset();
        mWifiBlocklistMonitor.removeAffiliatedBssids(mWifiInfo.getBSSID());
        mWifiInfo.reset();
        /* Reset roaming parameters */
        mIsAutoRoaming = false;

        sendNetworkChangeBroadcast(DetailedState.DISCONNECTED);
        if (mNetworkAgent != null) {
            mNetworkAgent.unregister();
            mNetworkAgent = null;
            mQosPolicyRequestHandler.setNetworkAgent(null);
        }

        /* Clear network properties */
        clearLinkProperties();

        mLastBssid = null;
        mLastLinkLayerStats = null;
        registerDisconnected();
        mLastNetworkId = WifiConfiguration.INVALID_NETWORK_ID;
        mLastSubId = SubscriptionManager.INVALID_SUBSCRIPTION_ID;
        mCurrentConnectionDetectedCaptivePortal = false;
        mLastSimBasedConnectionCarrierName = null;
        checkAbnormalDisconnectionAndTakeBugReport();
        mWifiScoreCard.resetConnectionState(mInterfaceName);
        updateLayer2Information();
        // If there is new connection in progress, this is for the new connection, so keept it.
        if (!newConnectionInProgress) {
            mIsUserSelected = false;
        }
        mDtimMultiplierController.reset();
        updateCurrentConnectionInfo();
    }

    void handlePreDhcpSetup() {
        if (!mWifiGlobals.isBluetoothConnected()) {
            /*
             * There are problems setting the Wi-Fi driver's power
             * mode to active when bluetooth coexistence mode is
             * enabled or sense.
             * <p>
             * We set Wi-Fi to active mode when
             * obtaining an IP address because we've found
             * compatibility issues with some routers with low power
             * mode.
             * <p>
             * In order for this active power mode to properly be set,
             * we disable coexistence mode until we're done with
             * obtaining an IP address.  One exception is if we
             * are currently connected to a headset, since disabling
             * coexistence would interrupt that connection.
             */
            // Disable the coexistence mode
            mWifiNative.setBluetoothCoexistenceMode(
                    mInterfaceName, WifiNative.BLUETOOTH_COEXISTENCE_MODE_DISABLED);
        }

        // Disable power save and suspend optimizations during DHCP
        // Note: The order here is important for now. Brcm driver changes
        // power settings when we control suspend mode optimizations.
        // TODO: Remove this comment when the driver is fixed.
        setSuspendOptimizationsNative(SUSPEND_DUE_TO_DHCP, false);
        setPowerSave(POWER_SAVE_CLIENT_DHCP, false);

        // Update link layer stats
        getWifiLinkLayerStats();

        if (mWifiP2pConnection.isConnected()) {
            // P2P discovery breaks DHCP, so shut it down in order to get through this.
            // Once P2P service receives this message and processes it accordingly, it is supposed
            // to send arg2 (i.e. CMD_PRE_DHCP_ACTION_COMPLETE) in a new Message.what back to
            // ClientModeImpl so that we can continue.
            // TODO(b/159060934): Need to ensure that CMD_PRE_DHCP_ACTION_COMPLETE is sent back to
            //  the ClientModeImpl instance that originally sent it. Right now it is sent back to
            //  all ClientModeImpl instances by WifiP2pConnection.
            mWifiP2pConnection.sendMessage(
                    WifiP2pServiceImpl.BLOCK_DISCOVERY,
                    WifiP2pServiceImpl.ENABLED,
                    CMD_PRE_DHCP_ACTION_COMPLETE);
        } else {
            // If the p2p service is not running, we can proceed directly.
            sendMessage(CMD_PRE_DHCP_ACTION_COMPLETE);
        }
    }

    void addLayer2PacketsToHlpReq(List<Layer2PacketParcelable> packets) {
        List<Layer2PacketParcelable> mLayer2Packet = packets;
        if ((mLayer2Packet != null) && (mLayer2Packet.size() > 0)) {
            mWifiNative.flushAllHlp(mInterfaceName);

            for (int j = 0; j < mLayer2Packet.size(); j++) {
                byte [] bytes = mLayer2Packet.get(j).payload;
                byte [] payloadBytes = Arrays.copyOfRange(bytes, 12, bytes.length);
                MacAddress dstAddress = mLayer2Packet.get(j).dstMacAddress;

                mWifiNative.addHlpReq(mInterfaceName, dstAddress, payloadBytes);
            }
        }
    }

    void handlePostDhcpSetup() {
        /* Restore power save and suspend optimizations */
        setSuspendOptimizationsNative(SUSPEND_DUE_TO_DHCP, true);
        setPowerSave(POWER_SAVE_CLIENT_DHCP, true);

        mWifiP2pConnection.sendMessage(
                WifiP2pServiceImpl.BLOCK_DISCOVERY, WifiP2pServiceImpl.DISABLED);

        // Set the coexistence mode back to its default value
        mWifiNative.setBluetoothCoexistenceMode(
                mInterfaceName, WifiNative.BLUETOOTH_COEXISTENCE_MODE_SENSE);
    }

    /**
     * Set power save mode
     *
     * @param ps true to enable power save (default behavior)
     *           false to disable power save.
     * @return true for success, false for failure
     */
    public boolean setPowerSave(@PowerSaveClientType int client, boolean ps) {
        if (mInterfaceName != null) {
            if (mVerboseLoggingEnabled) {
                Log.d(getTag(), "Request to set power save for: " + mInterfaceName + " to: " + ps
                        + " requested by: " + client + ", mPowerSaveDisableRequests = "
                        + mPowerSaveDisableRequests);
            }
            if (ps) {
                mPowerSaveDisableRequests &= ~client;
            } else {
                mPowerSaveDisableRequests |= client;
            }
            boolean actualPs = mPowerSaveDisableRequests == 0;
            if (mVerboseLoggingEnabled) {
                Log.d(getTag(), "Setting power save to: " + actualPs
                        + ", mPowerSaveDisableRequests = " + mPowerSaveDisableRequests);
            }

            mWifiNative.setPowerSave(mInterfaceName, actualPs);
        } else {
            Log.e(getTag(), "Failed to setPowerSave, interfaceName is null");
            return false;
        }
        return true;
    }

    /**
     * Enable power save.
     *
     * @return true for success, false for failure.
     */
    public boolean enablePowerSave() {
        return setPowerSave(~0, true);
    }

    /**
     * Set low latency mode
     *
     * @param enabled true to enable low latency
     *                false to disable low latency (default behavior).
     * @return true for success, false for failure
     */
    public boolean setLowLatencyMode(boolean enabled) {
        if (mVerboseLoggingEnabled) {
            Log.d(getTag(), "Setting low latency mode to " + enabled);
        }
        if (!mWifiNative.setLowLatencyMode(enabled)) {
            Log.e(getTag(), "Failed to setLowLatencyMode");
            return false;
        }
        return true;
    }

    /**
     * Inform other components that a new connection attempt is starting.
     */
    private void reportConnectionAttemptStart(
            WifiConfiguration config, String targetBSSID, int roamType) {
        int overlapWithLastConnectionMs =
                mWifiMetrics.startConnectionEvent(mInterfaceName, config, targetBSSID, roamType);
        if (mDeviceConfigFacade.isOverlappingConnectionBugreportEnabled()
                && overlapWithLastConnectionMs
                > mDeviceConfigFacade.getOverlappingConnectionDurationThresholdMs()) {
            String bugTitle = "Wi-Fi BugReport: overlapping connection";
            String bugDetail = "Detect abnormal overlapping connection";
            mWifiDiagnostics.takeBugReport(bugTitle, bugDetail);
        }
        mWifiDiagnostics.reportConnectionEvent(WifiDiagnostics.CONNECTION_EVENT_STARTED,
                mClientModeManager);
        if (isPrimary()) {
            mWrongPasswordNotifier.onNewConnectionAttempt();
        }
    }

    private void handleConnectionAttemptEndForDiagnostics(int level2FailureCode) {
        switch (level2FailureCode) {
            case WifiMetrics.ConnectionEvent.FAILURE_NONE:
                break;
            case WifiMetrics.ConnectionEvent.FAILURE_CONNECT_NETWORK_FAILED:
                // WifiDiagnostics doesn't care about pre-empted connections, or cases
                // where we failed to initiate a connection attempt with supplicant.
                break;
            case WifiMetrics.ConnectionEvent.FAILURE_NO_RESPONSE:
                mWifiDiagnostics.reportConnectionEvent(
                        WifiDiagnostics.CONNECTION_EVENT_TIMEOUT, mClientModeManager);
                break;
            default:
                mWifiDiagnostics.reportConnectionEvent(WifiDiagnostics.CONNECTION_EVENT_FAILED,
                        mClientModeManager);
        }
    }

    /**
     * Inform other components (WifiMetrics, WifiDiagnostics, WifiConnectivityManager, etc.) that
     * the current connection attempt has concluded.
     */
    private void reportConnectionAttemptEnd(int level2FailureCode, int connectivityFailureCode,
            int level2FailureReason) {
        // if connected, this should be non-null.
        WifiConfiguration configuration = getConnectedWifiConfigurationInternal();
        if (configuration == null) {
            // If not connected, this should be non-null.
            configuration = getConnectingWifiConfigurationInternal();
        }
        if (configuration == null) {
            Log.e(TAG, "Unexpected null WifiConfiguration. Config may have been removed.");
            return;
        }

        String bssid = mLastBssid == null ? mTargetBssid : mLastBssid;
        String ssid = mWifiInfo.getSSID();
        if (WifiManager.UNKNOWN_SSID.equals(ssid)) {
            ssid = getConnectingSsidInternal();
        }
        if (level2FailureCode != WifiMetrics.ConnectionEvent.FAILURE_NONE) {
            int blocklistReason = convertToWifiBlocklistMonitorFailureReason(
                    level2FailureCode, level2FailureReason);
            if (blocklistReason != -1) {
                mWifiScoreCard.noteConnectionFailure(mWifiInfo, mLastScanRssi, ssid,
                        blocklistReason);
                checkAbnormalConnectionFailureAndTakeBugReport(ssid);
                mWifiBlocklistMonitor.handleBssidConnectionFailure(bssid, configuration,
                        blocklistReason, mLastScanRssi);
                WifiScoreCard.NetworkConnectionStats recentStats = mWifiScoreCard.lookupNetwork(
                        ssid).getRecentStats();
                // Skip the secondary internet connection failure for association rejection
                final boolean shouldSkip = isSecondaryInternet() &&
                        (level2FailureCode
                                == WifiMetrics.ConnectionEvent.FAILURE_ASSOCIATION_TIMED_OUT
                                || level2FailureCode
                                == WifiMetrics.ConnectionEvent.FAILURE_ASSOCIATION_REJECTION);
                if (recentStats.getCount(WifiScoreCard.CNT_CONSECUTIVE_CONNECTION_FAILURE)
                        >= WifiBlocklistMonitor.NUM_CONSECUTIVE_FAILURES_PER_NETWORK_EXP_BACKOFF
                        && configuration.getNetworkSelectionStatus().isNetworkEnabled()
                        && !shouldSkip) {
                    mWifiConfigManager.updateNetworkSelectionStatus(mTargetNetworkId,
                            WifiConfiguration.NetworkSelectionStatus.DISABLED_CONSECUTIVE_FAILURES);
                }
                if (recentStats.getCount(WifiScoreCard.CNT_CONSECUTIVE_WRONG_PASSWORD_FAILURE)
                        >= THRESHOLD_TO_PERM_WRONG_PASSWORD) {
                    mWifiConfigManager.updateNetworkSelectionStatus(mTargetNetworkId,
                            WifiConfiguration.NetworkSelectionStatus.DISABLED_BY_WRONG_PASSWORD);
                }
            }
        }

        if (configuration.carrierId != TelephonyManager.UNKNOWN_CARRIER_ID) {
            if (level2FailureCode == WifiMetrics.ConnectionEvent.FAILURE_NONE) {
                mWifiMetrics.incrementNumOfCarrierWifiConnectionSuccess();
            } else if (level2FailureCode
                            == WifiMetrics.ConnectionEvent.FAILURE_AUTHENTICATION_FAILURE
                    && level2FailureReason
                            != WifiMetricsProto.ConnectionEvent.AUTH_FAILURE_NONE) {
                mWifiMetrics.incrementNumOfCarrierWifiConnectionAuthFailure();
            } else {
                mWifiMetrics.incrementNumOfCarrierWifiConnectionNonAuthFailure();
            }
        }

        boolean isAssociationRejection = level2FailureCode
                == WifiMetrics.ConnectionEvent.FAILURE_ASSOCIATION_REJECTION;
        boolean isAuthenticationFailure = level2FailureCode
                == WifiMetrics.ConnectionEvent.FAILURE_AUTHENTICATION_FAILURE
                && level2FailureReason != WifiMetricsProto.ConnectionEvent.AUTH_FAILURE_WRONG_PSWD;
        if ((isAssociationRejection || isAuthenticationFailure)
                && mWifiConfigManager.isInFlakyRandomizationSsidHotlist(mTargetNetworkId)
                && isPrimary()) {
            mConnectionFailureNotifier
                    .showFailedToConnectDueToNoRandomizedMacSupportNotification(mTargetNetworkId);
        }

        ScanResult candidate = configuration.getNetworkSelectionStatus().getCandidate();
        int frequency = mWifiInfo.getFrequency();
        if (frequency == WifiInfo.UNKNOWN_FREQUENCY && candidate != null) {
            frequency = candidate.frequency;
        }
        mWifiMetrics.endConnectionEvent(mInterfaceName, level2FailureCode,
                connectivityFailureCode, level2FailureReason, frequency);
        mWifiConnectivityManager.handleConnectionAttemptEnded(
                mClientModeManager, level2FailureCode, level2FailureReason, bssid,
                configuration);
        mNetworkFactory.handleConnectionAttemptEnded(level2FailureCode, configuration, bssid);
        mWifiNetworkSuggestionsManager.handleConnectionAttemptEnded(
                level2FailureCode, configuration, getConnectedBssidInternal());
        if (candidate != null
                && !TextUtils.equals(candidate.BSSID, getConnectedBssidInternal())) {
            mWifiMetrics.incrementNumBssidDifferentSelectionBetweenFrameworkAndFirmware();
        }
        handleConnectionAttemptEndForDiagnostics(level2FailureCode);
    }

    /* If this connection attempt fails after 802.1x stage, clear intermediate cached data. */
    void clearNetworkCachedDataIfNeeded(WifiConfiguration config, int reason) {
        if (config == null) return;

        switch(reason) {
            case StaIfaceReasonCode.UNSPECIFIED:
            case StaIfaceReasonCode.DEAUTH_LEAVING:
                logi("Keep PMK cache for network disconnection reason " + reason);
                break;
            default:
                mWifiNative.removeNetworkCachedData(config.networkId);
                break;
        }
    }

    /**
     * Returns the sufficient RSSI for the frequency that this network is last seen on.
     */
    private int getSufficientRssi(int networkId, String bssid) {
        ScanDetailCache scanDetailCache =
                mWifiConfigManager.getScanDetailCacheForNetwork(networkId);
        if (scanDetailCache == null) {
            return WifiInfo.INVALID_RSSI;
        }
        ScanResult scanResult = scanDetailCache.getScanResult(bssid);
        if (scanResult == null) {
            return WifiInfo.INVALID_RSSI;
        }
        return mScoringParams.getSufficientRssi(scanResult.frequency);
    }

    private int convertToWifiBlocklistMonitorFailureReason(
            int level2FailureCode, int failureReason) {
        switch (level2FailureCode) {
            case WifiMetrics.ConnectionEvent.FAILURE_ASSOCIATION_TIMED_OUT:
                return WifiBlocklistMonitor.REASON_ASSOCIATION_TIMEOUT;
            case WifiMetrics.ConnectionEvent.FAILURE_ASSOCIATION_REJECTION:
                if (failureReason == WifiMetricsProto.ConnectionEvent
                        .ASSOCIATION_REJECTION_AP_UNABLE_TO_HANDLE_NEW_STA) {
                    return WifiBlocklistMonitor.REASON_AP_UNABLE_TO_HANDLE_NEW_STA;
                }
                return WifiBlocklistMonitor.REASON_ASSOCIATION_REJECTION;
            case WifiMetrics.ConnectionEvent.FAILURE_AUTHENTICATION_FAILURE:
                if (failureReason == WifiMetricsProto.ConnectionEvent.AUTH_FAILURE_WRONG_PSWD) {
                    return WifiBlocklistMonitor.REASON_WRONG_PASSWORD;
                } else if (failureReason == WifiMetricsProto.ConnectionEvent
                        .AUTH_FAILURE_EAP_FAILURE) {
                    return WifiBlocklistMonitor.REASON_EAP_FAILURE;
                }
                return WifiBlocklistMonitor.REASON_AUTHENTICATION_FAILURE;
            case WifiMetrics.ConnectionEvent.FAILURE_DHCP:
                return WifiBlocklistMonitor.REASON_DHCP_FAILURE;
            case WifiMetrics.ConnectionEvent.FAILURE_NETWORK_DISCONNECTION:
                if (failureReason == WifiMetricsProto.ConnectionEvent.DISCONNECTION_NON_LOCAL) {
                    return WifiBlocklistMonitor.REASON_NONLOCAL_DISCONNECT_CONNECTING;
                }
                return -1;
            case WifiMetrics.ConnectionEvent.FAILURE_NO_RESPONSE:
                return WifiBlocklistMonitor.REASON_FAILURE_NO_RESPONSE;
            default:
                return -1;
        }
    }

    private void handleIPv4Success(DhcpResultsParcelable dhcpResults) {
        if (mVerboseLoggingEnabled) {
            logd("handleIPv4Success <" + dhcpResults.toString() + ">");
            logd("link address " + dhcpResults.baseConfiguration.getIpAddress());
        }

        Inet4Address addr;
        synchronized (mDhcpResultsParcelableLock) {
            mDhcpResultsParcelable = dhcpResults;
            addr = (Inet4Address) dhcpResults.baseConfiguration.getIpAddress().getAddress();
        }

        if (mIsAutoRoaming) {
            int previousAddress = mWifiInfo.getIpAddress();
            int newAddress = Inet4AddressUtils.inet4AddressToIntHTL(addr);
            if (previousAddress != newAddress) {
                logd("handleIPv4Success, roaming and address changed"
                        + mWifiInfo + " got: " + addr);
            }
        }

        mWifiInfo.setInetAddress(addr);

        final WifiConfiguration config = getConnectedWifiConfigurationInternal();
        if (config != null) {
            updateWifiInfoWhenConnected(config);
            mWifiConfigManager.updateRandomizedMacExpireTime(config, dhcpResults.leaseDuration);
            mWifiBlocklistMonitor.handleDhcpProvisioningSuccess(mLastBssid, mWifiInfo.getSSID());
        }

        // Set meteredHint if DHCP result says network is metered
        if (dhcpResults.vendorInfo != null && dhcpResults.vendorInfo.contains("ANDROID_METERED")) {
            mWifiInfo.setMeteredHint(true);
            mWifiMetrics.addMeteredStat(config, true);
        } else {
            mWifiMetrics.addMeteredStat(config, false);
        }

        updateCapabilities();
        updateCurrentConnectionInfo();
    }

    private void handleSuccessfulIpConfiguration() {
        mLastSignalLevel = -1; // Force update of signal strength
        WifiConfiguration c = getConnectedWifiConfigurationInternal();
        if (c != null) {
            // Reset IP failure tracking
            c.getNetworkSelectionStatus().clearDisableReasonCounter(
                    WifiConfiguration.NetworkSelectionStatus.DISABLED_DHCP_FAILURE);
        }
    }

    private void handleIPv4Failure() {
        // TODO: Move this to provisioning failure, not DHCP failure.
        // DHCPv4 failure is expected on an IPv6-only network.
        mWifiDiagnostics.triggerBugReportDataCapture(WifiDiagnostics.REPORT_REASON_DHCP_FAILURE);
        if (mVerboseLoggingEnabled) {
            int count = -1;
            WifiConfiguration config = getConnectedWifiConfigurationInternal();
            if (config != null) {
                count = config.getNetworkSelectionStatus().getDisableReasonCounter(
                        WifiConfiguration.NetworkSelectionStatus.DISABLED_DHCP_FAILURE);
            }
            log("DHCP failure count=" + count);
        }
        synchronized (mDhcpResultsParcelableLock) {
            mDhcpResultsParcelable = new DhcpResultsParcelable();
        }
        if (mVerboseLoggingEnabled) {
            logd("handleIPv4Failure");
        }
    }

    private void handleIpConfigurationLost() {
        mWifiInfo.setInetAddress(null);
        mWifiInfo.setMeteredHint(false);

        mWifiConfigManager.updateNetworkSelectionStatus(mLastNetworkId,
                WifiConfiguration.NetworkSelectionStatus.DISABLED_DHCP_FAILURE);

        /* DHCP times out after about 30 seconds, we do a
         * disconnect thru supplicant, we will let autojoin retry connecting to the network
         */
        mWifiNative.disconnect(mInterfaceName);
        updateCurrentConnectionInfo();
    }

    private void handleIpReachabilityLost() {
        mWifiScoreCard.noteIpReachabilityLost(mWifiInfo);
        mWifiInfo.setInetAddress(null);
        mWifiInfo.setMeteredHint(false);

        // Disconnect via supplicant, and let autojoin retry connecting to the network.
        mWifiNative.disconnect(mInterfaceName);
        updateCurrentConnectionInfo();
    }

<<<<<<< HEAD
    private void handleIpReachabilityFailure(ReachabilityLossInfoParcelable lossInfo) {
        if (lossInfo == null || lossInfo.reason == ReachabilityLossReason.CONFIRM
                || lossInfo.reason == ReachabilityLossReason.ORGANIC) {
            mWifiMetrics.logStaEvent(mInterfaceName, StaEvent.TYPE_CMD_IP_REACHABILITY_LOST);
            mWifiMetrics.logWifiIsUnusableEvent(mInterfaceName,
                    WifiIsUnusableEvent.TYPE_IP_REACHABILITY_LOST);
            mWifiMetrics.addToWifiUsabilityStatsList(mInterfaceName,
                    WifiUsabilityStats.LABEL_BAD,
                    WifiUsabilityStats.TYPE_IP_REACHABILITY_LOST, -1);
            if (mWifiGlobals.getIpReachabilityDisconnectEnabled()) {
                if (mWifiGlobals.getDisconnectOnlyOnInitialIpReachability()
                        && !mIpReachabilityMonitorActive) {
                    logd("CMD_IP_REACHABILITY_LOST Connect session is over, skip ip reachability lost indication.");
                    return;
                }
                handleIpReachabilityLost();
            } else {
                logd("CMD_IP_REACHABILITY_LOST but disconnect disabled -- ignore");
            }
=======
    /**
     * Process IP Reachability failures by recreating a new IpClient instance to refresh L3
     * provisioning while attempting to keep L2 still connected.
     *
     * This method is invoked only upon receiving reachability failure post roaming so far.
     */
    private void processIpReachabilityFailure() {
        WifiConfiguration config = getConnectedWifiConfigurationInternal();
        if (config == null) {
            // special case for IP reachability lost which happens right after linked network
            // roaming. The linked network roaming reset the mLastNetworkId which results in
            // the connected configuration to be null.
            config = getConnectingWifiConfigurationInternal();
        }
        if (config == null) {
            // config could be null if it had been removed from WifiConfigManager. In this case
            // we should simply disconnect.
            handleIpReachabilityLost();
>>>>>>> c17b613b
            return;
        }
        final NetworkAgentConfig naConfig = getNetworkAgentConfigInternal(config);
        final NetworkCapabilities nc = getCapabilities(
                getConnectedWifiConfigurationInternal(), getConnectedBssidInternal());

        mWifiInfo.setInetAddress(null);
        if (mNetworkAgent != null) {
            if (SdkLevel.isAtLeastT()) {
                mNetworkAgent.unregisterAfterReplacement(NETWORK_AGENT_TEARDOWN_DELAY_MS);
            } else {
                mNetworkAgent.unregister();
            }
        }
        mNetworkAgent = mWifiInjector.makeWifiNetworkAgent(nc, mLinkProperties, naConfig,
                mNetworkFactory.getProvider(), new WifiNetworkAgentCallback());
        mWifiScoreReport.setNetworkAgent(mNetworkAgent);
        if (SdkLevel.isAtLeastT()) {
            mQosPolicyRequestHandler.setNetworkAgent(mNetworkAgent);
        }

        transitionTo(mWaitBeforeL3ProvisioningState);

        updateCurrentConnectionInfo();
    }

    private void processLegacyIpReachabilityLost() {
        mWifiMetrics.logStaEvent(mInterfaceName, StaEvent.TYPE_CMD_IP_REACHABILITY_LOST);
        mWifiMetrics.logWifiIsUnusableEvent(mInterfaceName,
                WifiIsUnusableEvent.TYPE_IP_REACHABILITY_LOST);
        mWifiMetrics.addToWifiUsabilityStatsList(mInterfaceName,
                WifiUsabilityStats.LABEL_BAD,
                WifiUsabilityStats.TYPE_IP_REACHABILITY_LOST, -1);
        if (mWifiGlobals.getIpReachabilityDisconnectEnabled()) {
            handleIpReachabilityLost();
        } else {
            logd("CMD_IP_REACHABILITY_LOST but disconnect disabled -- ignore");
        }
    }

    private void handleIpReachabilityFailure(@NonNull ReachabilityLossInfoParcelable lossInfo) {
        if (lossInfo == null) {
            Log.e(getTag(), "lossInfo should never be null");
            processLegacyIpReachabilityLost();
            return;
        }

        switch (lossInfo.reason) {
            case ReachabilityLossReason.ROAM:
                processIpReachabilityFailure();
                break;
            case ReachabilityLossReason.CONFIRM:
            case ReachabilityLossReason.ORGANIC:
                processLegacyIpReachabilityLost();
                break;
            default:
                logd("Invalid failure reason " + lossInfo.reason + "from onIpReachabilityFailure");
        }
    }

    private NetworkAgentConfig getNetworkAgentConfigInternal(WifiConfiguration config) {
        boolean explicitlySelected = false;
        // Non primary CMMs is never user selected. This prevents triggering the No Internet
        // dialog for those networks, which is difficult to handle.
        if (isPrimary() && isRecentlySelectedByTheUser(config)) {
            // If explicitlySelected is true, the network was selected by the user via Settings
            // or QuickSettings. If this network has Internet access, switch to it. Otherwise,
            // switch to it only if the user confirms that they really want to switch, or has
            // already confirmed and selected "Don't ask again".
            explicitlySelected =
                    mWifiPermissionsUtil.checkNetworkSettingsPermission(config.lastConnectUid);
            if (mVerboseLoggingEnabled) {
                log("Network selected by UID " + config.lastConnectUid
                        + " explicitlySelected=" + explicitlySelected);
            }
        }
        NetworkAgentConfig.Builder naConfigBuilder = new NetworkAgentConfig.Builder()
                .setLegacyType(ConnectivityManager.TYPE_WIFI)
                .setLegacyTypeName(NETWORKTYPE)
                .setExplicitlySelected(explicitlySelected)
                .setUnvalidatedConnectivityAcceptable(
                        explicitlySelected && config.noInternetAccessExpected)
                .setPartialConnectivityAcceptable(config.noInternetAccessExpected);
        if (config.carrierMerged) {
            String subscriberId = null;
            TelephonyManager subMgr = mTelephonyManager.createForSubscriptionId(
                    config.subscriptionId);
            if (subMgr != null) {
                subscriberId = subMgr.getSubscriberId();
            }
            if (subscriberId != null) {
                naConfigBuilder.setSubscriberId(subscriberId);
            }
        }
        if (mVcnManager == null && SdkLevel.isAtLeastS()) {
            mVcnManager = mContext.getSystemService(VcnManager.class);
        }
        if (mVcnManager != null && mVcnPolicyChangeListener == null) {
            mVcnPolicyChangeListener = new WifiVcnNetworkPolicyChangeListener();
            mVcnManager.addVcnNetworkPolicyChangeListener(new HandlerExecutor(getHandler()),
                    mVcnPolicyChangeListener);
        }
        return naConfigBuilder.build();
    }

    /*
     * Read a MAC address in /proc/net/arp, used by ClientModeImpl
     * so as to record MAC address of default gateway.
     **/
    private String macAddressFromRoute(String ipAddress) {
        String macAddress = null;
        BufferedReader reader = null;
        try {
            reader = mWifiInjector.createBufferedReader(ARP_TABLE_PATH);

            // Skip over the line bearing column titles
            String line = reader.readLine();

            while ((line = reader.readLine()) != null) {
                String[] tokens = line.split("[ ]+");
                if (tokens.length < 6) {
                    continue;
                }

                // ARP column format is
                // IPAddress HWType Flags HWAddress Mask Device
                String ip = tokens[0];
                String mac = tokens[3];

                if (TextUtils.equals(ipAddress, ip)) {
                    macAddress = mac;
                    break;
                }
            }

            if (macAddress == null) {
                loge("Did not find remoteAddress {" + ipAddress + "} in /proc/net/arp");
            }

        } catch (FileNotFoundException e) {
            loge("Could not open /proc/net/arp to lookup mac address");
        } catch (IOException e) {
            loge("Could not read /proc/net/arp to lookup mac address");
        } finally {
            try {
                if (reader != null) {
                    reader.close();
                }
            } catch (IOException e) {
                // Do nothing
            }
        }
        return macAddress;

    }

    /**
     * Determine if the specified auth failure is considered to be a permanent wrong password
     * failure. The criteria for such failure is when wrong password error is detected
     * and the network had never been connected before.
     *
     * For networks that have previously connected successfully, we consider wrong password
     * failures to be temporary, to be on the conservative side.  Since this might be the
     * case where we are trying to connect to a wrong network (e.g. A network with same SSID
     * but different password).
     */
    private boolean isPermanentWrongPasswordFailure(int networkId, int reasonCode) {
        if (reasonCode != WifiManager.ERROR_AUTH_FAILURE_WRONG_PSWD) {
            return false;
        }
        WifiConfiguration network = mWifiConfigManager.getConfiguredNetwork(networkId);
        if (network != null && network.getNetworkSelectionStatus().hasEverConnected()) {
            return false;
        }
        return true;
    }

     /**
     * Dynamically change the MAC address to use the locally randomized
     * MAC address generated for each network.
     * @param config WifiConfiguration with mRandomizedMacAddress to change into. If the address
     * is masked out or not set, it will generate a new random MAC address.
     */
    private void configureRandomizedMacAddress(WifiConfiguration config) {
        if (config == null) {
            Log.e(getTag(), "No config to change MAC address to");
            return;
        }
        String currentMacString = mWifiNative.getMacAddress(mInterfaceName);
        MacAddress currentMac = NativeUtil.getMacAddressOrNull(currentMacString);
        MacAddress newMac = mWifiConfigManager.getRandomizedMacAndUpdateIfNeeded(config,
                isSecondaryInternet() && mClientModeManager.isSecondaryInternetDbsAp());
        if (!WifiConfiguration.isValidMacAddressForRandomization(newMac)) {
            Log.wtf(getTag(), "Config generated an invalid MAC address");
        } else if (Objects.equals(newMac, currentMac)) {
            Log.d(getTag(), "No changes in MAC address");
        } else {
            mWifiMetrics.logStaEvent(mInterfaceName, StaEvent.TYPE_MAC_CHANGE, config);
            boolean setMacSuccess =
                    mWifiNative.setStaMacAddress(mInterfaceName, newMac);
            if (setMacSuccess) {
                mWifiNative.removeNetworkCachedDataIfNeeded(config.networkId, newMac);
            }
            if (mVerboseLoggingEnabled) {
                Log.d(getTag(), "ConnectedMacRandomization SSID(" + config.getPrintableSsid()
                        + "). setMacAddress(" + newMac.toString() + ") from "
                        + currentMacString + " = " + setMacSuccess);
            }
        }
    }

    /**
     * Sets the current MAC to the factory MAC address.
     */
    private void setCurrentMacToFactoryMac(WifiConfiguration config) {
        MacAddress factoryMac = retrieveFactoryMacAddressAndStoreIfNecessary();
        if (factoryMac == null) {
            Log.e(getTag(), "Fail to set factory MAC address. Factory MAC is null.");
            return;
        }
        String currentMacStr = mWifiNative.getMacAddress(mInterfaceName);
        if (!TextUtils.equals(currentMacStr, factoryMac.toString())) {
            if (mWifiNative.setStaMacAddress(mInterfaceName, factoryMac)) {
                mWifiNative.removeNetworkCachedDataIfNeeded(config.networkId, factoryMac);
                mWifiMetrics.logStaEvent(mInterfaceName, StaEvent.TYPE_MAC_CHANGE, config);
            } else {
                Log.e(getTag(), "Failed to set MAC address to " + "'"
                        + factoryMac.toString() + "'");
            }
        }
    }

    /**
     * Helper method to start other services and get state ready for client mode
     */
    private void setupClientMode() {
        Log.d(getTag(), "setupClientMode() ifacename = " + mInterfaceName);

        setMulticastFilter(true);
        registerForWifiMonitorEvents();
        if (isPrimary()) {
            mWifiLastResortWatchdog.clearAllFailureCounts();
        }
        mWifiNative.setSupplicantLogLevel(mVerboseLoggingEnabled);

        // Initialize data structures
        mTargetBssid = SUPPLICANT_BSSID_ANY;
        mTargetNetworkId = WifiConfiguration.INVALID_NETWORK_ID;
        mLastBssid = null;
        mLastNetworkId = WifiConfiguration.INVALID_NETWORK_ID;
        mLastSubId = SubscriptionManager.INVALID_SUBSCRIPTION_ID;
        mLastSimBasedConnectionCarrierName = null;
        mLastSignalLevel = -1;
        mEnabledTdlsPeers.clear();
        if (mWifiGlobals.isConnectedMacRandomizationEnabled()) {
            mFailedToResetMacAddress = !mWifiNative.setStaMacAddress(
                    mInterfaceName, MacAddressUtils.createRandomUnicastAddress());
            if (mFailedToResetMacAddress) {
                Log.e(getTag(), "Failed to set random MAC address on ClientMode creation");
            }
        }
        mWifiInfo.setMacAddress(mWifiNative.getMacAddress(mInterfaceName));
        mWifiConnectivityManager.handleConnectionStateChanged(mClientModeManager,
                WifiConnectivityManager.WIFI_STATE_DISCONNECTED);
        // TODO: b/79504296 This broadcast has been deprecated and should be removed
        sendSupplicantConnectionChangedBroadcast(true);

        mWifiNative.setExternalSim(mInterfaceName, true);

        mWifiDiagnostics.startPktFateMonitoring(mInterfaceName);
        mWifiDiagnostics.startLogging(mInterfaceName);

        mMboOceController.enable();

        // Enable bluetooth coexistence scan mode when bluetooth connection is active.
        // When this mode is on, some of the low-level scan parameters used by the
        // driver are changed to reduce interference with bluetooth
        mWifiNative.setBluetoothCoexistenceScanMode(
                mInterfaceName, mWifiGlobals.isBluetoothConnected());
        sendNetworkChangeBroadcast(DetailedState.DISCONNECTED);

        // Disable legacy multicast filtering, which on some chipsets defaults to enabled.
        // Legacy IPv6 multicast filtering blocks ICMPv6 router advertisements which breaks IPv6
        // provisioning. Legacy IPv4 multicast filtering may be re-enabled later via
        // IpClient.Callback.setFallbackMulticastFilter()
        mWifiNative.stopFilteringMulticastV4Packets(mInterfaceName);
        mWifiNative.stopFilteringMulticastV6Packets(mInterfaceName);

        // Set the right suspend mode settings
        mWifiNative.setSuspendOptimizations(mInterfaceName, mSuspendOptNeedsDisabled == 0
                && mContext.getResources().getBoolean(
                        R.bool.config_wifiSuspendOptimizationsEnabled));

        enablePowerSave();

        // Disable wpa_supplicant from auto reconnecting.
        mWifiNative.enableStaAutoReconnect(mInterfaceName, false);
        // STA has higher priority over P2P
        mWifiNative.setConcurrencyPriority(true);

        // Retrieve and store the factory MAC address (on first bootup).
        retrieveFactoryMacAddressAndStoreIfNecessary();
        isClientSetupCompleted = true;
        updateCurrentConnectionInfo();
    }

    /**
     * Helper method to stop external services and clean up state from client mode.
     */
    private void stopClientMode() {
        handleNetworkDisconnect(false,
                WifiStatsLog.WIFI_DISCONNECT_REPORTED__FAILURE_CODE__WIFI_DISABLED);
        // exiting supplicant started state is now only applicable to client mode
        mWifiDiagnostics.stopLogging(mInterfaceName);

        mMboOceController.disable();
        maybeShutdownIpclient();
        deregisterForWifiMonitorEvents(); // uses mInterfaceName, must call before nulling out
        // TODO: b/79504296 This broadcast has been deprecated and should be removed
        sendSupplicantConnectionChangedBroadcast(false);
        isClientSetupCompleted = false;
    }

    /**
     * Helper method called when a L3 connection is successfully established to a network.
     */
    void registerConnected() {
        if (isPrimary()) {
            mWifiInjector.getActiveModeWarden().setCurrentNetwork(getCurrentNetwork());
        }
        if (mLastNetworkId != WifiConfiguration.INVALID_NETWORK_ID) {
            WifiConfiguration config = getConnectedWifiConfigurationInternal();
            boolean shouldSetUserConnectChoice = config != null
                    && isRecentlySelectedByTheUser(config)
                    && (config.getNetworkSelectionStatus().hasEverConnected()
                    || config.isEphemeral())
                    && mWifiPermissionsUtil.checkNetworkSettingsPermission(config.lastConnectUid);
            mWifiConfigManager.updateNetworkAfterConnect(mLastNetworkId,
                    shouldSetUserConnectChoice, mWifiInfo.getRssi());
            // Notify PasspointManager of Passpoint network connected event.
            WifiConfiguration currentNetwork = getConnectedWifiConfigurationInternal();
            if (currentNetwork != null && currentNetwork.isPasspoint()) {
                mPasspointManager.onPasspointNetworkConnected(
                        currentNetwork.getProfileKey(), currentNetwork.SSID);
            }
        }
    }

    void registerDisconnected() {
        // The role of the ClientModeManager may have been changed to scan only before handling
        // the network disconnect.
        if (isPrimary() || mClientModeManager.getRole() == ROLE_CLIENT_SCAN_ONLY) {
            mWifiInjector.getActiveModeWarden().setCurrentNetwork(getCurrentNetwork());
        }
        if (mLastNetworkId != WifiConfiguration.INVALID_NETWORK_ID) {
            mWifiConfigManager.updateNetworkAfterDisconnect(mLastNetworkId);
        }
    }

    /**
     * Returns WifiConfiguration object corresponding to the currently connected network, null if
     * not connected.
     */
    @Nullable private WifiConfiguration getConnectedWifiConfigurationInternal() {
        if (mLastNetworkId == WifiConfiguration.INVALID_NETWORK_ID) {
            return null;
        }
        return mWifiConfigManager.getConfiguredNetwork(mLastNetworkId);
    }

    /**
     * Returns WifiConfiguration object corresponding to the currently connecting network, null if
     * not connecting.
     */
    @Nullable private WifiConfiguration getConnectingWifiConfigurationInternal() {
        if (mTargetNetworkId == WifiConfiguration.INVALID_NETWORK_ID) {
            return null;
        }
        return mWifiConfigManager.getConfiguredNetwork(mTargetNetworkId);
    }

    @Nullable private String getConnectedBssidInternal() {
        return mLastBssid;
    }

    @Nullable private String getConnectingBssidInternal() {
        return mTargetBssid;
    }

    /**
     * Returns WifiConfiguration object corresponding to the currently connected network, null if
     * not connected.
     */
    @Override
    @Nullable public WifiConfiguration getConnectedWifiConfiguration() {
        if (!isConnected()) return null;
        return getConnectedWifiConfigurationInternal();
    }

    /**
     * Returns WifiConfiguration object corresponding to the currently connecting network, null if
     * not connecting.
     */
    @Override
    @Nullable public WifiConfiguration getConnectingWifiConfiguration() {
        if (!isConnecting() && !isRoaming()) return null;
        return getConnectingWifiConfigurationInternal();
    }

    @Override
    @Nullable public String getConnectedBssid() {
        if (!isConnected()) return null;
        return getConnectedBssidInternal();
    }

    @Override
    @Nullable public String getConnectingBssid() {
        if (!isConnecting() && !isRoaming()) return null;
        return getConnectingBssidInternal();
    }

    ScanResult getCurrentScanResult() {
        WifiConfiguration config = getConnectedWifiConfigurationInternal();
        if (config == null) {
            return null;
        }
        String bssid = mWifiInfo.getBSSID();
        if (bssid == null) {
            bssid = mTargetBssid;
        }
        ScanDetailCache scanDetailCache =
                mWifiConfigManager.getScanDetailCacheForNetwork(config.networkId);

        if (scanDetailCache == null) {
            return null;
        }

        return scanDetailCache.getScanResult(bssid);
    }

    private MacAddress getCurrentBssidInternalMacAddress() {
        return NativeUtil.getMacAddressOrNull(mLastBssid);
    }

    private void connectToNetwork(WifiConfiguration config) {
        if ((config != null) && mWifiNative.connectToNetwork(mInterfaceName, config)) {
            // Update the internal config once the connection request is accepted.
            mWifiConfigManager.setNetworkLastUsedSecurityParams(config.networkId,
                    config.getNetworkSelectionStatus().getCandidateSecurityParams());
            mWifiLastResortWatchdog.noteStartConnectTime(config.networkId);
            mWifiMetrics.logStaEvent(mInterfaceName, StaEvent.TYPE_CMD_START_CONNECT, config);
            mIsAutoRoaming = false;
            transitionTo(mL2ConnectingState);
        } else {
            loge("CMD_START_CONNECT Failed to start connection to network " + config);
            mTargetWifiConfiguration = null;
            stopIpClient();
            reportConnectionAttemptEnd(
                    WifiMetrics.ConnectionEvent.FAILURE_CONNECT_NETWORK_FAILED,
                    WifiMetricsProto.ConnectionEvent.HLF_NONE,
                    WifiMetricsProto.ConnectionEvent.FAILURE_REASON_UNKNOWN);
        }
    }

    private void makeIpClient() {
        mIpClientCallbacks = new IpClientCallbacksImpl();
        mFacade.makeIpClient(mContext, mInterfaceName, mIpClientCallbacks);
        mIpClientCallbacks.awaitCreation();
    }

    private void maybeShutdownIpclient() {
        if (mIpClient == null) return;
        if (!mIpClient.shutdown()) {
            logd("Fail to shut down IpClient");
            return;
        }

        // Block to make sure IpClient has really shut down, lest cleanup
        // race with, say, bringup code over in tethering.
        mIpClientCallbacks.awaitShutdown();
        mIpClientCallbacks = null;
        mIpClient = null;
    }

    /********************************************************
     * HSM states
     *******************************************************/

    class ConnectableState extends RunnerState {
        private boolean mIsScreenStateChangeReceiverRegistered = false;
        BroadcastReceiver mScreenStateChangeReceiver = new BroadcastReceiver() {
            @Override
            public void onReceive(Context context, Intent intent) {
                String action = intent.getAction();
                if (TextUtils.equals(action, Intent.ACTION_SCREEN_ON)) {
                    sendMessage(CMD_SCREEN_STATE_CHANGED, 1);
                } else if (TextUtils.equals(action, Intent.ACTION_SCREEN_OFF)) {
                    sendMessage(CMD_SCREEN_STATE_CHANGED, 0);
                }
            }
        };

        ConnectableState(int threshold) {
            super(threshold, mWifiInjector.getWifiHandlerLocalLog());
        }

        @Override
        public void enterImpl() {
            Log.d(getTag(), "entering ConnectableState: ifaceName = " + mInterfaceName);

            setSuspendOptimizationsNative(SUSPEND_DUE_TO_HIGH_PERF, true);

            mWifiStateTracker.updateState(mInterfaceName, WifiStateTracker.INVALID);
            makeIpClient();
        }

        private void continueEnterSetup(IpClientManager ipClientManager) {
            mIpClient = ipClientManager;
            setupClientMode();

            IntentFilter filter = new IntentFilter();
            filter.addAction(Intent.ACTION_SCREEN_ON);
            filter.addAction(Intent.ACTION_SCREEN_OFF);
            if (!mIsScreenStateChangeReceiverRegistered) {
                mContext.registerReceiver(mScreenStateChangeReceiver, filter);
                mIsScreenStateChangeReceiverRegistered = true;
            }
            // Learn the initial state of whether the screen is on.
            // We update this field when we receive broadcasts from the system.
            handleScreenStateChanged(mContext.getSystemService(PowerManager.class).isInteractive());

            if (!mWifiNative.removeAllNetworks(mInterfaceName)) {
                loge("Failed to remove networks on entering connect mode");
            }
            mWifiInfo.reset();
            mWifiInfo.setSupplicantState(SupplicantState.DISCONNECTED);

            sendNetworkChangeBroadcast(DetailedState.DISCONNECTED);

            // Inform metrics that Wifi is Enabled (but not yet connected)
            mWifiMetrics.setWifiState(mInterfaceName, WifiMetricsProto.WifiLog.WIFI_DISCONNECTED);
            mWifiMetrics.logStaEvent(mInterfaceName, StaEvent.TYPE_WIFI_ENABLED);
            mWifiScoreCard.noteSupplicantStateChanged(mWifiInfo);
            updateCurrentConnectionInfo();
        }

        @Override
        public void exitImpl() {
            // Inform metrics that Wifi is being disabled (Toggled, airplane enabled, etc)
            mWifiMetrics.setWifiState(mInterfaceName, WifiMetricsProto.WifiLog.WIFI_DISABLED);
            mWifiMetrics.logStaEvent(mInterfaceName, StaEvent.TYPE_WIFI_DISABLED);

            if (!mWifiNative.removeAllNetworks(mInterfaceName)) {
                loge("Failed to remove networks on exiting connect mode");
            }
            if (mIsScreenStateChangeReceiverRegistered) {
                mContext.unregisterReceiver(mScreenStateChangeReceiver);
                mIsScreenStateChangeReceiverRegistered = false;
            }

            stopClientMode();
            mWifiScoreCard.doWrites();
        }

        @Override
        String getMessageLogRec(int what) {
            return ClientModeImpl.class.getSimpleName() + "."
                    + ConnectableState.class.getSimpleName() + "." + getWhatToString(what);
        }

        @Override
        public boolean processMessageImpl(Message message) {
            switch (message.what) {
                case CMD_IPCLIENT_CREATED:
                    if (mIpClient != null) {
                        loge("Setup connectable state again when IpClient is ready?");
                    } else {
                        IpClientManager ipClientManager = (IpClientManager) message.obj;
                        continueEnterSetup(ipClientManager);
                    }
                    break;
                case CMD_ENABLE_RSSI_POLL: {
                    mEnableRssiPolling = (message.arg1 == 1);
                    break;
                }
                case CMD_SCREEN_STATE_CHANGED: {
                    handleScreenStateChanged(message.arg1 != 0);
                    break;
                }
                case WifiP2pServiceImpl.DISCONNECT_WIFI_REQUEST: {
                    if (mIpClient == null) {
                        logd("IpClient is not ready, "
                                + "WifiP2pServiceImpl.DISCONNECT_WIFI_REQUEST dropped");
                        break;
                    }
                    if (mWifiP2pConnection.shouldTemporarilyDisconnectWifi()) {
                        mWifiMetrics.logStaEvent(mInterfaceName, StaEvent.TYPE_FRAMEWORK_DISCONNECT,
                                StaEvent.DISCONNECT_P2P_DISCONNECT_WIFI_REQUEST);
                        mWifiNative.disconnect(mInterfaceName);
                    } else {
                        mWifiNative.reconnect(mInterfaceName);
                    }
                    break;
                }
                case CMD_RECONNECT: {
                    WorkSource workSource = (WorkSource) message.obj;
                    mWifiConnectivityManager.forceConnectivityScan(workSource);
                    break;
                }
                case CMD_REASSOCIATE: {
                    if (mIpClient != null) {
                        logd("IpClient is not ready, REASSOCIATE dropped");

                        mWifiNative.reassociate(mInterfaceName);
                    }
                    break;
                }
                case CMD_START_CONNECT: {
                    if (mIpClient == null) {
                        logd("IpClient is not ready, START_CONNECT dropped");

                        break;
                    }
                    /* connect command coming from auto-join */
                    int netId = message.arg1;
                    int uid = message.arg2;
                    String bssid = (String) message.obj;
                    mSentHLPs = false;
                    // Stop lingering (if it was lingering before) if we start a new connection.
                    // This means that the ClientModeManager was reused for another purpose, so it
                    // should no longer be in lingering mode.
                    mClientModeManager.setShouldReduceNetworkScore(false);

                    if (!hasConnectionRequests()) {
                        if (mNetworkAgent == null) {
                            loge("CMD_START_CONNECT but no requests and not connected,"
                                    + " bailing");
                            break;
                        } else if (!mWifiPermissionsUtil.checkNetworkSettingsPermission(uid)) {
                            loge("CMD_START_CONNECT but no requests and connected, but app "
                                    + "does not have sufficient permissions, bailing");
                            break;
                        }
                    }
                    WifiConfiguration config =
                            mWifiConfigManager.getConfiguredNetworkWithoutMasking(netId);
                    logd("CMD_START_CONNECT "
                            + " my state " + getCurrentState().getName()
                            + " nid=" + netId
                            + " roam=" + mIsAutoRoaming);
                    if (config == null) {
                        loge("CMD_START_CONNECT and no config, bail out...");
                        break;
                    }
                    mCurrentConnectionDetectedCaptivePortal = false;
                    mTargetNetworkId = netId;
                    // Update scorecard while there is still state from existing connection
                    mLastScanRssi = mWifiConfigManager.findScanRssi(netId,
                            mWifiHealthMonitor.getScanRssiValidTimeMs());
                    mWifiScoreCard.noteConnectionAttempt(mWifiInfo, mLastScanRssi, config.SSID);
                    if (isPrimary()) {
                        mWifiBlocklistMonitor.setAllowlistSsids(config.SSID,
                                Collections.emptyList());
                        mWifiBlocklistMonitor.updateFirmwareRoamingConfiguration(
                                Set.of(config.SSID));
                    }

                    updateWifiConfigOnStartConnection(config, bssid);
                    reportConnectionAttemptStart(config, mTargetBssid,
                            WifiMetricsProto.ConnectionEvent.ROAM_UNRELATED);

                    String currentMacAddress = mWifiNative.getMacAddress(mInterfaceName);
                    mWifiInfo.setMacAddress(currentMacAddress);
                    updateCurrentConnectionInfo();
                    if (mVerboseLoggingEnabled) {
                        Log.i(getTag(), "Connecting with " + currentMacAddress
                                + " as the mac address");
                    }

                    mTargetWifiConfiguration = config;
                    mNetworkNotFoundEventCount = 0;
                    /* Check for FILS configuration again after updating the config */
                    if (config.isFilsSha256Enabled() || config.isFilsSha384Enabled()) {
                        boolean isIpClientStarted = startIpClient(config, true);
                        if (isIpClientStarted) {
                            mIpClientWithPreConnection = true;
                            transitionTo(mL2ConnectingState);
                            break;
                        }
                    }
                    setSelectedRcoiForPasspoint(config);

                    // TOFU flow for devices that do not support this feature
                    mInsecureEapNetworkHandler.prepareConnection(mTargetWifiConfiguration);
                    if (!isTrustOnFirstUseSupported()) {
                        mInsecureEapNetworkHandler.startUserApprovalIfNecessary(mIsUserSelected);
                    }
                    connectToNetwork(config);
                    break;
                }
                case CMD_START_FILS_CONNECTION: {
                    if (mIpClient == null) {
                        logd("IpClient is not ready, START_FILS_CONNECTION dropped");
                        break;
                    }
                    mWifiMetrics.incrementConnectRequestWithFilsAkmCount();
                    List<Layer2PacketParcelable> packets;
                    packets = (List<Layer2PacketParcelable>) message.obj;
                    if (mVerboseLoggingEnabled) {
                        Log.d(getTag(), "Send HLP IEs to supplicant");
                    }
                    addLayer2PacketsToHlpReq(packets);
                    WifiConfiguration config = mTargetWifiConfiguration;
                    connectToNetwork(config);
                    break;
                }
                case CMD_CONNECT_NETWORK: {
                    ConnectNetworkMessage cnm = (ConnectNetworkMessage) message.obj;
                    if (mIpClient == null) {
                        logd("IpClient is not ready, CONNECT_NETWORK dropped");
                        cnm.listener.sendFailure(WifiManager.ActionListener.FAILURE_INTERNAL_ERROR);
                        break;
                    }
                    NetworkUpdateResult result = cnm.result;
                    int netId = result.getNetworkId();
                    connectToUserSelectNetwork(
                            netId, message.sendingUid, result.hasCredentialChanged(),
                            cnm.packageName);
                    mWifiMetrics.logStaEvent(mInterfaceName, StaEvent.TYPE_CONNECT_NETWORK,
                            mWifiConfigManager.getConfiguredNetwork(netId));
                    cnm.listener.sendSuccess();
                    break;
                }
                case CMD_SAVE_NETWORK: {
                    ConnectNetworkMessage cnm = (ConnectNetworkMessage) message.obj;
                    if (mIpClient == null) {
                        logd("IpClient is not ready, SAVE_NETWORK dropped");
                        cnm.listener.sendFailure(WifiManager.ActionListener.FAILURE_INTERNAL_ERROR);
                        break;
                    }
                    NetworkUpdateResult result = cnm.result;
                    int netId = result.getNetworkId();
                    if (mWifiInfo.getNetworkId() == netId) {
                        if (result.hasCredentialChanged()) {
                            // The network credentials changed and we're connected to this network,
                            // start a new connection with the updated credentials.
                            logi("CMD_SAVE_NETWORK credential changed for nid="
                                    + netId + ". Reconnecting.");
                            startConnectToNetwork(netId, message.sendingUid, SUPPLICANT_BSSID_ANY);
                        } else {
                            if (result.hasProxyChanged()) {
                                if (mIpClient != null) {
                                    log("Reconfiguring proxy on connection");
                                    WifiConfiguration currentConfig =
                                            getConnectedWifiConfigurationInternal();
                                    if (currentConfig != null) {
                                        mIpClient.setHttpProxy(currentConfig.getHttpProxy());
                                    } else {
                                        Log.w(getTag(),
                                                "CMD_SAVE_NETWORK proxy change - but no current "
                                                        + "Wi-Fi config");
                                    }
                                }
                            }
                            if (result.hasIpChanged()) {
                                // The current connection configuration was changed
                                // We switched from DHCP to static or from static to DHCP, or the
                                // static IP address has changed.
                                log("Reconfiguring IP on connection");
                                WifiConfiguration currentConfig =
                                        getConnectedWifiConfigurationInternal();
                                if (currentConfig != null) {
                                    transitionTo(mL3ProvisioningState);
                                } else {
                                    Log.w(getTag(), "CMD_SAVE_NETWORK Ip change - but no current "
                                            + "Wi-Fi config");
                                }
                            }
                        }
                    } else if (mWifiInfo.getNetworkId() == WifiConfiguration.INVALID_NETWORK_ID
                            && result.hasCredentialChanged()) {
                        logi("CMD_SAVE_NETWORK credential changed for nid="
                                + netId + " while disconnected. Connecting.");
                        WifiConfiguration config =
                                mWifiConfigManager.getConfiguredNetwork(netId);
                        if (!mWifiPermissionsUtil.isAdminRestrictedNetwork(config)) {
                            startConnectToNetwork(netId, message.sendingUid, SUPPLICANT_BSSID_ANY);
                        }
                    } else if (result.hasCredentialChanged()) {
                        WifiConfiguration currentConfig =
                                getConnectedWifiConfigurationInternal();
                        WifiConfiguration updatedConfig =
                                mWifiConfigManager.getConfiguredNetwork(netId);
                        if (currentConfig != null && currentConfig.isLinked(updatedConfig)) {
                            logi("current network linked config saved, update linked networks");
                            updateLinkedNetworks(currentConfig);
                        }
                    }
                    cnm.listener.sendSuccess();
                    break;
                }
                case CMD_BLUETOOTH_CONNECTION_STATE_CHANGE: {
                    mWifiNative.setBluetoothCoexistenceScanMode(
                            mInterfaceName, mWifiGlobals.isBluetoothConnected());
                    break;
                }
                case CMD_SET_SUSPEND_OPT_ENABLED: {
                    if (message.arg1 == 1) {
                        setSuspendOptimizationsNative(SUSPEND_DUE_TO_SCREEN, true);
                        if (message.arg2 == 1) {
                            mSuspendWakeLock.release();
                        }
                    } else {
                        setSuspendOptimizationsNative(SUSPEND_DUE_TO_SCREEN, false);
                    }
                    break;
                }
                case WifiMonitor.ANQP_DONE_EVENT: {
                    mPasspointManager.notifyANQPDone((AnqpEvent) message.obj);
                    break;
                }
                case CMD_STOP_IP_PACKET_OFFLOAD: {
                    int slot = message.arg1;
                    int ret = stopWifiIPPacketOffload(slot);
                    if (mNetworkAgent != null) {
                        mNetworkAgent.sendSocketKeepaliveEvent(slot, ret);
                    }
                    break;
                }
                case WifiMonitor.RX_HS20_ANQP_ICON_EVENT: {
                    mPasspointManager.notifyIconDone((IconEvent) message.obj);
                    break;
                }
                case WifiMonitor.HS20_DEAUTH_IMMINENT_EVENT:
                    mPasspointManager.handleDeauthImminentEvent((WnmData) message.obj,
                            getConnectedWifiConfigurationInternal());
                    break;
                case WifiMonitor.HS20_TERMS_AND_CONDITIONS_ACCEPTANCE_REQUIRED_EVENT:
                    mWifiMetrics
                            .incrementTotalNumberOfPasspointConnectionsWithTermsAndConditionsUrl();
                    mTermsAndConditionsUrl = mPasspointManager
                            .handleTermsAndConditionsEvent((WnmData) message.obj,
                            getConnectedWifiConfigurationInternal());
                    if (mTermsAndConditionsUrl == null) {
                        loge("Disconnecting from Passpoint network due to an issue with the "
                                + "Terms and Conditions URL");
                        sendMessage(CMD_DISCONNECT, StaEvent.DISCONNECT_PASSPOINT_TAC);
                    }
                    break;
                case WifiMonitor.HS20_REMEDIATION_EVENT:
                    mPasspointManager.receivedWnmFrame((WnmData) message.obj);
                    break;
                case WifiMonitor.MBO_OCE_BSS_TM_HANDLING_DONE: {
                    handleBssTransitionRequest((BtmFrameData) message.obj);
                    break;
                }
                case CMD_CONFIG_ND_OFFLOAD: {
                    final boolean enabled = (message.arg1 > 0);
                    mWifiNative.configureNeighborDiscoveryOffload(mInterfaceName, enabled);
                    break;
                }
                // Link configuration (IP address, DNS, ...) changes notified via netlink
                case CMD_UPDATE_LINKPROPERTIES: {
                    updateLinkProperties((LinkProperties) message.obj);
                    break;
                }
                case CMD_START_IP_PACKET_OFFLOAD:
                case CMD_ADD_KEEPALIVE_PACKET_FILTER_TO_APF:
                case CMD_REMOVE_KEEPALIVE_PACKET_FILTER_FROM_APF: {
                    if (mNetworkAgent != null) {
                        mNetworkAgent.sendSocketKeepaliveEvent(message.arg1,
                                SocketKeepalive.ERROR_INVALID_NETWORK);
                    }
                    break;
                }
                case CMD_INSTALL_PACKET_FILTER: {
                    mCachedPacketFilter = (byte[]) message.obj;
                    if (mContext.getResources().getBoolean(
                            R.bool.config_wifiEnableApfOnNonPrimarySta)
                            || isPrimary()) {
                        mWifiNative.installPacketFilter(mInterfaceName, mCachedPacketFilter);
                    } else {
                        Log.v(TAG, "Not applying packet filter on non primary CMM");
                    }
                    break;
                }
                case CMD_READ_PACKET_FILTER: {
                    final byte[] packetFilter;
                    if (mContext.getResources().getBoolean(
                            R.bool.config_wifiEnableApfOnNonPrimarySta)
                            || isPrimary()) {
                        packetFilter = mWifiNative.readPacketFilter(mInterfaceName);
                    } else {
                        Log.v(TAG, "Retrieving cached packet filter on non primary CMM");
                        packetFilter = mCachedPacketFilter;
                    }
                    if (mIpClient != null) {
                        mIpClient.readPacketFilterComplete(packetFilter);
                    }
                    break;
                }
                case CMD_SET_FALLBACK_PACKET_FILTERING: {
                    if ((boolean) message.obj) {
                        mWifiNative.startFilteringMulticastV4Packets(mInterfaceName);
                    } else {
                        mWifiNative.stopFilteringMulticastV4Packets(mInterfaceName);
                    }
                    break;
                }
                case WifiP2pServiceImpl.P2P_CONNECTION_CHANGED:
                case CMD_RESET_SIM_NETWORKS:
                case WifiMonitor.NETWORK_CONNECTION_EVENT:
                case WifiMonitor.NETWORK_DISCONNECTION_EVENT:
                case WifiMonitor.SUPPLICANT_STATE_CHANGE_EVENT:
                case WifiMonitor.AUTHENTICATION_FAILURE_EVENT:
                case WifiMonitor.ASSOCIATION_REJECTION_EVENT:
                case CMD_RSSI_POLL:
                case CMD_ONESHOT_RSSI_POLL:
                case CMD_PRE_DHCP_ACTION:
                case CMD_PRE_DHCP_ACTION_COMPLETE:
                case CMD_POST_DHCP_ACTION:
                case WifiMonitor.SUP_REQUEST_IDENTITY:
                case WifiMonitor.SUP_REQUEST_SIM_AUTH:
                case WifiMonitor.TARGET_BSSID_EVENT:
                case WifiMonitor.ASSOCIATED_BSSID_EVENT:
                case WifiMonitor.TRANSITION_DISABLE_INDICATION:
                case CMD_UNWANTED_NETWORK:
                case CMD_CONNECTING_WATCHDOG_TIMER:
                case WifiMonitor.NETWORK_NOT_FOUND_EVENT:
                case CMD_ROAM_WATCHDOG_TIMER: {
                    // no-op: all messages must be handled in the base state in case it was missed
                    // in one of the child states.
                    break;
                }
                case CMD_ACCEPT_EAP_SERVER_CERTIFICATE:
                case CMD_REJECT_EAP_INSECURE_CONNECTION:
                case CMD_START_ROAM:
                case CMD_IP_CONFIGURATION_SUCCESSFUL:
                case CMD_IP_CONFIGURATION_LOST:
                case CMD_IP_REACHABILITY_LOST:
                case CMD_IP_REACHABILITY_FAILURE:
                case CMD_IP_REACHABILITY_SESSION_END: {
                    mMessageHandlingStatus = MESSAGE_HANDLING_STATUS_DISCARD;
                    break;
                }
                case 0: {
                    // We want to notice any empty messages (with what == 0) that might crop up.
                    // For example, we may have recycled a message sent to multiple handlers.
                    Log.wtf(getTag(), "Error! empty message encountered");
                    break;
                }
                default: {
                    loge("Error! unhandled message" + message);
                    break;
                }
            }

            logStateAndMessage(message, this);
            return HANDLED;
        }
    }

    private boolean handleL3MessagesWhenNotConnected(Message message) {
        boolean handleStatus = HANDLED;

        if (!mIpClientWithPreConnection) {
            return NOT_HANDLED;
        }

        switch (message.what) {
            case CMD_PRE_DHCP_ACTION:
                handlePreDhcpSetup();
                break;
            case CMD_PRE_DHCP_ACTION_COMPLETE:
                if (mIpClient != null) {
                    mIpClient.completedPreDhcpAction();
                }
                break;
            case CMD_IPV4_PROVISIONING_FAILURE:
                stopDhcpSetup();
                deferMessage(message);
                break;
            case CMD_POST_DHCP_ACTION:
            case CMD_IPV4_PROVISIONING_SUCCESS:
            case CMD_IP_CONFIGURATION_SUCCESSFUL:
                deferMessage(message);
                break;
            default:
                return NOT_HANDLED;
        }

        return handleStatus;
    }

    private WifiNetworkAgentSpecifier createNetworkAgentSpecifier(
            @NonNull WifiConfiguration currentWifiConfiguration, @Nullable String currentBssid,
            boolean matchLocationSensitiveInformation) {
        // Defensive copy to avoid mutating the passed argument
        final WifiConfiguration conf = new WifiConfiguration(currentWifiConfiguration);
        conf.BSSID = currentBssid;
        WifiNetworkAgentSpecifier wns =
                new WifiNetworkAgentSpecifier(conf,
                        WifiNetworkSpecifier.getBand(mWifiInfo.getFrequency()),
                        matchLocationSensitiveInformation);
        return wns;
    }

    private NetworkCapabilities getCapabilities(
            WifiConfiguration currentWifiConfiguration, String currentBssid) {
        final NetworkCapabilities.Builder builder =
                new NetworkCapabilities.Builder(mNetworkCapabilitiesFilter);
        // MatchAllNetworkSpecifier set in the mNetworkCapabilitiesFilter should never be set in the
        // agent's specifier.
        builder.setNetworkSpecifier(null);
        if (currentWifiConfiguration == null) {
            return builder.build();
        }

        if (mWifiInfo.isTrusted()) {
            builder.addCapability(NetworkCapabilities.NET_CAPABILITY_TRUSTED);
        } else {
            builder.removeCapability(NetworkCapabilities.NET_CAPABILITY_TRUSTED);
        }

        if (mWifiInfo.isRestricted()) {
            builder.removeCapability(NetworkCapabilities.NET_CAPABILITY_NOT_RESTRICTED);
        }

        if (SdkLevel.isAtLeastS()) {
            if (mWifiInfo.isOemPaid()) {
                builder.addCapability(NetworkCapabilities.NET_CAPABILITY_OEM_PAID);
                builder.removeCapability(NetworkCapabilities.NET_CAPABILITY_NOT_RESTRICTED);
            } else {
                builder.removeCapability(NetworkCapabilities.NET_CAPABILITY_OEM_PAID);
            }
            if (mWifiInfo.isOemPrivate()) {
                builder.addCapability(NetworkCapabilities.NET_CAPABILITY_OEM_PRIVATE);
                builder.removeCapability(NetworkCapabilities.NET_CAPABILITY_NOT_RESTRICTED);
            } else {
                builder.removeCapability(NetworkCapabilities.NET_CAPABILITY_OEM_PRIVATE);
            }
        }

        builder.setOwnerUid(currentWifiConfiguration.creatorUid);
        builder.setAdministratorUids(new int[]{currentWifiConfiguration.creatorUid});
        if (SdkLevel.isAtLeastT()) {
            builder.setAllowedUids(Set.of(currentWifiConfiguration.creatorUid));
        }

        if (!WifiConfiguration.isMetered(currentWifiConfiguration, mWifiInfo)) {
            builder.addCapability(NetworkCapabilities.NET_CAPABILITY_NOT_METERED);
        } else {
            builder.removeCapability(NetworkCapabilities.NET_CAPABILITY_NOT_METERED);
        }

        if (mWifiInfo.getRssi() != WifiInfo.INVALID_RSSI) {
            builder.setSignalStrength(mWifiInfo.getRssi());
        } else {
            builder.setSignalStrength(NetworkCapabilities.SIGNAL_STRENGTH_UNSPECIFIED);
        }

        if (currentWifiConfiguration.osu) {
            builder.removeCapability(NetworkCapabilities.NET_CAPABILITY_INTERNET);
        }

        if (!WifiManager.UNKNOWN_SSID.equals(mWifiInfo.getSSID())) {
            builder.setSsid(mWifiInfo.getSSID());
        }

        // Only send out WifiInfo in >= Android S devices.
        if (SdkLevel.isAtLeastS()) {
            builder.setTransportInfo(new WifiInfo(mWifiInfo));

            if (mWifiInfo.getSubscriptionId() != SubscriptionManager.INVALID_SUBSCRIPTION_ID
                    && mWifiInfo.isCarrierMerged()) {
                builder.setSubscriptionIds(Collections.singleton(mWifiInfo.getSubscriptionId()));
            }
        }

        List<Integer> uids = new ArrayList<>(mNetworkFactory
                .getSpecificNetworkRequestUids(
                        currentWifiConfiguration, currentBssid));
        // There is an active specific request.
        // TODO: Check if the specific Request is for dual band Wifi or local only.
        if (!uids.isEmpty()
                && !mWifiConnectivityManager.hasMultiInternetConnection()) {
            // Remove internet capability.
            if (!mNetworkFactory.shouldHaveInternetCapabilities()) {
                builder.removeCapability(NetworkCapabilities.NET_CAPABILITY_INTERNET);
            }
            if (SdkLevel.isAtLeastS()) {
                builder.setUids(getUidRangeSet(uids));
            } else {
                // Use requestor Uid and PackageName on pre-S device.
                Pair<Integer, String> specificRequestUidAndPackageName = mNetworkFactory
                        .getSpecificNetworkRequestUidAndPackageName(currentWifiConfiguration,
                                currentBssid);
                // Fill up the uid/packageName for this connection.
                builder.setRequestorUid(specificRequestUidAndPackageName.first);
                builder.setRequestorPackageName(specificRequestUidAndPackageName.second);
            }
            // Fill up the network agent specifier for this connection, allowing NetworkCallbacks
            // to match local-only specifiers in requests. TODO(b/187921303): a third-party app can
            // observe this location-sensitive information by registering a NetworkCallback.
            builder.setNetworkSpecifier(createNetworkAgentSpecifier(currentWifiConfiguration,
                    getConnectedBssidInternal(), true /* matchLocalOnlySpecifiers */));
        } else {
            // Fill up the network agent specifier for this connection, without allowing
            // NetworkCallbacks to match local-only specifiers in requests.
            builder.setNetworkSpecifier(createNetworkAgentSpecifier(currentWifiConfiguration,
                    getConnectedBssidInternal(), false /* matchLocalOnlySpecifiers */));
        }

        updateLinkBandwidth(builder);
        final NetworkCapabilities networkCapabilities = builder.build();
        if (mVcnManager == null || !currentWifiConfiguration.carrierMerged) {
            return networkCapabilities;
        }
        final VcnNetworkPolicyResult vcnNetworkPolicy =
                mVcnManager.applyVcnNetworkPolicy(networkCapabilities, mLinkProperties);
        if (vcnNetworkPolicy.isTeardownRequested()) {
            sendMessage(CMD_DISCONNECT, StaEvent.DISCONNECT_VCN_REQUEST);
        }
        final NetworkCapabilities vcnCapability = vcnNetworkPolicy.getNetworkCapabilities();
        if (!vcnCapability.hasCapability(NetworkCapabilities.NET_CAPABILITY_NOT_VCN_MANAGED)) {
            if (mVerboseLoggingEnabled) {
                logd("NET_CAPABILITY_NOT_VCN_MANAGED is removed");
            }
            builder.removeCapability(NetworkCapabilities.NET_CAPABILITY_NOT_VCN_MANAGED);
        }
        if (!vcnCapability.hasCapability(NetworkCapabilities.NET_CAPABILITY_NOT_RESTRICTED)) {
            if (mVerboseLoggingEnabled) {
                logd("NET_CAPABILITY_NOT_RESTRICTED is removed");
            }
            builder.removeCapability(NetworkCapabilities.NET_CAPABILITY_NOT_RESTRICTED);
        }
        return builder.build();
    }

    private Set<Range<Integer>> getUidRangeSet(List<Integer> uids) {
        Collections.sort(uids);
        Set<Range<Integer>> uidRanges = new ArraySet<>();
        int start = 0;
        int next = 0;
        for (int i : uids) {
            if (start == next) {
                start = i;
                next = start + 1;
            } else if (i == next) {
                next++;
            } else {
                uidRanges.add(new Range<>(start, next - 1));
                start = i;
                next = start + 1;
            }
        }
        uidRanges.add(new Range<>(start, next - 1));
        return uidRanges;
    }

    private void updateLinkBandwidth(NetworkCapabilities.Builder networkCapabilitiesBuilder) {
        int txTputKbps = 0;
        int rxTputKbps = 0;
        int currRssi = mWifiInfo.getRssi();
        if (currRssi != WifiInfo.INVALID_RSSI) {
            WifiScoreCard.PerNetwork network = mWifiScoreCard.lookupNetwork(mWifiInfo.getSSID());
            txTputKbps = network.getTxLinkBandwidthKbps();
            rxTputKbps = network.getRxLinkBandwidthKbps();
        } else {
            // Fall back to max link speed. This should rarely happen if ever
            int maxTxLinkSpeedMbps = mWifiInfo.getMaxSupportedTxLinkSpeedMbps();
            int maxRxLinkSpeedMbps = mWifiInfo.getMaxSupportedRxLinkSpeedMbps();
            txTputKbps = maxTxLinkSpeedMbps * 1000;
            rxTputKbps = maxRxLinkSpeedMbps * 1000;
        }
        if (mVerboseLoggingEnabled) {
            logd("reported txKbps " + txTputKbps + " rxKbps " + rxTputKbps);
        }
        if (txTputKbps > 0) {
            networkCapabilitiesBuilder.setLinkUpstreamBandwidthKbps(txTputKbps);
        }
        if (rxTputKbps > 0) {
            networkCapabilitiesBuilder.setLinkDownstreamBandwidthKbps(rxTputKbps);
        }
    }

    /**
     * Method to update network capabilities from the current WifiConfiguration.
     */
    @Override
    public void updateCapabilities() {
        updateCapabilities(getConnectedWifiConfigurationInternal());
    }

    /**
     * Check if BSSID belongs to any of the affiliated link BSSID's.
     * @param bssid BSSID of the AP.
     * @return true if BSSID matches to one of the affiliated link BSSIDs, false otherwise.
     */
    public boolean isAffiliatedLinkBssid(@NonNull MacAddress bssid) {
        List<MloLink> links = mWifiInfo.getAffiliatedMloLinks();
        for (MloLink link: links) {
            if (link.getApMacAddress().equals(bssid)) {
                return true;
            }
        }
        return false;
    }


    private void updateCapabilities(WifiConfiguration currentWifiConfiguration) {
        updateCapabilities(getCapabilities(currentWifiConfiguration, getConnectedBssidInternal()));
    }

    private void updateCapabilities(NetworkCapabilities networkCapabilities) {
        if (mNetworkAgent == null) {
            return;
        }
        mNetworkAgent.sendNetworkCapabilitiesAndCache(networkCapabilities);
    }

    private void handleEapAuthFailure(int networkId, int errorCode) {
        WifiConfiguration targetedNetwork =
                mWifiConfigManager.getConfiguredNetwork(mTargetNetworkId);
        if (targetedNetwork != null) {
            switch (targetedNetwork.enterpriseConfig.getEapMethod()) {
                case WifiEnterpriseConfig.Eap.SIM:
                case WifiEnterpriseConfig.Eap.AKA:
                case WifiEnterpriseConfig.Eap.AKA_PRIME:
                    if (errorCode == WifiNative.EAP_SIM_VENDOR_SPECIFIC_CERT_EXPIRED) {
                        mWifiCarrierInfoManager.resetCarrierKeysForImsiEncryption(targetedNetwork);
                    }
                    break;

                default:
                    // Do Nothing
            }
        }
    }

    /**
     * All callbacks are triggered on the main Wifi thread.
     * See {@link WifiNetworkAgent#WifiNetworkAgent}'s looper argument in
     * {@link WifiInjector#makeWifiNetworkAgent}.
     */
    private class WifiNetworkAgentCallback implements WifiNetworkAgent.Callback {
        private int mLastNetworkStatus = -1; // To detect when the status really changes

        private boolean isThisCallbackActive() {
            return mNetworkAgent != null && mNetworkAgent.getCallback() == this;
        }

        @Override
        public void onNetworkUnwanted() {
            // Ignore if we're not the current networkAgent.
            if (!isThisCallbackActive()) return;
            if (mVerboseLoggingEnabled) {
                logd("WifiNetworkAgent -> Wifi unwanted score " + mWifiInfo.getScore());
            }
            unwantedNetwork(NETWORK_STATUS_UNWANTED_DISCONNECT);
        }

        @Override
        public void onValidationStatus(int status, @Nullable Uri redirectUri) {
            if (!isThisCallbackActive()) return;
            if (status == mLastNetworkStatus) return;
            mLastNetworkStatus = status;
            if (status == NetworkAgent.VALIDATION_STATUS_NOT_VALID) {
                if (mVerboseLoggingEnabled) {
                    logd("WifiNetworkAgent -> Wifi networkStatus invalid, score="
                            + mWifiInfo.getScore());
                }
                unwantedNetwork(NETWORK_STATUS_UNWANTED_VALIDATION_FAILED);
            } else if (status == NetworkAgent.VALIDATION_STATUS_VALID) {
                if (mVerboseLoggingEnabled) {
                    logd("WifiNetworkAgent -> Wifi networkStatus valid, score= "
                            + mWifiInfo.getScore());
                }
                mWifiMetrics.logStaEvent(mInterfaceName, StaEvent.TYPE_NETWORK_AGENT_VALID_NETWORK);
                doNetworkStatus(status);
            }
            boolean captivePortalDetected = redirectUri != null
                    && redirectUri.toString() != null
                    && redirectUri.toString().length() > 0;
            if (captivePortalDetected) {
                Log.i(getTag(), "Captive Portal detected, status=" + status
                        + ", redirectUri=" + redirectUri);
                mWifiConfigManager.noteCaptivePortalDetected(mWifiInfo.getNetworkId());
                mCmiMonitor.onCaptivePortalDetected(mClientModeManager);
                mCurrentConnectionDetectedCaptivePortal = true;
            }
        }

        @Override
        public void onSaveAcceptUnvalidated(boolean accept) {
            if (!isThisCallbackActive()) return;
            ClientModeImpl.this.sendMessage(CMD_ACCEPT_UNVALIDATED, accept ? 1 : 0);
        }

        @Override
        public void onStartSocketKeepalive(int slot, @NonNull Duration interval,
                @NonNull KeepalivePacketData packet) {
            if (!isThisCallbackActive()) return;
            ClientModeImpl.this.sendMessage(
                    CMD_START_IP_PACKET_OFFLOAD, slot, (int) interval.getSeconds(), packet);
        }

        @Override
        public void onStopSocketKeepalive(int slot) {
            if (!isThisCallbackActive()) return;
            ClientModeImpl.this.sendMessage(CMD_STOP_IP_PACKET_OFFLOAD, slot);
        }

        @Override
        public void onAddKeepalivePacketFilter(int slot, @NonNull KeepalivePacketData packet) {
            if (!isThisCallbackActive()) return;
            ClientModeImpl.this.sendMessage(
                    CMD_ADD_KEEPALIVE_PACKET_FILTER_TO_APF, slot, 0, packet);
        }

        @Override
        public void onRemoveKeepalivePacketFilter(int slot) {
            if (!isThisCallbackActive()) return;
            ClientModeImpl.this.sendMessage(CMD_REMOVE_KEEPALIVE_PACKET_FILTER_FROM_APF, slot);
        }

        @Override
        public void onSignalStrengthThresholdsUpdated(@NonNull int[] thresholds) {
            if (!isThisCallbackActive()) return;
            // Enable RSSI monitoring only on primary STA
            if (!isPrimary()) {
                return;
            }
            mWifiThreadRunner.post(
                    () -> mRssiMonitor.updateAppThresholdsAndStartMonitor(thresholds));
        }

        @Override
        public void onAutomaticReconnectDisabled() {
            if (!isThisCallbackActive()) return;
            unwantedNetwork(NETWORK_STATUS_UNWANTED_DISABLE_AUTOJOIN);
        }

        @Override
        public void onDscpPolicyStatusUpdated(int policyId, int status) {
            mQosPolicyRequestHandler.setQosPolicyStatus(policyId, status);
        }
    }

    @Override
    public void onDeviceMobilityStateUpdated(@DeviceMobilityState int newState) {
        if (!mScreenOn) {
            return;
        }
        if (isPrimary()) {
            mRssiMonitor.updatePollRssiInterval(newState);
        }
    }

    @Override
    public void setLinkLayerStatsPollingInterval(int newIntervalMs) {
        mRssiMonitor.overridePollRssiInterval(newIntervalMs);
    }

    private boolean isNewConnectionInProgress(@NonNull String disconnectingSsid) {
        String targetSsid = getConnectingSsidInternal();
        // If network is removed while connecting, targetSsid can be null.
        if (targetSsid == null) {
            return false;
        }
        // When connecting to another network while already connected, the old network will first
        // disconnect before the new connection can begin. Thus, the presence of a mLastNetworkId
        // that's different from the mTargetNetworkId indicates that this network disconnection is
        // triggered for the previously connected network as opposed to the current ongoing
        // connection.
        boolean isConnectingWhileAlreadyConnected =
                mLastNetworkId != WifiConfiguration.INVALID_NETWORK_ID
                && mLastNetworkId != mTargetNetworkId;

        // This second condition is needed to catch cases where 2 simultaneous connections happen
        // back-to-back. When a new connection start before the previous one finishes, the
        // previous network will get removed from the supplicant and cause a disconnect message
        // to be received with the previous network's SSID. Thus, if the disconnecting SSID does not
        // match the target SSID, it means a new connection is in progress.
        boolean isConnectingToAnotherNetwork = !disconnectingSsid.equals(targetSsid);
        return isConnectingWhileAlreadyConnected || isConnectingToAnotherNetwork;
    }

    private void unwantedNetwork(int reason) {
        sendMessage(CMD_UNWANTED_NETWORK, reason);
    }

    private void doNetworkStatus(int status) {
        sendMessage(CMD_NETWORK_STATUS, status);
    }

    class ConnectingOrConnectedState extends RunnerState {
        ConnectingOrConnectedState(int threshold) {
            super(threshold, mWifiInjector.getWifiHandlerLocalLog());
        }

        @Override
        public void enterImpl() {
            if (mVerboseLoggingEnabled) Log.v(getTag(), "Entering ConnectingOrConnectedState");
            mCmiMonitor.onConnectionStart(mClientModeManager);
        }

        @Override
        public void exitImpl() {
            if (mVerboseLoggingEnabled) Log.v(getTag(), "Exiting ConnectingOrConnectedState");
            mCmiMonitor.onConnectionEnd(mClientModeManager);

            // Not connected/connecting to any network:
            // 1. Disable the network in supplicant to prevent it from auto-connecting. We don't
            // remove the network to avoid losing any cached info in supplicant (reauth, etc) in
            // case we reconnect back to the same network.
            // 2. Set a random MAC address to ensure that we're not leaking the MAC address.
            mWifiNative.disableNetwork(mInterfaceName);
            if (mWifiGlobals.isConnectedMacRandomizationEnabled()) {
                mFailedToResetMacAddress = !mWifiNative.setStaMacAddress(
                        mInterfaceName, MacAddressUtils.createRandomUnicastAddress());
                if (mFailedToResetMacAddress) {
                    Log.e(getTag(), "Failed to set random MAC address on disconnect");
                }
            }
            if (mWifiInfo.getBSSID() != null) {
                mWifiBlocklistMonitor.removeAffiliatedBssids(mWifiInfo.getBSSID());
            }
            mWifiInfo.reset();
            mWifiInfo.setSupplicantState(SupplicantState.DISCONNECTED);
            mWifiScoreCard.noteSupplicantStateChanged(mWifiInfo);
            updateCurrentConnectionInfo();

            // For secondary client roles, they should stop themselves upon disconnection.
            // - Primary role shouldn't because it is persistent, and should try connecting to other
            //   networks upon disconnection.
            // - ROLE_CLIENT_LOCAL_ONLY shouldn't because it has auto-retry logic if the connection
            //   fails. WifiNetworkFactory will explicitly remove the CMM when the request is
            //   complete.
            // TODO(b/160346062): Maybe clean this up by having ClientModeManager register a
            //  onExitConnectingOrConnectedState() callback with ClientModeImpl and implementing
            //  this logic in ClientModeManager. ClientModeImpl should be role-agnostic.
            ClientRole role = mClientModeManager.getRole();
            if (role == ROLE_CLIENT_SECONDARY_LONG_LIVED
                    || role == ROLE_CLIENT_SECONDARY_TRANSIENT) {
                if (mVerboseLoggingEnabled) {
                    Log.d(getTag(), "Disconnected in ROLE_CLIENT_SECONDARY_*, "
                            + "stop ClientModeManager=" + mClientModeManager);
                }
                // stop owner ClientModeManager, which will in turn stop this ClientModeImpl
                mClientModeManager.stop();
            }
        }

        @Override
        String getMessageLogRec(int what) {
            return ClientModeImpl.class.getSimpleName() + "."
                    + ConnectingOrConnectedState.class.getSimpleName() + "." + getWhatToString(
                    what);
        }

        @Override
        public boolean processMessageImpl(Message message) {
            boolean handleStatus = HANDLED;
            switch (message.what) {
                case WifiMonitor.SUPPLICANT_STATE_CHANGE_EVENT: {
                    StateChangeResult stateChangeResult = (StateChangeResult) message.obj;
                    SupplicantState state = handleSupplicantStateChange(stateChangeResult);
                    // Supplicant can fail to report a NETWORK_DISCONNECTION_EVENT
                    // when authentication times out after a successful connection,
                    // we can figure this from the supplicant state. If supplicant
                    // state is DISCONNECTED, but the agent is not disconnected, we
                    // need to handle a disconnection
                    if (mVerboseLoggingEnabled) {
                        log("ConnectingOrConnectedState: Supplicant State change "
                                + stateChangeResult);
                    }
                    @SupplicantEventCode int supplicantEvent;
                    switch (stateChangeResult.state) {
                        case COMPLETED:
                            supplicantEvent = SupplicantStaIfaceHal.SUPPLICANT_EVENT_CONNECTED;
                            break;
                        case ASSOCIATING:
                            supplicantEvent = SupplicantStaIfaceHal.SUPPLICANT_EVENT_ASSOCIATING;
                            break;
                        case ASSOCIATED:
                            supplicantEvent = SupplicantStaIfaceHal.SUPPLICANT_EVENT_ASSOCIATED;
                            break;
                        default:
                            supplicantEvent = -1;
                    }
                    if (supplicantEvent != -1) {
                        WifiConfiguration config = mWifiConfigManager.getConfiguredNetwork(
                                    stateChangeResult.networkId);
                        try {
                            logEventIfManagedNetwork(config, supplicantEvent,
                                    MacAddress.fromString(stateChangeResult.bssid), "");
                        } catch (IllegalArgumentException e) {
                            Log.i(TAG, "Invalid bssid received for state change event");
                        }
                    }
                    if (state == SupplicantState.DISCONNECTED && mNetworkAgent != null) {
                        if (mVerboseLoggingEnabled) {
                            log("Missed CTRL-EVENT-DISCONNECTED, disconnect");
                        }
                        handleNetworkDisconnect(false,
                                WIFI_DISCONNECT_REPORTED__FAILURE_CODE__SUPPLICANT_DISCONNECTED);
                        transitionTo(mDisconnectedState);
                    }
                    if (state == SupplicantState.COMPLETED) {
                        mWifiScoreReport.noteIpCheck();
                    }
                    break;
                }
                case WifiMonitor.ASSOCIATED_BSSID_EVENT: {
                    // This is where we can confirm the connection BSSID. Use it to find the
                    // right ScanDetail to populate metrics.
                    String someBssid = (String) message.obj;
                    if (someBssid != null) {
                        // Get the ScanDetail associated with this BSSID.
                        ScanDetailCache scanDetailCache =
                                mWifiConfigManager.getScanDetailCacheForNetwork(mTargetNetworkId);
                        if (scanDetailCache != null) {
                            mWifiMetrics.setConnectionScanDetail(mInterfaceName,
                                    scanDetailCache.getScanDetail(someBssid));
                        }
                        // Update last associated BSSID
                        mLastBssid = someBssid;
                    }
                    handleStatus = NOT_HANDLED;
                    break;
                }
                case WifiMonitor.NETWORK_CONNECTION_EVENT: {
                    if (mVerboseLoggingEnabled) log("Network connection established");
                    NetworkConnectionEventInfo connectionInfo =
                            (NetworkConnectionEventInfo) message.obj;
                    mLastNetworkId = connectionInfo.networkId;
                    mSentHLPs = connectionInfo.isFilsConnection;
                    if (mSentHLPs) mWifiMetrics.incrementL2ConnectionThroughFilsAuthCount();
                    mWifiConfigManager.clearRecentFailureReason(mLastNetworkId);
                    mLastBssid = connectionInfo.bssid;
                    // TODO: This check should not be needed after ClientModeImpl refactor.
                    // Currently, the last connected network configuration is left in
                    // wpa_supplicant, this may result in wpa_supplicant initiating connection
                    // to it after a config store reload. Hence the old network Id lookups may not
                    // work, so disconnect the network and let network selector reselect a new
                    // network.
                    WifiConfiguration config = getConnectedWifiConfigurationInternal();
                    if (config == null) {
                        logw("Connected to unknown networkId " + mLastNetworkId
                                + ", disconnecting...");
                        sendMessage(CMD_DISCONNECT, StaEvent.DISCONNECT_UNKNOWN_NETWORK);
                        break;
                    }
                    handleNetworkConnectionEventInfo(config, connectionInfo);
                    mWifiInfo.setMacAddress(mWifiNative.getMacAddress(mInterfaceName));

                    ScanDetailCache scanDetailCache =
                            mWifiConfigManager.getScanDetailCacheForNetwork(config.networkId);
                    ScanResult scanResult = null;
                    if (scanDetailCache != null && mLastBssid != null) {
                        scanResult = scanDetailCache.getScanResult(mLastBssid);
                        if (scanResult != null) {
                            mWifiInfo.setFrequency(scanResult.frequency);
                        }
                    }

                    // We need to get the updated pseudonym from supplicant for EAP-SIM/AKA/AKA'
                    if (config.enterpriseConfig != null
                            && config.enterpriseConfig.isAuthenticationSimBased()) {
                        mLastSubId = mWifiCarrierInfoManager.getBestMatchSubscriptionId(config);
                        mLastSimBasedConnectionCarrierName =
                                mWifiCarrierInfoManager.getCarrierNameForSubId(mLastSubId);
                        String anonymousIdentity =
                                mWifiNative.getEapAnonymousIdentity(mInterfaceName);
                        if (!TextUtils.isEmpty(anonymousIdentity)
                                && !WifiCarrierInfoManager
                                .isAnonymousAtRealmIdentity(anonymousIdentity)) {
                            String decoratedPseudonym = mWifiCarrierInfoManager
                                    .decoratePseudonymWith3GppRealm(config,
                                            anonymousIdentity);
                            boolean updateToNativeService = false;
                            if (decoratedPseudonym != null
                                    && !decoratedPseudonym.equals(anonymousIdentity)) {
                                anonymousIdentity = decoratedPseudonym;
                                // propagate to the supplicant to avoid using
                                // the original anonymous identity for firmware
                                // roaming.
                                if (mVerboseLoggingEnabled) {
                                    log("Update decorated pseudonym: " + anonymousIdentity);
                                }
                                updateToNativeService = true;
                            }
                            // This needs native change to avoid disconnecting from the current
                            // network. Consider that older releases might not be able to have
                            // the vendor partition updated, only update to native service on T
                            // or newer.
                            if (SdkLevel.isAtLeastT()) {
                                mWifiNative.setEapAnonymousIdentity(mInterfaceName,
                                        anonymousIdentity, updateToNativeService);
                            }
                            if (mVerboseLoggingEnabled) {
                                log("EAP Pseudonym: " + anonymousIdentity);
                            }
                            // Save the pseudonym only if it is a real one
                            config.enterpriseConfig.setAnonymousIdentity(anonymousIdentity);
                        } else {
                            // Clear any stored pseudonyms
                            config.enterpriseConfig.setAnonymousIdentity(null);
                        }
                        mWifiConfigManager.addOrUpdateNetwork(config, Process.WIFI_UID);
                        if (config.isPasspoint()) {
                            mPasspointManager.setAnonymousIdentity(config);
                        } else if (config.fromWifiNetworkSuggestion) {
                            mWifiNetworkSuggestionsManager.setAnonymousIdentity(config);
                        }
                    }
                    // When connecting to Passpoint, ask for the Venue URL
                    if (config.isPasspoint()) {
                        mTermsAndConditionsUrl = null;
                        if (scanResult == null && mLastBssid != null) {
                            // The cached scan result of connected network would be null at the
                            // first connection, try to check full scan result list again to look up
                            // matched scan result associated to the current SSID and BSSID.
                            scanResult = mScanRequestProxy.getScanResult(mLastBssid);
                        }
                        if (scanResult != null) {
                            mPasspointManager.requestVenueUrlAnqpElement(scanResult);
                        }
                    }
                    mIpReachabilityMonitorActive = true;
                    mWifiInfo.setNetworkKey(config.getNetworkKeyFromSecurityType(
                            mWifiInfo.getCurrentSecurityType()));
                    updateLayer2Information();
                    updateCurrentConnectionInfo();
                    transitionTo(mL3ProvisioningState);
                    break;
                }
                case WifiMonitor.SUP_REQUEST_SIM_AUTH: {
                    logd("Received SUP_REQUEST_SIM_AUTH");
                    SimAuthRequestData requestData = (SimAuthRequestData) message.obj;
                    if (requestData != null) {
                        if (requestData.protocol == WifiEnterpriseConfig.Eap.SIM) {
                            handleGsmAuthRequest(requestData);
                        } else if (requestData.protocol == WifiEnterpriseConfig.Eap.AKA
                                || requestData.protocol == WifiEnterpriseConfig.Eap.AKA_PRIME) {
                            handle3GAuthRequest(requestData);
                        }
                    } else {
                        loge("Invalid SIM auth request");
                    }
                    break;
                }
                case WifiMonitor.NETWORK_DISCONNECTION_EVENT: {
                    DisconnectEventInfo eventInfo = (DisconnectEventInfo) message.obj;
                    if (mVerboseLoggingEnabled) {
                        log("ConnectingOrConnectedState: Network disconnection " + eventInfo);
                    }
                    if (eventInfo.reasonCode
                            == StaIfaceReasonCode.FOURWAY_HANDSHAKE_TIMEOUT) {
                        String bssid = !isValidBssid(eventInfo.bssid)
                                ? mTargetBssid : eventInfo.bssid;
                        mWifiLastResortWatchdog.noteConnectionFailureAndTriggerIfNeeded(
                                getConnectingSsidInternal(), bssid,
                                WifiLastResortWatchdog.FAILURE_CODE_AUTHENTICATION,
                                isConnected());
                    }
                    WifiConfiguration config = getConnectedWifiConfigurationInternal();
                    if (config == null) {
                        config = getConnectingWifiConfigurationInternal();
                    }
                    clearNetworkCachedDataIfNeeded(config, eventInfo.reasonCode);
                    try {
                        logEventIfManagedNetwork(config,
                                SupplicantStaIfaceHal.SUPPLICANT_EVENT_DISCONNECTED,
                                MacAddress.fromString(eventInfo.bssid),
                                "reason=" + StaIfaceReasonCode.toString(eventInfo.reasonCode));
                    } catch (IllegalArgumentException e) {
                        Log.e(TAG, "Invalid bssid received for disconnection event");
                    }
                    boolean newConnectionInProgress = isNewConnectionInProgress(eventInfo.ssid);
                    if (!newConnectionInProgress) {
                        int level2FailureReason = eventInfo.locallyGenerated
                                ? WifiMetricsProto.ConnectionEvent.FAILURE_REASON_UNKNOWN :
                                WifiMetricsProto.ConnectionEvent.DISCONNECTION_NON_LOCAL;
                        if (!eventInfo.locallyGenerated) {
                            mWifiScoreCard.noteNonlocalDisconnect(
                                    mInterfaceName, eventInfo.reasonCode);
                        }
                        reportConnectionAttemptEnd(
                                WifiMetrics.ConnectionEvent.FAILURE_NETWORK_DISCONNECTION,
                                WifiMetricsProto.ConnectionEvent.HLF_NONE, level2FailureReason);
                    }
                    handleNetworkDisconnect(newConnectionInProgress, eventInfo.reasonCode);
                    if (!newConnectionInProgress) {
                        transitionTo(mDisconnectedState);
                    }
                    mTermsAndConditionsUrl = null;
                    break;
                }
                case WifiMonitor.TARGET_BSSID_EVENT: {
                    // Trying to associate to this BSSID
                    if (message.obj != null) {
                        mTargetBssid = (String) message.obj;
                    }
                    break;
                }
                case WifiMonitor.AUXILIARY_SUPPLICANT_EVENT: {
                    SupplicantEventInfo eventInfo = (SupplicantEventInfo) message.obj;
                    logEventIfManagedNetwork(getConnectingWifiConfigurationInternal(),
                            eventInfo.eventCode, eventInfo.bssid,
                            eventInfo.reasonString);
                    break;
                }
                case CMD_DISCONNECT: {
                    mWifiMetrics.logStaEvent(mInterfaceName, StaEvent.TYPE_FRAMEWORK_DISCONNECT,
                            message.arg1);
                    mWifiNative.disconnect(mInterfaceName);
                    break;
                }
                case CMD_PRE_DHCP_ACTION:
                case CMD_PRE_DHCP_ACTION_COMPLETE:
                case CMD_POST_DHCP_ACTION:
                case CMD_IPV4_PROVISIONING_SUCCESS:
                case CMD_IP_CONFIGURATION_SUCCESSFUL:
                case CMD_IPV4_PROVISIONING_FAILURE: {
                    handleStatus = handleL3MessagesWhenNotConnected(message);
                    break;
                }
                case WifiMonitor.TRANSITION_DISABLE_INDICATION: {
                    log("Received TRANSITION_DISABLE_INDICATION: networkId=" + message.arg1
                            + ", indication=" + message.arg2 + ", bssid=" + mLastBssid);
                    if (isValidTransitionDisableIndicationSource(mLastBssid, message.arg2)) {
                        mWifiConfigManager.updateNetworkTransitionDisable(message.arg1,
                                message.arg2);
                    } else {
                        Log.w(getTag(), "Drop TRANSITION_DISABLE_INDICATION event"
                                + " from an invalid source.");
                    }
                    break;
                }
                case WifiMonitor.QOS_POLICY_RESET_EVENT: {
                    if (SdkLevel.isAtLeastT() && mNetworkAgent != null
                            && mWifiNative.isQosPolicyFeatureEnabled()) {
                        mNetworkAgent.sendRemoveAllDscpPolicies();
                    }
                    break;
                }
                case WifiMonitor.QOS_POLICY_REQUEST_EVENT: {
                    if (SdkLevel.isAtLeastT() && mWifiNative.isQosPolicyFeatureEnabled()) {
                        mQosPolicyRequestHandler.queueQosPolicyRequest(
                                message.arg1, (List<QosPolicyRequest>) message.obj);
                    }
                    break;
                }
                case CMD_REJECT_EAP_INSECURE_CONNECTION: {
                    log("Received CMD_REJECT_EAP_INSECURE_CONNECTION event");
                    boolean disconnectRequired = message.arg2 == 1;

                    // TOFU connections are not established until the user approves the certificate.
                    // If TOFU is not supported and the network is already connected, this will
                    // disconnect the network.
                    if (disconnectRequired) {
                        sendMessage(CMD_DISCONNECT, StaEvent.DISCONNECT_NETWORK_UNTRUSTED);
                    }
                    break;
                }
                default: {
                    handleStatus = NOT_HANDLED;
                    break;
                }
            }
            if (handleStatus == HANDLED) {
                logStateAndMessage(message, this);
            }
            return handleStatus;
        }

        private boolean isValidTransitionDisableIndicationSource(String bssid,
                @WifiMonitor.TransitionDisableIndication int indicationBit) {
            ScanResult result = mScanRequestProxy.getScanResult(mLastBssid);
            if (null == result) return false;

            // SAE TDI should only come from a PSK/SAE BSS or a SAE BSS.
            if (0 != (indicationBit & WifiMonitor.TDI_USE_WPA3_PERSONAL)) {
                return ScanResultUtil.isScanResultForSaeNetwork(result)
                        || ScanResultUtil.isScanResultForPskSaeTransitionNetwork(result);
            }
            // SAE_PK TDI should only come from a SAE BSS.
            if (0 != (indicationBit & WifiMonitor.TDI_USE_SAE_PK)) {
                return ScanResultUtil.isScanResultForSaeNetwork(result);
            }
            // WPA3 Enterprise TDI should only come from a WPA2/WPA3 Enterprise
            // BSS or a WPA3 Enterprise BSS.
            if (0 != (indicationBit & WifiMonitor.TDI_USE_WPA3_ENTERPRISE)) {
                return ScanResultUtil.isScanResultForWpa3EnterpriseOnlyNetwork(result)
                        || ScanResultUtil.isScanResultForWpa3EnterpriseTransitionNetwork(result);
            }
            // OWE TDI should only come from an OPEN/OWE BSS or an OWE BSS.
            if (0 != (indicationBit & WifiMonitor.TDI_USE_ENHANCED_OPEN)) {
                return ScanResultUtil.isScanResultForOweNetwork(result)
                        || ScanResultUtil.isScanResultForOweTransitionNetwork(result);
            }
            return false;
        }
    }

    class L2ConnectingState extends RunnerState {
        L2ConnectingState(int threshold) {
            super(threshold, mWifiInjector.getWifiHandlerLocalLog());
        }

        @Override
        public void enterImpl() {
            if (mVerboseLoggingEnabled) Log.v(getTag(), "Entering L2ConnectingState");
            // Make sure we connect: we enter this state prior to connecting to a new
            // network. In some cases supplicant ignores the connect requests (it might not
            // find the target SSID in its cache), Therefore we end up stuck that state, hence the
            // need for the watchdog.
            mConnectingWatchdogCount++;
            logd("Start Connecting Watchdog " + mConnectingWatchdogCount);
            sendMessageDelayed(obtainMessage(CMD_CONNECTING_WATCHDOG_TIMER,
                    mConnectingWatchdogCount, 0), CONNECTING_WATCHDOG_TIMEOUT_MS);
        }

        @Override
        public void exitImpl() {
            if (mVerboseLoggingEnabled) Log.v(getTag(), "Exiting L2ConnectingState");
            // Cancel any pending CMD_CONNECTING_WATCHDOG_TIMER since this is only valid in
            // L2ConnectingState anyway.
            removeMessages(CMD_CONNECTING_WATCHDOG_TIMER);
        }

        @Override
        String getMessageLogRec(int what) {
            return ClientModeImpl.class.getSimpleName() + "."
                    + L2ConnectingState.class.getSimpleName() + "." + getWhatToString(what);
        }

        @Override
        public boolean processMessageImpl(Message message) {
            boolean handleStatus = HANDLED;
            switch (message.what) {
                case WifiMonitor.NETWORK_NOT_FOUND_EVENT:
                    mNetworkNotFoundEventCount++;
                    String networkName = (String) message.obj;
                    if (networkName != null && !networkName.equals(getConnectingSsidInternal())) {
                        loge("Network not found event received, network: " + networkName
                                + " which is not the target network: "
                                + getConnectingSsidInternal());
                        break;
                    }
                    Log.d(getTag(), "Network not found event received: network: " + networkName);
                    if (mNetworkNotFoundEventCount >= NETWORK_NOT_FOUND_EVENT_THRESHOLD
                            && mTargetWifiConfiguration != null
                            && mTargetWifiConfiguration.SSID != null
                            && mTargetWifiConfiguration.SSID.equals(networkName)) {
                        stopIpClient();
                        mWifiConfigManager.updateNetworkSelectionStatus(
                                mTargetWifiConfiguration.networkId,
                                WifiConfiguration.NetworkSelectionStatus
                                        .DISABLED_NETWORK_NOT_FOUND);
                        if (SdkLevel.isAtLeastS()) {
                            mWifiConfigManager.setRecentFailureAssociationStatus(
                                    mTargetWifiConfiguration.networkId,
                                    WifiConfiguration.RECENT_FAILURE_NETWORK_NOT_FOUND);
                        }
                        reportConnectionAttemptEnd(
                                WifiMetrics.ConnectionEvent.FAILURE_NETWORK_NOT_FOUND,
                                WifiMetricsProto.ConnectionEvent.HLF_NONE,
                                WifiMetricsProto.ConnectionEvent.FAILURE_REASON_UNKNOWN);
                        handleNetworkDisconnect(false,
                                WifiStatsLog.WIFI_DISCONNECT_REPORTED__FAILURE_CODE__UNSPECIFIED);
                        transitionTo(mDisconnectedState); // End of connection attempt.
                    }
                    break;
                case WifiMonitor.ASSOCIATION_REJECTION_EVENT: {
                    AssocRejectEventInfo assocRejectEventInfo = (AssocRejectEventInfo) message.obj;
                    log("L2ConnectingState: Association rejection " + assocRejectEventInfo);
                    if (!assocRejectEventInfo.ssid.equals(getConnectingSsidInternal())) {
                        loge("Association rejection event received on not target network");
                        break;
                    }
                    stopIpClient();
                    mWifiDiagnostics.triggerBugReportDataCapture(
                            WifiDiagnostics.REPORT_REASON_ASSOC_FAILURE);
                    String bssid = assocRejectEventInfo.bssid;
                    boolean timedOut = assocRejectEventInfo.timedOut;
                    int statusCode = assocRejectEventInfo.statusCode;
                    if (!isValidBssid(bssid)) {
                        // If BSSID is null, use the target roam BSSID
                        bssid = mTargetBssid;
                    } else if (SUPPLICANT_BSSID_ANY.equals(mTargetBssid)) {
                        // This is needed by WifiBlocklistMonitor to block continuously
                        // failing BSSIDs. Need to set here because mTargetBssid is currently
                        // not being set until association success.
                        mTargetBssid = bssid;
                    }
                    if (!isSecondaryInternet()) {
                        mWifiConfigManager.updateNetworkSelectionStatus(mTargetNetworkId,
                                WifiConfiguration.NetworkSelectionStatus
                                        .DISABLED_ASSOCIATION_REJECTION);
                    }
                    setAssociationRejectionStatusInConfig(mTargetNetworkId, assocRejectEventInfo);
                    int level2FailureReason =
                            WifiMetricsProto.ConnectionEvent.FAILURE_REASON_UNKNOWN;
                    if (statusCode == StaIfaceStatusCode.AP_UNABLE_TO_HANDLE_NEW_STA
                            || statusCode == StaIfaceStatusCode.ASSOC_REJECTED_TEMPORARILY
                            || statusCode == StaIfaceStatusCode.DENIED_INSUFFICIENT_BANDWIDTH) {
                        level2FailureReason = WifiMetricsProto.ConnectionEvent
                                .ASSOCIATION_REJECTION_AP_UNABLE_TO_HANDLE_NEW_STA;
                    }

                    // If rejection occurred while Metrics is tracking a ConnectionEvent, end it.
                    reportConnectionAttemptEnd(
                            timedOut
                                    ? WifiMetrics.ConnectionEvent.FAILURE_ASSOCIATION_TIMED_OUT
                                    : WifiMetrics.ConnectionEvent.FAILURE_ASSOCIATION_REJECTION,
                            WifiMetricsProto.ConnectionEvent.HLF_NONE,
                            level2FailureReason);

                    if (level2FailureReason != WifiMetricsProto.ConnectionEvent
                            .ASSOCIATION_REJECTION_AP_UNABLE_TO_HANDLE_NEW_STA
                            && !isSecondaryInternet()) {
                        mWifiLastResortWatchdog.noteConnectionFailureAndTriggerIfNeeded(
                                getConnectingSsidInternal(), bssid,
                                WifiLastResortWatchdog.FAILURE_CODE_ASSOCIATION,
                                isConnected());
                    }
                    handleNetworkDisconnect(false,
                            WifiStatsLog.WIFI_DISCONNECT_REPORTED__FAILURE_CODE__UNSPECIFIED);
                    transitionTo(mDisconnectedState); // End of connection attempt.
                    break;
                }
                case WifiMonitor.AUTHENTICATION_FAILURE_EVENT: {
                    AuthenticationFailureEventInfo authenticationFailureEventInfo =
                            (AuthenticationFailureEventInfo) message.obj;
                    if (!TextUtils.equals(authenticationFailureEventInfo.ssid,
                            getConnectingSsidInternal())) {
                        logw("Authentication failure event received on not target network");
                        break;
                    }
                    stopIpClient();
                    mWifiDiagnostics.triggerBugReportDataCapture(
                            WifiDiagnostics.REPORT_REASON_AUTH_FAILURE);
                    int disableReason = WifiConfiguration.NetworkSelectionStatus
                            .DISABLED_AUTHENTICATION_FAILURE;
                    int reasonCode = authenticationFailureEventInfo.reasonCode;
                    int errorCode = authenticationFailureEventInfo.errorCode;
                    log("L2ConnectingState: Authentication failure "
                            + " reason=" + reasonCode + " error=" + errorCode);
                    WifiConfiguration targetedNetwork =
                            mWifiConfigManager.getConfiguredNetwork(mTargetNetworkId);
                    // Check if this is a permanent wrong password failure.
                    if (isPermanentWrongPasswordFailure(mTargetNetworkId, reasonCode)) {
                        disableReason = WifiConfiguration.NetworkSelectionStatus
                                .DISABLED_BY_WRONG_PASSWORD;
                        // For primary role, send error notification except for local only network,
                        // for secondary role, send only for secondary internet.
                        final boolean isForLocalOnly = isRequestedForLocalOnly(
                                targetedNetwork, mTargetBssid) || isLocalOnly();
                        final boolean needNotifyError = isPrimary() ? !isForLocalOnly
                                : isSecondaryInternet();
                        if (targetedNetwork != null && needNotifyError) {
                            mWrongPasswordNotifier.onWrongPasswordError(targetedNetwork);
                        }
                    } else if (reasonCode == WifiManager.ERROR_AUTH_FAILURE_EAP_FAILURE) {
                        logEventIfManagedNetwork(targetedNetwork,
                                SupplicantStaIfaceHal.SUPPLICANT_EVENT_EAP_FAILURE,
                                authenticationFailureEventInfo.bssid, "error=" + errorCode);
                        if (targetedNetwork != null && targetedNetwork.enterpriseConfig != null
                                && targetedNetwork.enterpriseConfig.isAuthenticationSimBased()) {
                            // only show EAP failure notification if primary
                            WifiBlocklistMonitor.CarrierSpecificEapFailureConfig eapFailureConfig =
                                    mEapFailureNotifier.onEapFailure(errorCode, targetedNetwork,
                                            isPrimary());
                            if (eapFailureConfig != null) {
                                disableReason = WifiConfiguration.NetworkSelectionStatus
                                    .DISABLED_AUTHENTICATION_PRIVATE_EAP_ERROR;
                                mWifiBlocklistMonitor.loadCarrierConfigsForDisableReasonInfos(
                                        eapFailureConfig);
                            }
                        }
                        handleEapAuthFailure(mTargetNetworkId, errorCode);
                        if (errorCode == WifiNative.EAP_SIM_NOT_SUBSCRIBED) {
                            disableReason = WifiConfiguration.NetworkSelectionStatus
                                    .DISABLED_AUTHENTICATION_NO_SUBSCRIPTION;
                        }
                    }
                    mWifiConfigManager.updateNetworkSelectionStatus(
                            mTargetNetworkId, disableReason);
                    mWifiConfigManager.clearRecentFailureReason(mTargetNetworkId);

                    //If failure occurred while Metrics is tracking a ConnnectionEvent, end it.
                    int level2FailureReason;
                    switch (reasonCode) {
                        case WifiManager.ERROR_AUTH_FAILURE_NONE:
                            level2FailureReason =
                                    WifiMetricsProto.ConnectionEvent.AUTH_FAILURE_NONE;
                            break;
                        case WifiManager.ERROR_AUTH_FAILURE_TIMEOUT:
                            level2FailureReason =
                                    WifiMetricsProto.ConnectionEvent.AUTH_FAILURE_TIMEOUT;
                            break;
                        case WifiManager.ERROR_AUTH_FAILURE_WRONG_PSWD:
                            level2FailureReason =
                                    WifiMetricsProto.ConnectionEvent.AUTH_FAILURE_WRONG_PSWD;
                            break;
                        case WifiManager.ERROR_AUTH_FAILURE_EAP_FAILURE:
                            level2FailureReason =
                                    WifiMetricsProto.ConnectionEvent.AUTH_FAILURE_EAP_FAILURE;
                            break;
                        default:
                            level2FailureReason =
                                    WifiMetricsProto.ConnectionEvent.FAILURE_REASON_UNKNOWN;
                            break;
                    }
                    reportConnectionAttemptEnd(
                            WifiMetrics.ConnectionEvent.FAILURE_AUTHENTICATION_FAILURE,
                            WifiMetricsProto.ConnectionEvent.HLF_NONE,
                            level2FailureReason);
                    if (reasonCode != WifiManager.ERROR_AUTH_FAILURE_WRONG_PSWD && reasonCode
                            != WifiManager.ERROR_AUTH_FAILURE_EAP_FAILURE) {
                        mWifiLastResortWatchdog.noteConnectionFailureAndTriggerIfNeeded(
                                getConnectingSsidInternal(),
                                (mLastBssid == null) ? mTargetBssid : mLastBssid,
                                WifiLastResortWatchdog.FAILURE_CODE_AUTHENTICATION,
                                isConnected());
                    }
                    handleNetworkDisconnect(false,
                            WifiStatsLog.WIFI_DISCONNECT_REPORTED__FAILURE_CODE__UNSPECIFIED);
                    transitionTo(mDisconnectedState); // End of connection attempt.
                    break;
                }
                case WifiMonitor.SUPPLICANT_STATE_CHANGE_EVENT: {
                    StateChangeResult stateChangeResult = (StateChangeResult) message.obj;
                    if (SupplicantState.isConnecting(stateChangeResult.state)) {
                        WifiConfiguration config = mWifiConfigManager.getConfiguredNetwork(
                                stateChangeResult.networkId);
                        // Update Passpoint information before setNetworkDetailedState as
                        // WifiTracker monitors NETWORK_STATE_CHANGED_ACTION to update UI.
                        mWifiInfo.setFQDN(null);
                        mWifiInfo.setPasspointUniqueId(null);
                        mWifiInfo.setOsuAp(false);
                        mWifiInfo.setProviderFriendlyName(null);
                        if (config != null && (config.isPasspoint() || config.osu)) {
                            if (config.isPasspoint()) {
                                mWifiInfo.setFQDN(config.FQDN);
                                mWifiInfo.setPasspointUniqueId(config.getPasspointUniqueId());
                            } else {
                                mWifiInfo.setOsuAp(true);
                            }
                            mWifiInfo.setProviderFriendlyName(config.providerFriendlyName);
                            mWifiInfo.setNetworkKey(
                                    config.getNetworkKeyFromSecurityType(
                                            mWifiInfo.getCurrentSecurityType()));
                        }
                        updateCurrentConnectionInfo();
                    }
                    sendNetworkChangeBroadcast(
                            WifiInfo.getDetailedStateOf(stateChangeResult.state));
                    // Let the parent state handle the rest of the state changed.
                    handleStatus = NOT_HANDLED;
                    break;
                }
                case WifiMonitor.SUP_REQUEST_IDENTITY: {
                    int netId = message.arg2;
                    boolean identitySent = false;
                    // For SIM & AKA/AKA' EAP method Only, get identity from ICC
                    if (mTargetWifiConfiguration != null
                            && mTargetWifiConfiguration.networkId == netId
                            && mTargetWifiConfiguration.enterpriseConfig != null
                            && mTargetWifiConfiguration.enterpriseConfig
                            .isAuthenticationSimBased()) {
                        // Pair<identity, encrypted identity>
                        Pair<String, String> identityPair = mWifiCarrierInfoManager
                                .getSimIdentity(mTargetWifiConfiguration);
                        if (identityPair != null && identityPair.first != null) {
                            Log.i(getTag(), "SUP_REQUEST_IDENTITY: identityPair=["
                                    + ((identityPair.first.length() >= 7)
                                    ? identityPair.first.substring(0, 7 /* Prefix+PLMN ID */)
                                    + "****"
                                    : identityPair.first) + ", "
                                    + (!TextUtils.isEmpty(identityPair.second) ? identityPair.second
                                    : "<NONE>") + "]");
                            mWifiNative.simIdentityResponse(mInterfaceName, identityPair.first,
                                    identityPair.second);
                            identitySent = true;
                        } else {
                            Log.e(getTag(), "Unable to retrieve identity from Telephony");
                        }
                    }

                    if (!identitySent) {
                        // Supplicant lacks credentials to connect to that network, hence block list
                        String ssid = (String) message.obj;
                        if (mTargetWifiConfiguration != null && ssid != null
                                && mTargetWifiConfiguration.SSID != null
                                && mTargetWifiConfiguration.SSID.equals("\"" + ssid + "\"")) {
                            mWifiConfigManager.updateNetworkSelectionStatus(
                                    mTargetWifiConfiguration.networkId,
                                    WifiConfiguration.NetworkSelectionStatus
                                            .DISABLED_AUTHENTICATION_NO_CREDENTIALS);
                        }
                        mWifiMetrics.logStaEvent(mInterfaceName, StaEvent.TYPE_FRAMEWORK_DISCONNECT,
                                StaEvent.DISCONNECT_GENERIC);
                        mWifiNative.disconnect(mInterfaceName);
                    }
                    break;
                }
                case CMD_CONNECTING_WATCHDOG_TIMER: {
                    if (mConnectingWatchdogCount == message.arg1) {
                        if (mVerboseLoggingEnabled) log("Connecting watchdog! -> disconnect");
                        reportConnectionAttemptEnd(
                                WifiMetrics.ConnectionEvent.FAILURE_NO_RESPONSE,
                                WifiMetricsProto.ConnectionEvent.HLF_NONE,
                                WifiMetricsProto.ConnectionEvent.FAILURE_REASON_UNKNOWN);
                        handleNetworkDisconnect(false,
                                WifiStatsLog.WIFI_DISCONNECT_REPORTED__FAILURE_CODE__CONNECTING_WATCHDOG_TIMER);
                        transitionTo(mDisconnectedState);
                    }
                    break;
                }
                case WifiMonitor.NETWORK_CONNECTION_EVENT: {
                    NetworkConnectionEventInfo connectionInfo =
                            (NetworkConnectionEventInfo) message.obj;
                    String quotedOrHexConnectingSsid = getConnectingSsidInternal();
                    String quotedOrHexConnectedSsid = connectionInfo.wifiSsid.toString();
                    if (quotedOrHexConnectingSsid != null
                            && !quotedOrHexConnectingSsid.equals(quotedOrHexConnectedSsid)) {
                        // possibly a NETWORK_CONNECTION_EVENT for a successful roam on the previous
                        // network while connecting to a new network, ignore it.
                        Log.d(TAG, "Connecting to ssid=" + quotedOrHexConnectingSsid + ", but got "
                                + "NETWORK_CONNECTION_EVENT for ssid=" + quotedOrHexConnectedSsid
                                + ", ignoring");
                        break;
                    }
                    handleStatus = NOT_HANDLED;
                    break;
                }
                case WifiMonitor.TOFU_ROOT_CA_CERTIFICATE:
                    if (null == mTargetWifiConfiguration) break;
                    int certificateDepth = message.arg2;
                    if (!mInsecureEapNetworkHandler.addPendingCertificate(
                            mTargetWifiConfiguration.SSID, message.arg2,
                            (X509Certificate) message.obj)) {
                        Log.d(TAG, "Cannot set pending cert.");
                    }
                    // Launch user approval upon receiving the server certificate and disconnect
                    if (certificateDepth == 0 && mInsecureEapNetworkHandler
                            .startUserApprovalIfNecessary(mIsUserSelected)) {
                        // In the TOFU flow, the user approval dialog is now displayed and the
                        // network remains disconnected and disabled until it is approved.
                        sendMessage(CMD_DISCONNECT, StaEvent.DISCONNECT_NETWORK_UNTRUSTED);
                    }
                    break;
                default: {
                    handleStatus = NOT_HANDLED;
                    break;
                }
            }
            if (handleStatus == HANDLED) {
                logStateAndMessage(message, this);
            }
            return handleStatus;
        }
    }

    class L2ConnectedState extends RunnerState {
        L2ConnectedState(int threshold) {
            super(threshold, mWifiInjector.getWifiHandlerLocalLog());
        }

        @Override
        public void enterImpl() {
            mRssiPollToken++;
            if (mEnableRssiPolling) {
                if (isPrimary()) {
                    mLinkProbeManager.resetOnNewConnection();
                }
                sendMessage(CMD_RSSI_POLL, mRssiPollToken, 0);
            }
            sendNetworkChangeBroadcast(DetailedState.CONNECTING);

            // If this network was explicitly selected by the user, evaluate whether to inform
            // ConnectivityService of that fact so the system can treat it appropriately.
            final WifiConfiguration config = getConnectedWifiConfigurationInternal();

            final NetworkAgentConfig naConfig = getNetworkAgentConfigInternal(config);
            final NetworkCapabilities nc = getCapabilities(
                    getConnectedWifiConfigurationInternal(), getConnectedBssidInternal());
            // This should never happen.
            if (mNetworkAgent != null) {
                Log.wtf(getTag(), "mNetworkAgent is not null: " + mNetworkAgent);
                mNetworkAgent.unregister();
            }
            mNetworkAgent = mWifiInjector.makeWifiNetworkAgent(nc, mLinkProperties, naConfig,
                    mNetworkFactory.getProvider(), new WifiNetworkAgentCallback());
            mWifiScoreReport.setNetworkAgent(mNetworkAgent);
            if (SdkLevel.isAtLeastT()) {
                mQosPolicyRequestHandler.setNetworkAgent(mNetworkAgent);
            }

            // We must clear the config BSSID, as the wifi chipset may decide to roam
            // from this point on and having the BSSID specified in the network block would
            // cause the roam to faile and the device to disconnect
            clearTargetBssid("L2ConnectedState");
            mWifiMetrics.setWifiState(mInterfaceName, WifiMetricsProto.WifiLog.WIFI_ASSOCIATED);
            mWifiScoreCard.noteNetworkAgentCreated(mWifiInfo,
                    mNetworkAgent.getNetwork().getNetId());
            mWifiBlocklistMonitor.handleBssidConnectionSuccess(mLastBssid, mWifiInfo.getSSID());
            // too many places to record connection failure with too many failure reasons.
            // So only record success here.
            mWifiMetrics.noteFirstL2ConnectionAfterBoot(true);
            mCmiMonitor.onL2Connected(mClientModeManager);
            mIsLinkedNetworkRoaming = false;
        }

        @Override
        public void exitImpl() {
            // This is handled by receiving a NETWORK_DISCONNECTION_EVENT in ConnectableState
            // Bug: 15347363
            // For paranoia's sake, call handleNetworkDisconnect
            // only if BSSID is null or last networkId
            // is not invalid.
            if (mVerboseLoggingEnabled) {
                StringBuilder sb = new StringBuilder();
                sb.append("leaving L2ConnectedState state nid=" + Integer.toString(mLastNetworkId));
                if (mLastBssid != null) {
                    sb.append(" ").append(mLastBssid);
                }
            }
            mWifiMetrics.setWifiState(mInterfaceName, WifiMetricsProto.WifiLog.WIFI_DISCONNECTED);
            mWifiStateTracker.updateState(mInterfaceName, WifiStateTracker.DISCONNECTED);
            // Inform WifiLockManager
            mWifiLockManager.updateWifiClientConnected(mClientModeManager, false);
            mLastConnectionCapabilities = null;
        }

        @Override
        String getMessageLogRec(int what) {
            return ClientModeImpl.class.getSimpleName() + "."
                    + L2ConnectedState.class.getSimpleName() + "." + getWhatToString(what);
        }

        @Override
        public boolean processMessageImpl(Message message) {
            boolean handleStatus = HANDLED;

            switch (message.what) {
                case CMD_PRE_DHCP_ACTION: {
                    handlePreDhcpSetup();
                    break;
                }
                case CMD_PRE_DHCP_ACTION_COMPLETE: {
                    if (mIpClient != null) {
                        mIpClient.completedPreDhcpAction();
                    }
                    break;
                }
                case CMD_POST_DHCP_ACTION: {
                    handlePostDhcpSetup();
                    // We advance to mL3ConnectedState because IpClient will also send a
                    // CMD_IPV4_PROVISIONING_SUCCESS message, which calls handleIPv4Success(),
                    // which calls updateLinkProperties, which then sends
                    // CMD_IP_CONFIGURATION_SUCCESSFUL.
                    break;
                }
                case CMD_IPV4_PROVISIONING_SUCCESS: {
                    handleIPv4Success((DhcpResultsParcelable) message.obj);
                    sendNetworkChangeBroadcastWithCurrentState();
                    break;
                }
                case CMD_IPV4_PROVISIONING_FAILURE: {
                    handleIPv4Failure();
                    mWifiLastResortWatchdog.noteConnectionFailureAndTriggerIfNeeded(
                            getConnectingSsidInternal(),
                            (mLastBssid == null) ? mTargetBssid : mLastBssid,
                            WifiLastResortWatchdog.FAILURE_CODE_DHCP,
                            isConnected());
                    break;
                }
                case CMD_IP_CONFIGURATION_SUCCESSFUL: {
                    if (getConnectedWifiConfigurationInternal() == null || mNetworkAgent == null) {
                        // The current config may have been removed while we were connecting,
                        // trigger a disconnect to clear up state.
                        reportConnectionAttemptEnd(
                                WifiMetrics.ConnectionEvent.FAILURE_NETWORK_DISCONNECTION,
                                WifiMetricsProto.ConnectionEvent.HLF_NONE,
                                WifiMetricsProto.ConnectionEvent.FAILURE_REASON_UNKNOWN);
                        mWifiNative.disconnect(mInterfaceName);
                    } else {
                        handleSuccessfulIpConfiguration();
                        sendConnectedState();
                        transitionTo(mL3ConnectedState);
                    }
                    break;
                }
                case CMD_IP_CONFIGURATION_LOST: {
                    // Get Link layer stats so that we get fresh tx packet counters.
                    getWifiLinkLayerStats();
                    handleIpConfigurationLost();
                    reportConnectionAttemptEnd(
                            WifiMetrics.ConnectionEvent.FAILURE_DHCP,
                            WifiMetricsProto.ConnectionEvent.HLF_NONE,
                            WifiMetricsProto.ConnectionEvent.FAILURE_REASON_UNKNOWN);
                    mWifiLastResortWatchdog.noteConnectionFailureAndTriggerIfNeeded(
                            getConnectingSsidInternal(),
                            (mLastBssid == null) ? mTargetBssid : mLastBssid,
                            WifiLastResortWatchdog.FAILURE_CODE_DHCP,
                            isConnected());
                    handleNetworkDisconnect(false,
                            WifiStatsLog.WIFI_DISCONNECT_REPORTED__FAILURE_CODE__UNSPECIFIED);
                    transitionTo(mDisconnectedState); // End of connection attempt.
                    break;
                }
                case CMD_IP_REACHABILITY_LOST: {
                    if (mVerboseLoggingEnabled && message.obj != null) log((String) message.obj);
                    mWifiDiagnostics.triggerBugReportDataCapture(
                            WifiDiagnostics.REPORT_REASON_REACHABILITY_LOST);
                    mWifiMetrics.logWifiIsUnusableEvent(mInterfaceName,
                            WifiIsUnusableEvent.TYPE_IP_REACHABILITY_LOST);
                    mWifiMetrics.addToWifiUsabilityStatsList(mInterfaceName,
                            WifiUsabilityStats.LABEL_BAD,
                            WifiUsabilityStats.TYPE_IP_REACHABILITY_LOST, -1);
                    if (mWifiGlobals.getIpReachabilityDisconnectEnabled()) {
                        if (mWifiGlobals.getDisconnectOnlyOnInitialIpReachability() && !mIpReachabilityMonitorActive) {
                            logd("CMD_IP_REACHABILITY_LOST Connect session is over, skip ip reachability lost indication.");
                            break;
                        }
                        handleIpReachabilityLost();
                    } else {
                        logd("CMD_IP_REACHABILITY_LOST but disconnect disabled -- ignore");
                    }
                    break;
                }
                case CMD_IP_REACHABILITY_FAILURE: {
                    mWifiDiagnostics.triggerBugReportDataCapture(
                            WifiDiagnostics.REPORT_REASON_REACHABILITY_FAILURE);
                    handleIpReachabilityFailure((ReachabilityLossInfoParcelable) message.obj);
                    break;
                }
                case WifiP2pServiceImpl.DISCONNECT_WIFI_REQUEST: {
                    if (mWifiP2pConnection.shouldTemporarilyDisconnectWifi()) {
                        mWifiMetrics.logStaEvent(mInterfaceName, StaEvent.TYPE_FRAMEWORK_DISCONNECT,
                                StaEvent.DISCONNECT_P2P_DISCONNECT_WIFI_REQUEST);
                        mWifiNative.disconnect(mInterfaceName);
                    }
                    break;
                }
                case WifiMonitor.NETWORK_CONNECTION_EVENT: {
                    NetworkConnectionEventInfo connectionInfo =
                            (NetworkConnectionEventInfo) message.obj;
                    mLastNetworkId = connectionInfo.networkId;
                    handleNetworkConnectionEventInfo(
                            getConnectedWifiConfigurationInternal(), connectionInfo);
                    mWifiInfo.setMacAddress(mWifiNative.getMacAddress(mInterfaceName));
                    updateLayer2Information();
                    updateCurrentConnectionInfo();
                    if (!Objects.equals(mLastBssid, connectionInfo.bssid)) {
                        mLastBssid = connectionInfo.bssid;
                        sendNetworkChangeBroadcastWithCurrentState();
                    }
                    if (mIsLinkedNetworkRoaming) {
                        mIsLinkedNetworkRoaming = false;
                        mTargetNetworkId = WifiConfiguration.INVALID_NETWORK_ID;
                        mTargetWifiConfiguration = null;
                        clearTargetBssid("AllowlistRoamingCompleted");
                        sendNetworkChangeBroadcast(DetailedState.CONNECTED);
                    }
                    checkIfNeedDisconnectSecondaryWifi();
                    mIpReachabilityMonitorActive = true;
                    sendMessageDelayed(obtainMessage(CMD_IP_REACHABILITY_SESSION_END, 0, 0), 10000);
                    break;
                }
                case WifiMonitor.BSS_FREQUENCY_CHANGED_EVENT: {
                    int newFrequency = message.arg1;
                    if (newFrequency > 0) {
                        if (mWifiInfo.getFrequency() != newFrequency) {
                            mWifiInfo.setFrequency(newFrequency);
                            updateCurrentConnectionInfo();
                            updateCapabilities();
                        }
                    }
                    break;
                }
                case CMD_ONESHOT_RSSI_POLL: {
                    if (!mEnableRssiPolling) {
                        updateLinkLayerStatsRssiDataStallScoreReport();
                    }
                    break;
                }
                case CMD_RSSI_POLL: {
                    // TODO(b/179792830): getBSSID() shouldn't be null in L2ConnectedState,
                    //  add debug logs in the meantime. Remove once root cause identified.
                    if (mWifiInfo.getBSSID() == null) {
                        Log.wtf(getTag(), "WifiInfo.getBSSID() is null in L2ConnectedState!");
                        break;
                    }
                    if (message.arg1 == mRssiPollToken) {
                        updateLinkLayerStatsRssiDataStallScoreReport();
                        mWifiScoreCard.noteSignalPoll(mWifiInfo);
                        if (isPrimary()) {
                            mLinkProbeManager.updateConnectionStats(mWifiInfo, mInterfaceName);
                        }
                        // Update the polling interval as needed before sending the delayed message
                        // so that the next polling can happen after the updated interval
                        if (isPrimary()) {
                            int curState = mWifiInjector.getActiveModeWarden()
                                    .getDeviceMobilityState();
                            mRssiMonitor.updatePollRssiInterval(curState);
                        }
                        sendMessageDelayed(obtainMessage(CMD_RSSI_POLL, mRssiPollToken, 0),
                                mWifiGlobals.getPollRssiIntervalMillis());
                        if (isPrimary()) {
                            mWifiTrafficPoller.notifyOnDataActivity(
                                    mWifiInfo.txSuccess, mWifiInfo.rxSuccess);
                        }
                    } else {
                        // Polling has completed
                    }
                    break;
                }
                case CMD_ENABLE_RSSI_POLL: {
                    cleanWifiScore();
                    mEnableRssiPolling = (message.arg1 == 1);
                    mRssiPollToken++;
                    if (mEnableRssiPolling) {
                        // First poll
                        mLastSignalLevel = -1;
                        if (isPrimary()) {
                            mLinkProbeManager.resetOnScreenTurnedOn();
                        }
                        long txBytes = mFacade.getTotalTxBytes() - mFacade.getMobileTxBytes();
                        long rxBytes = mFacade.getTotalRxBytes() - mFacade.getMobileRxBytes();
                        updateLinkLayerStatsRssiSpeedFrequencyCapabilities(txBytes, rxBytes);
                        sendMessageDelayed(obtainMessage(CMD_RSSI_POLL, mRssiPollToken, 0),
                                mWifiGlobals.getPollRssiIntervalMillis());
                    }
                    else {
                        mRssiMonitor.setShortPollRssiInterval();
                    }
                    break;
                }
                case WifiMonitor.ASSOCIATED_BSSID_EVENT: {
                    if ((String) message.obj == null) {
                        logw("Associated command w/o BSSID");
                        break;
                    }
                    mLastBssid = (String) message.obj;
                    if (checkAndHandleLinkedNetworkRoaming(mLastBssid)) {
                        Log.i(TAG, "Driver initiated allowlist SSID roaming");
                        break;
                    }
                    if (mLastBssid != null && (mWifiInfo.getBSSID() == null
                            || !mLastBssid.equals(mWifiInfo.getBSSID()))) {
                        mWifiInfo.setBSSID(mLastBssid);
                        WifiConfiguration config = getConnectedWifiConfigurationInternal();
                        if (config != null) {
                            ScanDetailCache scanDetailCache = mWifiConfigManager
                                    .getScanDetailCacheForNetwork(config.networkId);
                            if (scanDetailCache != null) {
                                ScanResult scanResult = scanDetailCache.getScanResult(mLastBssid);
                                if (scanResult != null) {
                                    mWifiInfo.setFrequency(scanResult.frequency);
                                    boolean isHidden = true;
                                    for (byte b : scanResult.getWifiSsid().getBytes()) {
                                        if (b != 0) {
                                            isHidden = false;
                                            break;
                                        }
                                    }
                                    mWifiInfo.setHiddenSSID(isHidden);
                                }
                            }
                        }
                        sendNetworkChangeBroadcastWithCurrentState();
                        mMultiInternetManager.notifyBssidAssociatedEvent(mClientModeManager);
                        updateCurrentConnectionInfo();
                    }
                    break;
                }
                case CMD_RECONNECT: {
                    log(" Ignore CMD_RECONNECT request because wifi is already connected");
                    break;
                }
                case CMD_RESET_SIM_NETWORKS: {
                    if (message.arg1 != RESET_SIM_REASON_SIM_INSERTED
                            && mLastNetworkId != WifiConfiguration.INVALID_NETWORK_ID) {
                        WifiConfiguration config =
                                mWifiConfigManager.getConfiguredNetwork(mLastNetworkId);
                        if (config != null
                            && ((message.arg1 == RESET_SIM_REASON_DEFAULT_DATA_SIM_CHANGED
                                && config.carrierId != TelephonyManager.UNKNOWN_CARRIER_ID)
                                || (config.enterpriseConfig != null
                                && config.enterpriseConfig.isAuthenticationSimBased()
                                && !mWifiCarrierInfoManager.isSimReady(mLastSubId)))) {
                            mWifiMetrics.logStaEvent(mInterfaceName,
                                    StaEvent.TYPE_FRAMEWORK_DISCONNECT,
                                    StaEvent.DISCONNECT_RESET_SIM_NETWORKS);
                            // remove local PMKSA cache in framework
                            mWifiNative.removeNetworkCachedData(mLastNetworkId);
                            // remove network so that supplicant's PMKSA cache is cleared
                            mWifiNative.removeAllNetworks(mInterfaceName);
                            if (isPrimary() && !mWifiCarrierInfoManager.isSimReady(mLastSubId)) {
                                mSimRequiredNotifier.showSimRequiredNotification(
                                        config, mLastSimBasedConnectionCarrierName);
                            }
                        }
                    }
                    break;
                }
                case CMD_START_IP_PACKET_OFFLOAD: {
                    int slot = message.arg1;
                    int intervalSeconds = message.arg2;
                    KeepalivePacketData pkt = (KeepalivePacketData) message.obj;
                    int result = startWifiIPPacketOffload(slot, pkt, intervalSeconds);
                    if (mNetworkAgent != null) {
                        mNetworkAgent.sendSocketKeepaliveEvent(slot, result);
                    }
                    break;
                }
                case CMD_ADD_KEEPALIVE_PACKET_FILTER_TO_APF: {
                    if (mIpClient != null) {
                        final int slot = message.arg1;
                        if (message.obj instanceof NattKeepalivePacketData) {
                            final NattKeepalivePacketData pkt =
                                    (NattKeepalivePacketData) message.obj;
                            mIpClient.addKeepalivePacketFilter(slot, pkt);
                        } else if (SdkLevel.isAtLeastS()) {
                            if (message.obj instanceof TcpKeepalivePacketData) {
                                final TcpKeepalivePacketData pkt =
                                        (TcpKeepalivePacketData) message.obj;
                                mIpClient.addKeepalivePacketFilter(slot, pkt);
                            }
                            // Otherwise unsupported keepalive data class: skip
                        } else {
                            // Before S, non-NattKeepalivePacketData KeepalivePacketData would be
                            // the not-yet-SystemApi android.net.TcpKeepalivePacketData.
                            // Attempt to parse TcpKeepalivePacketDataParcelable from the
                            // KeepalivePacketData superclass.
                            final TcpKeepalivePacketDataParcelable p =
                                    parseTcpKeepalivePacketData((KeepalivePacketData) message.obj);
                            if (p != null) {
                                mIpClient.addKeepalivePacketFilter(slot, p);
                            }
                        }
                    }
                    break;
                }
                case CMD_REMOVE_KEEPALIVE_PACKET_FILTER_FROM_APF: {
                    if (mIpClient != null) {
                        mIpClient.removeKeepalivePacketFilter(message.arg1);
                    }
                    break;
                }
                case WifiMonitor.MLO_LINKS_INFO_CHANGED:
                    WifiMonitor.MloLinkInfoChangeReason reason =
                            (WifiMonitor.MloLinkInfoChangeReason) message.obj;
                    WifiNative.ConnectionMloLinksInfo newInfo =
                            mWifiNative.getConnectionMloLinksInfo(mInterfaceName);
                    if (reason == WifiMonitor.MloLinkInfoChangeReason.TID_TO_LINK_MAP) {
                        // Traffic stream mapping changed. Update link states.
                        updateMloLinkStates(newInfo);
                        // There is a change in link capabilities. Will trigger android.net
                        // .ConnectivityManager.NetworkCallback.onCapabilitiesChanged().
                        updateCapabilities();
                    } else if (reason
                            == WifiMonitor.MloLinkInfoChangeReason.MULTI_LINK_RECONFIG_AP_REMOVAL) {
                        // Link is removed. Set removed link state to MLO_LINK_STATE_UNASSOCIATED.
                        // Also update block list mapping, as there is a change in affiliated
                        // BSSIDs.
                        clearMloLinkStates();
                        updateMloLinkStates(newInfo);
                        updateBlockListAffiliatedBssids();
                        // There is a change in link capabilities. Will trigger android.net
                        // .ConnectivityManager.NetworkCallback.onCapabilitiesChanged().
                        updateCapabilities();
                    } else {
                        logw("MLO_LINKS_INFO_CHANGED with UNKNOWN reason");
                    }
                    break;
                default: {
                    handleStatus = NOT_HANDLED;
                    break;
                }
            }

            if (handleStatus == HANDLED) {
                logStateAndMessage(message, this);
            }

            return handleStatus;
        }

        /**
         * Fetches link stats, updates Wifi Data Stall, Score Card and Score Report.
         */
        private WifiLinkLayerStats updateLinkLayerStatsRssiDataStallScoreReport() {
            // Get Info and continue polling
            long txBytes = mFacade.getTxBytes(mInterfaceName);
            long rxBytes = mFacade.getRxBytes(mInterfaceName);
            WifiLinkLayerStats stats = updateLinkLayerStatsRssiSpeedFrequencyCapabilities(txBytes,
                    rxBytes);
            mWifiMetrics.updateWifiUsabilityStatsEntries(mInterfaceName, mWifiInfo, stats);
            // checkDataStallAndThroughputSufficiency() should be called before
            // mWifiScoreReport.calculateAndReportScore() which needs the latest throughput
            int statusDataStall = mWifiDataStall.checkDataStallAndThroughputSufficiency(
                    mInterfaceName, mLastConnectionCapabilities, mLastLinkLayerStats, stats,
                    mWifiInfo, txBytes, rxBytes);
            if (mDataStallTriggerTimeMs == -1
                    && statusDataStall != WifiIsUnusableEvent.TYPE_UNKNOWN) {
                mDataStallTriggerTimeMs = mClock.getElapsedSinceBootMillis();
                mLastStatusDataStall = statusDataStall;
            }
            if (mDataStallTriggerTimeMs != -1) {
                long elapsedTime =  mClock.getElapsedSinceBootMillis()
                        - mDataStallTriggerTimeMs;
                if (elapsedTime >= DURATION_TO_WAIT_ADD_STATS_AFTER_DATA_STALL_MS) {
                    mDataStallTriggerTimeMs = -1;
                    mWifiMetrics.addToWifiUsabilityStatsList(mInterfaceName,
                            WifiUsabilityStats.LABEL_BAD,
                            convertToUsabilityStatsTriggerType(mLastStatusDataStall),
                            -1);
                    mLastStatusDataStall = WifiIsUnusableEvent.TYPE_UNKNOWN;
                }
            }
            // Send the update score to network agent.
            mWifiScoreReport.calculateAndReportScore();

            if (mWifiScoreReport.shouldCheckIpLayer()) {
                if (mIpClient != null) {
                    mIpClient.confirmConfiguration();
                }
                mWifiScoreReport.noteIpCheck();
            }

            mLastLinkLayerStats = stats;
            return stats;
        }
    }

    /**
     * Fetches link stats and updates Wifi Score Report.
     */
    private void updateLinkLayerStatsRssiAndScoreReport() {
        sendMessage(CMD_ONESHOT_RSSI_POLL);
    }

    private int convertToUsabilityStatsTriggerType(int unusableEventTriggerType) {
        int triggerType;
        switch (unusableEventTriggerType) {
            case WifiIsUnusableEvent.TYPE_DATA_STALL_BAD_TX:
                triggerType = WifiUsabilityStats.TYPE_DATA_STALL_BAD_TX;
                break;
            case WifiIsUnusableEvent.TYPE_DATA_STALL_TX_WITHOUT_RX:
                triggerType = WifiUsabilityStats.TYPE_DATA_STALL_TX_WITHOUT_RX;
                break;
            case WifiIsUnusableEvent.TYPE_DATA_STALL_BOTH:
                triggerType = WifiUsabilityStats.TYPE_DATA_STALL_BOTH;
                break;
            case WifiIsUnusableEvent.TYPE_FIRMWARE_ALERT:
                triggerType = WifiUsabilityStats.TYPE_FIRMWARE_ALERT;
                break;
            case WifiIsUnusableEvent.TYPE_IP_REACHABILITY_LOST:
                triggerType = WifiUsabilityStats.TYPE_IP_REACHABILITY_LOST;
                break;
            default:
                triggerType = WifiUsabilityStats.TYPE_UNKNOWN;
                Log.e(getTag(), "Unknown WifiIsUnusableEvent: " + unusableEventTriggerType);
        }
        return triggerType;
    }

    // Before transition to L3ProvisioningState, always shut down the current IpClient
    // instance and recreate a new IpClient and IpClientCallbacks instance, defer received
    // messages in this state except CMD_IPCLIENT_CREATED, recreation of a new IpClient
    // guarantees the out-of-date callbacks will be ignored, otherwise, it's not easy to
    // differentiate callbacks which comes from new IpClient or legacy IpClient. So far
    // only transit to this state iff IP reachability gets lost post roam.
    class WaitBeforeL3ProvisioningState extends RunnerState {
        WaitBeforeL3ProvisioningState(int threshold) {
            super(threshold, mWifiInjector.getWifiHandlerLocalLog());
        }

        @Override
        public void enterImpl() {
            // Recreate a new IpClient instance.
            maybeShutdownIpclient();
            makeIpClient();

            // Given that {@link IpClientCallbacks#awaitCreation} is invoked when making a
            // IpClient instance, which waits for {@link IPCLIENT_STARTUP_TIMEOUT_MS}.
            // If await IpClient recreation times out, then send timeout message to proceed
            // to Disconnected state, otherwise, we will never exit this state.
            sendMessage(CMD_IPCLIENT_STARTUP_TIMEOUT);
        }

        @Override
        public void exitImpl() {
            removeMessages(CMD_IPCLIENT_STARTUP_TIMEOUT);
        }

        @Override
        public boolean processMessageImpl(Message message) {
            switch(message.what) {
                case CMD_IPCLIENT_CREATED: {
                    mIpClient = (IpClientManager) message.obj;
                    transitionTo(mL3ProvisioningState);
                    break;
                }

                case CMD_IPCLIENT_STARTUP_TIMEOUT: {
                    Log.e(getTag(), "Fail to create an IpClient instance within "
                            + IPCLIENT_STARTUP_TIMEOUT_MS + "ms");
                    handleNetworkDisconnect(false,
                            WifiStatsLog.WIFI_DISCONNECT_REPORTED__FAILURE_CODE__TIMEOUT);
                    transitionTo(mDisconnectedState);
                    break;
                }

                default:
                    // Do not process any other messages except CMD_IPCLIENT_CREATED and
                    // CMD_IPCLIENT_STARTUP_TIMEOUT. This means that this state can be very
                    // simple because it does not need to worry about messasge ordering.
                    // Re-creating IpClient should only take a few milliseconds, but in the
                    // worst case, this will result in the state machine not processing any
                    // messages for IPCLIENT_STARTUP_TIMEOUT_MS.
                    deferMessage(message);
            }

            logStateAndMessage(message, this);
            return HANDLED;
        }

        @Override
        String getMessageLogRec(int what) {
            return ClientModeImpl.class.getSimpleName() + "."
                    + WaitBeforeL3ProvisioningState.class.getSimpleName() + "."
                    + getWhatToString(what);
        }
    }

    class L3ProvisioningState extends RunnerState {
        L3ProvisioningState(int threshold) {
            super(threshold, mWifiInjector.getWifiHandlerLocalLog());
        }

        @Override
        public void enterImpl() {
            startL3Provisioning();
        }

        @Override
        public void exitImpl() {
        }

        @Override
        String getMessageLogRec(int what) {
            return ClientModeImpl.class.getSimpleName() + "."
                    + L3ProvisioningState.class.getSimpleName() + "." + getWhatToString(what);
        }

        @Override
        public boolean processMessageImpl(Message message) {
            boolean handleStatus = HANDLED;

            switch(message.what) {
                case WifiMonitor.NETWORK_DISCONNECTION_EVENT: {
                    DisconnectEventInfo eventInfo = (DisconnectEventInfo) message.obj;
                    mWifiLastResortWatchdog.noteConnectionFailureAndTriggerIfNeeded(
                            getConnectingSsidInternal(),
                            !isValidBssid(eventInfo.bssid)
                            ? mTargetBssid : eventInfo.bssid,
                            WifiLastResortWatchdog.FAILURE_CODE_DHCP,
                            isConnected());
                    handleStatus = NOT_HANDLED;
                    break;
                }
                default: {
                    handleStatus = NOT_HANDLED;
                    break;
                }
            }

            if (handleStatus == HANDLED) {
                logStateAndMessage(message, this);
            }
            return handleStatus;
        }

        private void startL3Provisioning() {
            WifiConfiguration currentConfig = getConnectedWifiConfigurationInternal();
            if (mIpClientWithPreConnection && mIpClient != null) {
                mIpClient.notifyPreconnectionComplete(mSentHLPs);
                mIpClientWithPreConnection = false;
                mSentHLPs = false;
            } else {
                startIpClient(currentConfig, false);
            }
            // Get Link layer stats so as we get fresh tx packet counters
            getWifiLinkLayerStats();
        }
    }

    /**
     * Helper function to check if a network has been recently selected by the user.
     * (i.e less than {@link #LAST_SELECTED_NETWORK_EXPIRATION_AGE_MILLIS) before).
     */
    @VisibleForTesting
    public boolean isRecentlySelectedByTheUser(@NonNull WifiConfiguration currentConfig) {
        long currentTimeMillis = mClock.getElapsedSinceBootMillis();
        return mWifiConfigManager.getLastSelectedNetwork() == currentConfig.networkId
                && currentTimeMillis - mWifiConfigManager.getLastSelectedTimeStamp()
                < LAST_SELECTED_NETWORK_EXPIRATION_AGE_MILLIS;
    }

    private void sendConnectedState() {
        mNetworkAgent.markConnected();
        sendNetworkChangeBroadcast(DetailedState.CONNECTED);
    }

    class RoamingState extends RunnerState {
        boolean mAssociated;

        RoamingState(int threshold) {
            super(threshold, mWifiInjector.getWifiHandlerLocalLog());
        }

        @Override
        public void enterImpl() {
            if (mVerboseLoggingEnabled) {
                log("RoamingState Enter mScreenOn=" + mScreenOn);
            }

            // Make sure we disconnect if roaming fails
            mRoamWatchdogCount++;
            logd("Start Roam Watchdog " + mRoamWatchdogCount);
            sendMessageDelayed(obtainMessage(CMD_ROAM_WATCHDOG_TIMER,
                    mRoamWatchdogCount, 0), ROAM_GUARD_TIMER_MSEC);
            mAssociated = false;
        }

        @Override
        public void exitImpl() {
        }

        @Override
        String getMessageLogRec(int what) {
            return ClientModeImpl.class.getSimpleName() + "." + RoamingState.class.getSimpleName()
                    + "." + getWhatToString(what);
        }

        @Override
        public boolean processMessageImpl(Message message) {
            boolean handleStatus = HANDLED;

            switch (message.what) {
                case CMD_IP_CONFIGURATION_LOST: {
                    WifiConfiguration config = getConnectedWifiConfigurationInternal();
                    if (config != null) {
                        mWifiDiagnostics.triggerBugReportDataCapture(
                                WifiDiagnostics.REPORT_REASON_AUTOROAM_FAILURE);
                    }
                    handleStatus = NOT_HANDLED;
                    break;
                }
                case CMD_UNWANTED_NETWORK: {
                    if (mVerboseLoggingEnabled) {
                        log("Roaming and CS doesn't want the network -> ignore");
                    }
                    break;
                }
                case WifiMonitor.SUPPLICANT_STATE_CHANGE_EVENT: {
                    /**
                     * If we get a SUPPLICANT_STATE_CHANGE_EVENT indicating a DISCONNECT
                     * before NETWORK_DISCONNECTION_EVENT
                     * And there is an associated BSSID corresponding to our target BSSID, then
                     * we have missed the network disconnection, transition to mDisconnectedState
                     * and handle the rest of the events there.
                     */
                    StateChangeResult stateChangeResult = (StateChangeResult) message.obj;
                    SupplicantState state = handleSupplicantStateChange(stateChangeResult);
                    if (state == SupplicantState.DISCONNECTED
                            || state == SupplicantState.INACTIVE
                            || state == SupplicantState.INTERFACE_DISABLED) {
                        if (mVerboseLoggingEnabled) {
                            log("RoamingState: Supplicant State change " + stateChangeResult);
                        }
                        handleNetworkDisconnect(false,
                                WIFI_DISCONNECT_REPORTED__FAILURE_CODE__SUPPLICANT_DISCONNECTED);
                        transitionTo(mDisconnectedState);
                    }
                    if (stateChangeResult.state == SupplicantState.ASSOCIATED) {
                        // We completed the layer2 roaming part
                        mAssociated = true;
                        mTargetBssid = stateChangeResult.bssid;
                    }
                    break;
                }
                case CMD_ROAM_WATCHDOG_TIMER: {
                    if (mRoamWatchdogCount == message.arg1) {
                        if (mVerboseLoggingEnabled) log("roaming watchdog! -> disconnect");
                        mWifiMetrics.endConnectionEvent(
                                mInterfaceName,
                                WifiMetrics.ConnectionEvent.FAILURE_ROAM_TIMEOUT,
                                WifiMetricsProto.ConnectionEvent.HLF_NONE,
                                WifiMetricsProto.ConnectionEvent.FAILURE_REASON_UNKNOWN,
                                mWifiInfo.getFrequency());
                        mRoamFailCount++;
                        handleNetworkDisconnect(false,
                                WifiStatsLog.WIFI_DISCONNECT_REPORTED__FAILURE_CODE__ROAM_WATCHDOG_TIMER);
                        mWifiMetrics.logStaEvent(mInterfaceName, StaEvent.TYPE_FRAMEWORK_DISCONNECT,
                                StaEvent.DISCONNECT_ROAM_WATCHDOG_TIMER);
                        mWifiNative.disconnect(mInterfaceName);
                        transitionTo(mDisconnectedState);
                    }
                    break;
                }
                case WifiMonitor.NETWORK_CONNECTION_EVENT: {
                    if (mAssociated) {
                        if (mVerboseLoggingEnabled) {
                            log("roaming and Network connection established");
                        }
                        NetworkConnectionEventInfo connectionInfo =
                                (NetworkConnectionEventInfo) message.obj;
                        mLastNetworkId = connectionInfo.networkId;
                        mLastBssid = connectionInfo.bssid;
                        handleNetworkConnectionEventInfo(
                                getConnectedWifiConfigurationInternal(), connectionInfo);
                        updateLayer2Information();
                        sendNetworkChangeBroadcastWithCurrentState();
                        updateCurrentConnectionInfo();
                        // Successful framework roam! (probably)
                        mWifiBlocklistMonitor.handleBssidConnectionSuccess(mLastBssid,
                                mWifiInfo.getSSID());
                        reportConnectionAttemptEnd(
                                WifiMetrics.ConnectionEvent.FAILURE_NONE,
                                WifiMetricsProto.ConnectionEvent.HLF_NONE,
                                WifiMetricsProto.ConnectionEvent.FAILURE_REASON_UNKNOWN);

                        // We must clear the config BSSID, as the wifi chipset may decide to roam
                        // from this point on and having the BSSID specified by QNS would cause
                        // the roam to fail and the device to disconnect.
                        // When transition from RoamingState to DisconnectedState, the config BSSID
                        // is cleared by handleNetworkDisconnect().
                        clearTargetBssid("RoamingCompleted");

                        // We used to transition to L3ProvisioningState in an
                        // attempt to do DHCPv4 RENEWs on framework roams.
                        // DHCP can take too long to time out, and we now rely
                        // upon IpClient's use of IpReachabilityMonitor to
                        // confirm our current network configuration.
                        //
                        // mIpClient.confirmConfiguration() is called within
                        // the handling of SupplicantState.COMPLETED.
                        mIpReachabilityMonitorActive = true;
                        transitionTo(mL3ConnectedState);
                    } else {
                        mMessageHandlingStatus = MESSAGE_HANDLING_STATUS_DISCARD;
                    }
                    break;
                }
                case WifiMonitor.NETWORK_DISCONNECTION_EVENT: {
                    // Throw away but only if it corresponds to the network we're roaming to
                    DisconnectEventInfo eventInfo = (DisconnectEventInfo) message.obj;
                    if (true) {
                        String target = "";
                        if (mTargetBssid != null) target = mTargetBssid;
                        log("NETWORK_DISCONNECTION_EVENT in roaming state"
                                + " BSSID=" + eventInfo.bssid
                                + " target=" + target);
                    }
                    clearNetworkCachedDataIfNeeded(
                            getConnectingWifiConfigurationInternal(), eventInfo.reasonCode);
                    if (eventInfo.bssid.equals(mTargetBssid)) {
                        handleNetworkDisconnect(false, eventInfo.reasonCode);
                        transitionTo(mDisconnectedState);
                    }
                    break;
                }
                default: {
                    handleStatus = NOT_HANDLED;
                    break;
                }
            }

            if (handleStatus == HANDLED) {
                logStateAndMessage(message, this);
            }
            return handleStatus;
        }

        @Override
        public void exit() {
            logd("ClientModeImpl: Leaving Roaming state");
        }
    }

    class L3ConnectedState extends RunnerState {
        L3ConnectedState(int threshold) {
            super(threshold, mWifiInjector.getWifiHandlerLocalLog());
        }

        @Override
        public void enterImpl() {
            if (mVerboseLoggingEnabled) {
                log("Enter ConnectedState  mScreenOn=" + mScreenOn);
            }

            reportConnectionAttemptEnd(
                    WifiMetrics.ConnectionEvent.FAILURE_NONE,
                    WifiMetricsProto.ConnectionEvent.HLF_NONE,
                    WifiMetricsProto.ConnectionEvent.FAILURE_REASON_UNKNOWN);
            mWifiConnectivityManager.handleConnectionStateChanged(
                    mClientModeManager,
                    WifiConnectivityManager.WIFI_STATE_CONNECTED);

            if (mIpReachabilityMonitorActive)
                sendMessageDelayed(obtainMessage(CMD_IP_REACHABILITY_SESSION_END, 0, 0), 10000);

            registerConnected();
            mTargetWifiConfiguration = null;
            mWifiScoreReport.reset();
            mLastSignalLevel = -1;

            // Not roaming anymore
            mIsAutoRoaming = false;

            mTargetNetworkId = WifiConfiguration.INVALID_NETWORK_ID;
            mWifiLastResortWatchdog.connectedStateTransition(true);
            mWifiStateTracker.updateState(mInterfaceName, WifiStateTracker.CONNECTED);
            // Inform WifiLockManager
            mWifiLockManager.updateWifiClientConnected(mClientModeManager, true);
            WifiConfiguration config = getConnectedWifiConfigurationInternal();
            mWifiScoreReport.startConnectedNetworkScorer(
                    mNetworkAgent.getNetwork().getNetId(), isRecentlySelectedByTheUser(config));
            updateLinkLayerStatsRssiAndScoreReport();
            mWifiScoreCard.noteIpConfiguration(mWifiInfo);
            // too many places to record L3 failure with too many failure reasons.
            // So only record success here.
            mWifiMetrics.noteFirstL3ConnectionAfterBoot(true);
            updateCurrentConnectionInfo();
        }

        @Override
        String getMessageLogRec(int what) {
            return ClientModeImpl.class.getSimpleName() + "."
                    + L3ConnectedState.class.getSimpleName() + "." + getWhatToString(what);
        }

        @Override
        public boolean processMessageImpl(Message message) {
            boolean handleStatus = HANDLED;

            switch (message.what) {
                case CMD_UNWANTED_NETWORK: {
                    if (message.arg1 == NETWORK_STATUS_UNWANTED_DISCONNECT) {
                        mWifiMetrics.logStaEvent(mInterfaceName, StaEvent.TYPE_FRAMEWORK_DISCONNECT,
                                StaEvent.DISCONNECT_UNWANTED);
                        if (mClientModeManager.getRole() == ROLE_CLIENT_SECONDARY_TRANSIENT
                                && mClientModeManager.getPreviousRole() == ROLE_CLIENT_PRIMARY) {
                            mWifiMetrics.incrementMakeBeforeBreakLingerCompletedCount(
                                    mClock.getElapsedSinceBootMillis()
                                            - mClientModeManager.getLastRoleChangeSinceBootMs());
                        }
                        mWifiNative.disconnect(mInterfaceName);
                    } else if (message.arg1 == NETWORK_STATUS_UNWANTED_DISABLE_AUTOJOIN
                            || message.arg1 == NETWORK_STATUS_UNWANTED_VALIDATION_FAILED) {
                        Log.d(getTag(), (message.arg1 == NETWORK_STATUS_UNWANTED_DISABLE_AUTOJOIN
                                ? "NETWORK_STATUS_UNWANTED_DISABLE_AUTOJOIN"
                                : "NETWORK_STATUS_UNWANTED_VALIDATION_FAILED"));
                        WifiConfiguration config = getConnectedWifiConfigurationInternal();
                        if (config != null) {
                            // Disable autojoin
                            if (message.arg1 == NETWORK_STATUS_UNWANTED_DISABLE_AUTOJOIN) {
                                mWifiConfigManager.setNetworkValidatedInternetAccess(
                                        config.networkId, false);
                                WifiScoreCard.PerBssid perBssid = mWifiScoreCard.lookupBssid(
                                        mWifiInfo.getSSID(), mWifiInfo.getBSSID());
                                int probInternet = perBssid.estimatePercentInternetAvailability();
                                if (mVerboseLoggingEnabled) {
                                    Log.d(TAG, "Potentially disabling network due to no "
                                            + "internet. Probability of having internet = "
                                            + probInternet);
                                }
                                // Only permanently disable a network if probability of having
                                // internet from the currently connected BSSID is less than 60%.
                                // If there is no historically information of the current BSSID,
                                // the probability of internet will default to 50%, and the network
                                // will be permanently disabled.
                                mWifiConfigManager.updateNetworkSelectionStatus(config.networkId,
                                        probInternet < PROBABILITY_WITH_INTERNET_TO_PERMANENTLY_DISABLE_NETWORK
                                                ? DISABLED_NO_INTERNET_PERMANENT
                                                : DISABLED_NO_INTERNET_TEMPORARY);
                            } else { // NETWORK_STATUS_UNWANTED_VALIDATION_FAILED
                                // stop collect last-mile stats since validation fail
                                mWifiDiagnostics.reportConnectionEvent(
                                        WifiDiagnostics.CONNECTION_EVENT_FAILED,
                                        mClientModeManager);
                                mWifiConfigManager.incrementNetworkNoInternetAccessReports(
                                        config.networkId);
                                // If this was not recently selected by the user, update network
                                // selection status to temporarily disable the network.
                                if (!isRecentlySelectedByTheUser(config)
                                        && !config.noInternetAccessExpected) {
                                    if (config.getNetworkSelectionStatus()
                                            .getNetworkSelectionDisableReason()
                                            != DISABLED_NO_INTERNET_PERMANENT) {
                                        Log.i(getTag(), "Temporarily disabling network "
                                                + "because of no-internet access");
                                        mWifiConfigManager.updateNetworkSelectionStatus(
                                                config.networkId,
                                                DISABLED_NO_INTERNET_TEMPORARY);
                                    }
                                    mWifiBlocklistMonitor.handleBssidConnectionFailure(
                                            mLastBssid, config,
                                            WifiBlocklistMonitor.REASON_NETWORK_VALIDATION_FAILURE,
                                            mWifiInfo.getRssi());
                                }
                                mWifiScoreCard.noteValidationFailure(mWifiInfo);
                                mCmiMonitor.onInternetValidationFailed(mClientModeManager,
                                        mCurrentConnectionDetectedCaptivePortal);
                            }
                        }
                    }
                    break;
                }
                case CMD_NETWORK_STATUS: {
                    if (message.arg1 == NetworkAgent.VALIDATION_STATUS_VALID) {
                        // stop collect last-mile stats since validation pass
                        mWifiDiagnostics.reportConnectionEvent(
                                WifiDiagnostics.CONNECTION_EVENT_SUCCEEDED, mClientModeManager);
                        mWifiScoreCard.noteValidationSuccess(mWifiInfo);
                        mWifiBlocklistMonitor.handleNetworkValidationSuccess(mLastBssid,
                                mWifiInfo.getSSID());
                        WifiConfiguration config = getConnectedWifiConfigurationInternal();
                        if (config != null) {
                            // re-enable autojoin
                            mWifiConfigManager.updateNetworkSelectionStatus(
                                    config.networkId,
                                    WifiConfiguration.NetworkSelectionStatus
                                            .DISABLED_NONE);
                            mWifiConfigManager.setNetworkValidatedInternetAccess(
                                    config.networkId, true);
                            if (config.isPasspoint()
                                    && mTermsAndConditionsUrl != null) {
                                // Clear the T&C after the user accepted them and the we are
                                // notified that the network validation is successful
                                mTermsAndConditionsUrl = null;
                                LinkProperties newLp = new LinkProperties(mLinkProperties);
                                addPasspointInfoToLinkProperties(newLp);
                                sendMessage(CMD_UPDATE_LINKPROPERTIES, newLp);
                                mWifiMetrics
                                        .incrementTotalNumberOfPasspointAcceptanceOfTermsAndConditions();
                            }
                            if (retrieveConnectedNetworkDefaultGateway()) {
                                updateLinkedNetworks(config);
                            }
                        }
                        mCmiMonitor.onInternetValidated(mClientModeManager);
                    }
                    break;
                }
                case CMD_ACCEPT_UNVALIDATED: {
                    boolean accept = (message.arg1 != 0);
                    mWifiConfigManager.setNetworkNoInternetAccessExpected(mLastNetworkId, accept);
                    break;
                }
                case WifiMonitor.NETWORK_DISCONNECTION_EVENT: {
                    DisconnectEventInfo eventInfo = (DisconnectEventInfo) message.obj;
                    reportConnectionAttemptEnd(
                            WifiMetrics.ConnectionEvent.FAILURE_NETWORK_DISCONNECTION,
                            WifiMetricsProto.ConnectionEvent.HLF_NONE,
                            WifiMetricsProto.ConnectionEvent.FAILURE_REASON_UNKNOWN);
                    if (unexpectedDisconnectedReason(eventInfo.reasonCode)) {
                        mWifiDiagnostics.triggerBugReportDataCapture(
                                WifiDiagnostics.REPORT_REASON_UNEXPECTED_DISCONNECT);
                    }

                    if (!eventInfo.locallyGenerated) {
                        // ignore disconnects initiated by wpa_supplicant.
                        mWifiScoreCard.noteNonlocalDisconnect(mInterfaceName, eventInfo.reasonCode);
                        int rssi = mWifiInfo.getRssi();
                        mWifiBlocklistMonitor.handleBssidConnectionFailure(mWifiInfo.getBSSID(),
                                getConnectedWifiConfiguration(),
                                WifiBlocklistMonitor.REASON_ABNORMAL_DISCONNECT, rssi);
                    }
                    WifiConfiguration config = getConnectedWifiConfigurationInternal();

                    if (mVerboseLoggingEnabled) {
                        log("NETWORK_DISCONNECTION_EVENT in connected state"
                                + " BSSID=" + mWifiInfo.getBSSID()
                                + " RSSI=" + mWifiInfo.getRssi()
                                + " freq=" + mWifiInfo.getFrequency()
                                + " reason=" + eventInfo.reasonCode
                                + " Network Selection Status=" + (config == null ? "Unavailable"
                                : config.getNetworkSelectionStatus().getNetworkStatusString()));
                    }
                    handleNetworkDisconnect(false, eventInfo.reasonCode);
                    transitionTo(mDisconnectedState);
                    break;
                }
                case CMD_START_ROAM: {
                    /* Connect command coming from auto-join */
                    int netId = message.arg1;
                    String bssid = (String) message.obj;
                    if (bssid == null) {
                        bssid = SUPPLICANT_BSSID_ANY;
                    }
                    WifiConfiguration config =
                            mWifiConfigManager.getConfiguredNetworkWithoutMasking(netId);
                    if (config == null) {
                        loge("CMD_START_ROAM and no config, bail out...");
                        break;
                    }
                    mLastScanRssi = mWifiConfigManager.findScanRssi(netId,
                            mWifiHealthMonitor.getScanRssiValidTimeMs());
                    mWifiScoreCard.noteConnectionAttempt(mWifiInfo, mLastScanRssi, config.SSID);
                    setTargetBssid(config, bssid);
                    mTargetNetworkId = netId;

                    logd("CMD_START_ROAM sup state "
                            + " my state " + getCurrentState().getName()
                            + " nid=" + Integer.toString(netId)
                            + " config " + config.getProfileKey()
                            + " targetRoamBSSID " + mTargetBssid);

                    reportConnectionAttemptStart(config, mTargetBssid,
                            WifiMetricsProto.ConnectionEvent.ROAM_ENTERPRISE);
                    if (mWifiNative.roamToNetwork(mInterfaceName, config)) {
                        mTargetWifiConfiguration = config;
                        mIsAutoRoaming = true;
                        mWifiMetrics.logStaEvent(
                                mInterfaceName, StaEvent.TYPE_CMD_START_ROAM, config);
                        transitionTo(mRoamingState);
                    } else {
                        loge("CMD_START_ROAM Failed to start roaming to network " + config);
                        reportConnectionAttemptEnd(
                                WifiMetrics.ConnectionEvent.FAILURE_CONNECT_NETWORK_FAILED,
                                WifiMetricsProto.ConnectionEvent.HLF_NONE,
                                WifiMetricsProto.ConnectionEvent.FAILURE_REASON_UNKNOWN);
                        mMessageHandlingStatus = MESSAGE_HANDLING_STATUS_FAIL;
                        break;
                    }
                    break;
                }
                case CMD_IP_CONFIGURATION_LOST: {
                    mWifiMetrics.incrementIpRenewalFailure();
                    handleStatus = NOT_HANDLED;
                    break;
                }
                case CMD_IP_REACHABILITY_SESSION_END: {
                    mIpReachabilityMonitorActive = false;
                    break;
                }
                default: {
                    handleStatus = NOT_HANDLED;
                    break;
                }
            }

            if (handleStatus == HANDLED) {
                logStateAndMessage(message, this);
            }

            return handleStatus;
        }

        @Override
        public void exitImpl() {
            logd("ClientModeImpl: Leaving Connected state");
            mWifiConnectivityManager.handleConnectionStateChanged(
                    mClientModeManager,
                     WifiConnectivityManager.WIFI_STATE_TRANSITIONING);

            mWifiLastResortWatchdog.connectedStateTransition(false);
        }
    }

    class DisconnectedState extends RunnerState {
        DisconnectedState(int threshold) {
            super(threshold, mWifiInjector.getWifiHandlerLocalLog());
        }

        @Override
        public void enterImpl() {
            Log.i(getTag(), "disconnectedstate enter");
            // We don't scan frequently if this is a temporary disconnect
            // due to p2p
            if (mWifiP2pConnection.shouldTemporarilyDisconnectWifi()) {
                // TODO(b/161569371): P2P should wait for all ClientModeImpls to enter
                //  DisconnectedState, not just one instance.
                // (Does P2P Service support STA+P2P concurrency?)
                mWifiP2pConnection.sendMessage(WifiP2pServiceImpl.DISCONNECT_WIFI_RESPONSE);
                return;
            }

            mIpReachabilityMonitorActive = false;
            removeMessages(CMD_IP_REACHABILITY_SESSION_END);

            if (mVerboseLoggingEnabled) {
                logd(" Enter DisconnectedState screenOn=" + mScreenOn);
            }

            /** clear the roaming state, if we were roaming, we failed */
            mIsAutoRoaming = false;
            mTargetNetworkId = WifiConfiguration.INVALID_NETWORK_ID;

            if (isClientSetupCompleted) {
                mWifiConnectivityManager.handleConnectionStateChanged(
                        mClientModeManager,
                        WifiConnectivityManager.WIFI_STATE_DISCONNECTED);
            }
        }

        @Override
        String getMessageLogRec(int what) {
            return ClientModeImpl.class.getSimpleName() + "."
                    + DisconnectedState.class.getSimpleName() + "." + getWhatToString(what);
        }

        @Override
        public boolean processMessageImpl(Message message) {
            boolean handleStatus = HANDLED;

            switch (message.what) {
                case CMD_RECONNECT:
                case CMD_REASSOCIATE: {
                    if (mWifiP2pConnection.shouldTemporarilyDisconnectWifi()) {
                        // Drop a third party reconnect/reassociate if STA is
                        // temporarily disconnected for p2p
                        break;
                    } else {
                        // ConnectableState handles it
                        handleStatus = NOT_HANDLED;
                    }
                    break;
                }
                case CMD_ACCEPT_EAP_SERVER_CERTIFICATE:
                    // Got an approval for a TOFU network, trigger a scan to accelerate the
                    // auto-connection.
                    logd("User accepted TOFU provided certificate");
                    mWifiConnectivityManager.forceConnectivityScan(ClientModeImpl.WIFI_WORK_SOURCE);
                    break;
                default: {
                    handleStatus = NOT_HANDLED;
                    break;
                }
            }

            if (handleStatus == HANDLED) {
                logStateAndMessage(message, this);
            }
            return handleStatus;
        }

        @Override
        public void exitImpl() {
            mWifiConnectivityManager.handleConnectionStateChanged(
                    mClientModeManager,
                     WifiConnectivityManager.WIFI_STATE_TRANSITIONING);
        }
    }

    void handleGsmAuthRequest(SimAuthRequestData requestData) {
        WifiConfiguration requestingWifiConfiguration = null;
        if (mTargetWifiConfiguration != null
                && mTargetWifiConfiguration.networkId
                == requestData.networkId) {
            requestingWifiConfiguration = mTargetWifiConfiguration;
            logd("id matches targetWifiConfiguration");
        } else if (mLastNetworkId != WifiConfiguration.INVALID_NETWORK_ID
                && mLastNetworkId == requestData.networkId) {
            requestingWifiConfiguration = getConnectedWifiConfigurationInternal();
            logd("id matches currentWifiConfiguration");
        }

        if (requestingWifiConfiguration == null) {
            logd("GsmAuthRequest received with null target/current WifiConfiguration.");
            return;
        }

        /*
         * Try authentication in the following order.
         *
         *    Standard       Cellular_auth     Type Command
         *
         * 1. 3GPP TS 31.102 3G_authentication [Length][RAND][Length][AUTN]
         *                            [Length][RES][Length][CK][Length][IK] and more
         * 2. 3GPP TS 31.102 2G_authentication [Length][RAND]
         *                            [Length][SRES][Length][Cipher Key Kc]
         * 3. 3GPP TS 11.11  2G_authentication [RAND]
         *                            [SRES][Cipher Key Kc]
         */
        String response = mWifiCarrierInfoManager
                .getGsmSimAuthResponse(requestData.data, requestingWifiConfiguration);
        if (response == null) {
            // In case of failure, issue may be due to sim type, retry as No.2 case
            response = mWifiCarrierInfoManager
                    .getGsmSimpleSimAuthResponse(requestData.data, requestingWifiConfiguration);
            if (response == null) {
                // In case of failure, issue may be due to sim type, retry as No.3 case
                response = mWifiCarrierInfoManager.getGsmSimpleSimNoLengthAuthResponse(
                                requestData.data, requestingWifiConfiguration);
            }
        }
        if (response == null || response.length() == 0) {
            mWifiNative.simAuthFailedResponse(mInterfaceName);
        } else {
            logv("Supplicant Response -" + response);
            mWifiNative.simAuthResponse(
                    mInterfaceName, WifiNative.SIM_AUTH_RESP_TYPE_GSM_AUTH, response);
        }
    }

    void handle3GAuthRequest(SimAuthRequestData requestData) {
        WifiConfiguration requestingWifiConfiguration = null;
        if (mTargetWifiConfiguration != null
                && mTargetWifiConfiguration.networkId
                == requestData.networkId) {
            requestingWifiConfiguration = mTargetWifiConfiguration;
            logd("id matches targetWifiConfiguration");
        } else if (mLastNetworkId != WifiConfiguration.INVALID_NETWORK_ID
                && mLastNetworkId == requestData.networkId) {
            requestingWifiConfiguration = getConnectedWifiConfigurationInternal();
            logd("id matches currentWifiConfiguration");
        }

        if (requestingWifiConfiguration == null) {
            logd("3GAuthRequest received with null target/current WifiConfiguration.");
            return;
        }

        SimAuthResponseData response = mWifiCarrierInfoManager
                .get3GAuthResponse(requestData, requestingWifiConfiguration);
        if (response != null) {
            mWifiNative.simAuthResponse(
                    mInterfaceName, response.type, response.response);
        } else {
            mWifiNative.umtsAuthFailedResponse(mInterfaceName);
        }
    }

    /**
     * Automatically connect to the network specified
     *
     * @param networkId ID of the network to connect to
     * @param uid UID of the app triggering the connection.
     * @param bssid BSSID of the network
     */
    public void startConnectToNetwork(int networkId, int uid, String bssid) {
        sendMessage(CMD_START_CONNECT, networkId, uid, bssid);
    }

    /**
     * Automatically roam to the network specified
     *
     * @param networkId ID of the network to roam to
     * @param bssid BSSID of the access point to roam to.
     */
    public void startRoamToNetwork(int networkId, String bssid) {
        sendMessage(CMD_START_ROAM, networkId, 0, bssid);
    }

    /**
     * @param reason reason code from supplicant on network disconnected event
     * @return true if this is a suspicious disconnect
     */
    static boolean unexpectedDisconnectedReason(int reason) {
        return reason == StaIfaceReasonCode.PREV_AUTH_NOT_VALID
                || reason == StaIfaceReasonCode.CLASS2_FRAME_FROM_NONAUTH_STA
                || reason == StaIfaceReasonCode.CLASS3_FRAME_FROM_NONASSOC_STA
                || reason == StaIfaceReasonCode.DISASSOC_STA_HAS_LEFT
                || reason == StaIfaceReasonCode.STA_REQ_ASSOC_WITHOUT_AUTH
                || reason == StaIfaceReasonCode.MICHAEL_MIC_FAILURE
                || reason == StaIfaceReasonCode.FOURWAY_HANDSHAKE_TIMEOUT
                || reason == StaIfaceReasonCode.GROUP_KEY_UPDATE_TIMEOUT
                || reason == StaIfaceReasonCode.GROUP_CIPHER_NOT_VALID
                || reason == StaIfaceReasonCode.PAIRWISE_CIPHER_NOT_VALID
                || reason == StaIfaceReasonCode.IEEE_802_1X_AUTH_FAILED
                || reason == StaIfaceReasonCode.DISASSOC_LOW_ACK;
    }

    private static String getLinkPropertiesSummary(LinkProperties lp) {
        List<String> attributes = new ArrayList<>(6);
        if (lp.hasIpv4Address()) {
            attributes.add("v4");
        }
        if (lp.hasIpv4DefaultRoute()) {
            attributes.add("v4r");
        }
        if (lp.hasIpv4DnsServer()) {
            attributes.add("v4dns");
        }
        if (lp.hasGlobalIpv6Address()) {
            attributes.add("v6");
        }
        if (lp.hasIpv6DefaultRoute()) {
            attributes.add("v6r");
        }
        if (lp.hasIpv6DnsServer()) {
            attributes.add("v6dns");
        }

        return TextUtils.join(" ", attributes);
    }

    /**
     * Gets the SSID from the WifiConfiguration pointed at by 'mTargetNetworkId'
     * This should match the network config framework is attempting to connect to.
     */
    private String getConnectingSsidInternal() {
        WifiConfiguration config = getConnectingWifiConfigurationInternal();
        return config != null ? config.SSID : null;
    }

    /**
     * Check if there is any connection request for WiFi network.
     */
    private boolean hasConnectionRequests() {
        return mNetworkFactory.hasConnectionRequests()
                || mUntrustedNetworkFactory.hasConnectionRequests()
                || mOemWifiNetworkFactory.hasConnectionRequests()
                || mRestrictedWifiNetworkFactory.hasConnectionRequests()
                || mMultiInternetManager.hasPendingConnectionRequests();
    }

    /**
     * Retrieve the factory MAC address from config store (stored on first bootup). If we don't have
     * a factory MAC address stored in config store, retrieve it now and store it.
     *
     * Note:
     * <li> Retries added to deal with any transient failures when invoking
     * {@link WifiNative#getStaFactoryMacAddress(String)}.
     */
    @Nullable
    private MacAddress retrieveFactoryMacAddressAndStoreIfNecessary() {
        boolean saveFactoryMacInConfigStore =
                mWifiGlobals.isSaveFactoryMacToConfigStoreEnabled();
        if (saveFactoryMacInConfigStore) {
            // Already present, just return.
            String factoryMacAddressStr = mSettingsConfigStore.get(isPrimary()
                    ? WIFI_STA_FACTORY_MAC_ADDRESS : SECONDARY_WIFI_STA_FACTORY_MAC_ADDRESS);
            if (factoryMacAddressStr != null) return MacAddress.fromString(factoryMacAddressStr);
        }
        MacAddress factoryMacAddress = mWifiNative.getStaFactoryMacAddress(mInterfaceName);
        if (factoryMacAddress == null) {
            // the device may be running an older HAL (version < 1.3).
            Log.w(TAG, (isPrimary() ? "Primary" : "Secondary")
                    + " failed to retrieve factory MAC address");
            return null;
        }
        if (saveFactoryMacInConfigStore) {
            mSettingsConfigStore.put(isPrimary()
                            ? WIFI_STA_FACTORY_MAC_ADDRESS : SECONDARY_WIFI_STA_FACTORY_MAC_ADDRESS,
                    factoryMacAddress.toString());
            Log.i(TAG, (isPrimary() ? "Primary" : "Secondary")
                    + " factory MAC address stored in config store: " + factoryMacAddress);
        }
        Log.i(TAG, (isPrimary() ? "Primary" : "Secondary")
                + " factory MAC address retrieved: " + factoryMacAddress);
        return factoryMacAddress;
    }

    /**
     * Gets the factory MAC address of wlan0 (station interface).
     * @return String representation of the factory MAC address.
     */
    @Nullable
    public String getFactoryMacAddress() {
        MacAddress factoryMacAddress = retrieveFactoryMacAddressAndStoreIfNecessary();
        if (factoryMacAddress != null) return factoryMacAddress.toString();

        // For devices with older HAL's (version < 1.3), no API exists to retrieve factory MAC
        // address (and also does not support MAC randomization - needs verson 1.2). So, just
        // return the regular MAC address from the interface.
        if (!mWifiGlobals.isConnectedMacRandomizationEnabled()) {
            Log.w(TAG, "Can't get factory MAC address, return the MAC address");
            return mWifiNative.getMacAddress(mInterfaceName);
        }
        return null;
    }

    /** Sends a link probe. */
    public void probeLink(LinkProbeCallback callback, int mcs) {
        String bssid = mWifiInfo.getBSSID();
        if (bssid == null) {
            Log.w(getTag(), "Attempted to send link probe when not connected!");
            callback.onFailure(LinkProbeCallback.LINK_PROBE_ERROR_NOT_CONNECTED);
            return;
        }
        mWifiNative.probeLink(mInterfaceName, MacAddress.fromString(bssid), callback, mcs);
    }

    private static class ConnectNetworkMessage {
        public final NetworkUpdateResult result;
        public final ActionListenerWrapper listener;
        public final String packageName;

        ConnectNetworkMessage(NetworkUpdateResult result, ActionListenerWrapper listener,
                String packageName) {
            this.result = result;
            this.listener = listener;
            this.packageName = packageName;
        }
    }

    /** Trigger network connection and provide status via the provided callback. */
    public void connectNetwork(NetworkUpdateResult result, ActionListenerWrapper wrapper,
            int callingUid, @NonNull String packageName) {
        Message message =
                obtainMessage(CMD_CONNECT_NETWORK,
                new ConnectNetworkMessage(result, wrapper, packageName));
        message.sendingUid = callingUid;
        sendMessage(message);
    }

    /** Trigger network save and provide status via the provided callback. */
    public void saveNetwork(NetworkUpdateResult result, ActionListenerWrapper wrapper,
            int callingUid, @NonNull String packageName) {
        Message message =
                obtainMessage(CMD_SAVE_NETWORK,
                new ConnectNetworkMessage(result, wrapper, packageName));
        message.sendingUid = callingUid;
        sendMessage(message);
    }

    /**
     * Handle BSS transition request from Connected BSS.
     *
     * @param frameData Data retrieved from received BTM request frame.
     */
    private void handleBssTransitionRequest(BtmFrameData frameData) {
        if (frameData == null) {
            return;
        }

        String bssid = mWifiInfo.getBSSID();
        String ssid = mWifiInfo.getSSID();
        if ((bssid == null) || (ssid == null) || WifiManager.UNKNOWN_SSID.equals(ssid)) {
            Log.e(getTag(), "Failed to handle BSS transition: bssid: " + bssid + " ssid: " + ssid);
            return;
        }

        mWifiMetrics.incrementSteeringRequestCount();

        if ((frameData.mBssTmDataFlagsMask
                & MboOceConstants.BTM_DATA_FLAG_MBO_CELL_DATA_CONNECTION_PREFERENCE_INCLUDED)
                != 0) {
            mWifiMetrics.incrementMboCellularSwitchRequestCount();
        }


        if ((frameData.mBssTmDataFlagsMask
                & MboOceConstants.BTM_DATA_FLAG_DISASSOCIATION_IMMINENT) != 0) {
            long duration = 0;
            if ((frameData.mBssTmDataFlagsMask
                    & MboOceConstants.BTM_DATA_FLAG_MBO_ASSOC_RETRY_DELAY_INCLUDED) != 0) {
                mWifiMetrics.incrementSteeringRequestCountIncludingMboAssocRetryDelay();
                duration = frameData.mBlockListDurationMs;
            }
            if (duration == 0) {
                /*
                 * When disassoc imminent bit alone is set or MBO assoc retry delay is
                 * set to zero(reserved as per spec), blocklist the BSS for sometime to
                 * avoid AP rejecting the re-connect request.
                 */
                duration = MboOceConstants.DEFAULT_BLOCKLIST_DURATION_MS;
            }
            // Blocklist the current BSS
            WifiConfiguration config = getConnectedWifiConfiguration();
            if (config == null) {
                config = getConnectingWifiConfiguration();
            }
            mWifiBlocklistMonitor.blockBssidForDurationMs(bssid, config, duration,
                    WifiBlocklistMonitor.REASON_FRAMEWORK_DISCONNECT_MBO_OCE, 0);
        }

        if (frameData.mStatus != MboOceConstants.BTM_RESPONSE_STATUS_ACCEPT) {
            // Trigger the network selection and re-connect to new network if available.
            mWifiMetrics.incrementForceScanCountDueToSteeringRequest();
            mWifiConnectivityManager.forceConnectivityScan(ClientModeImpl.WIFI_WORK_SOURCE);
        }
    }

    /**
     * @return true if this device supports FILS-SHA256
     */
    private boolean isFilsSha256Supported() {
        return (getSupportedFeatures() & WIFI_FEATURE_FILS_SHA256) != 0;
    }

    /**
     * @return true if this device supports FILS-SHA384
     */
    private boolean isFilsSha384Supported() {
        return (getSupportedFeatures() & WIFI_FEATURE_FILS_SHA384) != 0;
    }

    /**
     * @return true if this device supports Trust On First Use
     */
    private boolean isTrustOnFirstUseSupported() {
        return (getSupportedFeatures() & WIFI_FEATURE_TRUST_ON_FIRST_USE) != 0;
    }

    /**
     * Helper method to set the allowed key management schemes from
     * scan result.
     * When the AKM is updated, changes should be propagated to the
     * actual saved network, and the correct AKM could be retrieved
     * on selecting the security params.
     */
    private void updateAllowedKeyManagementSchemesFromScanResult(
            WifiConfiguration config, ScanResult scanResult) {
        config.enableFils(
                isFilsSha256Supported()
                && ScanResultUtil.isScanResultForFilsSha256Network(scanResult),
                isFilsSha384Supported()
                && ScanResultUtil.isScanResultForFilsSha384Network(scanResult));
        mWifiConfigManager.updateFilsAkms(config.networkId,
                config.isFilsSha256Enabled(), config.isFilsSha384Enabled());
    }
    /**
     * Update wifi configuration based on the matching scan result.
     *
     * @param config Wifi configuration object.
     * @param scanResult Scan result matching the network.
     */
    private void updateWifiConfigFromMatchingScanResult(WifiConfiguration config,
            ScanResult scanResult) {
        updateAllowedKeyManagementSchemesFromScanResult(config, scanResult);
        if (config.isFilsSha256Enabled() || config.isFilsSha384Enabled()) {
            config.enterpriseConfig.setFieldValue(WifiEnterpriseConfig.EAP_ERP, "1");
        }
    }

    private void selectCandidateSecurityParamsIfNecessary(
            WifiConfiguration config,
            List<ScanResult> scanResults) {
        if (null != config.getNetworkSelectionStatus().getCandidateSecurityParams()) return;
        if (mVerboseLoggingEnabled) {
            Log.d(getTag(), "Select candidate security params for " + config.getProfileKey());
        }

        // This comes from wifi picker directly so there is no candidate security params.
        // Run network selection against this SSID.
        List<ScanDetail> scanDetailsList = scanResults.stream()
                .filter(scanResult -> config.SSID.equals(
                        ScanResultUtil.createQuotedSsid(scanResult.SSID)))
                .map(ScanDetail::new)
                .collect(Collectors.toList());
        List<WifiCandidates.Candidate> candidates = mWifiNetworkSelector
                .getCandidatesForUserSelection(config, scanDetailsList);
        mWifiNetworkSelector.selectNetwork(candidates);

        SecurityParams params = null;
        // Get the fresh copy again to retrieve the candidate security params.
        WifiConfiguration freshConfig = mWifiConfigManager.getConfiguredNetwork(config.networkId);
        if (null != freshConfig
                && null != freshConfig.getNetworkSelectionStatus().getCandidateSecurityParams()) {
            params = freshConfig.getNetworkSelectionStatus().getCandidateSecurityParams();
            Log.i(getTag(), "Select best-fit security params: " + params.getSecurityType());
        } else if (null != config.getNetworkSelectionStatus().getLastUsedSecurityParams()
                && config.getNetworkSelectionStatus().getLastUsedSecurityParams().isEnabled()) {
            params = config.getNetworkSelectionStatus().getLastUsedSecurityParams();
            Log.i(getTag(), "Select the last used security params: " + params.getSecurityType());
        } else {
            params = config.getSecurityParamsList().stream()
                    .filter(WifiConfigurationUtil::isSecurityParamsValid)
                    .findFirst().orElse(null);
            if (null != params) {
                Log.i(getTag(), "Select the first available security params: "
                        + params.getSecurityType());
            } else {
                Log.w(getTag(), "No available security params.");
            }
        }

        config.getNetworkSelectionStatus().setCandidateSecurityParams(params);
        // populate the target security params to the internal configuration manually,
        // and then wifi info could retrieve this information.
        mWifiConfigManager.setNetworkCandidateScanResult(
                config.networkId,
                freshConfig == null ? null : freshConfig.getNetworkSelectionStatus().getCandidate(),
                0, params);
    }

    /**
     * Update the wifi configuration before sending connect to
     * supplicant/driver.
     *
     * @param config wifi configuration object.
     * @param bssid BSSID to assocaite with.
     */
    void updateWifiConfigOnStartConnection(WifiConfiguration config, String bssid) {
        setTargetBssid(config, bssid);

        // Go through the matching scan results and update wifi config.
        ScanResultMatchInfo key1 = ScanResultMatchInfo.fromWifiConfiguration(config);
        List<ScanResult> scanResults = mScanRequestProxy.getScanResults();
        for (ScanResult scanResult : scanResults) {
            if (!config.SSID.equals(ScanResultUtil.createQuotedSsid(scanResult.SSID))) {
                continue;
            }
            ScanResultMatchInfo key2 = ScanResultMatchInfo.fromScanResult(scanResult);
            if (!key1.equals(key2)) {
                continue;
            }
            updateWifiConfigFromMatchingScanResult(config, scanResult);
        }

        selectCandidateSecurityParamsIfNecessary(config, scanResults);

        if (mWifiGlobals.isConnectedMacRandomizationEnabled()) {
            boolean isMacRandomizationForceDisabled = isMacRandomizationForceDisabledOnSsid(config);
            if (config.macRandomizationSetting == WifiConfiguration.RANDOMIZATION_NONE
                    || isMacRandomizationForceDisabled) {
                setCurrentMacToFactoryMac(config);
            } else {
                configureRandomizedMacAddress(config);
            }
            if (isMacRandomizationForceDisabled
                    && config.macRandomizationSetting != WifiConfiguration.RANDOMIZATION_NONE) {
                // update WifiConfigManager to disable MAC randomization so Settings show the right
                // MAC randomization information.
                config.macRandomizationSetting = WifiConfiguration.RANDOMIZATION_NONE;
                mWifiConfigManager.addOrUpdateNetwork(config, Process.SYSTEM_UID);
            }
        }

        if (config.enterpriseConfig != null
                && config.enterpriseConfig.isAuthenticationSimBased()
                && mWifiCarrierInfoManager.isImsiEncryptionInfoAvailable(
                mWifiCarrierInfoManager.getBestMatchSubscriptionId(config))
                && TextUtils.isEmpty(config.enterpriseConfig.getAnonymousIdentity())) {
            String anonAtRealm = mWifiCarrierInfoManager
                    .getAnonymousIdentityWith3GppRealm(config);
            // Use anonymous@<realm> when pseudonym is not available
            config.enterpriseConfig.setAnonymousIdentity(anonAtRealm);
        }
    }

    private boolean isMacRandomizationForceDisabledOnSsid(WifiConfiguration config) {
        Set<String> unsupportedSsids = new ArraySet<>(mContext.getResources().getStringArray(
                R.array.config_wifiForceDisableMacRandomizationSsidList));
        return unsupportedSsids.contains(config.SSID);
    }

    private void setConfigurationsPriorToIpClientProvisioning(WifiConfiguration config) {
        mIpClient.setHttpProxy(config.getHttpProxy());
        if (!TextUtils.isEmpty(mContext.getResources().getString(
                R.string.config_wifi_tcp_buffers))) {
            mIpClient.setTcpBufferSizes(mContext.getResources().getString(
                    R.string.config_wifi_tcp_buffers));
        }
    }

    private boolean startIpClient(WifiConfiguration config, boolean isFilsConnection) {
        if (mIpClient == null || config == null) {
            return false;
        }

        final boolean isUsingStaticIp =
                (config.getIpAssignment() == IpConfiguration.IpAssignment.STATIC);
        final boolean isUsingMacRandomization =
                config.macRandomizationSetting
                        != WifiConfiguration.RANDOMIZATION_NONE
                        && mWifiGlobals.isConnectedMacRandomizationEnabled();
        final List<byte[]> ouis = getOuiInternal(config);
        final List<android.net.DhcpOption> options =
                mWifiConfigManager.getCustomDhcpOptions(WifiSsid.fromString(config.SSID), ouis);
        if (mVerboseLoggingEnabled) {
            final String key = config.getProfileKey();
            log("startIpClient netId=" + Integer.toString(mLastNetworkId)
                    + " " + key + " "
                    + " roam=" + mIsAutoRoaming
                    + " static=" + isUsingStaticIp
                    + " randomMac=" + isUsingMacRandomization
                    + " isFilsConnection=" + isFilsConnection);
        }

        final MacAddress currentBssid = getCurrentBssidInternalMacAddress();
        final String l2Key = mLastL2KeyAndGroupHint != null
                ? mLastL2KeyAndGroupHint.first : null;
        final String groupHint = mLastL2KeyAndGroupHint != null
                ? mLastL2KeyAndGroupHint.second : null;
        final Layer2Information layer2Info = new Layer2Information(l2Key, groupHint,
                currentBssid);

        if (isFilsConnection) {
            stopIpClient();
            if (isUsingStaticIp) {
                mWifiNative.flushAllHlp(mInterfaceName);
                return false;
            }
            setConfigurationsPriorToIpClientProvisioning(config);
            final ProvisioningConfiguration.Builder prov =
                    new ProvisioningConfiguration.Builder()
                    .withPreDhcpAction()
                    .withPreconnection()
                    .withDisplayName(config.SSID)
                    .withLayer2Information(layer2Info);
            if (mContext.getResources().getBoolean(R.bool.config_wifiEnableApfOnNonPrimarySta)
                    || isPrimary()) {
                // unclear if the native layer will return the correct non-capabilities if APF is
                // not supported on secondary interfaces.
                prov.withApfCapabilities(mWifiNative.getApfCapabilities(mInterfaceName));
            }
            if (isUsingMacRandomization) {
                // Use EUI64 address generation for link-local IPv6 addresses.
                prov.withRandomMacAddress();
            }
            prov.withDhcpOptions(convertToInternalDhcpOptions(options));
            mIpClient.startProvisioning(prov.build());
        } else {
            sendNetworkChangeBroadcast(DetailedState.OBTAINING_IPADDR);
            // We must clear the config BSSID, as the wifi chipset may decide to roam
            // from this point on and having the BSSID specified in the network block would
            // cause the roam to fail and the device to disconnect.
            clearTargetBssid("ObtainingIpAddress");

            // Stop IpClient in case we're switching from DHCP to static
            // configuration or vice versa.
            //
            // When we transition from static configuration to DHCP in
            // particular, we must tell ConnectivityService that we're
            // disconnected, because DHCP might take a long time during which
            // connectivity APIs such as getActiveNetworkInfo should not return
            // CONNECTED.
            stopDhcpSetup();
            setConfigurationsPriorToIpClientProvisioning(config);
            ScanResult scanResult = getScanResultInternal(config);

            final ProvisioningConfiguration.Builder prov;
            ProvisioningConfiguration.ScanResultInfo scanResultInfo = null;
            if (scanResult != null) {
                final List<ScanResultInfo.InformationElement> ies =
                        new ArrayList<ScanResultInfo.InformationElement>();
                for (ScanResult.InformationElement ie : scanResult.getInformationElements()) {
                    ScanResultInfo.InformationElement scanResultInfoIe =
                            new ScanResultInfo.InformationElement(ie.getId(), ie.getBytes());
                    ies.add(scanResultInfoIe);
                }
                scanResultInfo = new ProvisioningConfiguration.ScanResultInfo(scanResult.SSID,
                        scanResult.BSSID, ies);
            }
            final Network network = (mNetworkAgent != null) ? mNetworkAgent.getNetwork() : null;
            if (!isUsingStaticIp) {
                prov = new ProvisioningConfiguration.Builder()
                    .withPreDhcpAction()
                    .withNetwork(network)
                    .withDisplayName(config.SSID)
                    .withScanResultInfo(scanResultInfo)
                    .withLayer2Information(layer2Info);
            } else {
                StaticIpConfiguration staticIpConfig = config.getStaticIpConfiguration();
                prov = new ProvisioningConfiguration.Builder()
                        .withStaticConfiguration(staticIpConfig)
                        .withNetwork(network)
                        .withDisplayName(config.SSID)
                        .withLayer2Information(layer2Info);
            }
            if (mContext.getResources().getBoolean(R.bool.config_wifiEnableApfOnNonPrimarySta)
                    || isPrimary()) {
                // unclear if the native layer will return the correct non-capabilities if APF is
                // not supported on secondary interfaces.
                prov.withApfCapabilities(mWifiNative.getApfCapabilities(mInterfaceName));
            }
            if (isUsingMacRandomization) {
                // Use EUI64 address generation for link-local IPv6 addresses.
                prov.withRandomMacAddress();
            }
            prov.withDhcpOptions(convertToInternalDhcpOptions(options));
            mIpClient.startProvisioning(prov.build());
        }

        return true;
    }

    private List<byte[]> getOuiInternal(WifiConfiguration config) {
        List<byte[]> ouis = new ArrayList<>();
        ScanResult scanResult = getScanResultInternal(config);
        if (scanResult == null) {
            return ouis;
        }
        List<InformationElementUtil.Vsa> vsas = InformationElementUtil.getVendorSpecificIE(
                scanResult.informationElements);
        for (InformationElementUtil.Vsa vsa : vsas) {
            byte[] oui = vsa.oui;
            if (oui != null) {
                ouis.add(oui);
            }
        }
        return ouis;
    }

    private ScanResult getScanResultInternal(WifiConfiguration config) {
        ScanDetailCache scanDetailCache =
                mWifiConfigManager.getScanDetailCacheForNetwork(config.networkId);
        ScanResult scanResult = null;
        if (mLastBssid != null) {
            if (scanDetailCache != null) {
                scanResult = scanDetailCache.getScanResult(mLastBssid);
            }
            // The cached scan result of connected network would be null at the first
            // connection, try to check full scan result list again to look up matched
            // scan result associated to the current BSSID.
            if (scanResult == null) {
                scanResult = mScanRequestProxy.getScanResult(mLastBssid);
            }
        }
        return scanResult;
    }

    @Override
    public boolean setWifiConnectedNetworkScorer(IBinder binder,
            IWifiConnectedNetworkScorer scorer) {
        return mWifiScoreReport.setWifiConnectedNetworkScorer(binder, scorer);
    }

    @Override
    public void clearWifiConnectedNetworkScorer() {
        mWifiScoreReport.clearWifiConnectedNetworkScorer();
    }

    @Override
    public void sendMessageToClientModeImpl(Message msg) {
        sendMessage(msg);
    }

    @Override
    public long getId() {
        return mId;
    }

    @Override
    public void dumpWifiScoreReport(FileDescriptor fd, PrintWriter pw, String[] args) {
        mWifiScoreReport.dump(fd, pw, args);
    }

    /**
     * Notifies changes in data connectivity of the default data SIM.
     */
    @Override
    public void onCellularConnectivityChanged(@WifiDataStall.CellularDataStatusCode int status) {
        mWifiConfigManager.onCellularConnectivityChanged(status);
        // do a scan if no cell data and currently not connect to wifi
        if (status == WifiDataStall.CELLULAR_DATA_NOT_AVAILABLE
                && getConnectedWifiConfigurationInternal() == null) {
            if (mContext.getResources().getBoolean(
                    R.bool.config_wifiScanOnCellularDataLossEnabled)) {
                mWifiConnectivityManager.forceConnectivityScan(WIFI_WORK_SOURCE);
            }
        }
    }

    @Override
    public void setMboCellularDataStatus(boolean available) {
        mWifiNative.setMboCellularDataStatus(mInterfaceName, available);
    }

    @Override
    public WifiNative.RoamingCapabilities getRoamingCapabilities() {
        return mWifiNative.getRoamingCapabilities(mInterfaceName);
    }

    @Override
    public boolean configureRoaming(WifiNative.RoamingConfig config) {
        return mWifiNative.configureRoaming(mInterfaceName, config);
    }

    @Override
    public boolean enableRoaming(boolean enabled) {
        int status = mWifiNative.enableFirmwareRoaming(
                mInterfaceName, enabled
                        ? WifiNative.ENABLE_FIRMWARE_ROAMING
                        : WifiNative.DISABLE_FIRMWARE_ROAMING);
        return status == WifiNative.SET_FIRMWARE_ROAMING_SUCCESS;
    }

    @Override
    public boolean setCountryCode(String countryCode) {
        return mWifiNative.setStaCountryCode(mInterfaceName, countryCode);
    }

    @Override
    public List<TxFateReport> getTxPktFates() {
        return mWifiNative.getTxPktFates(mInterfaceName);
    }

    @Override
    public List<RxFateReport> getRxPktFates() {
        return mWifiNative.getRxPktFates(mInterfaceName);
    }

    @Override
    public void setShouldReduceNetworkScore(boolean shouldReduceNetworkScore) {
        mWifiScoreReport.setShouldReduceNetworkScore(shouldReduceNetworkScore);
    }

    private void applyCachedPacketFilter() {
        // If packet filter is supported on both connections, ignore since we would have already
        // applied the filter.
        if (mContext.getResources().getBoolean(R.bool.config_wifiEnableApfOnNonPrimarySta)) return;
        if (mCachedPacketFilter == null) {
            Log.w(TAG, "No cached packet filter to apply");
            return;
        }
        Log.i(TAG, "Applying cached packet filter");
        mWifiNative.installPacketFilter(mInterfaceName, mCachedPacketFilter);
    }

    /**
     * Invoked by parent ConcreteClientModeManager whenever a role change occurs.
     */
    public void onRoleChanged() {
        ClientRole role = mClientModeManager.getRole();
        if (role == ROLE_CLIENT_PRIMARY) {
            applyCachedPacketFilter();
            if (mScreenOn) {
                // Start RSSI polling for the new primary network to enable scoring.
                enableRssiPolling(true);
            }
        } else {
            if (mScreenOn && !isSecondaryInternet()) {
                // Stop RSSI polling (if enabled) for the secondary network.
                enableRssiPolling(false);
            }
        }
        WifiConfiguration connectedNetwork = getConnectedWifiConfiguration();
        if (connectedNetwork != null) {
            updateWifiInfoWhenConnected(connectedNetwork);
            // Update capabilities after a role change.
            updateCapabilities(connectedNetwork);
        }
        mWifiScoreReport.onRoleChanged(role);
    }

    private void addPasspointInfoToLinkProperties(LinkProperties linkProperties) {
        // CaptivePortalData.Builder.setVenueFriendlyName API not available on R
        if (!SdkLevel.isAtLeastS()) {
            return;
        }
        WifiConfiguration currentNetwork = getConnectedWifiConfigurationInternal();
        if (currentNetwork == null || !currentNetwork.isPasspoint()) {
            return;
        }
        ScanResult scanResult = mScanRequestProxy.getScanResult(mLastBssid);

        if (scanResult == null) {
            return;
        }
        URL venueUrl = mPasspointManager.getVenueUrl(scanResult);

        // Update the friendly name to populate the notification
        CaptivePortalData.Builder captivePortalDataBuilder = new CaptivePortalData.Builder()
                .setVenueFriendlyName(currentNetwork.providerFriendlyName);

        // Update the Venue URL if available
        if (venueUrl != null) {
            captivePortalDataBuilder.setVenueInfoUrl(Uri.parse(venueUrl.toString()),
                    CaptivePortalData.CAPTIVE_PORTAL_DATA_SOURCE_PASSPOINT);
        }

        // Update the T&C URL if available. The network is captive if T&C URL is available
        if (mTermsAndConditionsUrl != null) {
            captivePortalDataBuilder.setUserPortalUrl(
                    Uri.parse(mTermsAndConditionsUrl.toString()),
                    CaptivePortalData.CAPTIVE_PORTAL_DATA_SOURCE_PASSPOINT).setCaptive(true);
        }

        linkProperties.setCaptivePortalData(captivePortalDataBuilder.build());
    }

    private boolean mHasQuit = false;

    @Override
    protected void onQuitting() {
        mHasQuit = true;
        mClientModeManager.onClientModeImplQuit();
    }

    /** Returns true if the ClientModeImpl has fully stopped, false otherwise. */
    public boolean hasQuit() {
        return mHasQuit;
    }

    /**
     * WifiVcnNetworkPolicyChangeListener tracks VCN-defined Network policies for a
     * WifiNetworkAgent. These policies are used to restart Networks or update their
     * NetworkCapabilities.
     */
    private class WifiVcnNetworkPolicyChangeListener
            implements VcnManager.VcnNetworkPolicyChangeListener {
        @Override
        public void onPolicyChanged() {
            if (mNetworkAgent == null) {
                return;
            }
            // Update the NetworkAgent's NetworkCapabilities which will merge the current
            // capabilities with VcnManagementService's underlying Network policy.
            Log.i(getTag(), "VCN policy changed, updating NetworkCapabilities.");
            updateCapabilities();
        }
    }

    /**
     * Updates the default gateway mac address of the connected network config and updates the
     * linked networks resulting from the new default gateway.
     */
    private boolean retrieveConnectedNetworkDefaultGateway() {
        WifiConfiguration currentConfig = getConnectedWifiConfiguration();
        if (currentConfig == null) {
            logi("can't fetch config of current network id " + mLastNetworkId);
            return false;
        }

        // Find IPv4 default gateway.
        if (mLinkProperties == null) {
            logi("cannot retrieve default gateway from null link properties");
            return false;
        }
        String gatewayIPv4 = null;
        for (RouteInfo routeInfo : mLinkProperties.getRoutes()) {
            if (routeInfo.isDefaultRoute()
                    && routeInfo.getDestination().getAddress() instanceof Inet4Address
                    && routeInfo.hasGateway()) {
                gatewayIPv4 = routeInfo.getGateway().getHostAddress();
                break;
            }
        }

        if (TextUtils.isEmpty(gatewayIPv4)) {
            logi("default gateway ipv4 is null");
            return false;
        }

        String gatewayMac = macAddressFromRoute(gatewayIPv4);
        if (TextUtils.isEmpty(gatewayMac)) {
            logi("default gateway mac fetch failed for ipv4 addr = " + gatewayIPv4);
            return false;
        }

        if (mVerboseLoggingEnabled) {
            logi("Default Gateway MAC address of " + mLastBssid + " from routes is : "
                    + gatewayMac);
        }
        if (!mWifiConfigManager.setNetworkDefaultGwMacAddress(mLastNetworkId, gatewayMac)) {
            logi("default gateway mac set failed for " + currentConfig.getKey() + " network");
            return false;
        }

        return mWifiConfigManager.saveToStore(true);
    }

    /**
     * Links the supplied config to all matching saved configs and updates the WifiBlocklistMonitor
     * SSID allowlist with the linked networks.
     */
    private void updateLinkedNetworks(@NonNull WifiConfiguration config) {
        if (!isPrimary()) {
            return;
        }
        if (!mContext.getResources().getBoolean(R.bool.config_wifiEnableLinkedNetworkRoaming)) {
            return;
        }

        SecurityParams params = mWifiNative.getCurrentNetworkSecurityParams(mInterfaceName);
        if (params == null) return;

        WifiConfiguration tmpConfigForCurrentSecurityParams = new WifiConfiguration();
        tmpConfigForCurrentSecurityParams.setSecurityParams(params);
        if (!WifiConfigurationUtil.isConfigLinkable(tmpConfigForCurrentSecurityParams)) return;

        // Don't set SSID allowlist if we're connected to a network with Fast BSS Transition.
        ScanDetailCache scanDetailCache = mWifiConfigManager.getScanDetailCacheForNetwork(
                config.networkId);
        if (scanDetailCache == null) {
            Log.i(TAG, "Do not update linked networks - no ScanDetailCache found for netId: "
                    + config.networkId);
            return;
        }
        ScanResult matchingScanResult = scanDetailCache.getScanResult(mLastBssid);
        if (matchingScanResult == null) {
            Log.i(TAG, "Do not update linked networks - no matching ScanResult found for BSSID: "
                    + mLastBssid);
            return;
        }
        String caps = matchingScanResult.capabilities;
        if (caps.contains("FT/PSK") || caps.contains("FT/SAE")) {
            Log.i(TAG, "Do not update linked networks - current connection is FT-PSK/FT-SAE");
            return;
        }

        mWifiConfigManager.updateLinkedNetworks(config.networkId);
        Map<String, WifiConfiguration> linkedNetworks = mWifiConfigManager
                .getLinkedNetworksWithoutMasking(config.networkId);

        if (!mWifiNative.updateLinkedNetworks(mInterfaceName, config.networkId, linkedNetworks)) {
            return;
        }
        // Update internal configs once the connection requests are accepted.
        linkedNetworks.values().forEach(linkedConfig ->
                mWifiConfigManager.setNetworkLastUsedSecurityParams(
                        linkedConfig.networkId, params));

        List<String> allowlistSsids = new ArrayList<>(linkedNetworks.values().stream()
                .filter(linkedConfig -> linkedConfig.allowAutojoin)
                .map(linkedConfig -> linkedConfig.SSID)
                .collect(Collectors.toList()));
        if (allowlistSsids.size() > 0) {
            allowlistSsids.add(config.SSID);
        }
        mWifiBlocklistMonitor.setAllowlistSsids(config.SSID, allowlistSsids);
        mWifiBlocklistMonitor.updateFirmwareRoamingConfiguration(new ArraySet<>(allowlistSsids));
    }

    private boolean checkAndHandleLinkedNetworkRoaming(String associatedBssid) {
        if (!mContext.getResources().getBoolean(R.bool.config_wifiEnableLinkedNetworkRoaming)) {
            return false;
        }

        ScanResult scanResult = mScanRequestProxy.getScanResult(associatedBssid);
        if (scanResult == null) {
            return false;
        }

        WifiConfiguration config = mWifiConfigManager
                .getSavedNetworkForScanResult(scanResult);
        if (config == null || !config.allowedKeyManagement.get(WifiConfiguration.KeyMgmt.WPA_PSK)
                || mLastNetworkId == config.networkId) {
            return false;
        }

        mIsLinkedNetworkRoaming = true;
        setTargetBssid(config, associatedBssid);
        mTargetNetworkId = config.networkId;
        mTargetWifiConfiguration = config;
        mLastNetworkId = WifiConfiguration.INVALID_NETWORK_ID;
        sendNetworkChangeBroadcast(DetailedState.CONNECTING);
        mWifiInfo.setFrequency(scanResult.frequency);
        mWifiInfo.setBSSID(associatedBssid);
        updateCurrentConnectionInfo();
        return true;
    }

    @RequiresApi(Build.VERSION_CODES.S)
    private @WifiConfiguration.RecentFailureReason int
            mboAssocDisallowedReasonCodeToWifiConfigurationRecentFailureReason(
            @MboOceConstants.MboAssocDisallowedReasonCode int reasonCode) {
        switch (reasonCode) {
            case MboOceConstants.MBO_ASSOC_DISALLOWED_REASON_MAX_NUM_STA_ASSOCIATED:
                return WifiConfiguration.RECENT_FAILURE_MBO_ASSOC_DISALLOWED_MAX_NUM_STA_ASSOCIATED;
            case MboOceConstants.MBO_ASSOC_DISALLOWED_REASON_AIR_INTERFACE_OVERLOADED:
                return WifiConfiguration
                        .RECENT_FAILURE_MBO_ASSOC_DISALLOWED_AIR_INTERFACE_OVERLOADED;
            case MboOceConstants.MBO_ASSOC_DISALLOWED_REASON_AUTH_SERVER_OVERLOADED:
                return WifiConfiguration.RECENT_FAILURE_MBO_ASSOC_DISALLOWED_AUTH_SERVER_OVERLOADED;
            case MboOceConstants.MBO_ASSOC_DISALLOWED_REASON_INSUFFICIENT_RSSI:
                return WifiConfiguration.RECENT_FAILURE_MBO_ASSOC_DISALLOWED_INSUFFICIENT_RSSI;
            case MboOceConstants.MBO_ASSOC_DISALLOWED_REASON_UNSPECIFIED:
            case MboOceConstants.MBO_ASSOC_DISALLOWED_REASON_RESERVED_0:
            case MboOceConstants.MBO_ASSOC_DISALLOWED_REASON_RESERVED:
            default:
                return WifiConfiguration.RECENT_FAILURE_MBO_ASSOC_DISALLOWED_UNSPECIFIED;
        }
    }

    /**
     * To set association rejection status in wifi config.
     * @param netId The network ID.
     * @param assocRejectEventInfo Association rejection information.
     */
    private void setAssociationRejectionStatusInConfig(int netId,
            AssocRejectEventInfo assocRejectEventInfo) {
        int statusCode = assocRejectEventInfo.statusCode;
        @WifiConfiguration.RecentFailureReason int reason;

        switch (statusCode) {
            case StaIfaceStatusCode.AP_UNABLE_TO_HANDLE_NEW_STA:
                reason = WifiConfiguration.RECENT_FAILURE_AP_UNABLE_TO_HANDLE_NEW_STA;
                break;
            case StaIfaceStatusCode.ASSOC_REJECTED_TEMPORARILY:
                reason = WifiConfiguration.RECENT_FAILURE_REFUSED_TEMPORARILY;
                break;
            case StaIfaceStatusCode.DENIED_POOR_CHANNEL_CONDITIONS:
                reason = WifiConfiguration.RECENT_FAILURE_POOR_CHANNEL_CONDITIONS;
                break;
            default:
                // do nothing
                return;
        }

        if (SdkLevel.isAtLeastS()) {
            if (assocRejectEventInfo.mboAssocDisallowedInfo != null) {
                reason = mboAssocDisallowedReasonCodeToWifiConfigurationRecentFailureReason(
                        assocRejectEventInfo.mboAssocDisallowedInfo.mReasonCode);
            } else if (assocRejectEventInfo.oceRssiBasedAssocRejectInfo != null) {
                reason = WifiConfiguration.RECENT_FAILURE_OCE_RSSI_BASED_ASSOCIATION_REJECTION;
            }
        }

        mWifiConfigManager.setRecentFailureAssociationStatus(netId, reason);

    }

    private void checkIfNeedDisconnectSecondaryWifi() {
        if (!isPrimary()) {
            return;
        }
        if (isConnected()) {
            ConcreteClientModeManager ccmm =
                    mWifiInjector.getActiveModeWarden().getClientModeManagerInRole(
                            ROLE_CLIENT_SECONDARY_LONG_LIVED);
            if (ccmm != null && ccmm.isConnected() && ccmm.isSecondaryInternet()) {
                WifiInfo secondaryWifiInfo = ccmm.getConnectionInfo();
                if (secondaryWifiInfo == null) return;
                if ((secondaryWifiInfo.is5GHz() && mWifiInfo.is5GHz())
                        || (secondaryWifiInfo.is6GHz() && mWifiInfo.is6GHz())
                        || (secondaryWifiInfo.is24GHz() && mWifiInfo.is24GHz())) {
                    if (mVerboseLoggingEnabled) {
                        Log.d(TAG, "The master wifi and secondary wifi are at the same band,"
                                + " disconnect the secondary wifi");
                    }
                    ccmm.disconnect();
                }
            }
        }
    }

    private void setSelectedRcoiForPasspoint(WifiConfiguration config) {
        // Only relevant for Passpoint providers with roaming consortium subscriptions
        if (config.isPasspoint() && config.roamingConsortiumIds != null
                && config.roamingConsortiumIds.length > 0) {
            long selectedRcoi = mPasspointManager.getSelectedRcoiForNetwork(
                    config.getPasspointUniqueId(), config.SSID);
            if (selectedRcoi != 0) {
                config.enterpriseConfig.setSelectedRcoi(selectedRcoi);
            }
        }
    }

    private void updateCurrentConnectionInfo() {
        if (isPrimary()) {
            mWifiInjector.getActiveModeWarden().updateCurrentConnectionInfo();
        }
    }
}<|MERGE_RESOLUTION|>--- conflicted
+++ resolved
@@ -3811,27 +3811,6 @@
         updateCurrentConnectionInfo();
     }
 
-<<<<<<< HEAD
-    private void handleIpReachabilityFailure(ReachabilityLossInfoParcelable lossInfo) {
-        if (lossInfo == null || lossInfo.reason == ReachabilityLossReason.CONFIRM
-                || lossInfo.reason == ReachabilityLossReason.ORGANIC) {
-            mWifiMetrics.logStaEvent(mInterfaceName, StaEvent.TYPE_CMD_IP_REACHABILITY_LOST);
-            mWifiMetrics.logWifiIsUnusableEvent(mInterfaceName,
-                    WifiIsUnusableEvent.TYPE_IP_REACHABILITY_LOST);
-            mWifiMetrics.addToWifiUsabilityStatsList(mInterfaceName,
-                    WifiUsabilityStats.LABEL_BAD,
-                    WifiUsabilityStats.TYPE_IP_REACHABILITY_LOST, -1);
-            if (mWifiGlobals.getIpReachabilityDisconnectEnabled()) {
-                if (mWifiGlobals.getDisconnectOnlyOnInitialIpReachability()
-                        && !mIpReachabilityMonitorActive) {
-                    logd("CMD_IP_REACHABILITY_LOST Connect session is over, skip ip reachability lost indication.");
-                    return;
-                }
-                handleIpReachabilityLost();
-            } else {
-                logd("CMD_IP_REACHABILITY_LOST but disconnect disabled -- ignore");
-            }
-=======
     /**
      * Process IP Reachability failures by recreating a new IpClient instance to refresh L3
      * provisioning while attempting to keep L2 still connected.
@@ -3850,7 +3829,6 @@
             // config could be null if it had been removed from WifiConfigManager. In this case
             // we should simply disconnect.
             handleIpReachabilityLost();
->>>>>>> c17b613b
             return;
         }
         final NetworkAgentConfig naConfig = getNetworkAgentConfigInternal(config);
