/*
 * Copyright (C) 2010 The Android Open Source Project
 *
 * Licensed under the Apache License, Version 2.0 (the "License");
 * you may not use this file except in compliance with the License.
 * You may obtain a copy of the License at
 *
 *      http://www.apache.org/licenses/LICENSE-2.0
 *
 * Unless required by applicable law or agreed to in writing, software
 * distributed under the License is distributed on an "AS IS" BASIS,
 * WITHOUT WARRANTIES OR CONDITIONS OF ANY KIND, either express or implied.
 * See the License for the specific language governing permissions and
 * limitations under the License.
 */

package com.android.server.wifi;

import static android.net.util.KeepalivePacketDataUtil.parseTcpKeepalivePacketData;
import static android.net.wifi.WifiConfiguration.NetworkSelectionStatus.DISABLED_NO_INTERNET_PERMANENT;
import static android.net.wifi.WifiConfiguration.NetworkSelectionStatus.DISABLED_NO_INTERNET_TEMPORARY;
import static android.net.wifi.WifiManager.WIFI_FEATURE_FILS_SHA256;
import static android.net.wifi.WifiManager.WIFI_FEATURE_FILS_SHA384;

import static com.android.server.wifi.ActiveModeManager.ROLE_CLIENT_PRIMARY;
import static com.android.server.wifi.ActiveModeManager.ROLE_CLIENT_SECONDARY_LONG_LIVED;
import static com.android.server.wifi.ActiveModeManager.ROLE_CLIENT_SECONDARY_TRANSIENT;
import static com.android.server.wifi.WifiSettingsConfigStore.WIFI_STA_FACTORY_MAC_ADDRESS;
import static com.android.server.wifi.proto.WifiStatsLog.WIFI_DISCONNECT_REPORTED__FAILURE_CODE__SUPPLICANT_DISCONNECTED;

import android.annotation.IntDef;
import android.annotation.NonNull;
import android.annotation.Nullable;
import android.app.ActivityManager;
import android.content.BroadcastReceiver;
import android.content.Context;
import android.content.Intent;
import android.content.IntentFilter;
import android.hardware.wifi.supplicant.V1_0.ISupplicantStaIfaceCallback.ReasonCode;
import android.hardware.wifi.supplicant.V1_0.ISupplicantStaIfaceCallback.StatusCode;
import android.net.CaptivePortalData;
import android.net.ConnectivityManager;
import android.net.DhcpResultsParcelable;
import android.net.InvalidPacketException;
import android.net.IpConfiguration;
import android.net.KeepalivePacketData;
import android.net.Layer2PacketParcelable;
import android.net.LinkProperties;
import android.net.MacAddress;
import android.net.NattKeepalivePacketData;
import android.net.Network;
import android.net.NetworkAgent;
import android.net.NetworkAgentConfig;
import android.net.NetworkCapabilities;
import android.net.NetworkInfo;
import android.net.NetworkInfo.DetailedState;
import android.net.RouteInfo;
import android.net.SocketKeepalive;
import android.net.StaticIpConfiguration;
import android.net.TcpKeepalivePacketData;
import android.net.TcpKeepalivePacketDataParcelable;
import android.net.Uri;
import android.net.ip.IIpClient;
import android.net.ip.IpClientCallbacks;
import android.net.ip.IpClientManager;
import android.net.shared.Layer2Information;
import android.net.shared.ProvisioningConfiguration;
import android.net.shared.ProvisioningConfiguration.ScanResultInfo;
import android.net.vcn.VcnManager;
import android.net.vcn.VcnNetworkPolicyResult;
import android.net.wifi.IWifiConnectedNetworkScorer;
import android.net.wifi.ScanResult;
import android.net.wifi.SecurityParams;
import android.net.wifi.SupplicantState;
import android.net.wifi.WifiAnnotations.WifiStandard;
import android.net.wifi.WifiConfiguration;
import android.net.wifi.WifiEnterpriseConfig;
import android.net.wifi.WifiInfo;
import android.net.wifi.WifiManager;
import android.net.wifi.WifiNetworkAgentSpecifier;
import android.net.wifi.WifiNetworkSpecifier;
import android.net.wifi.hotspot2.IProvisioningCallback;
import android.net.wifi.hotspot2.OsuProvider;
import android.net.wifi.nl80211.DeviceWiphyCapabilities;
import android.net.wifi.nl80211.WifiNl80211Manager;
import android.net.wifi.util.ScanResultUtil;
import android.os.BatteryStatsManager;
import android.os.Build;
import android.os.ConditionVariable;
import android.os.IBinder;
import android.os.Looper;
import android.os.Message;
import android.os.Messenger;
import android.os.PowerManager;
import android.os.Process;
import android.os.UserHandle;
import android.os.WorkSource;
import android.provider.Settings;
import android.system.OsConstants;
import android.telephony.SubscriptionManager;
import android.telephony.TelephonyManager;
import android.text.TextUtils;
import android.util.ArraySet;
import android.util.Log;
import android.util.Pair;

import androidx.annotation.RequiresApi;

import com.android.internal.annotations.VisibleForTesting;
import com.android.internal.util.IState;
import com.android.internal.util.Protocol;
import com.android.internal.util.State;
import com.android.internal.util.StateMachine;
import com.android.modules.utils.HandlerExecutor;
import com.android.modules.utils.build.SdkLevel;
import com.android.net.module.util.Inet4AddressUtils;
import com.android.net.module.util.MacAddressUtils;
import com.android.net.module.util.NetUtils;
import com.android.server.wifi.ActiveModeManager.ClientRole;
import com.android.server.wifi.MboOceController.BtmFrameData;
import com.android.server.wifi.WifiCarrierInfoManager.SimAuthRequestData;
import com.android.server.wifi.WifiCarrierInfoManager.SimAuthResponseData;
import com.android.server.wifi.WifiNative.RxFateReport;
import com.android.server.wifi.WifiNative.TxFateReport;
import com.android.server.wifi.hotspot2.AnqpEvent;
import com.android.server.wifi.hotspot2.IconEvent;
import com.android.server.wifi.hotspot2.NetworkDetail;
import com.android.server.wifi.hotspot2.PasspointManager;
import com.android.server.wifi.hotspot2.WnmData;
import com.android.server.wifi.p2p.WifiP2pServiceImpl;
import com.android.server.wifi.proto.WifiStatsLog;
import com.android.server.wifi.proto.nano.WifiMetricsProto;
import com.android.server.wifi.proto.nano.WifiMetricsProto.StaEvent;
import com.android.server.wifi.proto.nano.WifiMetricsProto.WifiIsUnusableEvent;
import com.android.server.wifi.proto.nano.WifiMetricsProto.WifiUsabilityStats;
import com.android.server.wifi.util.ActionListenerWrapper;
import com.android.server.wifi.util.NativeUtil;
import com.android.server.wifi.util.RssiUtil;
import com.android.server.wifi.util.StateMachineObituary;
import com.android.server.wifi.util.WifiPermissionsUtil;
import com.android.wifi.resources.R;

import java.io.BufferedReader;
import java.io.FileDescriptor;
import java.io.FileNotFoundException;
import java.io.IOException;
import java.io.PrintWriter;
import java.lang.annotation.Retention;
import java.lang.annotation.RetentionPolicy;
import java.net.Inet4Address;
import java.net.Inet6Address;
import java.net.InetAddress;
import java.net.URL;
import java.time.Duration;
import java.util.ArrayList;
import java.util.Arrays;
import java.util.Collections;
import java.util.List;
import java.util.Map;
import java.util.Objects;
import java.util.Set;
import java.util.stream.Collectors;

/**
 * Implementation of ClientMode.  Event handling for Client mode logic is done here,
 * and all changes in connectivity state are initiated here.
 *
 * Note: No external modules should be calling into {@link ClientModeImpl}. Please plumb it via
 * {@link ClientModeManager} until b/160014176 is fixed.
 */
public class ClientModeImpl extends StateMachine implements ClientMode {
    private static final String NETWORKTYPE = "WIFI";
    @VisibleForTesting public static final short NUM_LOG_RECS_VERBOSE_LOW_MEMORY = 200;
    @VisibleForTesting public static final short NUM_LOG_RECS_VERBOSE = 3000;

    private static final String TAG = "WifiClientModeImpl";

    private static final int IPCLIENT_STARTUP_TIMEOUT_MS = 2_000;
    private static final int IPCLIENT_SHUTDOWN_TIMEOUT_MS = 60_000; // 60 seconds
    @VisibleForTesting public static final long CONNECTING_WATCHDOG_TIMEOUT_MS = 30_000; // 30 secs.
    @VisibleForTesting
    public static final short NETWORK_NOT_FOUND_EVENT_THRESHOLD = 3;
    public static final String ARP_TABLE_PATH = "/proc/net/arp";

    private boolean mVerboseLoggingEnabled = false;

    /**
     * Log with error attribute
     *
     * @param s is string log
     */
    @Override
    protected void loge(String s) {
        Log.e(getTag(), s);
    }
    @Override
    protected void logd(String s) {
        Log.d(getTag(), s);
    }
    @Override
    protected void log(String s) {
        Log.d(getTag(), s);
    }
    private final Context mContext;
    private final WifiMetrics mWifiMetrics;
    private final WifiMonitor mWifiMonitor;
    private final WifiNative mWifiNative;
    private final WifiPermissionsUtil mWifiPermissionsUtil;
    private final WifiConfigManager mWifiConfigManager;
    private final WifiConnectivityManager mWifiConnectivityManager;
    private final WifiBlocklistMonitor mWifiBlocklistMonitor;
    private final WifiDiagnostics mWifiDiagnostics;
    private final Clock mClock;
    private final WifiScoreCard mWifiScoreCard;
    private final WifiHealthMonitor mWifiHealthMonitor;
    private final WifiScoreReport mWifiScoreReport;
    private final WifiTrafficPoller mWifiTrafficPoller;
    private final PasspointManager mPasspointManager;
    private final WifiDataStall mWifiDataStall;
    private final LinkProbeManager mLinkProbeManager;
    private final MboOceController mMboOceController;
    private final McastLockManagerFilterController mMcastLockManagerFilterController;
    private final ActivityManager mActivityManager;
    private final FrameworkFacade mFacade;
    private final WifiStateTracker mWifiStateTracker;
    private final WrongPasswordNotifier mWrongPasswordNotifier;
    private final EapFailureNotifier mEapFailureNotifier;
    private final SimRequiredNotifier mSimRequiredNotifier;
    private final ConnectionFailureNotifier mConnectionFailureNotifier;
    private final WifiNetworkSuggestionsManager mWifiNetworkSuggestionsManager;
    private final ThroughputPredictor mThroughputPredictor;
    private final DeviceConfigFacade mDeviceConfigFacade;
    private final ScoringParams mScoringParams;
    private final WifiThreadRunner mWifiThreadRunner;
    private final ScanRequestProxy mScanRequestProxy;
    private final WifiLastResortWatchdog mWifiLastResortWatchdog;
    private final WakeupController mWakeupController;
    private final WifiLockManager mWifiLockManager;
    private final WifiP2pConnection mWifiP2pConnection;
    private final WifiGlobals mWifiGlobals;
    private final ClientModeManagerBroadcastQueue mBroadcastQueue;
    private final TelephonyManager mTelephonyManager;
    private final WifiSettingsConfigStore mSettingsConfigStore;
    private final long mId;

    private boolean mScreenOn = false;

    private final String mInterfaceName;
    private final ConcreteClientModeManager mClientModeManager;

    private boolean mFailedToResetMacAddress = false;
    private int mLastSignalLevel = -1;
    private int mLastTxKbps = -1;
    private int mLastRxKbps = -1;
    private int mLastScanRssi = WifiInfo.INVALID_RSSI;
    private String mLastBssid;
    // TODO (b/162942761): Ensure this is reset when mTargetNetworkId is set.
    private int mLastNetworkId; // The network Id we successfully joined
    // The subId used by WifiConfiguration with SIM credential which was connected successfully
    private int mLastSubId;
    private String mLastSimBasedConnectionCarrierName;
    private URL mTermsAndConditionsUrl; // Indicates that the Passpoint network is captive
    @Nullable
    private byte[] mCachedPacketFilter;
    @Nullable
    private WifiNative.ConnectionCapabilities mLastConnectionCapabilities;

    /* if set to true then disconnect due to IP Reachability lost only
     * when obtained for the first 10 seconds of L2 connection */
    private boolean mIpReachabilityMonitorActive = true;

    private String getTag() {
        return TAG + "[" + (mInterfaceName == null ? "unknown" : mInterfaceName) + "]";
    }

    private void processRssiThreshold(byte curRssi, int reason,
            WifiNative.WifiRssiEventHandler rssiHandler) {
        if (curRssi == Byte.MAX_VALUE || curRssi == Byte.MIN_VALUE) {
            Log.wtf(getTag(), "processRssiThreshold: Invalid rssi " + curRssi);
            return;
        }
        for (int i = 0; i < mRssiRanges.length; i++) {
            if (curRssi < mRssiRanges[i]) {
                // Assume sorted values(ascending order) for rssi,
                // bounded by high(127) and low(-128) at extremeties
                byte maxRssi = mRssiRanges[i];
                byte minRssi = mRssiRanges[i - 1];
                // This value of hw has to be believed as this value is averaged and has breached
                // the rssi thresholds and raised event to host. This would be eggregious if this
                // value is invalid
                mWifiInfo.setRssi(curRssi);
                updateCapabilities();
                int ret = startRssiMonitoringOffload(maxRssi, minRssi, rssiHandler);
                Log.d(getTag(), "Re-program RSSI thresholds for " + getWhatToString(reason)
                        + ": [" + minRssi + ", " + maxRssi + "], curRssi=" + curRssi
                        + " ret=" + ret);
                break;
            }
        }
    }

    private boolean mEnableRssiPolling = false;
    private int mRssiPollToken = 0;

    private PowerManager.WakeLock mSuspendWakeLock;

    /**
     * Value to set in wpa_supplicant "bssid" field when we don't want to restrict connection to
     * a specific AP.
     */
    public static final String SUPPLICANT_BSSID_ANY = "any";

    /**
     * The link properties of the wifi interface.
     * Do not modify this directly; use updateLinkProperties instead.
     */
    private LinkProperties mLinkProperties;

    private final Object mDhcpResultsParcelableLock = new Object();
    @NonNull
    private DhcpResultsParcelable mDhcpResultsParcelable = new DhcpResultsParcelable();

    // NOTE: Do not return to clients - see syncRequestConnectionInfo()
    private final ExtendedWifiInfo mWifiInfo;
    // TODO : remove this member. It should be possible to only call sendNetworkChangeBroadcast when
    // the state actually changed, and to deduce the state of the agent from the state of the
    // machine when generating the NetworkInfo for the broadcast.
    private DetailedState mNetworkAgentState;
    private final SupplicantStateTracker mSupplicantStateTracker;

    // Indicates that framework is attempting to roam, set true on CMD_START_ROAM, set false when
    // wifi connects or fails to connect
    private boolean mIsAutoRoaming = false;

    // Indicates that driver is attempting to allowlist roaming, set true on allowlist roam BSSID
    // associated, set false when wifi connects or fails to connect
    private boolean mIsLinkedNetworkRoaming = false;

    // Roaming failure count
    private int mRoamFailCount = 0;

    // This is the BSSID we are trying to associate to, it can be set to SUPPLICANT_BSSID_ANY
    // if we havent selected a BSSID for joining.
    private String mTargetBssid = SUPPLICANT_BSSID_ANY;
    // This one is used to track the current target network ID. This is used for error
    // handling during connection setup since many error message from supplicant does not report
    // SSID. Once connected, it will be set to invalid
    // TODO (b/162942761): Ensure this is reset when mLastNetworkId is set.
    private int mTargetNetworkId = WifiConfiguration.INVALID_NETWORK_ID;
    private WifiConfiguration mTargetWifiConfiguration = null;
    @Nullable private VcnManager mVcnManager = null;

    /**
     * Method to clear {@link #mTargetBssid} and reset the current connected network's
     * bssid in wpa_supplicant after a roam/connect attempt.
     */
    public boolean clearTargetBssid(String dbg) {
        WifiConfiguration config = mWifiConfigManager.getConfiguredNetwork(mTargetNetworkId);
        if (config == null) {
            return false;
        }
        String bssid = SUPPLICANT_BSSID_ANY;
        if (config.BSSID != null) {
            bssid = config.BSSID;
            if (mVerboseLoggingEnabled) {
                Log.d(getTag(), "force BSSID to " + bssid + "due to config");
            }
        }
        if (mVerboseLoggingEnabled) {
            logd(dbg + " clearTargetBssid " + bssid + " key=" + config.getProfileKey());
        }
        mTargetBssid = bssid;
        return mWifiNative.setNetworkBSSID(mInterfaceName, bssid);
    }

    /**
     * Set Config's default BSSID (for association purpose) and {@link #mTargetBssid}
     * @param config config need set BSSID
     * @param bssid  default BSSID to assocaite with when connect to this network
     * @return false -- does not change the current default BSSID of the configure
     *         true -- change the  current default BSSID of the configur
     */
    private boolean setTargetBssid(WifiConfiguration config, String bssid) {
        if (config == null || bssid == null) {
            return false;
        }
        if (config.BSSID != null) {
            bssid = config.BSSID;
            if (mVerboseLoggingEnabled) {
                Log.d(getTag(), "force BSSID to " + bssid + "due to config");
            }
        }
        if (mVerboseLoggingEnabled) {
            Log.d(getTag(), "setTargetBssid set to " + bssid + " key="
                    + config.getProfileKey());
        }
        mTargetBssid = bssid;
        config.getNetworkSelectionStatus().setNetworkSelectionBSSID(bssid);
        return true;
    }

    private volatile IpClientManager mIpClient;
    private IpClientCallbacksImpl mIpClientCallbacks;

    private final WifiNetworkFactory mNetworkFactory;
    private final UntrustedWifiNetworkFactory mUntrustedNetworkFactory;
    private final OemWifiNetworkFactory mOemWifiNetworkFactory;
    private final RestrictedWifiNetworkFactory mRestrictedWifiNetworkFactory;

    @VisibleForTesting
    @Nullable
    WifiNetworkAgent mNetworkAgent;

    private byte[] mRssiRanges;

    // Used to filter out requests we couldn't possibly satisfy.
    private final NetworkCapabilities mNetworkCapabilitiesFilter;

    /* The base for wifi message types */
    static final int BASE = Protocol.BASE_WIFI;

    /* BT connection state changed, e.g., connected/disconnected */
    static final int CMD_BLUETOOTH_CONNECTION_STATE_CHANGE              = BASE + 31;

    /* Supplicant commands after driver start*/
    /* Disconnect from a network */
    static final int CMD_DISCONNECT                                     = BASE + 73;
    /* Reconnect to a network */
    static final int CMD_RECONNECT                                      = BASE + 74;
    /* Reassociate to a network */
    static final int CMD_REASSOCIATE                                    = BASE + 75;

    /* Enables RSSI poll */
    static final int CMD_ENABLE_RSSI_POLL                               = BASE + 82;
    /* RSSI poll */
    static final int CMD_RSSI_POLL                                      = BASE + 83;
    /** Runs RSSI poll once */
    static final int CMD_ONESHOT_RSSI_POLL                              = BASE + 84;
    /* Enable suspend mode optimizations in the driver */
    static final int CMD_SET_SUSPEND_OPT_ENABLED                        = BASE + 86;

    /**
     * Watchdog for protecting against b/16823537
     * Leave time for 4-way handshake to succeed
     */
    static final int ROAM_GUARD_TIMER_MSEC = 15000;

    int mRoamWatchdogCount = 0;
    /* Roam state watchdog */
    static final int CMD_ROAM_WATCHDOG_TIMER                            = BASE + 94;
    /* Screen change intent handling */
    static final int CMD_SCREEN_STATE_CHANGED                           = BASE + 95;

    /* Disconnecting state watchdog */
    static final int CMD_CONNECTING_WATCHDOG_TIMER                      = BASE + 96;

    /* SIM is removed; reset any cached data for it */
    static final int CMD_RESET_SIM_NETWORKS                             = BASE + 101;

    @Retention(RetentionPolicy.SOURCE)
    @IntDef(prefix = {"RESET_SIM_REASON_"},
            value = {
                    RESET_SIM_REASON_SIM_REMOVED,
                    RESET_SIM_REASON_SIM_INSERTED,
                    RESET_SIM_REASON_DEFAULT_DATA_SIM_CHANGED})
    @interface ResetSimReason {}
    static final int RESET_SIM_REASON_SIM_REMOVED              = 0;
    static final int RESET_SIM_REASON_SIM_INSERTED             = 1;
    static final int RESET_SIM_REASON_DEFAULT_DATA_SIM_CHANGED = 2;

    /** Connecting watchdog timeout counter */
    private int mConnectingWatchdogCount = 0;

    /* We now have a valid IP configuration. */
    static final int CMD_IP_CONFIGURATION_SUCCESSFUL                    = BASE + 138;
    /* We no longer have a valid IP configuration. */
    static final int CMD_IP_CONFIGURATION_LOST                          = BASE + 139;
    /* Link configuration (IP address, DNS, ...) changes notified via netlink */
    static final int CMD_UPDATE_LINKPROPERTIES                          = BASE + 140;

    static final int CMD_START_CONNECT                                  = BASE + 143;

    private static final int NETWORK_STATUS_UNWANTED_DISCONNECT         = 0;
    private static final int NETWORK_STATUS_UNWANTED_VALIDATION_FAILED  = 1;
    @VisibleForTesting
    public static final int NETWORK_STATUS_UNWANTED_DISABLE_AUTOJOIN   = 2;

    static final int CMD_UNWANTED_NETWORK                               = BASE + 144;

    static final int CMD_START_ROAM                                     = BASE + 145;

    static final int CMD_NETWORK_STATUS                                 = BASE + 148;

    /* A layer 3 neighbor on the Wi-Fi link became unreachable. */
    static final int CMD_IP_REACHABILITY_LOST                           = BASE + 149;

    static final int CMD_ACCEPT_UNVALIDATED                             = BASE + 153;

    /* used to offload sending IP packet */
    static final int CMD_START_IP_PACKET_OFFLOAD                        = BASE + 160;

    /* used to stop offload sending IP packet */
    static final int CMD_STOP_IP_PACKET_OFFLOAD                         = BASE + 161;

    /* used to start rssi monitoring in hw */
    static final int CMD_START_RSSI_MONITORING_OFFLOAD                  = BASE + 162;

    /* used to stop rssi moniroting in hw */
    static final int CMD_STOP_RSSI_MONITORING_OFFLOAD                   = BASE + 163;

    /* used to indicated RSSI threshold breach in hw */
    static final int CMD_RSSI_THRESHOLD_BREACHED                        = BASE + 164;

    /**
     * Used to handle messages bounced between ClientModeImpl and IpClient.
     */
    static final int CMD_IPV4_PROVISIONING_SUCCESS                      = BASE + 200;
    static final int CMD_IPV4_PROVISIONING_FAILURE                      = BASE + 201;

    /* Push a new APF program to the HAL */
    static final int CMD_INSTALL_PACKET_FILTER                          = BASE + 202;

    /* Enable/disable fallback packet filtering */
    static final int CMD_SET_FALLBACK_PACKET_FILTERING                  = BASE + 203;

    /* Enable/disable Neighbor Discovery offload functionality. */
    static final int CMD_CONFIG_ND_OFFLOAD                              = BASE + 204;

    /* Read the APF program & data buffer */
    static final int CMD_READ_PACKET_FILTER                             = BASE + 208;

    /** Used to add packet filter to apf. */
    static final int CMD_ADD_KEEPALIVE_PACKET_FILTER_TO_APF = BASE + 209;

    /** Used to remove packet filter from apf. */
    static final int CMD_REMOVE_KEEPALIVE_PACKET_FILTER_FROM_APF = BASE + 210;

    /* Indicates that diagnostics should time out a connection start event. */
    static final int CMD_DIAGS_CONNECT_TIMEOUT                          = BASE + 252;

    @VisibleForTesting
    static final int CMD_PRE_DHCP_ACTION                                = BASE + 255;
    private static final int CMD_PRE_DHCP_ACTION_COMPLETE               = BASE + 256;
    private static final int CMD_POST_DHCP_ACTION                       = BASE + 257;

    private static final int CMD_CONNECT_NETWORK                        = BASE + 258;
    private static final int CMD_SAVE_NETWORK                           = BASE + 259;

    /* Start connection to FILS AP*/
    static final int CMD_START_FILS_CONNECTION                          = BASE + 262;

    static final int CMD_CONNECTABLE_STATE_SETUP                        = BASE + 300;

    /* Vendor specific cmd: To handle IP Reachability session */
    private static final int CMD_IP_REACHABILITY_SESSION_END            = BASE + 311;

    /* Tracks if suspend optimizations need to be disabled by DHCP,
     * screen or due to high perf mode.
     * When any of them needs to disable it, we keep the suspend optimizations
     * disabled
     */
    private int mSuspendOptNeedsDisabled = 0;

    private static final int SUSPEND_DUE_TO_DHCP = 1;
    private static final int SUSPEND_DUE_TO_HIGH_PERF = 1 << 1;
    private static final int SUSPEND_DUE_TO_SCREEN = 1 << 2;

    /** @see #isRecentlySelectedByTheUser */
    @VisibleForTesting
    public static final int LAST_SELECTED_NETWORK_EXPIRATION_AGE_MILLIS = 30 * 1000;

    /* Tracks if user has enabled Connected Mac Randomization through settings */

    int mRunningBeaconCount = 0;

    /* Parent state where connections are allowed */
    private State mConnectableState = new ConnectableState();
    /* Connecting/Connected to an access point */
    private State mConnectingOrConnectedState = new ConnectingOrConnectedState();
    /* Connecting to an access point */
    private State mL2ConnectingState = new L2ConnectingState();
    /* Connected at 802.11 (L2) level */
    private State mL2ConnectedState = new L2ConnectedState();
    /* fetching IP after connection to access point (assoc+auth complete) */
    private State mL3ProvisioningState = new L3ProvisioningState();
    /* Connected with IP addr */
    private State mL3ConnectedState = new L3ConnectedState();
    /* Roaming */
    private State mRoamingState = new RoamingState();
    /* Network is not connected, supplicant assoc+auth is not complete */
    private State mDisconnectedState = new DisconnectedState();

    /*
     * FILS connection related variables.
     */
    /* To indicate to IpClient whether HLP IEs were included or not in assoc request */
    private boolean mSentHLPs = false;
    /* Tracks IpClient start state until (FILS_)NETWORK_CONNECTION_EVENT event */
    private boolean mIpClientWithPreConnection = false;

    /* Track setupClientMode to defer WifiConnectivityManger start */
    private boolean isClientSetupCompleted = false;

    /**
     * Work source to use to blame usage on the WiFi service
     */
    public static final WorkSource WIFI_WORK_SOURCE = new WorkSource(Process.WIFI_UID);

    private final BatteryStatsManager mBatteryStatsManager;

    private final WifiCarrierInfoManager mWifiCarrierInfoManager;

    private final OnNetworkUpdateListener mOnNetworkUpdateListener;

    private final OnCarrierOffloadDisabledListener mOnCarrierOffloadDisabledListener;

    private final ClientModeImplMonitor mCmiMonitor;

    private final WifiNetworkSelector mWifiNetworkSelector;

    private final WifiInjector mWifiInjector;

    // Permanently disable a network due to no internet if the estimated probability of having
    // internet is less than this value.
    @VisibleForTesting
    public static final int PROBABILITY_WITH_INTERNET_TO_PERMANENTLY_DISABLE_NETWORK = 60;
    // Disable a network permanently due to wrong password even if the network had successfully
    // connected before wrong password failure on this network reached this threshold.
    public static final int THRESHOLD_TO_PERM_WRONG_PASSWORD = 3;

    // Maximum duration to continue to log Wifi usability stats after a data stall is triggered.
    @VisibleForTesting
    public static final long DURATION_TO_WAIT_ADD_STATS_AFTER_DATA_STALL_MS = 30 * 1000;
    private long mDataStallTriggerTimeMs = -1;
    private int mLastStatusDataStall = WifiIsUnusableEvent.TYPE_UNKNOWN;

    @Nullable
    private StateMachineObituary mObituary = null;

    @Nullable
    private WifiVcnNetworkPolicyChangeListener mVcnPolicyChangeListener;

    /** NETWORK_NOT_FOUND_EVENT event counter */
    private int mNetworkNotFoundEventCount = 0;

    /** Note that this constructor will also start() the StateMachine. */
    public ClientModeImpl(
            @NonNull Context context,
            @NonNull WifiMetrics wifiMetrics,
            @NonNull Clock clock,
            @NonNull WifiScoreCard wifiScoreCard,
            @NonNull WifiStateTracker wifiStateTracker,
            @NonNull WifiPermissionsUtil wifiPermissionsUtil,
            @NonNull WifiConfigManager wifiConfigManager,
            @NonNull PasspointManager passpointManager,
            @NonNull WifiMonitor wifiMonitor,
            @NonNull WifiDiagnostics wifiDiagnostics,
            @NonNull WifiDataStall wifiDataStall,
            @NonNull ScoringParams scoringParams,
            @NonNull WifiThreadRunner wifiThreadRunner,
            @NonNull WifiNetworkSuggestionsManager wifiNetworkSuggestionsManager,
            @NonNull WifiHealthMonitor wifiHealthMonitor,
            @NonNull ThroughputPredictor throughputPredictor,
            @NonNull DeviceConfigFacade deviceConfigFacade,
            @NonNull ScanRequestProxy scanRequestProxy,
            @NonNull ExtendedWifiInfo wifiInfo,
            @NonNull WifiConnectivityManager wifiConnectivityManager,
            @NonNull WifiBlocklistMonitor wifiBlocklistMonitor,
            @NonNull ConnectionFailureNotifier connectionFailureNotifier,
            @NonNull NetworkCapabilities networkCapabilitiesFilter,
            @NonNull WifiNetworkFactory networkFactory,
            @NonNull UntrustedWifiNetworkFactory untrustedWifiNetworkFactory,
            @NonNull OemWifiNetworkFactory oemPaidWifiNetworkFactory,
            @NonNull RestrictedWifiNetworkFactory restrictedWifiNetworkFactory,
            @NonNull WifiLastResortWatchdog wifiLastResortWatchdog,
            @NonNull WakeupController wakeupController,
            @NonNull WifiLockManager wifiLockManager,
            @NonNull FrameworkFacade facade,
            @NonNull Looper looper,
            @NonNull WifiNative wifiNative,
            @NonNull WrongPasswordNotifier wrongPasswordNotifier,
            @NonNull WifiTrafficPoller wifiTrafficPoller,
            @NonNull LinkProbeManager linkProbeManager,
            long id,
            @NonNull BatteryStatsManager batteryStatsManager,
            @NonNull SupplicantStateTracker supplicantStateTracker,
            @NonNull MboOceController mboOceController,
            @NonNull WifiCarrierInfoManager wifiCarrierInfoManager,
            @NonNull EapFailureNotifier eapFailureNotifier,
            @NonNull SimRequiredNotifier simRequiredNotifier,
            @NonNull WifiScoreReport wifiScoreReport,
            @NonNull WifiP2pConnection wifiP2pConnection,
            @NonNull WifiGlobals wifiGlobals,
            @NonNull String ifaceName,
            @NonNull ConcreteClientModeManager clientModeManager,
            @NonNull ClientModeImplMonitor cmiMonitor,
            @NonNull ClientModeManagerBroadcastQueue broadcastQueue,
            @NonNull WifiNetworkSelector wifiNetworkSelector,
            @NonNull TelephonyManager telephonyManager,
            @NonNull WifiInjector wifiInjector,
            @NonNull WifiSettingsConfigStore settingsConfigStore,
            boolean verboseLoggingEnabled) {
        super(TAG, looper);
        mWifiMetrics = wifiMetrics;
        mClock = clock;
        mWifiScoreCard = wifiScoreCard;
        mContext = context;
        mFacade = facade;
        mWifiNative = wifiNative;
        mWrongPasswordNotifier = wrongPasswordNotifier;
        mId = id;
        mEapFailureNotifier = eapFailureNotifier;
        mSimRequiredNotifier = simRequiredNotifier;
        mWifiTrafficPoller = wifiTrafficPoller;
        mLinkProbeManager = linkProbeManager;
        mMboOceController = mboOceController;
        mWifiCarrierInfoManager = wifiCarrierInfoManager;
        mBroadcastQueue = broadcastQueue;
        mNetworkAgentState = DetailedState.DISCONNECTED;

        mBatteryStatsManager = batteryStatsManager;
        mWifiStateTracker = wifiStateTracker;

        mWifiPermissionsUtil = wifiPermissionsUtil;
        mWifiConfigManager = wifiConfigManager;

        mPasspointManager = passpointManager;

        mWifiMonitor = wifiMonitor;
        mWifiDiagnostics = wifiDiagnostics;
        mWifiDataStall = wifiDataStall;
        mThroughputPredictor = throughputPredictor;
        mDeviceConfigFacade = deviceConfigFacade;

        mWifiInfo = wifiInfo;
        mSupplicantStateTracker = supplicantStateTracker;
        mWifiConnectivityManager = wifiConnectivityManager;
        mWifiBlocklistMonitor = wifiBlocklistMonitor;
        mConnectionFailureNotifier = connectionFailureNotifier;

        mLinkProperties = new LinkProperties();
        mMcastLockManagerFilterController = new McastLockManagerFilterController();
        mActivityManager = context.getSystemService(ActivityManager.class);

        mLastBssid = null;
        mLastNetworkId = WifiConfiguration.INVALID_NETWORK_ID;
        mLastSubId = SubscriptionManager.INVALID_SUBSCRIPTION_ID;
        mLastSimBasedConnectionCarrierName = null;
        mLastSignalLevel = -1;

        mScoringParams = scoringParams;
        mWifiThreadRunner = wifiThreadRunner;
        mScanRequestProxy = scanRequestProxy;
        mWifiScoreReport = wifiScoreReport;

        mNetworkCapabilitiesFilter = networkCapabilitiesFilter;
        mNetworkFactory = networkFactory;

        mUntrustedNetworkFactory = untrustedWifiNetworkFactory;
        mOemWifiNetworkFactory = oemPaidWifiNetworkFactory;
        mRestrictedWifiNetworkFactory = restrictedWifiNetworkFactory;

        mWifiLastResortWatchdog = wifiLastResortWatchdog;
        mWakeupController = wakeupController;
        mWifiLockManager = wifiLockManager;

        mWifiNetworkSuggestionsManager = wifiNetworkSuggestionsManager;
        mWifiHealthMonitor = wifiHealthMonitor;
        mWifiP2pConnection = wifiP2pConnection;
        mWifiGlobals = wifiGlobals;

        mInterfaceName = ifaceName;
        mClientModeManager = clientModeManager;
        mCmiMonitor = cmiMonitor;
        mTelephonyManager = telephonyManager;
        mSettingsConfigStore = settingsConfigStore;
        updateInterfaceCapabilities();

        PowerManager powerManager = (PowerManager) mContext.getSystemService(Context.POWER_SERVICE);

        mSuspendWakeLock = powerManager.newWakeLock(PowerManager.PARTIAL_WAKE_LOCK, "WifiSuspend");
        mSuspendWakeLock.setReferenceCounted(false);

        mOnNetworkUpdateListener = new OnNetworkUpdateListener();
        mWifiConfigManager.addOnNetworkUpdateListener(mOnNetworkUpdateListener);

        mOnCarrierOffloadDisabledListener = new OnCarrierOffloadDisabledListener();
        mWifiCarrierInfoManager.addOnCarrierOffloadDisabledListener(
                mOnCarrierOffloadDisabledListener);

        mWifiNetworkSelector = wifiNetworkSelector;
        mWifiInjector = wifiInjector;

        enableVerboseLogging(verboseLoggingEnabled);

        addState(mConnectableState); {
            addState(mConnectingOrConnectedState, mConnectableState); {
                addState(mL2ConnectingState, mConnectingOrConnectedState);
                addState(mL2ConnectedState, mConnectingOrConnectedState); {
                    addState(mL3ProvisioningState, mL2ConnectedState);
                    addState(mL3ConnectedState, mL2ConnectedState);
                    addState(mRoamingState, mL2ConnectedState);
                }
            }
            addState(mDisconnectedState, mConnectableState);
        }

        setInitialState(mDisconnectedState);

        setLogOnlyTransitions(false);

        // Start the StateMachine
        start();

        // update with initial role for ConcreteClientModeManager
        onRoleChanged();
    }

    private static final int[] WIFI_MONITOR_EVENTS = {
            WifiMonitor.TARGET_BSSID_EVENT,
            WifiMonitor.ASSOCIATED_BSSID_EVENT,
            WifiMonitor.ANQP_DONE_EVENT,
            WifiMonitor.ASSOCIATION_REJECTION_EVENT,
            WifiMonitor.AUTHENTICATION_FAILURE_EVENT,
            WifiMonitor.GAS_QUERY_DONE_EVENT,
            WifiMonitor.GAS_QUERY_START_EVENT,
            WifiMonitor.HS20_REMEDIATION_EVENT,
            WifiMonitor.HS20_DEAUTH_IMMINENT_EVENT,
            WifiMonitor.HS20_TERMS_AND_CONDITIONS_ACCEPTANCE_REQUIRED_EVENT,
            WifiMonitor.NETWORK_CONNECTION_EVENT,
            WifiMonitor.NETWORK_DISCONNECTION_EVENT,
            WifiMonitor.RX_HS20_ANQP_ICON_EVENT,
            WifiMonitor.SUPPLICANT_STATE_CHANGE_EVENT,
            WifiMonitor.SUP_REQUEST_IDENTITY,
            WifiMonitor.SUP_REQUEST_SIM_AUTH,
            WifiMonitor.MBO_OCE_BSS_TM_HANDLING_DONE,
            WifiMonitor.TRANSITION_DISABLE_INDICATION,
            WifiMonitor.NETWORK_NOT_FOUND_EVENT,
    };

    private void registerForWifiMonitorEvents()  {
        for (int event : WIFI_MONITOR_EVENTS) {
            mWifiMonitor.registerHandler(mInterfaceName, event, getHandler());
        }

        mWifiMetrics.registerForWifiMonitorEvents(mInterfaceName);
        mWifiLastResortWatchdog.registerForWifiMonitorEvents(mInterfaceName);
    }

    private void deregisterForWifiMonitorEvents()  {
        for (int event : WIFI_MONITOR_EVENTS) {
            mWifiMonitor.deregisterHandler(mInterfaceName, event, getHandler());
        }

        mWifiMetrics.deregisterForWifiMonitorEvents(mInterfaceName);
        mWifiLastResortWatchdog.deregisterForWifiMonitorEvents(mInterfaceName);
    }

    private static boolean isValidBssid(String bssidStr) {
        try {
            MacAddress bssid = MacAddress.fromString(bssidStr);
            return !bssid.equals(WifiManager.ALL_ZEROS_MAC_ADDRESS);
        } catch (IllegalArgumentException e) {
            return false;
        }
    }

    private void setMulticastFilter(boolean enabled) {
        if (mIpClient != null) {
            mIpClient.setMulticastFilter(enabled);
        }
    }

    /**
     * Class to implement the MulticastLockManager.FilterController callback.
     */
    class McastLockManagerFilterController implements WifiMulticastLockManager.FilterController {
        /**
         * Start filtering Multicast v4 packets
         */
        public void startFilteringMulticastPackets() {
            setMulticastFilter(true);
        }

        /**
         * Stop filtering Multicast v4 packets
         */
        public void stopFilteringMulticastPackets() {
            setMulticastFilter(false);
        }
    }

    class IpClientCallbacksImpl extends IpClientCallbacks {
        private final ConditionVariable mWaitForCreationCv = new ConditionVariable(false);
        private final ConditionVariable mWaitForStopCv = new ConditionVariable(false);

        @Override
        public void onIpClientCreated(IIpClient ipClient) {
            // IpClient may take a very long time (many minutes) to start at boot time. But after
            // that IpClient should start pretty quickly (a few seconds).
            // Blocking wait for 5 seconds first (for when the wait is short)
            // If IpClient is still not ready after blocking wait, async wait (for when wait is
            // long). Will drop all connection requests until IpClient is ready. Other requests
            // will still be processed.
            sendMessageAtFrontOfQueue(CMD_CONNECTABLE_STATE_SETUP,
                    new IpClientManager(ipClient, getName()));
            mWaitForCreationCv.open();
        }

        @Override
        public void onPreDhcpAction() {
            sendMessage(CMD_PRE_DHCP_ACTION);
        }

        @Override
        public void onPostDhcpAction() {
            sendMessage(CMD_POST_DHCP_ACTION);
        }

        @Override
        public void onNewDhcpResults(DhcpResultsParcelable dhcpResults) {
            if (dhcpResults != null) {
                sendMessage(CMD_IPV4_PROVISIONING_SUCCESS, dhcpResults);
            } else {
                sendMessage(CMD_IPV4_PROVISIONING_FAILURE);
            }
        }

        @Override
        public void onProvisioningSuccess(LinkProperties newLp) {
            addPasspointInfoToLinkProperties(newLp);
            mWifiMetrics.logStaEvent(mInterfaceName, StaEvent.TYPE_CMD_IP_CONFIGURATION_SUCCESSFUL);
            sendMessage(CMD_UPDATE_LINKPROPERTIES, newLp);
            sendMessage(CMD_IP_CONFIGURATION_SUCCESSFUL);
        }

        @Override
        public void onProvisioningFailure(LinkProperties newLp) {
            mWifiMetrics.logStaEvent(mInterfaceName, StaEvent.TYPE_CMD_IP_CONFIGURATION_LOST);
            sendMessage(CMD_IP_CONFIGURATION_LOST);
        }

        @Override
        public void onLinkPropertiesChange(LinkProperties newLp) {
            addPasspointInfoToLinkProperties(newLp);
            sendMessage(CMD_UPDATE_LINKPROPERTIES, newLp);
        }

        @Override
        public void onReachabilityLost(String logMsg) {
            mWifiMetrics.logStaEvent(mInterfaceName, StaEvent.TYPE_CMD_IP_REACHABILITY_LOST);
            sendMessage(CMD_IP_REACHABILITY_LOST, logMsg);
        }

        @Override
        public void installPacketFilter(byte[] filter) {
            sendMessage(CMD_INSTALL_PACKET_FILTER, filter);
        }

        @Override
        public void startReadPacketFilter() {
            sendMessage(CMD_READ_PACKET_FILTER);
        }

        @Override
        public void setFallbackMulticastFilter(boolean enabled) {
            sendMessage(CMD_SET_FALLBACK_PACKET_FILTERING, enabled);
        }

        @Override
        public void setNeighborDiscoveryOffload(boolean enabled) {
            sendMessage(CMD_CONFIG_ND_OFFLOAD, (enabled ? 1 : 0));
        }

        @Override
        public void onPreconnectionStart(List<Layer2PacketParcelable> packets) {
            sendMessage(CMD_START_FILS_CONNECTION, 0, 0, packets);
        }

        @Override
        public void onQuit() {
            mWaitForStopCv.open();
        }

        boolean awaitCreation() {
            return mWaitForCreationCv.block(IPCLIENT_STARTUP_TIMEOUT_MS);
        }

        boolean awaitShutdown() {
            return mWaitForStopCv.block(IPCLIENT_SHUTDOWN_TIMEOUT_MS);
        }
    }

    private void stopIpClient() {
        if (mVerboseLoggingEnabled) {
            Log.v(getTag(), "stopIpClient IpClientWithPreConnection: "
                    + mIpClientWithPreConnection);
        }
        if (mIpClient != null) {
            if (mIpClientWithPreConnection) {
                mIpClient.notifyPreconnectionComplete(false);
            }
            mIpClient.stop();
        }
        mIpClientWithPreConnection = false;
        mSentHLPs = false;
    }

    private void stopDhcpSetup() {
        /* Restore power save and suspend optimizations */
        handlePostDhcpSetup();
        stopIpClient();
    }

    /**
     * Listener for config manager network config related events.
     * TODO (b/117601161) : Move some of the existing handling in WifiConnectivityManager's listener
     * for the same events.
     */
    private class OnNetworkUpdateListener implements
            WifiConfigManager.OnNetworkUpdateListener {
        @Override
        public void onNetworkRemoved(WifiConfiguration config) {
            // The current connected or connecting network has been removed, trigger a disconnect.
            if (config.networkId == mTargetNetworkId || config.networkId == mLastNetworkId) {
                // Disconnect and let autojoin reselect a new network
                sendMessage(CMD_DISCONNECT, StaEvent.DISCONNECT_NETWORK_REMOVED);
            } else {
                WifiConfiguration currentConfig = getConnectedWifiConfiguration();
                if (currentConfig != null && currentConfig.isLinked(config)) {
                    logi("current network linked config removed, update allowlist networks");
                    updateLinkedNetworks(currentConfig);
                }
            }
            mWifiNative.removeNetworkCachedData(config.networkId);
        }

        @Override
        public void onNetworkUpdated(WifiConfiguration newConfig, WifiConfiguration oldConfig) {
            // Clear invalid cached data.
            mWifiNative.removeNetworkCachedData(oldConfig.networkId);

            if (WifiConfigurationUtil.hasCredentialChanged(oldConfig, newConfig)) {
                mWifiBlocklistMonitor.handleNetworkRemoved(newConfig.SSID);
            }

            if (newConfig.networkId != mLastNetworkId)  {
                // nothing to do.
                return;
            }
            boolean isMetered = WifiConfiguration.isMetered(newConfig, mWifiInfo);
            boolean wasMetered = WifiConfiguration.isMetered(oldConfig, mWifiInfo);
            // Check if user/app change meteredOverride or trusted for connected network.
            if (isMetered == wasMetered
                    && (!SdkLevel.isAtLeastT() || newConfig.trusted == oldConfig.trusted)) {
                return;
            }

            if (SdkLevel.isAtLeastT()) {
                mWifiInfo.setTrusted(newConfig.trusted);
                if (!newConfig.trusted) {
                    Log.w(getTag(), "Network marked untrusted, triggering disconnect");
                    sendMessage(CMD_DISCONNECT, StaEvent.DISCONNECT_NETWORK_UNTRUSTED);
                    return;
                }
            }

            if (isMetered) {
                Log.w(getTag(), "Network marked metered, triggering disconnect");
                sendMessage(CMD_DISCONNECT, StaEvent.DISCONNECT_NETWORK_METERED);
                return;
            }

            Log.i(getTag(), "Network marked metered=" + isMetered
                    + " trusted=" + newConfig.trusted + ", triggering capabilities update");
            updateCapabilities(newConfig);
        }

        @Override
        public void onNetworkTemporarilyDisabled(WifiConfiguration config, int disableReason) {
            if (disableReason == DISABLED_NO_INTERNET_TEMPORARY) return;
            if (config.networkId == mTargetNetworkId || config.networkId == mLastNetworkId) {
                // Disconnect and let autojoin reselect a new network
                sendMessage(CMD_DISCONNECT, StaEvent.DISCONNECT_NETWORK_TEMPORARY_DISABLED);
            }

        }

        @Override
        public void onNetworkPermanentlyDisabled(WifiConfiguration config, int disableReason) {
            // For DISABLED_NO_INTERNET_PERMANENT we do not need to remove the network
            // because supplicant won't be trying to reconnect. If this is due to a
            // preventAutomaticReconnect request from ConnectivityService, that service
            // will disconnect as appropriate.
            if (disableReason == DISABLED_NO_INTERNET_PERMANENT) return;
            if (config.networkId == mTargetNetworkId || config.networkId == mLastNetworkId) {
                // Disconnect and let autojoin reselect a new network
                sendMessage(CMD_DISCONNECT, StaEvent.DISCONNECT_NETWORK_PERMANENT_DISABLED);
            }
        }
    }

    private class OnCarrierOffloadDisabledListener implements
            WifiCarrierInfoManager.OnCarrierOffloadDisabledListener {

        @Override
        public void onCarrierOffloadDisabled(int subscriptionId, boolean merged) {
            int networkId = mTargetNetworkId == WifiConfiguration.INVALID_NETWORK_ID
                    ? mLastNetworkId : mTargetNetworkId;
            if (networkId == WifiConfiguration.INVALID_NETWORK_ID) {
                return;
            }
            WifiConfiguration configuration = mWifiConfigManager.getConfiguredNetwork(networkId);
            if (configuration.subscriptionId == subscriptionId
                    && configuration.carrierMerged == merged) {
                Log.i(getTag(), "Carrier network offload disabled, triggering disconnect");
                sendMessage(CMD_DISCONNECT, StaEvent.DISCONNECT_CARRIER_OFFLOAD_DISABLED);
            }
        }
    }

    /**
     * Method to update logging level in wifi service related classes.
     *
     * @param verbose int logging level to use
     */
    public void enableVerboseLogging(boolean verbose) {
        if (verbose) {
            mVerboseLoggingEnabled = true;
            setLogRecSize(mActivityManager.isLowRamDevice()
                    ? NUM_LOG_RECS_VERBOSE_LOW_MEMORY : NUM_LOG_RECS_VERBOSE);
        } else {
            mVerboseLoggingEnabled = false;
            setLogRecSize(mWifiGlobals.getClientModeImplNumLogRecs());
        }

        mWifiScoreReport.enableVerboseLogging(mVerboseLoggingEnabled);
        mSupplicantStateTracker.enableVerboseLogging(mVerboseLoggingEnabled);
    }

    /**
     * Initiates connection to a network specified by the user/app. This method checks if the
     * requesting app holds the NETWORK_SETTINGS permission.
     *
     * @param netId Id network to initiate connection.
     * @param uid UID of the app requesting the connection.
     * @param forceReconnect Whether to force a connection even if we're connected to the same
     *                       network currently.
     */
    private void connectToUserSelectNetwork(int netId, int uid, boolean forceReconnect) {
        logd("connectToUserSelectNetwork netId " + netId + ", uid " + uid
                + ", forceReconnect = " + forceReconnect);
        if (!forceReconnect && (mLastNetworkId == netId || mTargetNetworkId == netId)) {
            // We're already connecting/connected to the user specified network, don't trigger a
            // reconnection unless it was forced.
            logi("connectToUserSelectNetwork already connecting/connected=" + netId);
        } else {
            mWifiConnectivityManager.prepareForForcedConnection(netId);
            if (uid == Process.SYSTEM_UID) {
                mWifiMetrics.setNominatorForNetwork(netId,
                        WifiMetricsProto.ConnectionEvent.NOMINATOR_MANUAL);
            }
            startConnectToNetwork(netId, uid, SUPPLICANT_BSSID_ANY);
        }
    }

    /**
     * ******************************************************
     * Methods exposed for public use
     * ******************************************************
     */

    /**
     * Retrieve a Messenger for the ClientModeImpl Handler
     *
     * @return Messenger
     */
    public Messenger getMessenger() {
        return new Messenger(getHandler());
    }

    // For debugging, keep track of last message status handling
    // TODO, find an equivalent mechanism as part of parent class
    private static final int MESSAGE_HANDLING_STATUS_PROCESSED = 2;
    private static final int MESSAGE_HANDLING_STATUS_OK = 1;
    private static final int MESSAGE_HANDLING_STATUS_UNKNOWN = 0;
    private static final int MESSAGE_HANDLING_STATUS_REFUSED = -1;
    private static final int MESSAGE_HANDLING_STATUS_FAIL = -2;
    private static final int MESSAGE_HANDLING_STATUS_OBSOLETE = -3;
    private static final int MESSAGE_HANDLING_STATUS_DEFERRED = -4;
    private static final int MESSAGE_HANDLING_STATUS_DISCARD = -5;
    private static final int MESSAGE_HANDLING_STATUS_LOOPED = -6;
    private static final int MESSAGE_HANDLING_STATUS_HANDLING_ERROR = -7;

    private int mMessageHandlingStatus = 0;

    private int mOnTime = 0;
    private int mTxTime = 0;
    private int mRxTime = 0;

    private int mOnTimeScreenStateChange = 0;
    private long mLastOntimeReportTimeStamp = 0;
    private long mLastScreenStateChangeTimeStamp = 0;
    private int mOnTimeLastReport = 0;
    private int mTxTimeLastReport = 0;
    private int mRxTimeLastReport = 0;

    private WifiLinkLayerStats mLastLinkLayerStats;
    private long mLastLinkLayerStatsUpdate = 0;

    String reportOnTime() {
        long now = mClock.getWallClockMillis();
        StringBuilder sb = new StringBuilder();
        // Report stats since last report
        int on = mOnTime - mOnTimeLastReport;
        mOnTimeLastReport = mOnTime;
        int tx = mTxTime - mTxTimeLastReport;
        mTxTimeLastReport = mTxTime;
        int rx = mRxTime - mRxTimeLastReport;
        mRxTimeLastReport = mRxTime;
        int period = (int) (now - mLastOntimeReportTimeStamp);
        mLastOntimeReportTimeStamp = now;
        sb.append(String.format("[on:%d tx:%d rx:%d period:%d]", on, tx, rx, period));
        // Report stats since Screen State Changed
        on = mOnTime - mOnTimeScreenStateChange;
        period = (int) (now - mLastScreenStateChangeTimeStamp);
        sb.append(String.format(" from screen [on:%d period:%d]", on, period));
        return sb.toString();
    }

    /**
     * receives changes in the interface up/down events for the interface associated with this
     * ClientModeImpl. This is expected to be called from the ClientModeManager running on the
     * wifi handler thread.
     */
    public void onUpChanged(boolean isUp) {
        if (isUp && mFailedToResetMacAddress) {
            // When the firmware does a subsystem restart, wifi will disconnect but we may fail to
            // re-randomize the MAC address of the interface since it's undergoing recovery. Thus,
            // check every time the interface goes up and re-randomize if the failure was detected.
            if (mWifiGlobals.isConnectedMacRandomizationEnabled()) {
                mFailedToResetMacAddress = !mWifiNative.setStaMacAddress(
                        mInterfaceName, MacAddressUtils.createRandomUnicastAddress());
                if (mFailedToResetMacAddress) {
                    Log.e(getTag(), "Failed to set random MAC address on interface up");
                }
            }
        }
        // No need to handle interface down since it's already handled in the ClientModeManager.
    }

    public WifiLinkLayerStats getWifiLinkLayerStats() {
        if (mInterfaceName == null) {
            loge("getWifiLinkLayerStats called without an interface");
            return null;
        }
        mLastLinkLayerStatsUpdate = mClock.getWallClockMillis();
        WifiLinkLayerStats stats = mWifiNative.getWifiLinkLayerStats(mInterfaceName);
        if (stats != null) {
            mOnTime = stats.on_time;
            mTxTime = stats.tx_time;
            mRxTime = stats.rx_time;
            mRunningBeaconCount = stats.beacon_rx;
            mWifiInfo.updatePacketRates(stats, mLastLinkLayerStatsUpdate);
        } else {
            long mTxPkts = mFacade.getTxPackets(mInterfaceName);
            long mRxPkts = mFacade.getRxPackets(mInterfaceName);
            mWifiInfo.updatePacketRates(mTxPkts, mRxPkts, mLastLinkLayerStatsUpdate);
        }
        mWifiMetrics.incrementWifiLinkLayerUsageStats(mInterfaceName, stats);
        return stats;
    }

    /**
     * Update interface capabilities
     * This method is used to update some of interface capabilities defined in overlay
     */
    private void updateInterfaceCapabilities() {
        DeviceWiphyCapabilities cap = getDeviceWiphyCapabilities();
        if (cap != null) {
            // Some devices don't have support of 11ax indicated by the chip,
            // so an override config value is used
            if (mContext.getResources().getBoolean(R.bool.config_wifi11axSupportOverride)) {
                cap.setWifiStandardSupport(ScanResult.WIFI_STANDARD_11AX, true);
            }

            mWifiNative.setDeviceWiphyCapabilities(mInterfaceName, cap);
        }
    }

    @Override
    public DeviceWiphyCapabilities getDeviceWiphyCapabilities() {
        return mWifiNative.getDeviceWiphyCapabilities(mInterfaceName);
    }

    /**
     * Check if a Wi-Fi standard is supported
     *
     * @param standard A value from {@link ScanResult}'s {@code WIFI_STANDARD_}
     * @return {@code true} if standard is supported, {@code false} otherwise.
     */
    public boolean isWifiStandardSupported(@WifiStandard int standard) {
        return mWifiNative.isWifiStandardSupported(mInterfaceName, standard);
    }

    private byte[] getDstMacForKeepalive(KeepalivePacketData packetData)
            throws InvalidPacketException {
        try {
            InetAddress gateway = NetUtils.selectBestRoute(
                    mLinkProperties.getRoutes(), packetData.getDstAddress()).getGateway();
            String dstMacStr = macAddressFromRoute(gateway.getHostAddress());
            return NativeUtil.macAddressToByteArray(dstMacStr);
        } catch (NullPointerException | IllegalArgumentException e) {
            throw new InvalidPacketException(InvalidPacketException.ERROR_INVALID_IP_ADDRESS);
        }
    }

    private static int getEtherProtoForKeepalive(KeepalivePacketData packetData)
            throws InvalidPacketException {
        if (packetData.getDstAddress() instanceof Inet4Address) {
            return OsConstants.ETH_P_IP;
        } else if (packetData.getDstAddress() instanceof Inet6Address) {
            return OsConstants.ETH_P_IPV6;
        } else {
            throw new InvalidPacketException(InvalidPacketException.ERROR_INVALID_IP_ADDRESS);
        }
    }

    private int startWifiIPPacketOffload(int slot, KeepalivePacketData packetData,
            int intervalSeconds) {
        byte[] packet = null;
        byte[] dstMac = null;
        int proto = 0;

        try {
            packet = packetData.getPacket();
            dstMac = getDstMacForKeepalive(packetData);
            proto = getEtherProtoForKeepalive(packetData);
        } catch (InvalidPacketException e) {
            return e.getError();
        }

        int ret = mWifiNative.startSendingOffloadedPacket(
                mInterfaceName, slot, dstMac, packet, proto, intervalSeconds * 1000);
        if (ret != 0) {
            loge("startWifiIPPacketOffload(" + slot + ", " + intervalSeconds
                    + "): hardware error " + ret);
            return SocketKeepalive.ERROR_HARDWARE_ERROR;
        } else {
            return SocketKeepalive.SUCCESS;
        }
    }

    private int stopWifiIPPacketOffload(int slot) {
        int ret = mWifiNative.stopSendingOffloadedPacket(mInterfaceName, slot);
        if (ret != 0) {
            loge("stopWifiIPPacketOffload(" + slot + "): hardware error " + ret);
            return SocketKeepalive.ERROR_HARDWARE_ERROR;
        } else {
            return SocketKeepalive.SUCCESS;
        }
    }

    private int startRssiMonitoringOffload(byte maxRssi, byte minRssi,
            WifiNative.WifiRssiEventHandler rssiHandler) {
        return mWifiNative.startRssiMonitoring(mInterfaceName, maxRssi, minRssi, rssiHandler);
    }

    private int stopRssiMonitoringOffload() {
        return mWifiNative.stopRssiMonitoring(mInterfaceName);
    }

    @Override
    public boolean isConnected() {
        return getCurrentState() == mL3ConnectedState;
    }

    @Override
    public boolean isConnecting() {
        IState state = getCurrentState();
        return state == mL2ConnectingState || state == mL2ConnectedState
                || state == mL3ProvisioningState;
    }

    @Override
    public boolean isRoaming() {
        return getCurrentState() == mRoamingState;
    }

    @Override
    public boolean isDisconnected() {
        return getCurrentState() == mDisconnectedState;
    }

    /**
     * Method checking if supplicant is in a transient state
     *
     * @return boolean true if in transient state
     */
    public boolean isSupplicantTransientState() {
        SupplicantState supplicantState = mWifiInfo.getSupplicantState();
        if (supplicantState == SupplicantState.ASSOCIATING
                || supplicantState == SupplicantState.AUTHENTICATING
                || supplicantState == SupplicantState.FOUR_WAY_HANDSHAKE
                || supplicantState == SupplicantState.GROUP_HANDSHAKE) {

            if (mVerboseLoggingEnabled) {
                Log.d(getTag(), "Supplicant is under transient state: " + supplicantState);
            }
            return true;
        } else {
            if (mVerboseLoggingEnabled) {
                Log.d(getTag(), "Supplicant is under steady state: " + supplicantState);
            }
        }

        return false;
    }

    /**
     * Get status information for the current connection, if any.
     * Note: This call is synchronized and hence safe to call from any thread (if called from wifi
     * thread, will execute synchronously).
     *
     * @return a {@link WifiInfo} object containing information about the current connection
     * TODO (b/173551144): Change to direct call. Let callers use WifiThreadRunner if necessary.
     */
    @Override
    public WifiInfo syncRequestConnectionInfo() {
        return mWifiThreadRunner.call(() -> new WifiInfo(mWifiInfo), new WifiInfo());
    }

    /**
     * Blocking call to get the current DHCP results
     *
     * @return DhcpResultsParcelable current results
     */
    @NonNull
    public DhcpResultsParcelable syncGetDhcpResultsParcelable() {
        synchronized (mDhcpResultsParcelableLock) {
            return mDhcpResultsParcelable;
        }
    }

    /**
     * When the underlying interface is destroyed, we must immediately tell connectivity service to
     * mark network agent as disconnected and stop the ip client.
     */
    public void handleIfaceDestroyed() {
        handleNetworkDisconnect(false,
                WifiStatsLog.WIFI_DISCONNECT_REPORTED__FAILURE_CODE__IFACE_DESTROYED);
    }

    /** Stop this ClientModeImpl. Do not interact with ClientModeImpl after it has been stopped. */
    public void stop() {
        mSupplicantStateTracker.stop();
        mWifiScoreCard.noteWifiDisabled(mWifiInfo);
        // capture StateMachine LogRecs since we will lose them after we call quitNow()
        // This is used for debugging.
        mObituary = new StateMachineObituary(this);

        // quit discarding all unprocessed messages - this is to preserve the legacy behavior of
        // using sendMessageAtFrontOfQueue(CMD_SET_OPERATIONAL_MODE) which would force a state
        // transition immediately
        quitNow();

        mWifiConfigManager.removeOnNetworkUpdateListener(mOnNetworkUpdateListener);
        mWifiCarrierInfoManager
                .removeOnCarrierOffloadDisabledListener(mOnCarrierOffloadDisabledListener);
        if (mVcnPolicyChangeListener != null) {
            mVcnManager.removeVcnNetworkPolicyChangeListener(mVcnPolicyChangeListener);
            mVcnPolicyChangeListener = null;
        }
    }

    private void checkAbnormalConnectionFailureAndTakeBugReport(String ssid) {
        if (mDeviceConfigFacade.isAbnormalConnectionFailureBugreportEnabled()) {
            int reasonCode = mWifiScoreCard.detectAbnormalConnectionFailure(ssid);
            if (reasonCode != WifiHealthMonitor.REASON_NO_FAILURE) {
                String bugTitle = "Wi-Fi BugReport";
                String bugDetail = "Detect abnormal "
                        + WifiHealthMonitor.FAILURE_REASON_NAME[reasonCode];
                mWifiDiagnostics.takeBugReport(bugTitle, bugDetail);
            }
        }
    }

    private void checkAbnormalDisconnectionAndTakeBugReport() {
        if (mDeviceConfigFacade.isAbnormalDisconnectionBugreportEnabled()) {
            int reasonCode = mWifiScoreCard.detectAbnormalDisconnection(mInterfaceName);
            if (reasonCode != WifiHealthMonitor.REASON_NO_FAILURE) {
                String bugTitle = "Wi-Fi BugReport";
                String bugDetail = "Detect abnormal "
                        + WifiHealthMonitor.FAILURE_REASON_NAME[reasonCode];
                mWifiDiagnostics.takeBugReport(bugTitle, bugDetail);
            }
        }
    }

    /**
     * Retrieve the WifiMulticastLockManager.FilterController callback for registration.
     */
    public WifiMulticastLockManager.FilterController getMcastLockManagerFilterController() {
        return mMcastLockManagerFilterController;
    }

    /**
     * Blocking method to retrieve the passpoint icon.
     *
     * @param bssid representation of the bssid as a long
     * @param fileName name of the file
     *
     * @return boolean returning the result of the call
     */
    public boolean syncQueryPasspointIcon(long bssid, String fileName) {
        return mWifiThreadRunner.call(
                () -> mPasspointManager.queryPasspointIcon(bssid, fileName), false);
    }

    @Override
    public boolean requestAnqp(String bssid, Set<Integer> anqpIds, Set<Integer> hs20Subtypes) {
        return mWifiNative.requestAnqp(mInterfaceName, bssid, anqpIds, hs20Subtypes);
    }

    @Override
    public boolean requestVenueUrlAnqp(String bssid) {
        return mWifiNative.requestVenueUrlAnqp(mInterfaceName, bssid);
    }

    @Override
    public boolean requestIcon(String bssid, String fileName) {
        return mWifiNative.requestIcon(mInterfaceName, bssid, fileName);
    }

    /**
     * Disconnect from Access Point
     */
    public void disconnect() {
        sendMessage(CMD_DISCONNECT, StaEvent.DISCONNECT_GENERIC);
    }

    /**
     * Initiate a reconnection to AP
     */
    public void reconnect(WorkSource workSource) {
        sendMessage(CMD_RECONNECT, workSource);
    }

    /**
     * Initiate a re-association to AP
     */
    public void reassociate() {
        sendMessage(CMD_REASSOCIATE);
    }

    /**
     * Start subscription provisioning synchronously
     *
     * @param provider {@link OsuProvider} the provider to provision with
     * @param callback {@link IProvisioningCallback} callback for provisioning status
     * @return boolean true indicates provisioning was started, false otherwise
     */
    public boolean syncStartSubscriptionProvisioning(int callingUid, OsuProvider provider,
            IProvisioningCallback callback) {
        return mWifiThreadRunner.call(
                () -> mPasspointManager.startSubscriptionProvisioning(
                        callingUid, provider, callback), false);
    }

    /**
     * Get the supported feature set synchronously
     */
    public long getSupportedFeatures() {
        return mWifiNative.getSupportedFeatureSet(mInterfaceName);
    }

    /**
     * Method to enable/disable RSSI polling
     * @param enabled boolean idicating if polling should start
     */
    @VisibleForTesting
    public void enableRssiPolling(boolean enabled) {
        sendMessage(CMD_ENABLE_RSSI_POLL, enabled ? 1 : 0, 0);
    }

    /**
     * reset cached SIM credential data
     */
    public void resetSimAuthNetworks(@ResetSimReason int resetReason) {
        sendMessage(CMD_RESET_SIM_NETWORKS, resetReason);
    }

    /**
     * Should only be used internally.
     * External callers should use {@link #syncGetCurrentNetwork()}.
     */
    private Network getCurrentNetwork() {
        if (mNetworkAgent != null) {
            return mNetworkAgent.getNetwork();
        } else {
            return null;
        }
    }

    /**
     * Get Network object of currently connected wifi network, or null if not connected.
     * @return Network object of current wifi network
     */
    public Network syncGetCurrentNetwork() {
        return mWifiThreadRunner.call(
                () -> {
                    if (getCurrentState() == mL3ConnectedState
                            || getCurrentState() == mRoamingState) {
                        return getCurrentNetwork();
                    }
                    return null;
                }, null);
    }

    /**
     * Enable TDLS for a specific MAC address
     */
    public void enableTdls(String remoteMacAddress, boolean enable) {
        mWifiNative.startTdls(mInterfaceName, remoteMacAddress, enable);
    }

    /** Send a message indicating bluetooth connection state changed, e.g. connected/disconnected */
    public void onBluetoothConnectionStateChanged() {
        sendMessage(CMD_BLUETOOTH_CONNECTION_STATE_CHANGE);
    }

    /**
     * Trigger dump on the class IpClient object.
     */
    public void dumpIpClient(FileDescriptor fd, PrintWriter pw, String[] args) {
        if (mIpClient != null) {
            // All dumpIpClient does is print this log message.
            // TODO: consider deleting this, since it's not useful.
            pw.println("IpClient logs have moved to dumpsys network_stack");
        }
    }

    private static String dhcpResultsParcelableToString(DhcpResultsParcelable dhcpResults) {
        return new StringBuilder()
                .append("baseConfiguration ").append(dhcpResults.baseConfiguration)
                .append("leaseDuration ").append(dhcpResults.leaseDuration)
                .append("mtu ").append(dhcpResults.mtu)
                .append("serverAddress ").append(dhcpResults.serverAddress)
                .append("serverHostName ").append(dhcpResults.serverHostName)
                .append("vendorInfo ").append(dhcpResults.vendorInfo)
                .toString();
    }

    @Override
    public void dump(FileDescriptor fd, PrintWriter pw, String[] args) {
        pw.println("Dump of ClientModeImpl id=" + mId);
        if (mObituary == null) {
            // StateMachine hasn't quit yet, dump `this` via StateMachineObituary's dump()
            // method for consistency with `else` branch.
            new StateMachineObituary(this).dump(fd, pw, args);
        } else {
            // StateMachine has quit and cleared all LogRecs.
            // Get them from the obituary instead.
            mObituary.dump(fd, pw, args);
        }
        mSupplicantStateTracker.dump(fd, pw, args);
        // Polls link layer stats and RSSI. This allows the stats to show up in
        // WifiScoreReport's dump() output when taking a bug report even if the screen is off.
        updateLinkLayerStatsRssiAndScoreReport();
        pw.println("mLinkProperties " + mLinkProperties);
        pw.println("mWifiInfo " + mWifiInfo);
        pw.println("mDhcpResultsParcelable "
                + dhcpResultsParcelableToString(mDhcpResultsParcelable));
        pw.println("mLastSignalLevel " + mLastSignalLevel);
        pw.println("mLastTxKbps " + mLastTxKbps);
        pw.println("mLastRxKbps " + mLastRxKbps);
        pw.println("mLastBssid " + mLastBssid);
        pw.println("mLastNetworkId " + mLastNetworkId);
        pw.println("mLastSubId " + mLastSubId);
        pw.println("mLastSimBasedConnectionCarrierName " + mLastSimBasedConnectionCarrierName);
        pw.println("mSuspendOptimizationsEnabled " + mContext.getResources().getBoolean(
                R.bool.config_wifiSuspendOptimizationsEnabled));
        pw.println("mSuspendOptNeedsDisabled " + mSuspendOptNeedsDisabled);
        dumpIpClient(fd, pw, args);
        pw.println("WifiScoreReport:");
        mWifiScoreReport.dump(fd, pw, args);
        pw.println();
    }

    /**
     * ******************************************************
     * Internal private functions
     * ******************************************************
     */

    private void logStateAndMessage(Message message, State state) {
        mMessageHandlingStatus = 0;
        if (mVerboseLoggingEnabled) {
            logd(" " + state.getClass().getSimpleName() + " " + getLogRecString(message));
        }
    }

    @Override
    protected boolean recordLogRec(Message msg) {
        switch (msg.what) {
            case CMD_RSSI_POLL:
                return mVerboseLoggingEnabled;
            default:
                return true;
        }
    }

    /**
     * Return the additional string to be logged by LogRec, default
     *
     * @param msg that was processed
     * @return information to be logged as a String
     */
    @Override
    protected String getLogRecString(Message msg) {
        WifiConfiguration config;
        Long now;
        String report;
        String key;
        StringBuilder sb = new StringBuilder();
        sb.append("screen=").append(mScreenOn ? "on" : "off");
        if (mMessageHandlingStatus != MESSAGE_HANDLING_STATUS_UNKNOWN) {
            sb.append("(").append(mMessageHandlingStatus).append(")");
        }
        if (msg.sendingUid > 0 && msg.sendingUid != Process.WIFI_UID) {
            sb.append(" uid=" + msg.sendingUid);
        }
        switch (msg.what) {
            case WifiMonitor.SUPPLICANT_STATE_CHANGE_EVENT:
                sb.append(" ");
                sb.append(Integer.toString(msg.arg1));
                sb.append(" ");
                sb.append(Integer.toString(msg.arg2));
                StateChangeResult stateChangeResult = (StateChangeResult) msg.obj;
                if (stateChangeResult != null) {
                    sb.append(stateChangeResult.toString());
                }
                break;
            case CMD_CONNECT_NETWORK:
            case CMD_SAVE_NETWORK: {
                ConnectNetworkMessage cnm = (ConnectNetworkMessage) msg.obj;
                sb.append(" ");
                sb.append(cnm.result.getNetworkId());
                config = mWifiConfigManager.getConfiguredNetwork(cnm.result.getNetworkId());
                if (config != null) {
                    sb.append(" ").append(config.getProfileKey());
                    sb.append(" nid=").append(config.networkId);
                    if (config.hiddenSSID) {
                        sb.append(" hidden");
                    }
                    if (config.preSharedKey != null
                            && !config.preSharedKey.equals("*")) {
                        sb.append(" hasPSK");
                    }
                    if (config.ephemeral) {
                        sb.append(" ephemeral");
                    }
                    sb.append(" cuid=").append(config.creatorUid);
                    sb.append(" suid=").append(config.lastUpdateUid);
                }
                break;
            }
            case WifiMonitor.ASSOCIATION_REJECTION_EVENT:
                if (msg.obj != null) {
                    sb.append(" ").append((AssocRejectEventInfo) msg.obj);
                }
                break;
            case WifiMonitor.NETWORK_CONNECTION_EVENT: {
                NetworkConnectionEventInfo connectionInfo = (NetworkConnectionEventInfo) msg.obj;
                sb.append(" ");
                sb.append(connectionInfo.networkId);
                sb.append(" ");
                sb.append(connectionInfo.isFilsConnection);
                sb.append(" ").append(mLastBssid);
                sb.append(" nid=").append(mLastNetworkId);
                config = getConnectedWifiConfigurationInternal();
                if (config != null) {
                    sb.append(" ").append(config.getProfileKey());
                }
                key = mWifiConfigManager.getLastSelectedNetworkConfigKey();
                if (key != null) {
                    sb.append(" last=").append(key);
                }
                break;
            }
            case WifiMonitor.TARGET_BSSID_EVENT:
            case WifiMonitor.ASSOCIATED_BSSID_EVENT:
                sb.append(" ");
                sb.append(Integer.toString(msg.arg1));
                sb.append(" ");
                sb.append(Integer.toString(msg.arg2));
                if (msg.obj != null) {
                    sb.append(" BSSID=").append((String) msg.obj);
                }
                if (mTargetBssid != null) {
                    sb.append(" Target=").append(mTargetBssid);
                }
                sb.append(" roam=").append(Boolean.toString(mIsAutoRoaming));
                break;
            case WifiMonitor.NETWORK_DISCONNECTION_EVENT:
                if (msg.obj != null) {
                    sb.append(" ").append((DisconnectEventInfo) msg.obj);
                }
                if (mLastBssid != null) {
                    sb.append(" lastbssid=").append(mLastBssid);
                }
                if (mWifiInfo.getFrequency() != -1) {
                    sb.append(" freq=").append(mWifiInfo.getFrequency());
                    sb.append(" rssi=").append(mWifiInfo.getRssi());
                }
                break;
            case CMD_RSSI_POLL:
            case CMD_ONESHOT_RSSI_POLL:
            case CMD_UNWANTED_NETWORK:
                sb.append(" ");
                sb.append(Integer.toString(msg.arg1));
                sb.append(" ");
                sb.append(Integer.toString(msg.arg2));
                if (mWifiInfo.getSSID() != null) {
                    if (mWifiInfo.getSSID() != null) {
                        sb.append(" ").append(mWifiInfo.getSSID());
                    }
                }
                if (mWifiInfo.getBSSID() != null) {
                    sb.append(" ").append(mWifiInfo.getBSSID());
                }
                sb.append(" rssi=").append(mWifiInfo.getRssi());
                sb.append(" f=").append(mWifiInfo.getFrequency());
                sb.append(" sc=").append(mWifiInfo.getScore());
                sb.append(" link=").append(mWifiInfo.getLinkSpeed());
                sb.append(String.format(" tx=%.1f,", mWifiInfo.getSuccessfulTxPacketsPerSecond()));
                sb.append(String.format(" %.1f,", mWifiInfo.getRetriedTxPacketsPerSecond()));
                sb.append(String.format(" %.1f ", mWifiInfo.getLostTxPacketsPerSecond()));
                sb.append(String.format(" rx=%.1f", mWifiInfo.getSuccessfulRxPacketsPerSecond()));
                sb.append(String.format(" bcn=%d", mRunningBeaconCount));
                report = reportOnTime();
                if (report != null) {
                    sb.append(" ").append(report);
                }
                sb.append(String.format(" score=%d", mWifiInfo.getScore()));
                break;
            case CMD_START_CONNECT:
                sb.append(" ");
                sb.append(Integer.toString(msg.arg1));
                sb.append(" ");
                sb.append(Integer.toString(msg.arg2));
                config = mWifiConfigManager.getConfiguredNetwork(msg.arg1);
                if (config != null) {
                    sb.append(" targetConfigKey=").append(config.getProfileKey());
                    sb.append(" BSSID=" + config.BSSID);
                }
                if (mTargetBssid != null) {
                    sb.append(" targetBssid=").append(mTargetBssid);
                }
                sb.append(" roam=").append(Boolean.toString(mIsAutoRoaming));
                config = getConnectedWifiConfigurationInternal();
                if (config != null) {
                    sb.append(" currentConfigKey=").append(config.getProfileKey());
                }
                break;
            case CMD_START_ROAM:
                sb.append(" ");
                sb.append(Integer.toString(msg.arg1));
                sb.append(" ");
                sb.append(Integer.toString(msg.arg2));
                String bssid = (String) msg.obj;
                sb.append(" bssid=").append(bssid);
                if (mTargetBssid != null) {
                    sb.append(" ").append(mTargetBssid);
                }
                sb.append(" roam=").append(Boolean.toString(mIsAutoRoaming));
                sb.append(" fail count=").append(Integer.toString(mRoamFailCount));
                break;
            case CMD_PRE_DHCP_ACTION:
                sb.append(" ");
                sb.append(Integer.toString(msg.arg1));
                sb.append(" ");
                sb.append(Integer.toString(msg.arg2));
                sb.append(" txpkts=").append(mWifiInfo.txSuccess);
                sb.append(",").append(mWifiInfo.txBad);
                sb.append(",").append(mWifiInfo.txRetries);
                break;
            case CMD_POST_DHCP_ACTION:
                if (mLinkProperties != null) {
                    sb.append(" ");
                    sb.append(getLinkPropertiesSummary(mLinkProperties));
                }
                break;
            case WifiP2pServiceImpl.P2P_CONNECTION_CHANGED:
                sb.append(" ");
                sb.append(Integer.toString(msg.arg1));
                sb.append(" ");
                sb.append(Integer.toString(msg.arg2));
                if (msg.obj != null) {
                    NetworkInfo info = (NetworkInfo) msg.obj;
                    NetworkInfo.State state = info.getState();
                    NetworkInfo.DetailedState detailedState = info.getDetailedState();
                    if (state != null) {
                        sb.append(" st=").append(state);
                    }
                    if (detailedState != null) {
                        sb.append("/").append(detailedState);
                    }
                }
                break;
            case CMD_IP_CONFIGURATION_LOST:
                int count = -1;
                WifiConfiguration c = getConnectedWifiConfigurationInternal();
                if (c != null) {
                    count = c.getNetworkSelectionStatus().getDisableReasonCounter(
                            WifiConfiguration.NetworkSelectionStatus.DISABLED_DHCP_FAILURE);
                }
                sb.append(" ");
                sb.append(Integer.toString(msg.arg1));
                sb.append(" ");
                sb.append(Integer.toString(msg.arg2));
                sb.append(" failures: ");
                sb.append(Integer.toString(count));
                sb.append("/");
                sb.append(Integer.toString(mFacade.getIntegerSetting(
                        mContext, Settings.Global.WIFI_MAX_DHCP_RETRY_COUNT, 0)));
                if (mWifiInfo.getBSSID() != null) {
                    sb.append(" ").append(mWifiInfo.getBSSID());
                }
                sb.append(String.format(" bcn=%d", mRunningBeaconCount));
                break;
            case CMD_UPDATE_LINKPROPERTIES:
                sb.append(" ");
                sb.append(Integer.toString(msg.arg1));
                sb.append(" ");
                sb.append(Integer.toString(msg.arg2));
                if (mLinkProperties != null) {
                    sb.append(" ");
                    sb.append(getLinkPropertiesSummary(mLinkProperties));
                }
                break;
            case CMD_IP_REACHABILITY_LOST:
                if (msg.obj != null) {
                    sb.append(" ").append((String) msg.obj);
                }
                break;
            case CMD_INSTALL_PACKET_FILTER:
                sb.append(" len=" + ((byte[]) msg.obj).length);
                break;
            case CMD_SET_FALLBACK_PACKET_FILTERING:
                sb.append(" enabled=" + (boolean) msg.obj);
                break;
            case CMD_ROAM_WATCHDOG_TIMER:
                sb.append(" ");
                sb.append(Integer.toString(msg.arg1));
                sb.append(" ");
                sb.append(Integer.toString(msg.arg2));
                sb.append(" cur=").append(mRoamWatchdogCount);
                break;
            case CMD_CONNECTING_WATCHDOG_TIMER:
                sb.append(" ");
                sb.append(Integer.toString(msg.arg1));
                sb.append(" ");
                sb.append(Integer.toString(msg.arg2));
                sb.append(" cur=").append(mConnectingWatchdogCount);
                break;
            case CMD_START_RSSI_MONITORING_OFFLOAD:
            case CMD_STOP_RSSI_MONITORING_OFFLOAD:
            case CMD_RSSI_THRESHOLD_BREACHED:
                sb.append(" rssi=");
                sb.append(Integer.toString(msg.arg1));
                sb.append(" thresholds=");
                sb.append(Arrays.toString(mRssiRanges));
                break;
            case CMD_IPV4_PROVISIONING_SUCCESS:
                sb.append(" ");
                sb.append(/* DhcpResultsParcelable */ msg.obj);
                break;
            case WifiMonitor.MBO_OCE_BSS_TM_HANDLING_DONE:
                BtmFrameData frameData = (BtmFrameData) msg.obj;
                if (frameData != null) {
                    sb.append(" ").append(frameData.toString());
                }
                break;
            case WifiMonitor.NETWORK_NOT_FOUND_EVENT:
                sb.append(" ssid=" + msg.obj);
                break;
            case CMD_IP_REACHABILITY_SESSION_END:
                if (msg.obj != null) {
                    sb.append(" ").append((String) msg.obj);
                }
                break;
            default:
                sb.append(" ");
                sb.append(Integer.toString(msg.arg1));
                sb.append(" ");
                sb.append(Integer.toString(msg.arg2));
                break;
        }

        return sb.toString();
    }

    @Override
    protected String getWhatToString(int what) {
        switch (what) {
            case CMD_ACCEPT_UNVALIDATED:
                return "CMD_ACCEPT_UNVALIDATED";
            case CMD_ADD_KEEPALIVE_PACKET_FILTER_TO_APF:
                return "CMD_ADD_KEEPALIVE_PACKET_FILTER_TO_APF";
            case CMD_BLUETOOTH_CONNECTION_STATE_CHANGE:
                return "CMD_BLUETOOTH_CONNECTION_STATE_CHANGE";
            case CMD_CONFIG_ND_OFFLOAD:
                return "CMD_CONFIG_ND_OFFLOAD";
            case CMD_CONNECTING_WATCHDOG_TIMER:
                return "CMD_CONNECTING_WATCHDOG_TIMER";
            case CMD_CONNECT_NETWORK:
                return "CMD_CONNECT_NETWORK";
            case CMD_DIAGS_CONNECT_TIMEOUT:
                return "CMD_DIAGS_CONNECT_TIMEOUT";
            case CMD_DISCONNECT:
                return "CMD_DISCONNECT";
            case CMD_ENABLE_RSSI_POLL:
                return "CMD_ENABLE_RSSI_POLL";
            case CMD_INSTALL_PACKET_FILTER:
                return "CMD_INSTALL_PACKET_FILTER";
            case CMD_IP_CONFIGURATION_LOST:
                return "CMD_IP_CONFIGURATION_LOST";
            case CMD_IP_CONFIGURATION_SUCCESSFUL:
                return "CMD_IP_CONFIGURATION_SUCCESSFUL";
            case CMD_IP_REACHABILITY_LOST:
                return "CMD_IP_REACHABILITY_LOST";
            case CMD_IPV4_PROVISIONING_FAILURE:
                return "CMD_IPV4_PROVISIONING_FAILURE";
            case CMD_IPV4_PROVISIONING_SUCCESS:
                return "CMD_IPV4_PROVISIONING_SUCCESS";
            case CMD_NETWORK_STATUS:
                return "CMD_NETWORK_STATUS";
            case CMD_ONESHOT_RSSI_POLL:
                return "CMD_ONESHOT_RSSI_POLL";
            case CMD_POST_DHCP_ACTION:
                return "CMD_POST_DHCP_ACTION";
            case CMD_PRE_DHCP_ACTION:
                return "CMD_PRE_DHCP_ACTION";
            case CMD_PRE_DHCP_ACTION_COMPLETE:
                return "CMD_PRE_DHCP_ACTION_COMPLETE";
            case CMD_READ_PACKET_FILTER:
                return "CMD_READ_PACKET_FILTER";
            case CMD_REASSOCIATE:
                return "CMD_REASSOCIATE";
            case CMD_RECONNECT:
                return "CMD_RECONNECT";
            case CMD_REMOVE_KEEPALIVE_PACKET_FILTER_FROM_APF:
                return "CMD_REMOVE_KEEPALIVE_PACKET_FILTER_FROM_APF";
            case CMD_RESET_SIM_NETWORKS:
                return "CMD_RESET_SIM_NETWORKS";
            case CMD_ROAM_WATCHDOG_TIMER:
                return "CMD_ROAM_WATCHDOG_TIMER";
            case CMD_RSSI_POLL:
                return "CMD_RSSI_POLL";
            case CMD_RSSI_THRESHOLD_BREACHED:
                return "CMD_RSSI_THRESHOLD_BREACHED";
            case CMD_SAVE_NETWORK:
                return "CMD_SAVE_NETWORK";
            case CMD_SCREEN_STATE_CHANGED:
                return "CMD_SCREEN_STATE_CHANGED";
            case CMD_SET_FALLBACK_PACKET_FILTERING:
                return "CMD_SET_FALLBACK_PACKET_FILTERING";
            case CMD_SET_SUSPEND_OPT_ENABLED:
                return "CMD_SET_SUSPEND_OPT_ENABLED";
            case CMD_START_CONNECT:
                return "CMD_START_CONNECT";
            case CMD_START_FILS_CONNECTION:
                return "CMD_START_FILS_CONNECTION";
            case CMD_START_IP_PACKET_OFFLOAD:
                return "CMD_START_IP_PACKET_OFFLOAD";
            case CMD_START_ROAM:
                return "CMD_START_ROAM";
            case CMD_START_RSSI_MONITORING_OFFLOAD:
                return "CMD_START_RSSI_MONITORING_OFFLOAD";
            case CMD_STOP_IP_PACKET_OFFLOAD:
                return "CMD_STOP_IP_PACKET_OFFLOAD";
            case CMD_STOP_RSSI_MONITORING_OFFLOAD:
                return "CMD_STOP_RSSI_MONITORING_OFFLOAD";
            case CMD_UNWANTED_NETWORK:
                return "CMD_UNWANTED_NETWORK";
            case CMD_UPDATE_LINKPROPERTIES:
                return "CMD_UPDATE_LINKPROPERTIES";
            case WifiMonitor.SUPPLICANT_STATE_CHANGE_EVENT:
                return "SUPPLICANT_STATE_CHANGE_EVENT";
            case WifiMonitor.AUTHENTICATION_FAILURE_EVENT:
                return "AUTHENTICATION_FAILURE_EVENT";
            case WifiMonitor.SUP_REQUEST_IDENTITY:
                return "SUP_REQUEST_IDENTITY";
            case WifiMonitor.NETWORK_CONNECTION_EVENT:
                return "NETWORK_CONNECTION_EVENT";
            case WifiMonitor.NETWORK_DISCONNECTION_EVENT:
                return "NETWORK_DISCONNECTION_EVENT";
            case WifiMonitor.ASSOCIATION_REJECTION_EVENT:
                return "ASSOCIATION_REJECTION_EVENT";
            case WifiMonitor.ANQP_DONE_EVENT:
                return "ANQP_DONE_EVENT";
            case WifiMonitor.RX_HS20_ANQP_ICON_EVENT:
                return "RX_HS20_ANQP_ICON_EVENT";
            case WifiMonitor.GAS_QUERY_DONE_EVENT:
                return "GAS_QUERY_DONE_EVENT";
            case WifiMonitor.HS20_REMEDIATION_EVENT:
                return "HS20_REMEDIATION_EVENT";
            case WifiMonitor.HS20_DEAUTH_IMMINENT_EVENT:
                return "HS20_DEAUTH_IMMINENT_EVENT";
            case WifiMonitor.HS20_TERMS_AND_CONDITIONS_ACCEPTANCE_REQUIRED_EVENT:
                return "HS20_TERMS_AND_CONDITIONS_ACCEPTANCE_REQUIRED_EVENT";
            case WifiMonitor.GAS_QUERY_START_EVENT:
                return "GAS_QUERY_START_EVENT";
            case WifiMonitor.MBO_OCE_BSS_TM_HANDLING_DONE:
                return "MBO_OCE_BSS_TM_HANDLING_DONE";
            case WifiMonitor.TRANSITION_DISABLE_INDICATION:
                return "TRANSITION_DISABLE_INDICATION";
            case WifiP2pServiceImpl.GROUP_CREATING_TIMED_OUT:
                return "GROUP_CREATING_TIMED_OUT";
            case WifiP2pServiceImpl.P2P_CONNECTION_CHANGED:
                return "P2P_CONNECTION_CHANGED";
            case WifiP2pServiceImpl.DISCONNECT_WIFI_REQUEST:
                return "DISCONNECT_WIFI_REQUEST";
            case WifiP2pServiceImpl.DISCONNECT_WIFI_RESPONSE:
                return "DISCONNECT_WIFI_RESPONSE";
            case WifiP2pServiceImpl.SET_MIRACAST_MODE:
                return "SET_MIRACAST_MODE";
            case WifiP2pServiceImpl.BLOCK_DISCOVERY:
                return "BLOCK_DISCOVERY";
            case WifiMonitor.NETWORK_NOT_FOUND_EVENT:
                return "NETWORK_NOT_FOUND_EVENT";
            default:
                return "what:" + what;
        }
    }

    /** Check whether this connection is the primary connection on the device. */
    private boolean isPrimary() {
        return mClientModeManager.getRole() == ROLE_CLIENT_PRIMARY;
    }

    private void handleScreenStateChanged(boolean screenOn) {
        mScreenOn = screenOn;
        if (mVerboseLoggingEnabled) {
            logd(" handleScreenStateChanged Enter: screenOn=" + screenOn
                    + " mSuspendOptimizationsEnabled="
                    + mContext.getResources().getBoolean(
                            R.bool.config_wifiSuspendOptimizationsEnabled)
                    + " state " + getCurrentState().getName());
        }
        if (isPrimary()) {
            // Only enable RSSI polling on primary STA, none of the secondary STA use-cases
            // can become the default route when other networks types that provide internet
            // connectivity (e.g. cellular) are available. So, no point in scoring
            // these connections for the purpose of switching between wifi and other network
            // types.
            // TODO(b/179518316): Enable this for secondary transient STA also if external scorer
            // is in charge of MBB.
            enableRssiPolling(screenOn);
        }
        if (mContext.getResources().getBoolean(R.bool.config_wifiSuspendOptimizationsEnabled)) {
            int shouldReleaseWakeLock = 0;
            if (screenOn) {
                sendMessage(CMD_SET_SUSPEND_OPT_ENABLED, 0, shouldReleaseWakeLock);
            } else {
                if (isConnected()) {
                    // Allow 2s for suspend optimizations to be set
                    mSuspendWakeLock.acquire(2000);
                    shouldReleaseWakeLock = 1;
                }
                sendMessage(CMD_SET_SUSPEND_OPT_ENABLED, 1, shouldReleaseWakeLock);
            }
        }

        getWifiLinkLayerStats();
        mOnTimeScreenStateChange = mOnTime;
        mLastScreenStateChangeTimeStamp = mLastLinkLayerStatsUpdate;

        if (mVerboseLoggingEnabled) log("handleScreenStateChanged Exit: " + screenOn);
    }

    private void setSuspendOptimizationsNative(int reason, boolean enabled) {
        if (mVerboseLoggingEnabled) {
            log("setSuspendOptimizationsNative: " + reason + " " + enabled
                    + " -want " + mContext.getResources().getBoolean(
                            R.bool.config_wifiSuspendOptimizationsEnabled)
                    + " stack:" + Thread.currentThread().getStackTrace()[2].getMethodName()
                    + " - " + Thread.currentThread().getStackTrace()[3].getMethodName()
                    + " - " + Thread.currentThread().getStackTrace()[4].getMethodName()
                    + " - " + Thread.currentThread().getStackTrace()[5].getMethodName());
        }
        //mWifiNative.setSuspendOptimizations(enabled);

        if (enabled) {
            mSuspendOptNeedsDisabled &= ~reason;
            /* None of dhcp, screen or highperf need it disabled and user wants it enabled */
            if (mSuspendOptNeedsDisabled == 0
                    && mContext.getResources().getBoolean(
                            R.bool.config_wifiSuspendOptimizationsEnabled)) {
                if (mVerboseLoggingEnabled) {
                    log("setSuspendOptimizationsNative do it " + reason + " " + enabled
                            + " stack:" + Thread.currentThread().getStackTrace()[2].getMethodName()
                            + " - " + Thread.currentThread().getStackTrace()[3].getMethodName()
                            + " - " + Thread.currentThread().getStackTrace()[4].getMethodName()
                            + " - " + Thread.currentThread().getStackTrace()[5].getMethodName());
                }
                mWifiNative.setSuspendOptimizations(mInterfaceName, true);
            }
        } else {
            mSuspendOptNeedsDisabled |= reason;
            mWifiNative.setSuspendOptimizations(mInterfaceName, false);
        }
    }

    /**
     * Makes a record of the user intent about suspend optimizations.
     */
    private void setSuspendOptimizations(int reason, boolean enabled) {
        if (mVerboseLoggingEnabled) log("setSuspendOptimizations: " + reason + " " + enabled);
        if (enabled) {
            mSuspendOptNeedsDisabled &= ~reason;
        } else {
            mSuspendOptNeedsDisabled |= reason;
        }
        if (mVerboseLoggingEnabled) log("mSuspendOptNeedsDisabled " + mSuspendOptNeedsDisabled);
    }

    /*
     * Fetch link layer stats, RSSI, linkspeed, and frequency on current connection
     * and update Network capabilities
     */
    private WifiLinkLayerStats updateLinkLayerStatsRssiSpeedFrequencyCapabilities() {
        WifiLinkLayerStats stats = getWifiLinkLayerStats();
        WifiNl80211Manager.SignalPollResult pollResult = mWifiNative.signalPoll(mInterfaceName);
        if (pollResult == null) {
            return stats;
        }

        int newRssi = pollResult.currentRssiDbm;
        int newTxLinkSpeed = pollResult.txBitrateMbps;
        int newFrequency = pollResult.associationFrequencyMHz;
        int newRxLinkSpeed = pollResult.rxBitrateMbps;

        if (mVerboseLoggingEnabled) {
            logd("updateLinkLayerStatsRssiSpeedFrequencyCapabilities rssi=" + newRssi
                    + " TxLinkspeed=" + newTxLinkSpeed + " freq=" + newFrequency
                    + " RxLinkSpeed=" + newRxLinkSpeed);
        }

        /*
         * set Tx link speed only if it is valid
         */
        if (newTxLinkSpeed > 0) {
            mWifiInfo.setLinkSpeed(newTxLinkSpeed);
            mWifiInfo.setTxLinkSpeedMbps(newTxLinkSpeed);
        }
        /*
         * set Rx link speed only if it is valid
         */
        if (newRxLinkSpeed > 0) {
            mWifiInfo.setRxLinkSpeedMbps(newRxLinkSpeed);
        }
        if (newFrequency > 0) {
            mWifiInfo.setFrequency(newFrequency);
        }
        // updateLinkBandwidth() requires the latest frequency information
        if (newRssi > WifiInfo.INVALID_RSSI && newRssi < WifiInfo.MAX_RSSI) {
            /*
             * Positive RSSI is possible when devices are close(~0m apart) to each other.
             * And there are some driver/firmware implementation, where they avoid
             * reporting large negative rssi values by adding 256.
             * so adjust the valid rssi reports for such implementations.
             */
            if (newRssi > (WifiInfo.INVALID_RSSI + 256)) {
                Log.wtf(getTag(), "Error! +ve value RSSI: " + newRssi);
                newRssi -= 256;
            }
            mWifiInfo.setRssi(newRssi);
            /*
             * Rather then sending the raw RSSI out every time it
             * changes, we precalculate the signal level that would
             * be displayed in the status bar, and only send the
             * broadcast if that much more coarse-grained number
             * changes. This cuts down greatly on the number of
             * broadcasts, at the cost of not informing others
             * interested in RSSI of all the changes in signal
             * level.
             */
            int newSignalLevel = RssiUtil.calculateSignalLevel(mContext, newRssi);
            if (newSignalLevel != mLastSignalLevel) {
                // TODO (b/162602799): Do we need to change the update frequency?
                sendRssiChangeBroadcast(newRssi);
            }
            updateLinkBandwidthAndCapabilities(stats, newSignalLevel != mLastSignalLevel);
            mLastSignalLevel = newSignalLevel;
        } else {
            mWifiInfo.setRssi(WifiInfo.INVALID_RSSI);
            updateCapabilities();
        }
        mWifiConfigManager.updateScanDetailCacheFromWifiInfo(mWifiInfo);
        /*
         * Increment various performance metrics
         */
        mWifiMetrics.handlePollResult(mInterfaceName, mWifiInfo);
        return stats;
    }

    // Update the link bandwidth. If the link bandwidth changes by a large amount or signal level
    // changes, also update network capabilities.
    private void updateLinkBandwidthAndCapabilities(WifiLinkLayerStats stats,
            boolean hasSignalLevelChanged) {
        WifiScoreCard.PerNetwork network = mWifiScoreCard.lookupNetwork(mWifiInfo.getSSID());
        network.updateLinkBandwidth(mLastLinkLayerStats, stats, mWifiInfo);
        int newTxKbps = network.getTxLinkBandwidthKbps();
        int newRxKbps = network.getRxLinkBandwidthKbps();
        int txDeltaKbps = Math.abs(newTxKbps - mLastTxKbps);
        int rxDeltaKbps = Math.abs(newRxKbps - mLastRxKbps);
        int bwUpdateThresholdPercent = mContext.getResources().getInteger(
                R.integer.config_wifiLinkBandwidthUpdateThresholdPercent);
        if ((txDeltaKbps * 100  >  bwUpdateThresholdPercent * mLastTxKbps)
                || (rxDeltaKbps * 100  >  bwUpdateThresholdPercent * mLastRxKbps)
                || hasSignalLevelChanged) {
            mLastTxKbps = newTxKbps;
            mLastRxKbps = newRxKbps;
            updateCapabilities();
        }

        int l2TxKbps = mWifiDataStall.getTxThroughputKbps();
        int l2RxKbps = mWifiDataStall.getRxThroughputKbps();
        if (l2RxKbps < 0 && l2TxKbps > 0) {
            l2RxKbps = l2TxKbps;
        }
        int [] reportedKbps = {mLastTxKbps, mLastRxKbps};
        int [] l2Kbps = {l2TxKbps, l2RxKbps};
        network.updateBwMetrics(reportedKbps, l2Kbps);
    }

    // Polling has completed, hence we won't have a score anymore
    private void cleanWifiScore() {
        mWifiInfo.setLostTxPacketsPerSecond(0);
        mWifiInfo.setSuccessfulTxPacketsPerSecond(0);
        mWifiInfo.setRetriedTxPacketsRate(0);
        mWifiInfo.setSuccessfulRxPacketsPerSecond(0);
        mWifiScoreReport.reset();
        mLastLinkLayerStats = null;
    }

    private void updateLinkProperties(LinkProperties newLp) {
        if (mVerboseLoggingEnabled) {
            log("Link configuration changed for netId: " + mLastNetworkId
                    + " old: " + mLinkProperties + " new: " + newLp);
        }
        // We own this instance of LinkProperties because IpClient passes us a copy.
        mLinkProperties = newLp;

        if (mNetworkAgent != null) {
            mNetworkAgent.sendLinkProperties(mLinkProperties);
        }

        if (mNetworkAgentState == DetailedState.CONNECTED) {
            // If anything has changed and we're already connected, send out a notification.
            // TODO: Update all callers to use NetworkCallbacks and delete this.
            sendLinkConfigurationChangedBroadcast();
        }

        if (mVerboseLoggingEnabled) {
            StringBuilder sb = new StringBuilder();
            sb.append("updateLinkProperties nid: " + mLastNetworkId);
            sb.append(" state: " + mNetworkAgentState);

            if (mLinkProperties != null) {
                sb.append(" ");
                sb.append(getLinkPropertiesSummary(mLinkProperties));
            }
            logd(sb.toString());
        }
    }

    /**
     * Clears all our link properties.
     */
    private void clearLinkProperties() {
        // Clear the link properties obtained from DHCP. The only caller of this
        // function has already called IpClient#stop(), which clears its state.
        synchronized (mDhcpResultsParcelableLock) {
            mDhcpResultsParcelable = new DhcpResultsParcelable();
        }

        // Now clear the merged link properties.
        mLinkProperties.clear();
        if (mNetworkAgent != null) mNetworkAgent.sendLinkProperties(mLinkProperties);
    }

    private void sendRssiChangeBroadcast(final int newRssi) {
        mBatteryStatsManager.reportWifiRssiChanged(newRssi);
        WifiStatsLog.write(WifiStatsLog.WIFI_SIGNAL_STRENGTH_CHANGED,
                RssiUtil.calculateSignalLevel(mContext, newRssi));

        Intent intent = new Intent(WifiManager.RSSI_CHANGED_ACTION);
        intent.addFlags(Intent.FLAG_RECEIVER_REGISTERED_ONLY_BEFORE_BOOT);
        intent.putExtra(WifiManager.EXTRA_NEW_RSSI, newRssi);
        mBroadcastQueue.queueOrSendBroadcast(
                mClientModeManager,
                () -> mContext.sendBroadcastAsUser(intent, UserHandle.ALL,
                        android.Manifest.permission.ACCESS_WIFI_STATE));
    }

    private void sendLinkConfigurationChangedBroadcast() {
        Intent intent = new Intent(WifiManager.ACTION_LINK_CONFIGURATION_CHANGED);
        intent.addFlags(Intent.FLAG_RECEIVER_REGISTERED_ONLY_BEFORE_BOOT);
        String summary = "broadcast=ACTION_LINK_CONFIGURATION_CHANGED";
        if (mVerboseLoggingEnabled) Log.d(getTag(), "Queuing " + summary);
        mBroadcastQueue.queueOrSendBroadcast(
                mClientModeManager,
                () -> {
                    if (mVerboseLoggingEnabled) Log.d(getTag(), "Sending " + summary);
                    mContext.sendBroadcastAsUser(intent, UserHandle.ALL);
                });
    }

    /**
     * Helper method used to send state about supplicant - This is NOT information about the current
     * wifi connection state.
     *
     * TODO: b/79504296 This broadcast has been deprecated and should be removed
     */
    private void sendSupplicantConnectionChangedBroadcast(boolean connected) {
        Intent intent = new Intent(WifiManager.SUPPLICANT_CONNECTION_CHANGE_ACTION);
        intent.addFlags(Intent.FLAG_RECEIVER_REGISTERED_ONLY_BEFORE_BOOT);
        intent.putExtra(WifiManager.EXTRA_SUPPLICANT_CONNECTED, connected);
        String summary = "broadcast=SUPPLICANT_CONNECTION_CHANGE_ACTION"
                + " EXTRA_SUPPLICANT_CONNECTED=" + connected;
        if (mVerboseLoggingEnabled) Log.d(getTag(), "Queuing " + summary);
        mBroadcastQueue.queueOrSendBroadcast(
                mClientModeManager,
                () -> {
                    if (mVerboseLoggingEnabled) Log.d(getTag(), "Sending " + summary);
                    mContext.sendBroadcastAsUser(intent, UserHandle.ALL);
                });
    }

    /**
     * Record the detailed state of a network.
     *
     * @param state the new {@code DetailedState}
     */
    private void sendNetworkChangeBroadcast(NetworkInfo.DetailedState state) {
        boolean hidden = false;

        if (mIsAutoRoaming) {
            // There is generally a confusion in the system about colluding
            // WiFi Layer 2 state (as reported by supplicant) and the Network state
            // which leads to multiple confusion.
            //
            // If link is roaming, we already have an IP address
            // as well we were connected and are doing L2 cycles of
            // reconnecting or renewing IP address to check that we still have it
            // This L2 link flapping should not be reflected into the Network state
            // which is the state of the WiFi Network visible to Layer 3 and applications
            // Note that once roaming is completed, we will
            // set the Network state to where it should be, or leave it as unchanged
            //
            hidden = true;
        }
        if (mVerboseLoggingEnabled) {
            log("sendNetworkChangeBroadcast"
                    + " oldState=" + mNetworkAgentState
                    + " newState=" + state
                    + " hidden=" + hidden);
        }
        if (hidden || state == mNetworkAgentState) return;
        mNetworkAgentState = state;
        sendNetworkChangeBroadcastWithCurrentState();
    }

    private void sendNetworkChangeBroadcastWithCurrentState() {
        // copy into local variables to force lambda to capture by value and not reference, since
        // mNetworkAgentState is mutable and can change
        final DetailedState networkAgentState = mNetworkAgentState;
        if (mVerboseLoggingEnabled) {
            Log.d(getTag(), "Queueing broadcast=NETWORK_STATE_CHANGED_ACTION"
                    + " networkAgentState=" + networkAgentState);
        }
        mBroadcastQueue.queueOrSendBroadcast(
                mClientModeManager,
                () -> sendNetworkChangeBroadcast(
                        mContext, networkAgentState, mVerboseLoggingEnabled));
    }

    /** Send a NETWORK_STATE_CHANGED_ACTION broadcast. */
    public static void sendNetworkChangeBroadcast(
            Context context, DetailedState networkAgentState, boolean verboseLoggingEnabled) {
        Intent intent = new Intent(WifiManager.NETWORK_STATE_CHANGED_ACTION);
        intent.addFlags(Intent.FLAG_RECEIVER_REGISTERED_ONLY_BEFORE_BOOT);
        NetworkInfo networkInfo = makeNetworkInfo(networkAgentState);
        intent.putExtra(WifiManager.EXTRA_NETWORK_INFO, networkInfo);
        if (verboseLoggingEnabled) {
            Log.d(TAG, "Sending broadcast=NETWORK_STATE_CHANGED_ACTION"
                    + " networkAgentState=" + networkAgentState);
        }
        //TODO(b/69974497) This should be non-sticky, but settings needs fixing first.
        context.sendStickyBroadcastAsUser(intent, UserHandle.ALL);
    }

    private static NetworkInfo makeNetworkInfo(DetailedState networkAgentState) {
        final NetworkInfo ni = new NetworkInfo(ConnectivityManager.TYPE_WIFI, 0, NETWORKTYPE, "");
        ni.setDetailedState(networkAgentState, null, null);
        return ni;
    }

    private List<ScanResult.InformationElement> findMatchingInfoElements(@Nullable String bssid) {
        if (bssid == null) return null;
        ScanResult matchingScanResult = mScanRequestProxy.getScanResult(bssid);
        if (matchingScanResult == null || matchingScanResult.informationElements == null) {
            return null;
        }
        return Arrays.asList(matchingScanResult.informationElements);
    }

    private SupplicantState handleSupplicantStateChange(StateChangeResult stateChangeResult) {
        SupplicantState state = stateChangeResult.state;
        mWifiScoreCard.noteSupplicantStateChanging(mWifiInfo, state);
        // Supplicant state change
        // [31-13] Reserved for future use
        // [8 - 0] Supplicant state (as defined in SupplicantState.java)
        // 50023 supplicant_state_changed (custom|1|5)
        mWifiInfo.setSupplicantState(state);
        // Network id and SSID are only valid when we start connecting
        if (SupplicantState.isConnecting(state)) {
            mWifiInfo.setNetworkId(stateChangeResult.networkId);
            mWifiInfo.setBSSID(stateChangeResult.bssid);
            mWifiInfo.setSSID(stateChangeResult.wifiSsid);
            if (state == SupplicantState.ASSOCIATED) {
                updateWifiInfoLinkParamsAfterAssociation();
            }
            mWifiInfo.setInformationElements(findMatchingInfoElements(stateChangeResult.bssid));
        } else {
            // Reset parameters according to WifiInfo.reset()
            mWifiInfo.setNetworkId(WifiConfiguration.INVALID_NETWORK_ID);
            mWifiInfo.setBSSID(null);
            mWifiInfo.setSSID(null);
            mWifiInfo.setWifiStandard(ScanResult.WIFI_STANDARD_UNKNOWN);
            mWifiInfo.setInformationElements(null);
            mWifiInfo.clearCurrentSecurityType();
        }
        updateLayer2Information();
        // SSID might have been updated, so call updateCapabilities
        updateCapabilities();

        WifiConfiguration config = getConnectedWifiConfigurationInternal();
        if (config == null) {
            // If not connected, this should be non-null.
            config = getConnectingWifiConfigurationInternal();
        }
        if (config != null && config.networkId == mWifiInfo.getNetworkId()) {
            updateWifiInfoWhenConnected(config);

            // Set meteredHint if scan result says network is expensive
            ScanDetailCache scanDetailCache = mWifiConfigManager.getScanDetailCacheForNetwork(
                    config.networkId);
            if (scanDetailCache != null) {
                ScanDetail scanDetail = scanDetailCache.getScanDetail(stateChangeResult.bssid);
                if (scanDetail != null) {
                    mWifiInfo.setFrequency(scanDetail.getScanResult().frequency);
                    NetworkDetail networkDetail = scanDetail.getNetworkDetail();
                    if (networkDetail != null
                            && networkDetail.getAnt() == NetworkDetail.Ant.ChargeablePublic) {
                        mWifiInfo.setMeteredHint(true);
                    }
                }
            }
        }
        mWifiScoreCard.noteSupplicantStateChanged(mWifiInfo);
        return state;
    }

    private void updateWifiInfoWhenConnected(@NonNull WifiConfiguration config) {
        mWifiInfo.setHiddenSSID(config.hiddenSSID);
        mWifiInfo.setEphemeral(config.ephemeral);
        mWifiInfo.setTrusted(config.trusted);
        mWifiInfo.setOemPaid(config.oemPaid);
        mWifiInfo.setOemPrivate(config.oemPrivate);
        mWifiInfo.setCarrierMerged(config.carrierMerged);
        mWifiInfo.setSubscriptionId(config.subscriptionId);
        mWifiInfo.setOsuAp(config.osu);
        mWifiInfo.setRestricted(config.restricted);
        if (config.fromWifiNetworkSpecifier || config.fromWifiNetworkSuggestion) {
            mWifiInfo.setRequestingPackageName(config.creatorName);
        }
        mWifiInfo.setIsPrimary(isPrimary());
        SecurityParams securityParams = config.getNetworkSelectionStatus()
                .getCandidateSecurityParams();
        if (securityParams != null) {
            mWifiInfo.setCurrentSecurityType(securityParams.getSecurityType());
        } else {
            mWifiInfo.clearCurrentSecurityType();
            Log.e(TAG, "Network connection candidate with no security parameters");
        }
    }

    private void updateWifiInfoLinkParamsAfterAssociation() {
        mLastConnectionCapabilities = mWifiNative.getConnectionCapabilities(mInterfaceName);
        int maxTxLinkSpeedMbps = mThroughputPredictor.predictMaxTxThroughput(
                mLastConnectionCapabilities);
        int maxRxLinkSpeedMbps = mThroughputPredictor.predictMaxRxThroughput(
                mLastConnectionCapabilities);
        mWifiInfo.setWifiStandard(mLastConnectionCapabilities.wifiStandard);
        mWifiInfo.setMaxSupportedTxLinkSpeedMbps(maxTxLinkSpeedMbps);
        mWifiInfo.setMaxSupportedRxLinkSpeedMbps(maxRxLinkSpeedMbps);
        mWifiMetrics.setConnectionMaxSupportedLinkSpeedMbps(mInterfaceName,
                maxTxLinkSpeedMbps, maxRxLinkSpeedMbps);
        if (mVerboseLoggingEnabled) {
            StringBuilder sb = new StringBuilder();
            logd(sb.append("WifiStandard: ").append(mLastConnectionCapabilities.wifiStandard)
                    .append(" maxTxSpeed: ").append(maxTxLinkSpeedMbps)
                    .append(" maxRxSpeed: ").append(maxRxLinkSpeedMbps)
                    .toString());
        }
    }

    /**
     * Tells IpClient what BSSID, L2Key and GroupHint to use for IpMemoryStore.
     */
    private void updateLayer2Information() {
        if (mIpClient != null) {
            Pair<String, String> p = mWifiScoreCard.getL2KeyAndGroupHint(mWifiInfo);
            if (!p.equals(mLastL2KeyAndGroupHint)) {
                final MacAddress currentBssid = getMacAddressFromBssidString(mWifiInfo.getBSSID());
                final Layer2Information l2Information = new Layer2Information(
                        p.first, p.second, currentBssid);
                // Update current BSSID on IpClient side whenever l2Key and groupHint
                // pair changes (i.e. the initial connection establishment or L2 roaming
                // happened). If we have COMPLETED the roaming to a different BSSID, start
                // doing DNAv4/DNAv6 -style probing for on-link neighbors of interest (e.g.
                // routers/DNS servers/default gateway).
                if (mIpClient.updateLayer2Information(l2Information)) {
                    mLastL2KeyAndGroupHint = p;
                } else {
                    mLastL2KeyAndGroupHint = null;
                }
            }
        }
    }
    private @Nullable Pair<String, String> mLastL2KeyAndGroupHint = null;

    /**
     * Resets the Wi-Fi Connections by clearing any state, resetting any sockets
     * using the interface, stopping DHCP & disabling interface
     *
     * @param disconnectReason must be one of WifiDisconnectReported.FailureReason values
     *                         defined in /frameworks/proto_logging/stats/atoms.proto
     */
    private void handleNetworkDisconnect(boolean newConnectionInProgress, int disconnectReason) {
        mWifiMetrics.reportNetworkDisconnect(mInterfaceName, disconnectReason,
                mWifiInfo.getRssi(),
                mWifiInfo.getLinkSpeed());

        if (mVerboseLoggingEnabled) {
            Log.v(getTag(), "handleNetworkDisconnect: newConnectionInProgress: "
                    + newConnectionInProgress, new Throwable());
        }

        WifiConfiguration wifiConfig = getConnectedWifiConfigurationInternal();
        if (wifiConfig != null) {
            ScanResultMatchInfo matchInfo = ScanResultMatchInfo.fromWifiConfiguration(wifiConfig);
            // WakeupController should only care about the primary, internet providing network
            if (isPrimary()) {
                mWakeupController.setLastDisconnectInfo(matchInfo);
            }
        }
        stopRssiMonitoringOffload();

        clearTargetBssid("handleNetworkDisconnect");

        // Don't stop DHCP if Fils connection is in progress.
        if (newConnectionInProgress && mIpClientWithPreConnection) {
            if (mVerboseLoggingEnabled) {
                log("handleNetworkDisconnect: Don't stop IpClient as fils connection in progress: "
                        + " mLastNetworkId: " + mLastNetworkId
                        + " mTargetNetworkId" + mTargetNetworkId);
            }
        } else {
            stopDhcpSetup();
        }

        // DISASSOC_AP_BUSY could be received in both after L3 connection is successful or right
        // after BSSID association if the AP can't accept more stations.
        if (disconnectReason == ReasonCode.DISASSOC_AP_BUSY) {
            mWifiConfigManager.setRecentFailureAssociationStatus(
                    mWifiInfo.getNetworkId(),
                    WifiConfiguration.RECENT_FAILURE_DISCONNECTION_AP_BUSY);
        }

        mWifiScoreReport.stopConnectedNetworkScorer();
        /* Reset data structures */
        mWifiScoreReport.reset();
        mWifiInfo.reset();
        /* Reset roaming parameters */
        mIsAutoRoaming = false;

        sendNetworkChangeBroadcast(DetailedState.DISCONNECTED);
        if (mNetworkAgent != null) {
            mNetworkAgent.unregister();
            mNetworkAgent = null;
        }

        /* Clear network properties */
        clearLinkProperties();

        mLastBssid = null;
        mLastLinkLayerStats = null;
        registerDisconnected();
        mLastNetworkId = WifiConfiguration.INVALID_NETWORK_ID;
        mLastSubId = SubscriptionManager.INVALID_SUBSCRIPTION_ID;
        mLastSimBasedConnectionCarrierName = null;
        checkAbnormalDisconnectionAndTakeBugReport();
        mWifiScoreCard.resetConnectionState(mInterfaceName);
        updateLayer2Information();
    }

    void handlePreDhcpSetup() {
        if (!mWifiGlobals.isBluetoothConnected()) {
            /*
             * There are problems setting the Wi-Fi driver's power
             * mode to active when bluetooth coexistence mode is
             * enabled or sense.
             * <p>
             * We set Wi-Fi to active mode when
             * obtaining an IP address because we've found
             * compatibility issues with some routers with low power
             * mode.
             * <p>
             * In order for this active power mode to properly be set,
             * we disable coexistence mode until we're done with
             * obtaining an IP address.  One exception is if we
             * are currently connected to a headset, since disabling
             * coexistence would interrupt that connection.
             */
            // Disable the coexistence mode
            mWifiNative.setBluetoothCoexistenceMode(
                    mInterfaceName, WifiNative.BLUETOOTH_COEXISTENCE_MODE_DISABLED);
        }

        // Disable power save and suspend optimizations during DHCP
        // Note: The order here is important for now. Brcm driver changes
        // power settings when we control suspend mode optimizations.
        // TODO: Remove this comment when the driver is fixed.
        setSuspendOptimizationsNative(SUSPEND_DUE_TO_DHCP, false);
        setPowerSave(false);

        // Update link layer stats
        getWifiLinkLayerStats();

        if (mWifiP2pConnection.isConnected()) {
            // P2P discovery breaks DHCP, so shut it down in order to get through this.
            // Once P2P service receives this message and processes it accordingly, it is supposed
            // to send arg2 (i.e. CMD_PRE_DHCP_ACTION_COMPLETE) in a new Message.what back to
            // ClientModeImpl so that we can continue.
            // TODO(b/159060934): Need to ensure that CMD_PRE_DHCP_ACTION_COMPLETE is sent back to
            //  the ClientModeImpl instance that originally sent it. Right now it is sent back to
            //  all ClientModeImpl instances by WifiP2pConnection.
            mWifiP2pConnection.sendMessage(
                    WifiP2pServiceImpl.BLOCK_DISCOVERY,
                    WifiP2pServiceImpl.ENABLED,
                    CMD_PRE_DHCP_ACTION_COMPLETE);
        } else {
            // If the p2p service is not running, we can proceed directly.
            sendMessage(CMD_PRE_DHCP_ACTION_COMPLETE);
        }
    }

    void addLayer2PacketsToHlpReq(List<Layer2PacketParcelable> packets) {
        List<Layer2PacketParcelable> mLayer2Packet = packets;
        if ((mLayer2Packet != null) && (mLayer2Packet.size() > 0)) {
            mWifiNative.flushAllHlp(mInterfaceName);

            for (int j = 0; j < mLayer2Packet.size(); j++) {
                byte [] bytes = mLayer2Packet.get(j).payload;
                byte [] payloadBytes = Arrays.copyOfRange(bytes, 12, bytes.length);
                MacAddress dstAddress = mLayer2Packet.get(j).dstMacAddress;

                mWifiNative.addHlpReq(mInterfaceName, dstAddress, payloadBytes);
            }
        }
    }

    void handlePostDhcpSetup() {
        /* Restore power save and suspend optimizations */
        setSuspendOptimizationsNative(SUSPEND_DUE_TO_DHCP, true);
        setPowerSave(true);

        mWifiP2pConnection.sendMessage(
                WifiP2pServiceImpl.BLOCK_DISCOVERY, WifiP2pServiceImpl.DISABLED);

        // Set the coexistence mode back to its default value
        mWifiNative.setBluetoothCoexistenceMode(
                mInterfaceName, WifiNative.BLUETOOTH_COEXISTENCE_MODE_SENSE);
    }

    /**
     * Set power save mode
     *
     * @param ps true to enable power save (default behavior)
     *           false to disable power save.
     * @return true for success, false for failure
     */
    public boolean setPowerSave(boolean ps) {
        if (mInterfaceName != null) {
            if (mVerboseLoggingEnabled) {
                Log.d(getTag(), "Setting power save for: " + mInterfaceName + " to: " + ps);
            }
            mWifiNative.setPowerSave(mInterfaceName, ps);
        } else {
            Log.e(getTag(), "Failed to setPowerSave, interfaceName is null");
            return false;
        }
        return true;
    }

    /**
     * Set low latency mode
     *
     * @param enabled true to enable low latency
     *                false to disable low latency (default behavior).
     * @return true for success, false for failure
     */
    public boolean setLowLatencyMode(boolean enabled) {
        if (mVerboseLoggingEnabled) {
            Log.d(getTag(), "Setting low latency mode to " + enabled);
        }
        if (!mWifiNative.setLowLatencyMode(enabled)) {
            Log.e(getTag(), "Failed to setLowLatencyMode");
            return false;
        }
        return true;
    }

    @VisibleForTesting
    public static final long DIAGS_CONNECT_TIMEOUT_MILLIS = 60 * 1000;
    /**
     * Inform other components that a new connection attempt is starting.
     */
    private void reportConnectionAttemptStart(
            WifiConfiguration config, String targetBSSID, int roamType) {
        int overlapWithLastConnectionMs =
                mWifiMetrics.startConnectionEvent(mInterfaceName, config, targetBSSID, roamType);
        if (mDeviceConfigFacade.isOverlappingConnectionBugreportEnabled()
                && overlapWithLastConnectionMs
                > mDeviceConfigFacade.getOverlappingConnectionDurationThresholdMs()) {
            String bugTitle = "Wi-Fi BugReport";
            String bugDetail = "Detect abnormal overlapping connection";
            mWifiDiagnostics.takeBugReport(bugTitle, bugDetail);
        }
        mWifiDiagnostics.reportConnectionEvent(WifiDiagnostics.CONNECTION_EVENT_STARTED,
                mClientModeManager);
        if (isPrimary()) {
            mWrongPasswordNotifier.onNewConnectionAttempt();
        }
        removeMessages(CMD_DIAGS_CONNECT_TIMEOUT);
        sendMessageDelayed(CMD_DIAGS_CONNECT_TIMEOUT, DIAGS_CONNECT_TIMEOUT_MILLIS);
    }

    private void handleConnectionAttemptEndForDiagnostics(int level2FailureCode) {
        switch (level2FailureCode) {
            case WifiMetrics.ConnectionEvent.FAILURE_NONE:
                break;
            case WifiMetrics.ConnectionEvent.FAILURE_CONNECT_NETWORK_FAILED:
                // WifiDiagnostics doesn't care about pre-empted connections, or cases
                // where we failed to initiate a connection attempt with supplicant.
                break;
            default:
                removeMessages(CMD_DIAGS_CONNECT_TIMEOUT);
                mWifiDiagnostics.reportConnectionEvent(WifiDiagnostics.CONNECTION_EVENT_FAILED,
                        mClientModeManager);
        }
    }

    /**
     * Inform other components (WifiMetrics, WifiDiagnostics, WifiConnectivityManager, etc.) that
     * the current connection attempt has concluded.
     */
    private void reportConnectionAttemptEnd(int level2FailureCode, int connectivityFailureCode,
            int level2FailureReason) {
        // if connected, this should be non-null.
        WifiConfiguration configuration = getConnectedWifiConfigurationInternal();
        if (configuration == null) {
            // If not connected, this should be non-null.
            configuration = getConnectingWifiConfigurationInternal();
        }

        String bssid = mLastBssid == null ? mTargetBssid : mLastBssid;
        String ssid = mWifiInfo.getSSID();
        if (WifiManager.UNKNOWN_SSID.equals(ssid)) {
            ssid = getConnectingSsidInternal();
        }
        if (level2FailureCode != WifiMetrics.ConnectionEvent.FAILURE_NONE) {
            int blocklistReason = convertToWifiBlocklistMonitorFailureReason(
                    level2FailureCode, level2FailureReason);
            if (blocklistReason != -1) {
                mWifiScoreCard.noteConnectionFailure(mWifiInfo, mLastScanRssi, ssid,
                        blocklistReason);
                checkAbnormalConnectionFailureAndTakeBugReport(ssid);
                mWifiBlocklistMonitor.handleBssidConnectionFailure(bssid, ssid,
                        blocklistReason, mLastScanRssi);
                WifiScoreCard.NetworkConnectionStats recentStats = mWifiScoreCard.lookupNetwork(
                        ssid).getRecentStats();
                if (recentStats.getCount(WifiScoreCard.CNT_CONSECUTIVE_CONNECTION_FAILURE)
                        >= WifiBlocklistMonitor.NUM_CONSECUTIVE_FAILURES_PER_NETWORK_EXP_BACKOFF) {
                    mWifiConfigManager.updateNetworkSelectionStatus(mTargetNetworkId,
                            WifiConfiguration.NetworkSelectionStatus.DISABLED_CONSECUTIVE_FAILURES);
                }
                if (recentStats.getCount(WifiScoreCard.CNT_CONSECUTIVE_WRONG_PASSWORD_FAILURE)
                        >= THRESHOLD_TO_PERM_WRONG_PASSWORD) {
                    mWifiConfigManager.updateNetworkSelectionStatus(mTargetNetworkId,
                            WifiConfiguration.NetworkSelectionStatus.DISABLED_BY_WRONG_PASSWORD);
                }
            }
        }

        if (configuration != null
                && configuration.carrierId != TelephonyManager.UNKNOWN_CARRIER_ID) {
            if (level2FailureCode == WifiMetrics.ConnectionEvent.FAILURE_NONE) {
                mWifiMetrics.incrementNumOfCarrierWifiConnectionSuccess();
            } else if (level2FailureCode
                            == WifiMetrics.ConnectionEvent.FAILURE_AUTHENTICATION_FAILURE
                    && level2FailureReason
                            != WifiMetricsProto.ConnectionEvent.AUTH_FAILURE_NONE) {
                mWifiMetrics.incrementNumOfCarrierWifiConnectionAuthFailure();
            } else {
                mWifiMetrics.incrementNumOfCarrierWifiConnectionNonAuthFailure();
            }
        }

        boolean isAssociationRejection = level2FailureCode
                == WifiMetrics.ConnectionEvent.FAILURE_ASSOCIATION_REJECTION;
        boolean isAuthenticationFailure = level2FailureCode
                == WifiMetrics.ConnectionEvent.FAILURE_AUTHENTICATION_FAILURE
                && level2FailureReason != WifiMetricsProto.ConnectionEvent.AUTH_FAILURE_WRONG_PSWD;
        if ((isAssociationRejection || isAuthenticationFailure)
                && mWifiConfigManager.isInFlakyRandomizationSsidHotlist(mTargetNetworkId)
                && isPrimary()) {
            mConnectionFailureNotifier
                    .showFailedToConnectDueToNoRandomizedMacSupportNotification(mTargetNetworkId);
        }

        mWifiMetrics.endConnectionEvent(mInterfaceName, level2FailureCode,
                connectivityFailureCode, level2FailureReason, mWifiInfo.getFrequency());
        mWifiConnectivityManager.handleConnectionAttemptEnded(
                mClientModeManager, level2FailureCode, bssid, ssid);
        if (configuration != null) {
            mNetworkFactory.handleConnectionAttemptEnded(level2FailureCode, configuration, bssid);
            mWifiNetworkSuggestionsManager.handleConnectionAttemptEnded(
                    level2FailureCode, configuration, getConnectedBssidInternal());
            ScanResult candidate = configuration.getNetworkSelectionStatus().getCandidate();
            if (candidate != null
                    && !TextUtils.equals(candidate.BSSID, getConnectedBssidInternal())) {
                mWifiMetrics.incrementNumBssidDifferentSelectionBetweenFrameworkAndFirmware();
            }
        }
        handleConnectionAttemptEndForDiagnostics(level2FailureCode);
    }

    /* If this connection attempt fails after 802.1x stage, clear intermediate cached data. */
    void clearNetworkCachedDataIfNeeded(WifiConfiguration config, int reason) {
        if (config == null) return;

        switch(reason) {
            case ReasonCode.UNSPECIFIED:
            case ReasonCode.DEAUTH_LEAVING:
                logi("Keep PMK cache for network disconnection reason " + reason);
                break;
            default:
                mWifiNative.removeNetworkCachedData(config.networkId);
                break;
        }
    }

    /**
     * Returns the sufficient RSSI for the frequency that this network is last seen on.
     */
    private int getSufficientRssi(int networkId, String bssid) {
        ScanDetailCache scanDetailCache =
                mWifiConfigManager.getScanDetailCacheForNetwork(networkId);
        if (scanDetailCache == null) {
            return WifiInfo.INVALID_RSSI;
        }
        ScanResult scanResult = scanDetailCache.getScanResult(bssid);
        if (scanResult == null) {
            return WifiInfo.INVALID_RSSI;
        }
        return mScoringParams.getSufficientRssi(scanResult.frequency);
    }

    private int convertToWifiBlocklistMonitorFailureReason(
            int level2FailureCode, int failureReason) {
        switch (level2FailureCode) {
            case WifiMetrics.ConnectionEvent.FAILURE_ASSOCIATION_TIMED_OUT:
                return WifiBlocklistMonitor.REASON_ASSOCIATION_TIMEOUT;
            case WifiMetrics.ConnectionEvent.FAILURE_ASSOCIATION_REJECTION:
                if (failureReason == WifiMetricsProto.ConnectionEvent
                        .ASSOCIATION_REJECTION_AP_UNABLE_TO_HANDLE_NEW_STA) {
                    return WifiBlocklistMonitor.REASON_AP_UNABLE_TO_HANDLE_NEW_STA;
                }
                return WifiBlocklistMonitor.REASON_ASSOCIATION_REJECTION;
            case WifiMetrics.ConnectionEvent.FAILURE_AUTHENTICATION_FAILURE:
                if (failureReason == WifiMetricsProto.ConnectionEvent.AUTH_FAILURE_WRONG_PSWD) {
                    return WifiBlocklistMonitor.REASON_WRONG_PASSWORD;
                } else if (failureReason == WifiMetricsProto.ConnectionEvent
                        .AUTH_FAILURE_EAP_FAILURE) {
                    return WifiBlocklistMonitor.REASON_EAP_FAILURE;
                }
                return WifiBlocklistMonitor.REASON_AUTHENTICATION_FAILURE;
            case WifiMetrics.ConnectionEvent.FAILURE_DHCP:
                return WifiBlocklistMonitor.REASON_DHCP_FAILURE;
            case WifiMetrics.ConnectionEvent.FAILURE_NETWORK_DISCONNECTION:
                if (failureReason == WifiMetricsProto.ConnectionEvent.DISCONNECTION_NON_LOCAL) {
                    return WifiBlocklistMonitor.REASON_NONLOCAL_DISCONNECT_CONNECTING;
                }
                return -1;
            default:
                return -1;
        }
    }

    private void handleIPv4Success(DhcpResultsParcelable dhcpResults) {
        if (mVerboseLoggingEnabled) {
            logd("handleIPv4Success <" + dhcpResults.toString() + ">");
            logd("link address " + dhcpResults.baseConfiguration.getIpAddress());
        }

        Inet4Address addr;
        synchronized (mDhcpResultsParcelableLock) {
            mDhcpResultsParcelable = dhcpResults;
            addr = (Inet4Address) dhcpResults.baseConfiguration.getIpAddress().getAddress();
        }

        if (mIsAutoRoaming) {
            int previousAddress = mWifiInfo.getIpAddress();
            int newAddress = Inet4AddressUtils.inet4AddressToIntHTL(addr);
            if (previousAddress != newAddress) {
                logd("handleIPv4Success, roaming and address changed"
                        + mWifiInfo + " got: " + addr);
            }
        }

        mWifiInfo.setInetAddress(addr);

        final WifiConfiguration config = getConnectedWifiConfigurationInternal();
        if (config != null) {
            updateWifiInfoWhenConnected(config);
            mWifiConfigManager.updateRandomizedMacExpireTime(config, dhcpResults.leaseDuration);
            mWifiBlocklistMonitor.handleDhcpProvisioningSuccess(mLastBssid, mWifiInfo.getSSID());
        }

        // Set meteredHint if DHCP result says network is metered
        if (dhcpResults.vendorInfo != null && dhcpResults.vendorInfo.contains("ANDROID_METERED")) {
            mWifiInfo.setMeteredHint(true);
            mWifiMetrics.addMeteredStat(config, true);
        } else {
            mWifiMetrics.addMeteredStat(config, false);
        }

        updateCapabilities();
    }

    private void handleSuccessfulIpConfiguration() {
        mLastSignalLevel = -1; // Force update of signal strength
        WifiConfiguration c = getConnectedWifiConfigurationInternal();
        if (c != null) {
            // Reset IP failure tracking
            c.getNetworkSelectionStatus().clearDisableReasonCounter(
                    WifiConfiguration.NetworkSelectionStatus.DISABLED_DHCP_FAILURE);
        }
    }

    private void handleIPv4Failure() {
        // TODO: Move this to provisioning failure, not DHCP failure.
        // DHCPv4 failure is expected on an IPv6-only network.
        mWifiDiagnostics.triggerBugReportDataCapture(WifiDiagnostics.REPORT_REASON_DHCP_FAILURE);
        if (mVerboseLoggingEnabled) {
            int count = -1;
            WifiConfiguration config = getConnectedWifiConfigurationInternal();
            if (config != null) {
                count = config.getNetworkSelectionStatus().getDisableReasonCounter(
                        WifiConfiguration.NetworkSelectionStatus.DISABLED_DHCP_FAILURE);
            }
            log("DHCP failure count=" + count);
        }
        reportConnectionAttemptEnd(
                WifiMetrics.ConnectionEvent.FAILURE_DHCP,
                WifiMetricsProto.ConnectionEvent.HLF_DHCP,
                WifiMetricsProto.ConnectionEvent.FAILURE_REASON_UNKNOWN);
        synchronized (mDhcpResultsParcelableLock) {
            mDhcpResultsParcelable = new DhcpResultsParcelable();
        }
        if (mVerboseLoggingEnabled) {
            logd("handleIPv4Failure");
        }
    }

    private void handleIpConfigurationLost() {
        mWifiInfo.setInetAddress(null);
        mWifiInfo.setMeteredHint(false);

        mWifiConfigManager.updateNetworkSelectionStatus(mLastNetworkId,
                WifiConfiguration.NetworkSelectionStatus.DISABLED_DHCP_FAILURE);

        /* DHCP times out after about 30 seconds, we do a
         * disconnect thru supplicant, we will let autojoin retry connecting to the network
         */
        mWifiNative.disconnect(mInterfaceName);
    }

    private void handleIpReachabilityLost() {
        mWifiScoreCard.noteIpReachabilityLost(mWifiInfo);
        mWifiInfo.setInetAddress(null);
        mWifiInfo.setMeteredHint(false);

        // Disconnect via supplicant, and let autojoin retry connecting to the network.
        mWifiNative.disconnect(mInterfaceName);
    }

    /*
     * Read a MAC address in /proc/net/arp, used by ClientModeImpl
     * so as to record MAC address of default gateway.
     **/
    private String macAddressFromRoute(String ipAddress) {
        String macAddress = null;
        BufferedReader reader = null;
        try {
            reader = mWifiInjector.createBufferedReader(ARP_TABLE_PATH);

            // Skip over the line bearing column titles
            String line = reader.readLine();

            while ((line = reader.readLine()) != null) {
                String[] tokens = line.split("[ ]+");
                if (tokens.length < 6) {
                    continue;
                }

                // ARP column format is
                // IPAddress HWType Flags HWAddress Mask Device
                String ip = tokens[0];
                String mac = tokens[3];

                if (ipAddress.equals(ip)) {
                    macAddress = mac;
                    break;
                }
            }

            if (macAddress == null) {
                loge("Did not find remoteAddress {" + ipAddress + "} in /proc/net/arp");
            }

        } catch (FileNotFoundException e) {
            loge("Could not open /proc/net/arp to lookup mac address");
        } catch (IOException e) {
            loge("Could not read /proc/net/arp to lookup mac address");
        } finally {
            try {
                if (reader != null) {
                    reader.close();
                }
            } catch (IOException e) {
                // Do nothing
            }
        }
        return macAddress;

    }

    /**
     * Determine if the specified auth failure is considered to be a permanent wrong password
     * failure. The criteria for such failure is when wrong password error is detected
     * and the network had never been connected before.
     *
     * For networks that have previously connected successfully, we consider wrong password
     * failures to be temporary, to be on the conservative side.  Since this might be the
     * case where we are trying to connect to a wrong network (e.g. A network with same SSID
     * but different password).
     */
    private boolean isPermanentWrongPasswordFailure(int networkId, int reasonCode) {
        if (reasonCode != WifiManager.ERROR_AUTH_FAILURE_WRONG_PSWD) {
            return false;
        }
        WifiConfiguration network = mWifiConfigManager.getConfiguredNetwork(networkId);
        if (network != null && network.getNetworkSelectionStatus().hasEverConnected()) {
            return false;
        }
        return true;
    }

     /**
     * Dynamically change the MAC address to use the locally randomized
     * MAC address generated for each network.
     * @param config WifiConfiguration with mRandomizedMacAddress to change into. If the address
     * is masked out or not set, it will generate a new random MAC address.
     */
    private void configureRandomizedMacAddress(WifiConfiguration config) {
        if (config == null) {
            Log.e(getTag(), "No config to change MAC address to");
            return;
        }
        String currentMacString = mWifiNative.getMacAddress(mInterfaceName);
        MacAddress currentMac = getMacAddressFromBssidString(currentMacString);
        MacAddress newMac = mWifiConfigManager.getRandomizedMacAndUpdateIfNeeded(config);
        if (!WifiConfiguration.isValidMacAddressForRandomization(newMac)) {
            Log.wtf(getTag(), "Config generated an invalid MAC address");
        } else if (newMac.equals(currentMac)) {
            Log.d(getTag(), "No changes in MAC address");
        } else {
            mWifiMetrics.logStaEvent(mInterfaceName, StaEvent.TYPE_MAC_CHANGE, config);
            boolean setMacSuccess =
                    mWifiNative.setStaMacAddress(mInterfaceName, newMac);
            if (setMacSuccess) {
                mWifiNative.removeNetworkCachedDataIfNeeded(config.networkId, newMac);
            }
            Log.d(getTag(), "ConnectedMacRandomization SSID(" + config.getPrintableSsid()
                    + "). setMacAddress(" + newMac.toString() + ") from "
                    + currentMacString + " = " + setMacSuccess);
        }
    }

    /**
     * Sets the current MAC to the factory MAC address.
     */
    private void setCurrentMacToFactoryMac(WifiConfiguration config) {
        MacAddress factoryMac = retrieveFactoryMacAddressAndStoreIfNecessary();
        if (factoryMac == null) {
            Log.e(getTag(), "Fail to set factory MAC address. Factory MAC is null.");
            return;
        }
        String currentMacStr = mWifiNative.getMacAddress(mInterfaceName);
        if (!TextUtils.equals(currentMacStr, factoryMac.toString())) {
            if (mWifiNative.setStaMacAddress(mInterfaceName, factoryMac)) {
                mWifiNative.removeNetworkCachedDataIfNeeded(config.networkId, factoryMac);
                mWifiMetrics.logStaEvent(mInterfaceName, StaEvent.TYPE_MAC_CHANGE, config);
            } else {
                Log.e(getTag(), "Failed to set MAC address to " + "'"
                        + factoryMac.toString() + "'");
            }
        }
    }

    /**
     * Helper method to start other services and get state ready for client mode
     */
    private void setupClientMode() {
        Log.d(getTag(), "setupClientMode() ifacename = " + mInterfaceName);

        setMulticastFilter(true);
        registerForWifiMonitorEvents();
        if (isPrimary()) {
            mWifiLastResortWatchdog.clearAllFailureCounts();
        }
        mWifiNative.setSupplicantLogLevel(mVerboseLoggingEnabled);

        // Initialize data structures
        mTargetBssid = SUPPLICANT_BSSID_ANY;
        mTargetNetworkId = WifiConfiguration.INVALID_NETWORK_ID;
        mLastBssid = null;
        mLastNetworkId = WifiConfiguration.INVALID_NETWORK_ID;
        mLastSubId = SubscriptionManager.INVALID_SUBSCRIPTION_ID;
        mLastSimBasedConnectionCarrierName = null;
        mLastSignalLevel = -1;
        if (mWifiGlobals.isConnectedMacRandomizationEnabled()) {
            mFailedToResetMacAddress = !mWifiNative.setStaMacAddress(
                    mInterfaceName, MacAddressUtils.createRandomUnicastAddress());
            if (mFailedToResetMacAddress) {
                Log.e(getTag(), "Failed to set random MAC address on ClientMode creation");
            }
        }
        mWifiInfo.setMacAddress(mWifiNative.getMacAddress(mInterfaceName));
        mWifiConnectivityManager.handleConnectionStateChanged(mClientModeManager,
                WifiConnectivityManager.WIFI_STATE_DISCONNECTED);
        // TODO: b/79504296 This broadcast has been deprecated and should be removed
        sendSupplicantConnectionChangedBroadcast(true);

        mWifiNative.setExternalSim(mInterfaceName, true);

        mWifiDiagnostics.startPktFateMonitoring(mInterfaceName);
        mWifiDiagnostics.startLogging(mInterfaceName);

        mMboOceController.enable();

        // Enable bluetooth coexistence scan mode when bluetooth connection is active.
        // When this mode is on, some of the low-level scan parameters used by the
        // driver are changed to reduce interference with bluetooth
        mWifiNative.setBluetoothCoexistenceScanMode(
                mInterfaceName, mWifiGlobals.isBluetoothConnected());
        sendNetworkChangeBroadcast(DetailedState.DISCONNECTED);

        // Disable legacy multicast filtering, which on some chipsets defaults to enabled.
        // Legacy IPv6 multicast filtering blocks ICMPv6 router advertisements which breaks IPv6
        // provisioning. Legacy IPv4 multicast filtering may be re-enabled later via
        // IpClient.Callback.setFallbackMulticastFilter()
        mWifiNative.stopFilteringMulticastV4Packets(mInterfaceName);
        mWifiNative.stopFilteringMulticastV6Packets(mInterfaceName);

        // Set the right suspend mode settings
        mWifiNative.setSuspendOptimizations(mInterfaceName, mSuspendOptNeedsDisabled == 0
                && mContext.getResources().getBoolean(
                        R.bool.config_wifiSuspendOptimizationsEnabled));

        setPowerSave(true);

        // Disable wpa_supplicant from auto reconnecting.
        mWifiNative.enableStaAutoReconnect(mInterfaceName, false);
        // STA has higher priority over P2P
        mWifiNative.setConcurrencyPriority(true);

        // Retrieve and store the factory MAC address (on first bootup).
        retrieveFactoryMacAddressAndStoreIfNecessary();
        isClientSetupCompleted = true;
    }

    /**
     * Helper method to stop external services and clean up state from client mode.
     */
    private void stopClientMode() {
        handleNetworkDisconnect(false,
                WifiStatsLog.WIFI_DISCONNECT_REPORTED__FAILURE_CODE__WIFI_DISABLED);
        // exiting supplicant started state is now only applicable to client mode
        mWifiDiagnostics.stopLogging(mInterfaceName);

        mMboOceController.disable();
        if (mIpClient != null && mIpClient.shutdown()) {
            // Block to make sure IpClient has really shut down, lest cleanup
            // race with, say, bringup code over in tethering.
            mIpClientCallbacks.awaitShutdown();
            mIpClientCallbacks = null;
            mIpClient = null;
        }
        deregisterForWifiMonitorEvents(); // uses mInterfaceName, must call before nulling out
        // TODO: b/79504296 This broadcast has been deprecated and should be removed
        sendSupplicantConnectionChangedBroadcast(false);
        isClientSetupCompleted = false;
    }

    /**
     * Helper method called when a L3 connection is successfully established to a network.
     */
    void registerConnected() {
        if (mLastNetworkId != WifiConfiguration.INVALID_NETWORK_ID) {
            WifiConfiguration config = getConnectedWifiConfigurationInternal();
            boolean shouldSetUserConnectChoice = config != null
                    && isRecentlySelectedByTheUser(config)
                    && (config.getNetworkSelectionStatus().hasEverConnected()
                    || config.isEphemeral())
                    && mWifiPermissionsUtil.checkNetworkSettingsPermission(config.lastConnectUid);
            mWifiConfigManager.updateNetworkAfterConnect(mLastNetworkId,
                    shouldSetUserConnectChoice, mWifiInfo.getRssi());
            // Notify PasspointManager of Passpoint network connected event.
            WifiConfiguration currentNetwork = getConnectedWifiConfigurationInternal();
            if (currentNetwork != null && currentNetwork.isPasspoint()) {
                mPasspointManager.onPasspointNetworkConnected(
                        currentNetwork.getProfileKey());
            }
        }
    }

    void registerDisconnected() {
        if (mLastNetworkId != WifiConfiguration.INVALID_NETWORK_ID) {
            mWifiConfigManager.updateNetworkAfterDisconnect(mLastNetworkId);
        }
    }

    /**
     * Returns WifiConfiguration object corresponding to the currently connected network, null if
     * not connected.
     */
    @Nullable private WifiConfiguration getConnectedWifiConfigurationInternal() {
        if (mLastNetworkId == WifiConfiguration.INVALID_NETWORK_ID) {
            return null;
        }
        return mWifiConfigManager.getConfiguredNetwork(mLastNetworkId);
    }

    /**
     * Returns WifiConfiguration object corresponding to the currently connecting network, null if
     * not connecting.
     */
    @Nullable private WifiConfiguration getConnectingWifiConfigurationInternal() {
        if (mTargetNetworkId == WifiConfiguration.INVALID_NETWORK_ID) {
            return null;
        }
        return mWifiConfigManager.getConfiguredNetwork(mTargetNetworkId);
    }

    @Nullable private String getConnectedBssidInternal() {
        return mLastBssid;
    }

    @Nullable private String getConnectingBssidInternal() {
        return mTargetBssid;
    }

    /**
     * Returns WifiConfiguration object corresponding to the currently connected network, null if
     * not connected.
     */
    @Override
    @Nullable public WifiConfiguration getConnectedWifiConfiguration() {
        if (!isConnected()) return null;
        return getConnectedWifiConfigurationInternal();
    }

    /**
     * Returns WifiConfiguration object corresponding to the currently connecting network, null if
     * not connecting.
     */
    @Override
    @Nullable public WifiConfiguration getConnectingWifiConfiguration() {
        if (!isConnecting() && !isRoaming()) return null;
        return getConnectingWifiConfigurationInternal();
    }

    @Override
    @Nullable public String getConnectedBssid() {
        if (!isConnected()) return null;
        return getConnectedBssidInternal();
    }

    @Override
    @Nullable public String getConnectingBssid() {
        if (!isConnecting() && !isRoaming()) return null;
        return getConnectingBssidInternal();
    }

    ScanResult getCurrentScanResult() {
        WifiConfiguration config = getConnectedWifiConfigurationInternal();
        if (config == null) {
            return null;
        }
        String bssid = mWifiInfo.getBSSID();
        if (bssid == null) {
            bssid = mTargetBssid;
        }
        ScanDetailCache scanDetailCache =
                mWifiConfigManager.getScanDetailCacheForNetwork(config.networkId);

        if (scanDetailCache == null) {
            return null;
        }

        return scanDetailCache.getScanResult(bssid);
    }

    private MacAddress getMacAddressFromBssidString(@Nullable String bssidStr) {
        try {
            return (bssidStr != null) ? MacAddress.fromString(bssidStr) : null;
        } catch (IllegalArgumentException e) {
            Log.e(getTag(), "Invalid BSSID format: " + bssidStr);
            return null;
        }
    }

    private MacAddress getCurrentBssidInternalMacAddress() {
        return getMacAddressFromBssidString(mLastBssid);
    }

    private void connectToNetwork(WifiConfiguration config) {
        if ((config != null) && mWifiNative.connectToNetwork(mInterfaceName, config)) {
            mWifiLastResortWatchdog.noteStartConnectTime(config.networkId);
            mWifiMetrics.logStaEvent(mInterfaceName, StaEvent.TYPE_CMD_START_CONNECT, config);
            mIsAutoRoaming = false;
            transitionTo(mL2ConnectingState);
        } else {
            loge("CMD_START_CONNECT Failed to start connection to network " + config);
            mTargetWifiConfiguration = null;
            stopIpClient();
            reportConnectionAttemptEnd(
                    WifiMetrics.ConnectionEvent.FAILURE_CONNECT_NETWORK_FAILED,
                    WifiMetricsProto.ConnectionEvent.HLF_NONE,
                    WifiMetricsProto.ConnectionEvent.FAILURE_REASON_UNKNOWN);
        }
    }

    /********************************************************
     * HSM states
     *******************************************************/

    class ConnectableState extends State {
        private boolean mIsScreenStateChangeReceiverRegistered = false;
        BroadcastReceiver mScreenStateChangeReceiver = new BroadcastReceiver() {
            @Override
            public void onReceive(Context context, Intent intent) {
                String action = intent.getAction();
                if (action.equals(Intent.ACTION_SCREEN_ON)) {
                    sendMessage(CMD_SCREEN_STATE_CHANGED, 1);
                } else if (action.equals(Intent.ACTION_SCREEN_OFF)) {
                    sendMessage(CMD_SCREEN_STATE_CHANGED, 0);
                }
            }
        };

        @Override
        public void enter() {
            Log.d(getTag(), "entering ConnectableState: ifaceName = " + mInterfaceName);

            setSuspendOptimizationsNative(SUSPEND_DUE_TO_HIGH_PERF, true);

            mWifiStateTracker.updateState(mInterfaceName, WifiStateTracker.INVALID);
            mIpClientCallbacks = new IpClientCallbacksImpl();
            Log.d(getTag(), "Start makeIpClient ifaceName = " + mInterfaceName);
            mFacade.makeIpClient(mContext, mInterfaceName, mIpClientCallbacks);
            mIpClientCallbacks.awaitCreation();
        }

        private void continueEnterSetup(IpClientManager ipClientManager) {
            mIpClient = ipClientManager;
            setupClientMode();

            IntentFilter filter = new IntentFilter();
            filter.addAction(Intent.ACTION_SCREEN_ON);
            filter.addAction(Intent.ACTION_SCREEN_OFF);
            if (!mIsScreenStateChangeReceiverRegistered) {
                mContext.registerReceiver(mScreenStateChangeReceiver, filter);
                mIsScreenStateChangeReceiverRegistered = true;
            }
            // Learn the initial state of whether the screen is on.
            // We update this field when we receive broadcasts from the system.
            handleScreenStateChanged(mContext.getSystemService(PowerManager.class).isInteractive());

            if (!mWifiNative.removeAllNetworks(mInterfaceName)) {
                loge("Failed to remove networks on entering connect mode");
            }
            mWifiInfo.reset();
            mWifiInfo.setSupplicantState(SupplicantState.DISCONNECTED);

            sendNetworkChangeBroadcast(DetailedState.DISCONNECTED);

            // Inform metrics that Wifi is Enabled (but not yet connected)
            mWifiMetrics.setWifiState(mInterfaceName, WifiMetricsProto.WifiLog.WIFI_DISCONNECTED);
            mWifiMetrics.logStaEvent(mInterfaceName, StaEvent.TYPE_WIFI_ENABLED);
            mWifiScoreCard.noteSupplicantStateChanged(mWifiInfo);
        }

        @Override
        public void exit() {
            // Inform metrics that Wifi is being disabled (Toggled, airplane enabled, etc)
            mWifiMetrics.setWifiState(mInterfaceName, WifiMetricsProto.WifiLog.WIFI_DISABLED);
            mWifiMetrics.logStaEvent(mInterfaceName, StaEvent.TYPE_WIFI_DISABLED);

            if (!mWifiNative.removeAllNetworks(mInterfaceName)) {
                loge("Failed to remove networks on exiting connect mode");
            }
            if (mIsScreenStateChangeReceiverRegistered) {
                mContext.unregisterReceiver(mScreenStateChangeReceiver);
                mIsScreenStateChangeReceiverRegistered = false;
            }

            stopClientMode();
            mWifiScoreCard.doWrites();
        }

        @Override
        public boolean processMessage(Message message) {
            switch (message.what) {
                case CMD_CONNECTABLE_STATE_SETUP:
                    if (mIpClient != null) {
                        loge("Setup connectable state again when IpClient is ready?");
                    } else {
                        IpClientManager ipClientManager = (IpClientManager) message.obj;
                        continueEnterSetup(ipClientManager);
                    }
                    break;
                case CMD_ENABLE_RSSI_POLL: {
                    mEnableRssiPolling = (message.arg1 == 1);
                    break;
                }
                case CMD_SCREEN_STATE_CHANGED: {
                    handleScreenStateChanged(message.arg1 != 0);
                    break;
                }
                case WifiP2pServiceImpl.DISCONNECT_WIFI_REQUEST: {
                    if (mIpClient == null) {
                        logd("IpClient is not ready, "
                                + "WifiP2pServiceImpl.DISCONNECT_WIFI_REQUEST dropped");
                        break;
                    }
                    if (mWifiP2pConnection.shouldTemporarilyDisconnectWifi()) {
                        mWifiMetrics.logStaEvent(mInterfaceName, StaEvent.TYPE_FRAMEWORK_DISCONNECT,
                                StaEvent.DISCONNECT_P2P_DISCONNECT_WIFI_REQUEST);
                        mWifiNative.disconnect(mInterfaceName);
                    } else {
                        mWifiNative.reconnect(mInterfaceName);
                    }
                    break;
                }
                case CMD_RECONNECT: {
                    WorkSource workSource = (WorkSource) message.obj;
                    mWifiConnectivityManager.forceConnectivityScan(workSource);
                    break;
                }
                case CMD_REASSOCIATE: {
                    if (mIpClient != null) {
                        logd("IpClient is not ready, REASSOCIATE dropped");

                        mWifiNative.reassociate(mInterfaceName);
                    }
                    break;
                }
                case CMD_START_CONNECT: {
                    if (mIpClient == null) {
                        logd("IpClient is not ready, START_CONNECT dropped");

                        break;
                    }
                    /* connect command coming from auto-join */
                    int netId = message.arg1;
                    int uid = message.arg2;
                    String bssid = (String) message.obj;
                    mSentHLPs = false;
                    // Stop lingering (if it was lingering before) if we start a new connection.
                    // This means that the ClientModeManager was reused for another purpose, so it
                    // should no longer be in lingering mode.
                    mClientModeManager.setShouldReduceNetworkScore(false);

                    if (!hasConnectionRequests()) {
                        if (mNetworkAgent == null) {
                            loge("CMD_START_CONNECT but no requests and not connected,"
                                    + " bailing");
                            break;
                        } else if (!mWifiPermissionsUtil.checkNetworkSettingsPermission(uid)) {
                            loge("CMD_START_CONNECT but no requests and connected, but app "
                                    + "does not have sufficient permissions, bailing");
                            break;
                        }
                    }
                    WifiConfiguration config =
                            mWifiConfigManager.getConfiguredNetworkWithoutMasking(netId);
                    logd("CMD_START_CONNECT "
                            + " my state " + getCurrentState().getName()
                            + " nid=" + netId
                            + " roam=" + mIsAutoRoaming);
                    if (config == null) {
                        loge("CMD_START_CONNECT and no config, bail out...");
                        break;
                    }
                    mTargetNetworkId = netId;
                    // Update scorecard while there is still state from existing connection
                    mLastScanRssi = mWifiConfigManager.findScanRssi(netId,
                            mWifiHealthMonitor.getScanRssiValidTimeMs());
                    mWifiScoreCard.noteConnectionAttempt(mWifiInfo, mLastScanRssi, config.SSID);
                    mWifiBlocklistMonitor.setAllowlistSsids(config.SSID, Collections.emptyList());
                    mWifiBlocklistMonitor.updateFirmwareRoamingConfiguration(Set.of(config.SSID));

                    updateWifiConfigOnStartConnection(config, bssid);
                    reportConnectionAttemptStart(config, mTargetBssid,
                            WifiMetricsProto.ConnectionEvent.ROAM_UNRELATED);

                    String currentMacAddress = mWifiNative.getMacAddress(mInterfaceName);
                    mWifiInfo.setMacAddress(currentMacAddress);
                    Log.i(getTag(), "Connecting with " + currentMacAddress + " as the mac address");

                    mTargetWifiConfiguration = config;
                    mNetworkNotFoundEventCount = 0;
                    /* Check for FILS configuration again after updating the config */
                    if (config.isFilsSha256Enabled() || config.isFilsSha384Enabled()) {
                        boolean isIpClientStarted = startIpClient(config, true);
                        if (isIpClientStarted) {
                            mIpClientWithPreConnection = true;
                            transitionTo(mL2ConnectingState);
                            break;
                        }
                    }
                    connectToNetwork(config);
                    break;
                }
                case CMD_START_FILS_CONNECTION: {
                    if (mIpClient == null) {
                        logd("IpClient is not ready, START_FILS_CONNECTION dropped");
                        break;
                    }
                    mWifiMetrics.incrementConnectRequestWithFilsAkmCount();
                    List<Layer2PacketParcelable> packets;
                    packets = (List<Layer2PacketParcelable>) message.obj;
                    if (mVerboseLoggingEnabled) {
                        Log.d(getTag(), "Send HLP IEs to supplicant");
                    }
                    addLayer2PacketsToHlpReq(packets);
                    WifiConfiguration config = mTargetWifiConfiguration;
                    connectToNetwork(config);
                    break;
                }
                case CMD_CONNECT_NETWORK: {
                    ConnectNetworkMessage cnm = (ConnectNetworkMessage) message.obj;
                    if (mIpClient == null) {
                        logd("IpClient is not ready, CONNECT_NETWORK dropped");
                        cnm.listener.sendFailure(WifiManager.ActionListener.FAILURE_INTERNAL_ERROR);
                        break;
                    }
                    NetworkUpdateResult result = cnm.result;
                    int netId = result.getNetworkId();
                    connectToUserSelectNetwork(
                            netId, message.sendingUid, result.hasCredentialChanged());
                    mWifiMetrics.logStaEvent(mInterfaceName, StaEvent.TYPE_CONNECT_NETWORK,
                            mWifiConfigManager.getConfiguredNetwork(netId));
                    cnm.listener.sendSuccess();
                    break;
                }
                case CMD_SAVE_NETWORK: {
                    ConnectNetworkMessage cnm = (ConnectNetworkMessage) message.obj;
                    if (mIpClient == null) {
                        logd("IpClient is not ready, SAVE_NETWORK dropped");
                        cnm.listener.sendFailure(WifiManager.ActionListener.FAILURE_INTERNAL_ERROR);
                        break;
                    }
                    NetworkUpdateResult result = cnm.result;
                    int netId = result.getNetworkId();
                    if (mWifiInfo.getNetworkId() == netId) {
                        if (result.hasCredentialChanged()) {
                            // The network credentials changed and we're connected to this network,
                            // start a new connection with the updated credentials.
                            logi("CMD_SAVE_NETWORK credential changed for nid="
                                    + netId + ". Reconnecting.");
                            startConnectToNetwork(netId, message.sendingUid, SUPPLICANT_BSSID_ANY);
                        } else {
                            if (result.hasProxyChanged()) {
                                if (mIpClient != null) {
                                    log("Reconfiguring proxy on connection");
                                    WifiConfiguration currentConfig =
                                            getConnectedWifiConfigurationInternal();
                                    if (currentConfig != null) {
                                        mIpClient.setHttpProxy(currentConfig.getHttpProxy());
                                    } else {
                                        Log.w(getTag(),
                                                "CMD_SAVE_NETWORK proxy change - but no current "
                                                        + "Wi-Fi config");
                                    }
                                }
                            }
                            if (result.hasIpChanged()) {
                                // The current connection configuration was changed
                                // We switched from DHCP to static or from static to DHCP, or the
                                // static IP address has changed.
                                log("Reconfiguring IP on connection");
                                WifiConfiguration currentConfig =
                                        getConnectedWifiConfigurationInternal();
                                if (currentConfig != null) {
                                    transitionTo(mL3ProvisioningState);
                                } else {
                                    Log.w(getTag(), "CMD_SAVE_NETWORK Ip change - but no current "
                                            + "Wi-Fi config");
                                }
                            }
                        }
                    } else if (mWifiInfo.getNetworkId() == WifiConfiguration.INVALID_NETWORK_ID
                            && result.hasCredentialChanged()) {
                        logi("CMD_SAVE_NETWORK credential changed for nid="
                                + netId + " while disconnected. Connecting.");
                        startConnectToNetwork(netId, message.sendingUid, SUPPLICANT_BSSID_ANY);
                    } else if (result.hasCredentialChanged()) {
                        WifiConfiguration currentConfig =
                                getConnectedWifiConfigurationInternal();
                        WifiConfiguration updatedConfig =
                                mWifiConfigManager.getConfiguredNetwork(netId);
                        if (currentConfig != null && currentConfig.isLinked(updatedConfig)) {
                            logi("current network linked config saved, update linked networks");
                            updateLinkedNetworks(currentConfig);
                        }
                    }
                    cnm.listener.sendSuccess();
                    break;
                }
                case CMD_BLUETOOTH_CONNECTION_STATE_CHANGE: {
                    mWifiNative.setBluetoothCoexistenceScanMode(
                            mInterfaceName, mWifiGlobals.isBluetoothConnected());
                    break;
                }
                case CMD_SET_SUSPEND_OPT_ENABLED: {
                    if (message.arg1 == 1) {
                        setSuspendOptimizationsNative(SUSPEND_DUE_TO_SCREEN, true);
                        if (message.arg2 == 1) {
                            mSuspendWakeLock.release();
                        }
                    } else {
                        setSuspendOptimizationsNative(SUSPEND_DUE_TO_SCREEN, false);
                    }
                    break;
                }
                case WifiMonitor.ANQP_DONE_EVENT: {
                    mPasspointManager.notifyANQPDone((AnqpEvent) message.obj);
                    break;
                }
                case CMD_STOP_IP_PACKET_OFFLOAD: {
                    int slot = message.arg1;
                    int ret = stopWifiIPPacketOffload(slot);
                    if (mNetworkAgent != null) {
                        mNetworkAgent.sendSocketKeepaliveEvent(slot, ret);
                    }
                    break;
                }
                case WifiMonitor.RX_HS20_ANQP_ICON_EVENT: {
                    mPasspointManager.notifyIconDone((IconEvent) message.obj);
                    break;
                }
                case WifiMonitor.HS20_DEAUTH_IMMINENT_EVENT:
                    mPasspointManager.handleDeauthImminentEvent((WnmData) message.obj,
                            getConnectedWifiConfigurationInternal());
                    break;
                case WifiMonitor.HS20_TERMS_AND_CONDITIONS_ACCEPTANCE_REQUIRED_EVENT:
                    mWifiMetrics
                            .incrementTotalNumberOfPasspointConnectionsWithTermsAndConditionsUrl();
                    mTermsAndConditionsUrl = mPasspointManager
                            .handleTermsAndConditionsEvent((WnmData) message.obj,
                            getConnectedWifiConfigurationInternal());
                    if (mTermsAndConditionsUrl == null) {
                        loge("Disconnecting from Passpoint network due to an issue with the "
                                + "Terms and Conditions URL");
                        sendMessage(CMD_DISCONNECT, StaEvent.DISCONNECT_PASSPOINT_TAC);
                    }
                    break;
                case WifiMonitor.HS20_REMEDIATION_EVENT:
                    mPasspointManager.receivedWnmFrame((WnmData) message.obj);
                    break;
                case WifiMonitor.MBO_OCE_BSS_TM_HANDLING_DONE: {
                    handleBssTransitionRequest((BtmFrameData) message.obj);
                    break;
                }
                case CMD_CONFIG_ND_OFFLOAD: {
                    final boolean enabled = (message.arg1 > 0);
                    mWifiNative.configureNeighborDiscoveryOffload(mInterfaceName, enabled);
                    break;
                }
                // Link configuration (IP address, DNS, ...) changes notified via netlink
                case CMD_UPDATE_LINKPROPERTIES: {
                    updateLinkProperties((LinkProperties) message.obj);
                    break;
                }
                case CMD_START_IP_PACKET_OFFLOAD:
                case CMD_ADD_KEEPALIVE_PACKET_FILTER_TO_APF:
                case CMD_REMOVE_KEEPALIVE_PACKET_FILTER_FROM_APF: {
                    if (mNetworkAgent != null) {
                        mNetworkAgent.sendSocketKeepaliveEvent(message.arg1,
                                SocketKeepalive.ERROR_INVALID_NETWORK);
                    }
                    break;
                }
                case CMD_INSTALL_PACKET_FILTER: {
                    mCachedPacketFilter = (byte[]) message.obj;
                    if (mContext.getResources().getBoolean(
                            R.bool.config_wifiEnableApfOnNonPrimarySta)
                            || isPrimary()) {
                        mWifiNative.installPacketFilter(mInterfaceName, mCachedPacketFilter);
                    } else {
                        Log.v(TAG, "Not applying packet filter on non primary CMM");
                    }
                    break;
                }
                case CMD_READ_PACKET_FILTER: {
                    final byte[] packetFilter;
                    if (mContext.getResources().getBoolean(
                            R.bool.config_wifiEnableApfOnNonPrimarySta)
                            || isPrimary()) {
                        packetFilter = mWifiNative.readPacketFilter(mInterfaceName);
                    } else {
                        Log.v(TAG, "Retrieving cached packet filter on non primary CMM");
                        packetFilter = mCachedPacketFilter;
                    }
                    if (mIpClient != null) {
                        mIpClient.readPacketFilterComplete(packetFilter);
                    }
                    break;
                }
                case CMD_SET_FALLBACK_PACKET_FILTERING: {
                    if ((boolean) message.obj) {
                        mWifiNative.startFilteringMulticastV4Packets(mInterfaceName);
                    } else {
                        mWifiNative.stopFilteringMulticastV4Packets(mInterfaceName);
                    }
                    break;
                }
                case CMD_DIAGS_CONNECT_TIMEOUT: {
                    mWifiDiagnostics.reportConnectionEvent(
                            WifiDiagnostics.CONNECTION_EVENT_TIMEOUT, mClientModeManager);
                    break;
                }
                case WifiP2pServiceImpl.P2P_CONNECTION_CHANGED:
                case CMD_RESET_SIM_NETWORKS:
                case WifiMonitor.NETWORK_CONNECTION_EVENT:
                case WifiMonitor.NETWORK_DISCONNECTION_EVENT:
                case WifiMonitor.SUPPLICANT_STATE_CHANGE_EVENT:
                case WifiMonitor.AUTHENTICATION_FAILURE_EVENT:
                case WifiMonitor.ASSOCIATION_REJECTION_EVENT:
                case CMD_RSSI_POLL:
                case CMD_ONESHOT_RSSI_POLL:
                case CMD_PRE_DHCP_ACTION:
                case CMD_PRE_DHCP_ACTION_COMPLETE:
                case CMD_POST_DHCP_ACTION:
                case WifiMonitor.SUP_REQUEST_IDENTITY:
                case WifiMonitor.SUP_REQUEST_SIM_AUTH:
                case WifiMonitor.TARGET_BSSID_EVENT:
                case WifiMonitor.ASSOCIATED_BSSID_EVENT:
                case WifiMonitor.TRANSITION_DISABLE_INDICATION:
                case CMD_UNWANTED_NETWORK:
                case CMD_CONNECTING_WATCHDOG_TIMER:
                case WifiMonitor.NETWORK_NOT_FOUND_EVENT:
                case CMD_ROAM_WATCHDOG_TIMER: {
                    // no-op: all messages must be handled in the base state in case it was missed
                    // in one of the child states.
                    break;
                }
                case CMD_START_ROAM:
                case CMD_START_RSSI_MONITORING_OFFLOAD:
                case CMD_STOP_RSSI_MONITORING_OFFLOAD:
                case CMD_IP_REACHABILITY_SESSION_END:
                case CMD_IP_CONFIGURATION_SUCCESSFUL:
                case CMD_IP_CONFIGURATION_LOST:
                case CMD_IP_REACHABILITY_LOST: {
                    mMessageHandlingStatus = MESSAGE_HANDLING_STATUS_DISCARD;
                    break;
                }
                case 0: {
                    // We want to notice any empty messages (with what == 0) that might crop up.
                    // For example, we may have recycled a message sent to multiple handlers.
                    Log.wtf(getTag(), "Error! empty message encountered");
                    break;
                }
                default: {
                    loge("Error! unhandled message" + message);
                    break;
                }
            }

            logStateAndMessage(message, this);
            return HANDLED;
        }
    }

    private boolean handleL3MessagesWhenNotConnected(Message message) {
        boolean handleStatus = HANDLED;

        if (!mIpClientWithPreConnection) {
            return NOT_HANDLED;
        }

        switch (message.what) {
            case CMD_PRE_DHCP_ACTION:
                handlePreDhcpSetup();
                break;
            case CMD_PRE_DHCP_ACTION_COMPLETE:
                if (mIpClient != null) {
                    mIpClient.completedPreDhcpAction();
                }
                break;
            case CMD_IPV4_PROVISIONING_FAILURE:
                stopDhcpSetup();
                deferMessage(message);
                break;
            case CMD_POST_DHCP_ACTION:
            case CMD_IPV4_PROVISIONING_SUCCESS:
            case CMD_IP_CONFIGURATION_SUCCESSFUL:
                deferMessage(message);
                break;
            default:
                return NOT_HANDLED;
        }

        return handleStatus;
    }

    private WifiNetworkAgentSpecifier createNetworkAgentSpecifier(
            @NonNull WifiConfiguration currentWifiConfiguration, @Nullable String currentBssid,
            boolean matchLocationSensitiveInformation) {
        // Defensive copy to avoid mutating the passed argument
        final WifiConfiguration conf = new WifiConfiguration(currentWifiConfiguration);
        conf.BSSID = currentBssid;
        WifiNetworkAgentSpecifier wns =
                new WifiNetworkAgentSpecifier(conf,
                        WifiNetworkSpecifier.getBand(mWifiInfo.getFrequency()),
                        matchLocationSensitiveInformation);
        return wns;
    }

    private NetworkCapabilities getCapabilities(
            WifiConfiguration currentWifiConfiguration, String currentBssid) {
        final NetworkCapabilities.Builder builder =
                new NetworkCapabilities.Builder(mNetworkCapabilitiesFilter);
        // MatchAllNetworkSpecifier set in the mNetworkCapabilitiesFilter should never be set in the
        // agent's specifier.
        builder.setNetworkSpecifier(null);
        if (currentWifiConfiguration == null) {
            return builder.build();
        }

        if (mWifiInfo.isTrusted()) {
            builder.addCapability(NetworkCapabilities.NET_CAPABILITY_TRUSTED);
        } else {
            builder.removeCapability(NetworkCapabilities.NET_CAPABILITY_TRUSTED);
        }

        if (mWifiInfo.isRestricted()) {
            builder.removeCapability(NetworkCapabilities.NET_CAPABILITY_NOT_RESTRICTED);
        }

        if (SdkLevel.isAtLeastS()) {
            if (mWifiInfo.isOemPaid()) {
                builder.addCapability(NetworkCapabilities.NET_CAPABILITY_OEM_PAID);
                builder.removeCapability(NetworkCapabilities.NET_CAPABILITY_NOT_RESTRICTED);
            } else {
                builder.removeCapability(NetworkCapabilities.NET_CAPABILITY_OEM_PAID);
            }
            if (mWifiInfo.isOemPrivate()) {
                builder.addCapability(NetworkCapabilities.NET_CAPABILITY_OEM_PRIVATE);
                builder.removeCapability(NetworkCapabilities.NET_CAPABILITY_NOT_RESTRICTED);
            } else {
                builder.removeCapability(NetworkCapabilities.NET_CAPABILITY_OEM_PRIVATE);
            }
        }

        builder.setOwnerUid(currentWifiConfiguration.creatorUid);
        builder.setAdministratorUids(new int[] {currentWifiConfiguration.creatorUid});

        if (!WifiConfiguration.isMetered(currentWifiConfiguration, mWifiInfo)) {
            builder.addCapability(NetworkCapabilities.NET_CAPABILITY_NOT_METERED);
        } else {
            builder.removeCapability(NetworkCapabilities.NET_CAPABILITY_NOT_METERED);
        }

        if (mWifiInfo.getRssi() != WifiInfo.INVALID_RSSI) {
            builder.setSignalStrength(mWifiInfo.getRssi());
        } else {
            builder.setSignalStrength(NetworkCapabilities.SIGNAL_STRENGTH_UNSPECIFIED);
        }

        if (currentWifiConfiguration.osu) {
            builder.removeCapability(NetworkCapabilities.NET_CAPABILITY_INTERNET);
        }

        if (!mWifiInfo.getSSID().equals(WifiManager.UNKNOWN_SSID)) {
            builder.setSsid(mWifiInfo.getSSID());
        }

        // Only send out WifiInfo in >= Android S devices.
        if (SdkLevel.isAtLeastS()) {
            builder.setTransportInfo(new WifiInfo(mWifiInfo));

            if (mWifiInfo.getSubscriptionId() != SubscriptionManager.INVALID_SUBSCRIPTION_ID
                    && mWifiInfo.isCarrierMerged()) {
                builder.setSubscriptionIds(Collections.singleton(mWifiInfo.getSubscriptionId()));
            }
        }

        Pair<Integer, String> specificRequestUidAndPackageName =
                mNetworkFactory.getSpecificNetworkRequestUidAndPackageName(
                        currentWifiConfiguration, currentBssid);
        // There is an active specific request.
        if (specificRequestUidAndPackageName.first != Process.INVALID_UID) {
            // Remove internet capability.
            builder.removeCapability(NetworkCapabilities.NET_CAPABILITY_INTERNET);
            // Fill up the uid/packageName for this connection.
            builder.setRequestorUid(specificRequestUidAndPackageName.first);
            builder.setRequestorPackageName(specificRequestUidAndPackageName.second);
            // Fill up the network agent specifier for this connection, allowing NetworkCallbacks
            // to match local-only specifiers in requests. TODO(b/187921303): a third-party app can
            // observe this location-sensitive information by registering a NetworkCallback.
            builder.setNetworkSpecifier(createNetworkAgentSpecifier(currentWifiConfiguration,
                    getConnectedBssidInternal(), true /* matchLocalOnlySpecifiers */));
        } else {
            // Fill up the network agent specifier for this connection, without allowing
            // NetworkCallbacks to match local-only specifiers in requests.
            builder.setNetworkSpecifier(createNetworkAgentSpecifier(currentWifiConfiguration,
                    getConnectedBssidInternal(), false /* matchLocalOnlySpecifiers */));
        }

        updateLinkBandwidth(builder);
        final NetworkCapabilities networkCapabilities = builder.build();
        if (mVcnManager == null || !currentWifiConfiguration.carrierMerged) {
            return networkCapabilities;
        }
        final VcnNetworkPolicyResult vcnNetworkPolicy =
                mVcnManager.applyVcnNetworkPolicy(networkCapabilities, mLinkProperties);
        if (vcnNetworkPolicy.isTeardownRequested()) {
            sendMessage(CMD_DISCONNECT, StaEvent.DISCONNECT_VCN_REQUEST);
        }
        final NetworkCapabilities vcnCapability = vcnNetworkPolicy.getNetworkCapabilities();
        if (!vcnCapability.hasCapability(NetworkCapabilities.NET_CAPABILITY_NOT_VCN_MANAGED)) {
            if (mVerboseLoggingEnabled) {
                logd("NET_CAPABILITY_NOT_VCN_MANAGED is removed");
            }
            builder.removeCapability(NetworkCapabilities.NET_CAPABILITY_NOT_VCN_MANAGED);
        }
        if (!vcnCapability.hasCapability(NetworkCapabilities.NET_CAPABILITY_NOT_RESTRICTED)) {
            if (mVerboseLoggingEnabled) {
                logd("NET_CAPABILITY_NOT_RESTRICTED is removed");
            }
            builder.removeCapability(NetworkCapabilities.NET_CAPABILITY_NOT_RESTRICTED);
        }
        return builder.build();
    }

    private void updateLinkBandwidth(NetworkCapabilities.Builder networkCapabilitiesBuilder) {
        int txTputKbps = 0;
        int rxTputKbps = 0;
        int currRssi = mWifiInfo.getRssi();
        if (currRssi != WifiInfo.INVALID_RSSI) {
            WifiScoreCard.PerNetwork network = mWifiScoreCard.lookupNetwork(mWifiInfo.getSSID());
            txTputKbps = network.getTxLinkBandwidthKbps();
            rxTputKbps = network.getRxLinkBandwidthKbps();
        } else {
            // Fall back to max link speed. This should rarely happen if ever
            int maxTxLinkSpeedMbps = mWifiInfo.getMaxSupportedTxLinkSpeedMbps();
            int maxRxLinkSpeedMbps = mWifiInfo.getMaxSupportedRxLinkSpeedMbps();
            txTputKbps = maxTxLinkSpeedMbps * 1000;
            rxTputKbps = maxRxLinkSpeedMbps * 1000;
        }
        if (mVerboseLoggingEnabled) {
            logd("reported txKbps " + txTputKbps + " rxKbps " + rxTputKbps);
        }
        if (txTputKbps > 0) {
            networkCapabilitiesBuilder.setLinkUpstreamBandwidthKbps(txTputKbps);
        }
        if (rxTputKbps > 0) {
            networkCapabilitiesBuilder.setLinkDownstreamBandwidthKbps(rxTputKbps);
        }
    }

    /**
     * Method to update network capabilities from the current WifiConfiguration.
     */
    public void updateCapabilities() {
        updateCapabilities(getConnectedWifiConfigurationInternal());
    }

    private void updateCapabilities(WifiConfiguration currentWifiConfiguration) {
        updateCapabilities(getCapabilities(currentWifiConfiguration, getConnectedBssidInternal()));
    }

    private void updateCapabilities(NetworkCapabilities networkCapabilities) {
        if (mNetworkAgent == null) {
            return;
        }
        mNetworkAgent.sendNetworkCapabilitiesAndCache(networkCapabilities);
    }

    private void handleEapAuthFailure(int networkId, int errorCode) {
        WifiConfiguration targetedNetwork =
                mWifiConfigManager.getConfiguredNetwork(mTargetNetworkId);
        if (targetedNetwork != null) {
            switch (targetedNetwork.enterpriseConfig.getEapMethod()) {
                case WifiEnterpriseConfig.Eap.SIM:
                case WifiEnterpriseConfig.Eap.AKA:
                case WifiEnterpriseConfig.Eap.AKA_PRIME:
                    if (errorCode == WifiNative.EAP_SIM_VENDOR_SPECIFIC_CERT_EXPIRED) {
                        mWifiCarrierInfoManager.resetCarrierKeysForImsiEncryption(targetedNetwork);
                    }
                    break;

                default:
                    // Do Nothing
            }
        }
    }

    /**
     * All callbacks are triggered on the main Wifi thread.
     * See {@link WifiNetworkAgent#WifiNetworkAgent}'s looper argument in
     * {@link WifiInjector#makeWifiNetworkAgent}.
     */
    private class WifiNetworkAgentCallback implements WifiNetworkAgent.Callback {
        private int mLastNetworkStatus = -1; // To detect when the status really changes

        private boolean isThisCallbackActive() {
            return mNetworkAgent != null && mNetworkAgent.getCallback() == this;
        }

        @Override
        public void onNetworkUnwanted() {
            // Ignore if we're not the current networkAgent.
            if (!isThisCallbackActive()) return;
            if (mVerboseLoggingEnabled) {
                logd("WifiNetworkAgent -> Wifi unwanted score " + mWifiInfo.getScore());
            }
            unwantedNetwork(NETWORK_STATUS_UNWANTED_DISCONNECT);
        }

        @Override
        public void onValidationStatus(int status, @Nullable Uri redirectUri) {
            if (!isThisCallbackActive()) return;
            if (status == mLastNetworkStatus) return;
            mLastNetworkStatus = status;
            if (status == NetworkAgent.VALIDATION_STATUS_NOT_VALID) {
                if (mVerboseLoggingEnabled) {
                    logd("WifiNetworkAgent -> Wifi networkStatus invalid, score="
                            + mWifiInfo.getScore());
                }
                unwantedNetwork(NETWORK_STATUS_UNWANTED_VALIDATION_FAILED);
            } else if (status == NetworkAgent.VALIDATION_STATUS_VALID) {
                if (mVerboseLoggingEnabled) {
                    logd("WifiNetworkAgent -> Wifi networkStatus valid, score= "
                            + mWifiInfo.getScore());
                }
                mWifiMetrics.logStaEvent(mInterfaceName, StaEvent.TYPE_NETWORK_AGENT_VALID_NETWORK);
                doNetworkStatus(status);
            }
            boolean captivePortalDetected = redirectUri != null
                    && redirectUri.toString() != null
                    && redirectUri.toString().length() > 0;
            if (captivePortalDetected) {
                Log.i(getTag(), "Captive Portal detected, status=" + status
                        + ", redirectUri=" + redirectUri);
                mWifiConfigManager.noteCaptivePortalDetected(mWifiInfo.getNetworkId());
                mCmiMonitor.onCaptivePortalDetected(mClientModeManager);
            }
        }

        @Override
        public void onSaveAcceptUnvalidated(boolean accept) {
            if (!isThisCallbackActive()) return;
            ClientModeImpl.this.sendMessage(CMD_ACCEPT_UNVALIDATED, accept ? 1 : 0);
        }

        @Override
        public void onStartSocketKeepalive(int slot, @NonNull Duration interval,
                @NonNull KeepalivePacketData packet) {
            if (!isThisCallbackActive()) return;
            ClientModeImpl.this.sendMessage(
                    CMD_START_IP_PACKET_OFFLOAD, slot, (int) interval.getSeconds(), packet);
        }

        @Override
        public void onStopSocketKeepalive(int slot) {
            if (!isThisCallbackActive()) return;
            ClientModeImpl.this.sendMessage(CMD_STOP_IP_PACKET_OFFLOAD, slot);
        }

        @Override
        public void onAddKeepalivePacketFilter(int slot, @NonNull KeepalivePacketData packet) {
            if (!isThisCallbackActive()) return;
            ClientModeImpl.this.sendMessage(
                    CMD_ADD_KEEPALIVE_PACKET_FILTER_TO_APF, slot, 0, packet);
        }

        @Override
        public void onRemoveKeepalivePacketFilter(int slot) {
            if (!isThisCallbackActive()) return;
            ClientModeImpl.this.sendMessage(CMD_REMOVE_KEEPALIVE_PACKET_FILTER_FROM_APF, slot);
        }

        @Override
        public void onSignalStrengthThresholdsUpdated(@NonNull int[] thresholds) {
            if (!isThisCallbackActive()) return;
            // 0. If there are no thresholds, or if the thresholds are invalid,
            //    stop RSSI monitoring.
            // 1. Tell the hardware to start RSSI monitoring here, possibly adding MIN_VALUE and
            //    MAX_VALUE at the start/end of the thresholds array if necessary.
            // 2. Ensure that when the hardware event fires, we fetch the RSSI from the hardware
            //    event, call mWifiInfo.setRssi() with it, and call updateCapabilities(), and then
            //    re-arm the hardware event. This needs to be done on the state machine thread to
            //    avoid race conditions. The RSSI used to re-arm the event (and perhaps also the one
            //    sent in the NetworkCapabilities) must be the one received from the hardware event
            //    received, or we might skip callbacks.
            // 3. Ensure that when we disconnect, RSSI monitoring is stopped.
            logd("Received signal strength thresholds: " + Arrays.toString(thresholds));
            if (thresholds.length == 0) {
                ClientModeImpl.this.sendMessage(CMD_STOP_RSSI_MONITORING_OFFLOAD,
                        mWifiInfo.getRssi());
                return;
            }
            int [] rssiVals = Arrays.copyOf(thresholds, thresholds.length + 2);
            rssiVals[rssiVals.length - 2] = Byte.MIN_VALUE;
            rssiVals[rssiVals.length - 1] = Byte.MAX_VALUE;
            Arrays.sort(rssiVals);
            byte[] rssiRange = new byte[rssiVals.length];
            for (int i = 0; i < rssiVals.length; i++) {
                int val = rssiVals[i];
                if (val <= Byte.MAX_VALUE && val >= Byte.MIN_VALUE) {
                    rssiRange[i] = (byte) val;
                } else {
                    Log.e(getTag(), "Illegal value " + val + " for RSSI thresholds: "
                            + Arrays.toString(rssiVals));
                    ClientModeImpl.this.sendMessage(CMD_STOP_RSSI_MONITORING_OFFLOAD,
                            mWifiInfo.getRssi());
                    return;
                }
            }
            // TODO: Do we quash rssi values in this sorted array which are very close?
            mRssiRanges = rssiRange;
            ClientModeImpl.this.sendMessage(CMD_START_RSSI_MONITORING_OFFLOAD,
                    mWifiInfo.getRssi());
        }

        @Override
        public void onAutomaticReconnectDisabled() {
            if (!isThisCallbackActive()) return;
            unwantedNetwork(NETWORK_STATUS_UNWANTED_DISABLE_AUTOJOIN);
        }
    }

    private void unwantedNetwork(int reason) {
        sendMessage(CMD_UNWANTED_NETWORK, reason);
    }

    private void doNetworkStatus(int status) {
        sendMessage(CMD_NETWORK_STATUS, status);
    }

    class ConnectingOrConnectedState extends State {
        @Override
        public void enter() {
            if (mVerboseLoggingEnabled) Log.v(getTag(), "Entering ConnectingOrConnectedState");
            mCmiMonitor.onConnectionStart(mClientModeManager);
        }

        @Override
        public void exit() {
            if (mVerboseLoggingEnabled) Log.v(getTag(), "Exiting ConnectingOrConnectedState");
            mCmiMonitor.onConnectionEnd(mClientModeManager);

            // Not connected/connecting to any network:
            // 1. Disable the network in supplicant to prevent it from auto-connecting. We don't
            // remove the network to avoid losing any cached info in supplicant (reauth, etc) in
            // case we reconnect back to the same network.
            // 2. Set a random MAC address to ensure that we're not leaking the MAC address.
            mWifiNative.disableNetwork(mInterfaceName);
            if (mWifiGlobals.isConnectedMacRandomizationEnabled()) {
                mFailedToResetMacAddress = !mWifiNative.setStaMacAddress(
                        mInterfaceName, MacAddressUtils.createRandomUnicastAddress());
                if (mFailedToResetMacAddress) {
                    Log.e(getTag(), "Failed to set random MAC address on disconnect");
                }
            }
            mWifiInfo.reset();
            mWifiInfo.setSupplicantState(SupplicantState.DISCONNECTED);
            mWifiScoreCard.noteSupplicantStateChanged(mWifiInfo);

            // For secondary client roles, they should stop themselves upon disconnection.
            // - Primary role shouldn't because it is persistent, and should try connecting to other
            //   networks upon disconnection.
            // - ROLE_CLIENT_LOCAL_ONLY shouldn't because it has auto-retry logic if the connection
            //   fails. WifiNetworkFactory will explicitly remove the CMM when the request is
            //   complete.
            // TODO(b/160346062): Maybe clean this up by having ClientModeManager register a
            //  onExitConnectingOrConnectedState() callback with ClientModeImpl and implementing
            //  this logic in ClientModeManager. ClientModeImpl should be role-agnostic.
            ClientRole role = mClientModeManager.getRole();
            if (role == ROLE_CLIENT_SECONDARY_LONG_LIVED
                    || role == ROLE_CLIENT_SECONDARY_TRANSIENT) {
                if (mVerboseLoggingEnabled) {
                    Log.d(getTag(), "Disconnected in ROLE_CLIENT_SECONDARY_*, "
                            + "stop ClientModeManager=" + mClientModeManager);
                }
                // stop owner ClientModeManager, which will in turn stop this ClientModeImpl
                mClientModeManager.stop();
            }
        }

        @Override
        public boolean processMessage(Message message) {
            boolean handleStatus = HANDLED;
            switch (message.what) {
                case WifiMonitor.SUPPLICANT_STATE_CHANGE_EVENT: {
                    StateChangeResult stateChangeResult = (StateChangeResult) message.obj;
                    SupplicantState state = handleSupplicantStateChange(stateChangeResult);
                    // Supplicant can fail to report a NETWORK_DISCONNECTION_EVENT
                    // when authentication times out after a successful connection,
                    // we can figure this from the supplicant state. If supplicant
                    // state is DISCONNECTED, but the agent is not disconnected, we
                    // need to handle a disconnection
                    if (mVerboseLoggingEnabled) {
                        log("ConnectingOrConnectedState: Supplicant State change "
                                + stateChangeResult);
                    }
                    if (state == SupplicantState.DISCONNECTED && mNetworkAgent != null) {
                        if (mVerboseLoggingEnabled) {
                            log("Missed CTRL-EVENT-DISCONNECTED, disconnect");
                        }
                        handleNetworkDisconnect(false,
                                WIFI_DISCONNECT_REPORTED__FAILURE_CODE__SUPPLICANT_DISCONNECTED);
                        transitionTo(mDisconnectedState);
                    }
                    if (state == SupplicantState.COMPLETED) {
                        mWifiScoreReport.noteIpCheck();
                    }
                    break;
                }
                case WifiMonitor.ASSOCIATED_BSSID_EVENT: {
                    // This is where we can confirm the connection BSSID. Use it to find the
                    // right ScanDetail to populate metrics.
                    String someBssid = (String) message.obj;
                    if (someBssid != null) {
                        // Get the ScanDetail associated with this BSSID.
                        ScanDetailCache scanDetailCache =
                                mWifiConfigManager.getScanDetailCacheForNetwork(mTargetNetworkId);
                        if (scanDetailCache != null) {
                            mWifiMetrics.setConnectionScanDetail(mInterfaceName,
                                    scanDetailCache.getScanDetail(someBssid));
                        }
                        // Update last associated BSSID
                        mLastBssid = someBssid;
                    }
                    handleStatus = NOT_HANDLED;
                    break;
                }
                case WifiMonitor.NETWORK_CONNECTION_EVENT: {
                    if (mVerboseLoggingEnabled) log("Network connection established");
                    NetworkConnectionEventInfo connectionInfo =
                            (NetworkConnectionEventInfo) message.obj;
                    mLastNetworkId = connectionInfo.networkId;
                    mSentHLPs = connectionInfo.isFilsConnection;
                    if (mSentHLPs) mWifiMetrics.incrementL2ConnectionThroughFilsAuthCount();
                    mWifiConfigManager.clearRecentFailureReason(mLastNetworkId);
                    mLastBssid = connectionInfo.bssid;
                    // TODO: This check should not be needed after ClientModeImpl refactor.
                    // Currently, the last connected network configuration is left in
                    // wpa_supplicant, this may result in wpa_supplicant initiating connection
                    // to it after a config store reload. Hence the old network Id lookups may not
                    // work, so disconnect the network and let network selector reselect a new
                    // network.
                    WifiConfiguration config = getConnectedWifiConfigurationInternal();
                    if (config == null) {
                        logw("Connected to unknown networkId " + mLastNetworkId
                                + ", disconnecting...");
                        sendMessage(CMD_DISCONNECT, StaEvent.DISCONNECT_UNKNOWN_NETWORK);
                        break;
                    }
                    mWifiInfo.setBSSID(mLastBssid);
                    mWifiInfo.setNetworkId(mLastNetworkId);
                    mWifiInfo.setMacAddress(mWifiNative.getMacAddress(mInterfaceName));

                    ScanDetailCache scanDetailCache =
                            mWifiConfigManager.getScanDetailCacheForNetwork(config.networkId);
                    ScanResult scanResult = null;
                    if (scanDetailCache != null && mLastBssid != null) {
                        scanResult = scanDetailCache.getScanResult(mLastBssid);
                        if (scanResult != null) {
                            mWifiInfo.setFrequency(scanResult.frequency);
                        }
                    }

                    // We need to get the updated pseudonym from supplicant for EAP-SIM/AKA/AKA'
                    if (config.enterpriseConfig != null
                            && config.enterpriseConfig.isAuthenticationSimBased()) {
                        mLastSubId = mWifiCarrierInfoManager.getBestMatchSubscriptionId(config);
                        mLastSimBasedConnectionCarrierName =
                                mWifiCarrierInfoManager.getCarrierNameForSubId(mLastSubId);
                        String anonymousIdentity =
                                mWifiNative.getEapAnonymousIdentity(mInterfaceName);
                        if (!TextUtils.isEmpty(anonymousIdentity)
                                && !WifiCarrierInfoManager
                                .isAnonymousAtRealmIdentity(anonymousIdentity)) {
                            String decoratedPseudonym = mWifiCarrierInfoManager
                                    .decoratePseudonymWith3GppRealm(config,
                                            anonymousIdentity);
                            if (decoratedPseudonym != null) {
                                anonymousIdentity = decoratedPseudonym;
                            }
                            if (mVerboseLoggingEnabled) {
                                log("EAP Pseudonym: " + anonymousIdentity);
                            }
                            // Save the pseudonym only if it is a real one
                            config.enterpriseConfig.setAnonymousIdentity(anonymousIdentity);
                        } else {
                            // Clear any stored pseudonyms
                            config.enterpriseConfig.setAnonymousIdentity(null);
                        }
                        mWifiConfigManager.addOrUpdateNetwork(config, Process.WIFI_UID);
                        if (config.isPasspoint()) {
                            mPasspointManager.setAnonymousIdentity(config);
                        } else if (config.fromWifiNetworkSuggestion) {
                            mWifiNetworkSuggestionsManager.setAnonymousIdentity(config);
                        }
                    }
                    // When connecting to Passpoint, ask for the Venue URL
                    if (config.isPasspoint()) {
                        mTermsAndConditionsUrl = null;
                        if (scanResult == null && mLastBssid != null) {
                            // The cached scan result of connected network would be null at the
                            // first connection, try to check full scan result list again to look up
                            // matched scan result associated to the current SSID and BSSID.
                            scanResult = mScanRequestProxy.getScanResult(mLastBssid);
                        }
                        if (scanResult != null) {
                            mPasspointManager.requestVenueUrlAnqpElement(scanResult);
                        }
                    }
<<<<<<< HEAD
                    mIpReachabilityMonitorActive = true;
=======
                    mWifiInfo.setCurrentNetworkKey(config.getNetworkKeyFromSecurityType(
                            mWifiInfo.getCurrentSecurityType()));
>>>>>>> 1571ebdd
                    transitionTo(mL3ProvisioningState);
                    break;
                }
                case WifiMonitor.SUP_REQUEST_SIM_AUTH: {
                    logd("Received SUP_REQUEST_SIM_AUTH");
                    SimAuthRequestData requestData = (SimAuthRequestData) message.obj;
                    if (requestData != null) {
                        if (requestData.protocol == WifiEnterpriseConfig.Eap.SIM) {
                            handleGsmAuthRequest(requestData);
                        } else if (requestData.protocol == WifiEnterpriseConfig.Eap.AKA
                                || requestData.protocol == WifiEnterpriseConfig.Eap.AKA_PRIME) {
                            handle3GAuthRequest(requestData);
                        }
                    } else {
                        loge("Invalid SIM auth request");
                    }
                    break;
                }
                case WifiMonitor.NETWORK_DISCONNECTION_EVENT: {
                    DisconnectEventInfo eventInfo = (DisconnectEventInfo) message.obj;
                    if (mVerboseLoggingEnabled) {
                        log("ConnectingOrConnectedState: Network disconnection " + eventInfo);
                    }
                    if (eventInfo.reasonCode == ReasonCode.FOURWAY_HANDSHAKE_TIMEOUT) {
                        String bssid = !isValidBssid(eventInfo.bssid)
                                ? mTargetBssid : eventInfo.bssid;
                        mWifiLastResortWatchdog.noteConnectionFailureAndTriggerIfNeeded(
                                getConnectingSsidInternal(), bssid,
                                WifiLastResortWatchdog.FAILURE_CODE_AUTHENTICATION,
                                isConnected());
                    }
                    clearNetworkCachedDataIfNeeded(
                            getConnectingWifiConfigurationInternal(), eventInfo.reasonCode);
                    String targetSsid = getConnectingSsidInternal();
                    // If network is removed while connecting, targetSsid can be null.
                    boolean newConnectionInProgress =
                            targetSsid != null && !eventInfo.ssid.equals(targetSsid);
                    if (!newConnectionInProgress) {
                        int level2FailureReason = eventInfo.locallyGenerated
                                ? WifiMetricsProto.ConnectionEvent.FAILURE_REASON_UNKNOWN :
                                WifiMetricsProto.ConnectionEvent.DISCONNECTION_NON_LOCAL;
                        if (!eventInfo.locallyGenerated) {
                            mWifiScoreCard.noteNonlocalDisconnect(
                                    mInterfaceName, eventInfo.reasonCode);
                        }
                        reportConnectionAttemptEnd(
                                WifiMetrics.ConnectionEvent.FAILURE_NETWORK_DISCONNECTION,
                                WifiMetricsProto.ConnectionEvent.HLF_NONE, level2FailureReason);
                    }
                    handleNetworkDisconnect(newConnectionInProgress, eventInfo.reasonCode);
                    if (!newConnectionInProgress) {
                        transitionTo(mDisconnectedState);
                    }
                    mTermsAndConditionsUrl = null;
                    break;
                }
                case WifiMonitor.TARGET_BSSID_EVENT: {
                    // Trying to associate to this BSSID
                    if (message.obj != null) {
                        mTargetBssid = (String) message.obj;
                    }
                    break;
                }
                case CMD_DISCONNECT: {
                    mWifiMetrics.logStaEvent(mInterfaceName, StaEvent.TYPE_FRAMEWORK_DISCONNECT,
                            message.arg1);
                    mWifiNative.disconnect(mInterfaceName);
                    break;
                }
                case CMD_PRE_DHCP_ACTION:
                case CMD_PRE_DHCP_ACTION_COMPLETE:
                case CMD_POST_DHCP_ACTION:
                case CMD_IPV4_PROVISIONING_SUCCESS:
                case CMD_IP_CONFIGURATION_SUCCESSFUL:
                case CMD_IPV4_PROVISIONING_FAILURE: {
                    handleStatus = handleL3MessagesWhenNotConnected(message);
                    break;
                }
                case WifiMonitor.TRANSITION_DISABLE_INDICATION: {
                    log("Received TRANSITION_DISABLE_INDICATION: networkId=" + message.arg1
                            + ", indication=" + message.arg2);
                    mWifiConfigManager.updateNetworkTransitionDisable(message.arg1, message.arg2);
                    break;
                }
                default: {
                    handleStatus = NOT_HANDLED;
                    break;
                }
            }
            if (handleStatus == HANDLED) {
                logStateAndMessage(message, this);
            }
            return handleStatus;
        }
    }

    class L2ConnectingState extends State {
        @Override
        public void enter() {
            if (mVerboseLoggingEnabled) Log.v(getTag(), "Entering L2ConnectingState");
            // Make sure we connect: we enter this state prior to connecting to a new
            // network. In some cases supplicant ignores the connect requests (it might not
            // find the target SSID in its cache), Therefore we end up stuck that state, hence the
            // need for the watchdog.
            mConnectingWatchdogCount++;
            logd("Start Connecting Watchdog " + mConnectingWatchdogCount);
            sendMessageDelayed(obtainMessage(CMD_CONNECTING_WATCHDOG_TIMER,
                    mConnectingWatchdogCount, 0), CONNECTING_WATCHDOG_TIMEOUT_MS);
        }

        @Override
        public void exit() {
            if (mVerboseLoggingEnabled) Log.v(getTag(), "Exiting L2ConnectingState");
        }

        @Override
        public boolean processMessage(Message message) {
            boolean handleStatus = HANDLED;
            switch (message.what) {
                case WifiMonitor.NETWORK_NOT_FOUND_EVENT:
                    mNetworkNotFoundEventCount++;
                    String networkName = (String) message.obj;
                    if (networkName != null && !networkName.equals(getConnectingSsidInternal())) {
                        loge("Network not found event received, network: " + networkName
                                + " which is not the target network: "
                                + getConnectingSsidInternal());
                        break;
                    }
                    Log.d(getTag(), "Network not found event received: network: " + networkName);
                    if (mNetworkNotFoundEventCount >= NETWORK_NOT_FOUND_EVENT_THRESHOLD
                            && mTargetWifiConfiguration != null
                            && mTargetWifiConfiguration.SSID != null
                            && mTargetWifiConfiguration.SSID.equals(networkName)) {
                        stopIpClient();
                        mWifiConfigManager.updateNetworkSelectionStatus(
                                mTargetWifiConfiguration.networkId,
                                WifiConfiguration.NetworkSelectionStatus
                                        .DISABLED_NETWORK_NOT_FOUND);
                        if (SdkLevel.isAtLeastS()) {
                            mWifiConfigManager.setRecentFailureAssociationStatus(
                                    mTargetWifiConfiguration.networkId,
                                    WifiConfiguration.RECENT_FAILURE_NETWORK_NOT_FOUND);
                        }
                        reportConnectionAttemptEnd(
                                WifiMetrics.ConnectionEvent.FAILURE_NETWORK_NOT_FOUND,
                                WifiMetricsProto.ConnectionEvent.HLF_NONE,
                                WifiMetricsProto.ConnectionEvent.FAILURE_REASON_UNKNOWN);
                        handleNetworkDisconnect(false,
                                WifiStatsLog.WIFI_DISCONNECT_REPORTED__FAILURE_CODE__UNSPECIFIED);
                        transitionTo(mDisconnectedState); // End of connection attempt.
                    }
                    break;
                case WifiMonitor.ASSOCIATION_REJECTION_EVENT: {
                    AssocRejectEventInfo assocRejectEventInfo = (AssocRejectEventInfo) message.obj;
                    log("L2ConnectingState: Association rejection " + assocRejectEventInfo);
                    if (!assocRejectEventInfo.ssid.equals(getConnectingSsidInternal())) {
                        loge("Association rejection event received on not target network");
                        break;
                    }
                    stopIpClient();
                    mWifiDiagnostics.triggerBugReportDataCapture(
                            WifiDiagnostics.REPORT_REASON_ASSOC_FAILURE);
                    String bssid = assocRejectEventInfo.bssid;
                    boolean timedOut = assocRejectEventInfo.timedOut;
                    int statusCode = assocRejectEventInfo.statusCode;
                    if (!isValidBssid(bssid)) {
                        // If BSSID is null, use the target roam BSSID
                        bssid = mTargetBssid;
                    } else if (SUPPLICANT_BSSID_ANY.equals(mTargetBssid)) {
                        // This is needed by WifiBlocklistMonitor to block continuously
                        // failing BSSIDs. Need to set here because mTargetBssid is currently
                        // not being set until association success.
                        mTargetBssid = bssid;
                    }
                    mWifiConfigManager.updateNetworkSelectionStatus(mTargetNetworkId,
                            WifiConfiguration.NetworkSelectionStatus
                                    .DISABLED_ASSOCIATION_REJECTION);
                    setAssociationRejectionStatusInConfig(mTargetNetworkId, assocRejectEventInfo);
                    int level2FailureReason =
                            WifiMetricsProto.ConnectionEvent.FAILURE_REASON_UNKNOWN;
                    if (statusCode == StatusCode.AP_UNABLE_TO_HANDLE_NEW_STA
                            || statusCode == StatusCode.ASSOC_REJECTED_TEMPORARILY
                            || statusCode == StatusCode.DENIED_INSUFFICIENT_BANDWIDTH) {
                        level2FailureReason = WifiMetricsProto.ConnectionEvent
                                .ASSOCIATION_REJECTION_AP_UNABLE_TO_HANDLE_NEW_STA;
                    }
                    // If rejection occurred while Metrics is tracking a ConnectionEvent, end it.
                    reportConnectionAttemptEnd(
                            timedOut
                                    ? WifiMetrics.ConnectionEvent.FAILURE_ASSOCIATION_TIMED_OUT
                                    : WifiMetrics.ConnectionEvent.FAILURE_ASSOCIATION_REJECTION,
                            WifiMetricsProto.ConnectionEvent.HLF_NONE,
                            level2FailureReason);
                    if (level2FailureReason != WifiMetricsProto.ConnectionEvent
                            .ASSOCIATION_REJECTION_AP_UNABLE_TO_HANDLE_NEW_STA) {
                        mWifiLastResortWatchdog.noteConnectionFailureAndTriggerIfNeeded(
                                getConnectingSsidInternal(), bssid,
                                WifiLastResortWatchdog.FAILURE_CODE_ASSOCIATION,
                                isConnected());
                    }
                    handleNetworkDisconnect(false,
                            WifiStatsLog.WIFI_DISCONNECT_REPORTED__FAILURE_CODE__UNSPECIFIED);
                    transitionTo(mDisconnectedState); // End of connection attempt.
                    break;
                }
                case WifiMonitor.AUTHENTICATION_FAILURE_EVENT: {
                    stopIpClient();
                    mWifiDiagnostics.triggerBugReportDataCapture(
                            WifiDiagnostics.REPORT_REASON_AUTH_FAILURE);
                    int disableReason = WifiConfiguration.NetworkSelectionStatus
                            .DISABLED_AUTHENTICATION_FAILURE;
                    int reasonCode = message.arg1;
                    int errorCode = message.arg2;
                    log("L2ConnectingState: Authentication failure "
                            + " reason=" + reasonCode + " error=" + errorCode);
                    WifiConfiguration targetedNetwork =
                            mWifiConfigManager.getConfiguredNetwork(mTargetNetworkId);
                    // Check if this is a permanent wrong password failure.
                    if (isPermanentWrongPasswordFailure(mTargetNetworkId, reasonCode)) {
                        disableReason = WifiConfiguration.NetworkSelectionStatus
                                .DISABLED_BY_WRONG_PASSWORD;
                        if (targetedNetwork != null && isPrimary()) {
                            mWrongPasswordNotifier.onWrongPasswordError(targetedNetwork.SSID);
                        }
                    } else if (reasonCode == WifiManager.ERROR_AUTH_FAILURE_EAP_FAILURE) {
                        if (targetedNetwork != null && targetedNetwork.enterpriseConfig != null
                                && targetedNetwork.enterpriseConfig.isAuthenticationSimBased()) {
                            // only show EAP failure notification if primary
                            if (mEapFailureNotifier
                                    .onEapFailure(errorCode, targetedNetwork, isPrimary())) {
                                disableReason = WifiConfiguration.NetworkSelectionStatus
                                    .DISABLED_AUTHENTICATION_PRIVATE_EAP_ERROR;
                                mWifiBlocklistMonitor.loadCarrierConfigsForDisableReasonInfos();
                            }
                        }
                        handleEapAuthFailure(mTargetNetworkId, errorCode);
                        if (errorCode == WifiNative.EAP_SIM_NOT_SUBSCRIBED) {
                            disableReason = WifiConfiguration.NetworkSelectionStatus
                                    .DISABLED_AUTHENTICATION_NO_SUBSCRIPTION;
                        }
                    }
                    mWifiConfigManager.updateNetworkSelectionStatus(
                            mTargetNetworkId, disableReason);
                    mWifiConfigManager.clearRecentFailureReason(mTargetNetworkId);

                    //If failure occurred while Metrics is tracking a ConnnectionEvent, end it.
                    int level2FailureReason;
                    switch (reasonCode) {
                        case WifiManager.ERROR_AUTH_FAILURE_NONE:
                            level2FailureReason =
                                    WifiMetricsProto.ConnectionEvent.AUTH_FAILURE_NONE;
                            break;
                        case WifiManager.ERROR_AUTH_FAILURE_TIMEOUT:
                            level2FailureReason =
                                    WifiMetricsProto.ConnectionEvent.AUTH_FAILURE_TIMEOUT;
                            break;
                        case WifiManager.ERROR_AUTH_FAILURE_WRONG_PSWD:
                            level2FailureReason =
                                    WifiMetricsProto.ConnectionEvent.AUTH_FAILURE_WRONG_PSWD;
                            break;
                        case WifiManager.ERROR_AUTH_FAILURE_EAP_FAILURE:
                            level2FailureReason =
                                    WifiMetricsProto.ConnectionEvent.AUTH_FAILURE_EAP_FAILURE;
                            break;
                        default:
                            level2FailureReason =
                                    WifiMetricsProto.ConnectionEvent.FAILURE_REASON_UNKNOWN;
                            break;
                    }
                    reportConnectionAttemptEnd(
                            WifiMetrics.ConnectionEvent.FAILURE_AUTHENTICATION_FAILURE,
                            WifiMetricsProto.ConnectionEvent.HLF_NONE,
                            level2FailureReason);
                    if (reasonCode != WifiManager.ERROR_AUTH_FAILURE_WRONG_PSWD && reasonCode
                            != WifiManager.ERROR_AUTH_FAILURE_EAP_FAILURE) {
                        mWifiLastResortWatchdog.noteConnectionFailureAndTriggerIfNeeded(
                                getConnectingSsidInternal(),
                                (mLastBssid == null) ? mTargetBssid : mLastBssid,
                                WifiLastResortWatchdog.FAILURE_CODE_AUTHENTICATION,
                                isConnected());
                    }
                    handleNetworkDisconnect(false,
                            WifiStatsLog.WIFI_DISCONNECT_REPORTED__FAILURE_CODE__UNSPECIFIED);
                    transitionTo(mDisconnectedState); // End of connection attempt.
                    break;
                }
                case WifiMonitor.SUPPLICANT_STATE_CHANGE_EVENT: {
                    StateChangeResult stateChangeResult = (StateChangeResult) message.obj;
                    if (SupplicantState.isConnecting(stateChangeResult.state)) {
                        WifiConfiguration config = mWifiConfigManager.getConfiguredNetwork(
                                stateChangeResult.networkId);
                        // Update Passpoint information before setNetworkDetailedState as
                        // WifiTracker monitors NETWORK_STATE_CHANGED_ACTION to update UI.
                        mWifiInfo.setFQDN(null);
                        mWifiInfo.setPasspointUniqueId(null);
                        mWifiInfo.setOsuAp(false);
                        mWifiInfo.setProviderFriendlyName(null);
                        if (config != null && (config.isPasspoint() || config.osu)) {
                            if (config.isPasspoint()) {
                                mWifiInfo.setFQDN(config.FQDN);
                                mWifiInfo.setPasspointUniqueId(config.getPasspointUniqueId());
                            } else {
                                mWifiInfo.setOsuAp(true);
                            }
                            mWifiInfo.setProviderFriendlyName(config.providerFriendlyName);
                            mWifiInfo.setCurrentNetworkKey(
                                    config.getNetworkKeyFromSecurityType(
                                            mWifiInfo.getCurrentSecurityType()));
                        }
                    }
                    sendNetworkChangeBroadcast(
                            WifiInfo.getDetailedStateOf(stateChangeResult.state));
                    // Let the parent state handle the rest of the state changed.
                    handleStatus = NOT_HANDLED;
                    break;
                }
                case WifiMonitor.SUP_REQUEST_IDENTITY: {
                    int netId = message.arg2;
                    boolean identitySent = false;
                    // For SIM & AKA/AKA' EAP method Only, get identity from ICC
                    if (mTargetWifiConfiguration != null
                            && mTargetWifiConfiguration.networkId == netId
                            && mTargetWifiConfiguration.enterpriseConfig != null
                            && mTargetWifiConfiguration.enterpriseConfig
                            .isAuthenticationSimBased()) {
                        // Pair<identity, encrypted identity>
                        Pair<String, String> identityPair = mWifiCarrierInfoManager
                                .getSimIdentity(mTargetWifiConfiguration);
                        if (identityPair != null && identityPair.first != null) {
                            Log.i(getTag(), "SUP_REQUEST_IDENTITY: identityPair=["
                                    + ((identityPair.first.length() >= 7)
                                    ? identityPair.first.substring(0, 7 /* Prefix+PLMN ID */)
                                    + "****"
                                    : identityPair.first) + ", "
                                    + (!TextUtils.isEmpty(identityPair.second) ? identityPair.second
                                    : "<NONE>") + "]");
                            mWifiNative.simIdentityResponse(mInterfaceName, identityPair.first,
                                    identityPair.second);
                            identitySent = true;
                        } else {
                            Log.e(getTag(), "Unable to retrieve identity from Telephony");
                        }
                    }

                    if (!identitySent) {
                        // Supplicant lacks credentials to connect to that network, hence black list
                        String ssid = (String) message.obj;
                        if (mTargetWifiConfiguration != null && ssid != null
                                && mTargetWifiConfiguration.SSID != null
                                && mTargetWifiConfiguration.SSID.equals("\"" + ssid + "\"")) {
                            mWifiConfigManager.updateNetworkSelectionStatus(
                                    mTargetWifiConfiguration.networkId,
                                    WifiConfiguration.NetworkSelectionStatus
                                            .DISABLED_AUTHENTICATION_NO_CREDENTIALS);
                        }
                        mWifiMetrics.logStaEvent(mInterfaceName, StaEvent.TYPE_FRAMEWORK_DISCONNECT,
                                StaEvent.DISCONNECT_GENERIC);
                        mWifiNative.disconnect(mInterfaceName);
                    }
                    break;
                }
                case CMD_CONNECTING_WATCHDOG_TIMER: {
                    if (mConnectingWatchdogCount == message.arg1) {
                        if (mVerboseLoggingEnabled) log("Connecting watchdog! -> disconnect");
                        handleNetworkDisconnect(false,
                                WifiStatsLog.WIFI_DISCONNECT_REPORTED__FAILURE_CODE__CONNECTING_WATCHDOG_TIMER);
                        transitionTo(mDisconnectedState);
                    }
                    break;
                }
                case WifiMonitor.NETWORK_CONNECTION_EVENT: {
                    NetworkConnectionEventInfo connectionInfo =
                            (NetworkConnectionEventInfo) message.obj;
                    String quotedOrHexConnectingSsid = getConnectingSsidInternal();
                    String quotedOrHexConnectedSsid = NativeUtil.encodeSsid(
                            NativeUtil.byteArrayToArrayList(connectionInfo.wifiSsid.getBytes()));
                    if (quotedOrHexConnectingSsid != null
                            && !quotedOrHexConnectingSsid.equals(quotedOrHexConnectedSsid)) {
                        // possibly a NETWORK_CONNECTION_EVENT for a successful roam on the previous
                        // network while connecting to a new network, ignore it.
                        Log.d(TAG, "Connecting to ssid=" + quotedOrHexConnectingSsid + ", but got "
                                + "NETWORK_CONNECTION_EVENT for ssid=" + quotedOrHexConnectedSsid
                                + ", ignoring");
                        break;
                    }
                    handleStatus = NOT_HANDLED;
                    break;
                }
                default: {
                    handleStatus = NOT_HANDLED;
                    break;
                }
            }
            if (handleStatus == HANDLED) {
                logStateAndMessage(message, this);
            }
            return handleStatus;
        }
    }

    class L2ConnectedState extends State {
        class RssiEventHandler implements WifiNative.WifiRssiEventHandler {
            @Override
            public void onRssiThresholdBreached(byte curRssi) {
                if (mVerboseLoggingEnabled) {
                    Log.e(getTag(), "onRssiThresholdBreach event. Cur Rssi = " + curRssi);
                }
                sendMessage(CMD_RSSI_THRESHOLD_BREACHED, curRssi);
            }
        }

        RssiEventHandler mRssiEventHandler = new RssiEventHandler();

        @Override
        public void enter() {
            mRssiPollToken++;
            if (mEnableRssiPolling) {
                if (isPrimary()) {
                    mLinkProbeManager.resetOnNewConnection();
                }
                sendMessage(CMD_RSSI_POLL, mRssiPollToken, 0);
            }
            sendNetworkChangeBroadcast(DetailedState.CONNECTING);

            // If this network was explicitly selected by the user, evaluate whether to inform
            // ConnectivityService of that fact so the system can treat it appropriately.
            final WifiConfiguration config = getConnectedWifiConfigurationInternal();

            final boolean explicitlySelected;
            // Non primary CMMs is never user selected. This prevents triggering the No Internet
            // dialog for those networks, which is difficult to handle.
            if (isPrimary() && isRecentlySelectedByTheUser(config)) {
                // If explicitlySelected is true, the network was selected by the user via Settings
                // or QuickSettings. If this network has Internet access, switch to it. Otherwise,
                // switch to it only if the user confirms that they really want to switch, or has
                // already confirmed and selected "Don't ask again".
                explicitlySelected =
                        mWifiPermissionsUtil.checkNetworkSettingsPermission(config.lastConnectUid);
                if (mVerboseLoggingEnabled) {
                    log("Network selected by UID " + config.lastConnectUid + " explicitlySelected="
                            + explicitlySelected);
                }
            } else {
                explicitlySelected = false;
            }

            if (mVerboseLoggingEnabled) {
                log("explicitlySelected=" + explicitlySelected + " acceptUnvalidated="
                        + config.noInternetAccessExpected);
            }

            NetworkAgentConfig.Builder naConfigBuilder = new NetworkAgentConfig.Builder()
                    .setLegacyType(ConnectivityManager.TYPE_WIFI)
                    .setLegacyTypeName(NETWORKTYPE)
                    .setExplicitlySelected(explicitlySelected)
                    .setUnvalidatedConnectivityAcceptable(
                            explicitlySelected && config.noInternetAccessExpected)
                    .setPartialConnectivityAcceptable(config.noInternetAccessExpected);
            if (config.carrierMerged) {
                String subscriberId = null;
                TelephonyManager subMgr = mTelephonyManager.createForSubscriptionId(
                        config.subscriptionId);
                if (subMgr != null) {
                    subscriberId = subMgr.getSubscriberId();
                }
                if (subscriberId != null) {
                    naConfigBuilder.setSubscriberId(subscriberId);
                }
            }
            if (mVcnManager == null && SdkLevel.isAtLeastS()) {
                mVcnManager = mContext.getSystemService(VcnManager.class);
            }
            if (mVcnManager != null && mVcnPolicyChangeListener == null) {
                mVcnPolicyChangeListener = new WifiVcnNetworkPolicyChangeListener();
                mVcnManager.addVcnNetworkPolicyChangeListener(new HandlerExecutor(getHandler()),
                        mVcnPolicyChangeListener);
            }
            final NetworkAgentConfig naConfig = naConfigBuilder.build();
            final NetworkCapabilities nc = getCapabilities(
                    getConnectedWifiConfigurationInternal(), getConnectedBssidInternal());
            // This should never happen.
            if (mNetworkAgent != null) {
                Log.wtf(getTag(), "mNetworkAgent is not null: " + mNetworkAgent);
                mNetworkAgent.unregister();
            }
            mNetworkAgent = mWifiInjector.makeWifiNetworkAgent(nc, mLinkProperties, naConfig,
                    mNetworkFactory.getProvider(), new WifiNetworkAgentCallback());
            mWifiScoreReport.setNetworkAgent(mNetworkAgent);

            // We must clear the config BSSID, as the wifi chipset may decide to roam
            // from this point on and having the BSSID specified in the network block would
            // cause the roam to faile and the device to disconnect
            clearTargetBssid("L2ConnectedState");
            mWifiMetrics.setWifiState(mInterfaceName, WifiMetricsProto.WifiLog.WIFI_ASSOCIATED);
            mWifiScoreCard.noteNetworkAgentCreated(mWifiInfo,
                    mNetworkAgent.getNetwork().getNetId());
            mWifiBlocklistMonitor.handleBssidConnectionSuccess(mLastBssid, mWifiInfo.getSSID());
            // too many places to record connection failure with too many failure reasons.
            // So only record success here.
            mWifiMetrics.noteFirstL2ConnectionAfterBoot(true);
            mCmiMonitor.onL2Connected(mClientModeManager);
            mIsLinkedNetworkRoaming = false;
        }

        @Override
        public void exit() {
            // This is handled by receiving a NETWORK_DISCONNECTION_EVENT in ConnectableState
            // Bug: 15347363
            // For paranoia's sake, call handleNetworkDisconnect
            // only if BSSID is null or last networkId
            // is not invalid.
            if (mVerboseLoggingEnabled) {
                StringBuilder sb = new StringBuilder();
                sb.append("leaving L2ConnectedState state nid=" + Integer.toString(mLastNetworkId));
                if (mLastBssid != null) {
                    sb.append(" ").append(mLastBssid);
                }
            }
            mWifiMetrics.setWifiState(mInterfaceName, WifiMetricsProto.WifiLog.WIFI_DISCONNECTED);
            mWifiStateTracker.updateState(mInterfaceName, WifiStateTracker.DISCONNECTED);
            // Inform WifiLockManager
            mWifiLockManager.updateWifiClientConnected(mClientModeManager, false);
            mLastConnectionCapabilities = null;
        }

        @Override
        public boolean processMessage(Message message) {
            boolean handleStatus = HANDLED;

            switch (message.what) {
                case CMD_PRE_DHCP_ACTION: {
                    handlePreDhcpSetup();
                    break;
                }
                case CMD_PRE_DHCP_ACTION_COMPLETE: {
                    if (mIpClient != null) {
                        mIpClient.completedPreDhcpAction();
                    }
                    break;
                }
                case CMD_POST_DHCP_ACTION: {
                    handlePostDhcpSetup();
                    // We advance to mL3ConnectedState because IpClient will also send a
                    // CMD_IPV4_PROVISIONING_SUCCESS message, which calls handleIPv4Success(),
                    // which calls updateLinkProperties, which then sends
                    // CMD_IP_CONFIGURATION_SUCCESSFUL.
                    break;
                }
                case CMD_IPV4_PROVISIONING_SUCCESS: {
                    handleIPv4Success((DhcpResultsParcelable) message.obj);
                    sendNetworkChangeBroadcastWithCurrentState();
                    break;
                }
                case CMD_IPV4_PROVISIONING_FAILURE: {
                    handleIPv4Failure();
                    mWifiLastResortWatchdog.noteConnectionFailureAndTriggerIfNeeded(
                            getConnectingSsidInternal(),
                            (mLastBssid == null) ? mTargetBssid : mLastBssid,
                            WifiLastResortWatchdog.FAILURE_CODE_DHCP,
                            isConnected());
                    break;
                }
                case CMD_IP_CONFIGURATION_SUCCESSFUL: {
                    if (getConnectedWifiConfigurationInternal() == null || mNetworkAgent == null) {
                        // The current config may have been removed while we were connecting,
                        // trigger a disconnect to clear up state.
                        reportConnectionAttemptEnd(
                                WifiMetrics.ConnectionEvent.FAILURE_NETWORK_DISCONNECTION,
                                WifiMetricsProto.ConnectionEvent.HLF_NONE,
                                WifiMetricsProto.ConnectionEvent.FAILURE_REASON_UNKNOWN);
                        mWifiNative.disconnect(mInterfaceName);
                    } else {
                        handleSuccessfulIpConfiguration();
                        sendConnectedState();
                        transitionTo(mL3ConnectedState);
                    }
                    break;
                }
                case CMD_IP_CONFIGURATION_LOST: {
                    // Get Link layer stats so that we get fresh tx packet counters.
                    getWifiLinkLayerStats();
                    handleIpConfigurationLost();
                    reportConnectionAttemptEnd(
                            WifiMetrics.ConnectionEvent.FAILURE_DHCP,
                            WifiMetricsProto.ConnectionEvent.HLF_NONE,
                            WifiMetricsProto.ConnectionEvent.FAILURE_REASON_UNKNOWN);
                    mWifiLastResortWatchdog.noteConnectionFailureAndTriggerIfNeeded(
                            getConnectingSsidInternal(),
                            (mLastBssid == null) ? mTargetBssid : mLastBssid,
                            WifiLastResortWatchdog.FAILURE_CODE_DHCP,
                            isConnected());
                    break;
                }
                case CMD_IP_REACHABILITY_LOST: {
                    if (mVerboseLoggingEnabled && message.obj != null) log((String) message.obj);
                    mWifiDiagnostics.triggerBugReportDataCapture(
                            WifiDiagnostics.REPORT_REASON_REACHABILITY_LOST);
                    mWifiMetrics.logWifiIsUnusableEvent(mInterfaceName,
                            WifiIsUnusableEvent.TYPE_IP_REACHABILITY_LOST);
                    mWifiMetrics.addToWifiUsabilityStatsList(mInterfaceName,
                            WifiUsabilityStats.LABEL_BAD,
                            WifiUsabilityStats.TYPE_IP_REACHABILITY_LOST, -1);
                    if (mWifiGlobals.getIpReachabilityDisconnectEnabled()) {
                        if (mWifiGlobals.getDisconnectOnlyOnInitialIpReachability() && !mIpReachabilityMonitorActive) {
                            logd("CMD_IP_REACHABILITY_LOST Connect session is over, skip ip reachability lost indication.");
                            break;
                        }
                        handleIpReachabilityLost();
                    } else {
                        logd("CMD_IP_REACHABILITY_LOST but disconnect disabled -- ignore");
                    }
                    break;
                }
                case WifiP2pServiceImpl.DISCONNECT_WIFI_REQUEST: {
                    if (mWifiP2pConnection.shouldTemporarilyDisconnectWifi()) {
                        mWifiMetrics.logStaEvent(mInterfaceName, StaEvent.TYPE_FRAMEWORK_DISCONNECT,
                                StaEvent.DISCONNECT_P2P_DISCONNECT_WIFI_REQUEST);
                        mWifiNative.disconnect(mInterfaceName);
                    }
                    break;
                }
                case WifiMonitor.NETWORK_CONNECTION_EVENT: {
                    NetworkConnectionEventInfo connectionInfo =
                            (NetworkConnectionEventInfo) message.obj;
                    mWifiInfo.setBSSID(connectionInfo.bssid);
                    mLastNetworkId = connectionInfo.networkId;
                    mWifiInfo.setNetworkId(mLastNetworkId);
                    mWifiInfo.setMacAddress(mWifiNative.getMacAddress(mInterfaceName));
                    if (!Objects.equals(mLastBssid, connectionInfo.bssid)) {
                        mLastBssid = connectionInfo.bssid;
                        sendNetworkChangeBroadcastWithCurrentState();
                    }
                    if (mIsLinkedNetworkRoaming) {
                        mIsLinkedNetworkRoaming = false;
                        mTargetNetworkId = WifiConfiguration.INVALID_NETWORK_ID;
                        mTargetWifiConfiguration = null;
                        clearTargetBssid("AllowlistRoamingCompleted");
                        sendNetworkChangeBroadcast(DetailedState.CONNECTED);
                    }
                    mIpReachabilityMonitorActive = true;
                    sendMessageDelayed(obtainMessage(CMD_IP_REACHABILITY_SESSION_END, 0, 0), 10000);
                    break;
                }
                case CMD_ONESHOT_RSSI_POLL: {
                    if (!mEnableRssiPolling) {
                        updateLinkLayerStatsRssiDataStallScoreReport();
                    }
                    break;
                }
                case CMD_RSSI_POLL: {
                    // TODO(b/179792830): getBSSID() shouldn't be null in L2ConnectedState,
                    //  add debug logs in the meantime. Remove once root cause identified.
                    if (mWifiInfo.getBSSID() == null) {
                        Log.wtf(getTag(), "WifiInfo.getBSSID() is null in L2ConnectedState!");
                        break;
                    }
                    if (message.arg1 == mRssiPollToken) {
                        updateLinkLayerStatsRssiDataStallScoreReport();
                        mWifiScoreCard.noteSignalPoll(mWifiInfo);
                        if (isPrimary()) {
                            mLinkProbeManager.updateConnectionStats(mWifiInfo, mInterfaceName);
                        }
                        sendMessageDelayed(obtainMessage(CMD_RSSI_POLL, mRssiPollToken, 0),
                                mWifiGlobals.getPollRssiIntervalMillis());
                        if (mVerboseLoggingEnabled) sendRssiChangeBroadcast(mWifiInfo.getRssi());
                        if (isPrimary()) {
                            mWifiTrafficPoller.notifyOnDataActivity(
                                    mWifiInfo.txSuccess, mWifiInfo.rxSuccess);
                        }
                    } else {
                        // Polling has completed
                    }
                    break;
                }
                case CMD_ENABLE_RSSI_POLL: {
                    cleanWifiScore();
                    mEnableRssiPolling = (message.arg1 == 1);
                    mRssiPollToken++;
                    if (mEnableRssiPolling) {
                        // First poll
                        mLastSignalLevel = -1;
                        if (isPrimary()) {
                            mLinkProbeManager.resetOnScreenTurnedOn();
                        }
                        updateLinkLayerStatsRssiSpeedFrequencyCapabilities();
                        sendMessageDelayed(obtainMessage(CMD_RSSI_POLL, mRssiPollToken, 0),
                                mWifiGlobals.getPollRssiIntervalMillis());
                    }
                    break;
                }
                case WifiMonitor.ASSOCIATED_BSSID_EVENT: {
                    if ((String) message.obj == null) {
                        logw("Associated command w/o BSSID");
                        break;
                    }
                    mLastBssid = (String) message.obj;
                    if (checkAndHandleLinkedNetworkRoaming(mLastBssid)) {
                        Log.i(TAG, "Driver initiated allowlist SSID roaming");
                        break;
                    }
                    if (mLastBssid != null && (mWifiInfo.getBSSID() == null
                            || !mLastBssid.equals(mWifiInfo.getBSSID()))) {
                        mWifiInfo.setBSSID(mLastBssid);
                        WifiConfiguration config = getConnectedWifiConfigurationInternal();
                        if (config != null) {
                            ScanDetailCache scanDetailCache = mWifiConfigManager
                                    .getScanDetailCacheForNetwork(config.networkId);
                            if (scanDetailCache != null) {
                                ScanResult scanResult = scanDetailCache.getScanResult(mLastBssid);
                                if (scanResult != null) {
                                    mWifiInfo.setFrequency(scanResult.frequency);
                                }
                            }
                        }
                        sendNetworkChangeBroadcastWithCurrentState();
                    }
                    break;
                }
                case CMD_START_RSSI_MONITORING_OFFLOAD:
                case CMD_RSSI_THRESHOLD_BREACHED: {
                    byte currRssi = (byte) message.arg1;
                    processRssiThreshold(currRssi, message.what, mRssiEventHandler);
                    break;
                }
                case CMD_STOP_RSSI_MONITORING_OFFLOAD: {
                    stopRssiMonitoringOffload();
                    break;
                }
                case CMD_RECONNECT: {
                    log(" Ignore CMD_RECONNECT request because wifi is already connected");
                    break;
                }
                case CMD_RESET_SIM_NETWORKS: {
                    if (message.arg1 != RESET_SIM_REASON_SIM_INSERTED
                            && mLastNetworkId != WifiConfiguration.INVALID_NETWORK_ID) {
                        WifiConfiguration config =
                                mWifiConfigManager.getConfiguredNetwork(mLastNetworkId);
                        if (config != null
                            && ((message.arg1 == RESET_SIM_REASON_DEFAULT_DATA_SIM_CHANGED
                                && config.carrierId != TelephonyManager.UNKNOWN_CARRIER_ID)
                                || (config.enterpriseConfig != null
                                && config.enterpriseConfig.isAuthenticationSimBased()
                                && !mWifiCarrierInfoManager.isSimReady(mLastSubId)))) {
                            mWifiMetrics.logStaEvent(mInterfaceName,
                                    StaEvent.TYPE_FRAMEWORK_DISCONNECT,
                                    StaEvent.DISCONNECT_RESET_SIM_NETWORKS);
                            // remove local PMKSA cache in framework
                            mWifiNative.removeNetworkCachedData(mLastNetworkId);
                            // remove network so that supplicant's PMKSA cache is cleared
                            mWifiNative.removeAllNetworks(mInterfaceName);
                            if (isPrimary() && !mWifiCarrierInfoManager.isSimReady(mLastSubId)) {
                                mSimRequiredNotifier.showSimRequiredNotification(
                                        config, mLastSimBasedConnectionCarrierName);
                            }
                        }
                    }
                    break;
                }
                case CMD_START_IP_PACKET_OFFLOAD: {
                    int slot = message.arg1;
                    int intervalSeconds = message.arg2;
                    KeepalivePacketData pkt = (KeepalivePacketData) message.obj;
                    int result = startWifiIPPacketOffload(slot, pkt, intervalSeconds);
                    if (mNetworkAgent != null) {
                        mNetworkAgent.sendSocketKeepaliveEvent(slot, result);
                    }
                    break;
                }
                case CMD_ADD_KEEPALIVE_PACKET_FILTER_TO_APF: {
                    if (mIpClient != null) {
                        final int slot = message.arg1;
                        if (message.obj instanceof NattKeepalivePacketData) {
                            final NattKeepalivePacketData pkt =
                                    (NattKeepalivePacketData) message.obj;
                            mIpClient.addKeepalivePacketFilter(slot, pkt);
                        } else if (SdkLevel.isAtLeastS()) {
                            if (message.obj instanceof TcpKeepalivePacketData) {
                                final TcpKeepalivePacketData pkt =
                                        (TcpKeepalivePacketData) message.obj;
                                mIpClient.addKeepalivePacketFilter(slot, pkt);
                            }
                            // Otherwise unsupported keepalive data class: skip
                        } else {
                            // Before S, non-NattKeepalivePacketData KeepalivePacketData would be
                            // the not-yet-SystemApi android.net.TcpKeepalivePacketData.
                            // Attempt to parse TcpKeepalivePacketDataParcelable from the
                            // KeepalivePacketData superclass.
                            final TcpKeepalivePacketDataParcelable p =
                                    parseTcpKeepalivePacketData((KeepalivePacketData) message.obj);
                            if (p != null) {
                                mIpClient.addKeepalivePacketFilter(slot, p);
                            }
                        }
                    }
                    break;
                }
                case CMD_REMOVE_KEEPALIVE_PACKET_FILTER_FROM_APF: {
                    if (mIpClient != null) {
                        mIpClient.removeKeepalivePacketFilter(message.arg1);
                    }
                    break;
                }
                default: {
                    handleStatus = NOT_HANDLED;
                    break;
                }
            }

            if (handleStatus == HANDLED) {
                logStateAndMessage(message, this);
            }

            return handleStatus;
        }

        /**
         * Fetches link stats, updates Wifi Data Stall, Score Card and Score Report.
         */
        private WifiLinkLayerStats updateLinkLayerStatsRssiDataStallScoreReport() {
            // Get Info and continue polling
            WifiLinkLayerStats stats = updateLinkLayerStatsRssiSpeedFrequencyCapabilities();
            mWifiMetrics.updateWifiUsabilityStatsEntries(mInterfaceName, mWifiInfo, stats);
            // checkDataStallAndThroughputSufficiency() should be called before
            // mWifiScoreReport.calculateAndReportScore() which needs the latest throughput
            int statusDataStall = mWifiDataStall.checkDataStallAndThroughputSufficiency(
                    mInterfaceName, mLastConnectionCapabilities, mLastLinkLayerStats, stats,
                    mWifiInfo);
            if (mDataStallTriggerTimeMs == -1
                    && statusDataStall != WifiIsUnusableEvent.TYPE_UNKNOWN) {
                mDataStallTriggerTimeMs = mClock.getElapsedSinceBootMillis();
                mLastStatusDataStall = statusDataStall;
            }
            if (mDataStallTriggerTimeMs != -1) {
                long elapsedTime =  mClock.getElapsedSinceBootMillis()
                        - mDataStallTriggerTimeMs;
                if (elapsedTime >= DURATION_TO_WAIT_ADD_STATS_AFTER_DATA_STALL_MS) {
                    mDataStallTriggerTimeMs = -1;
                    mWifiMetrics.addToWifiUsabilityStatsList(mInterfaceName,
                            WifiUsabilityStats.LABEL_BAD,
                            convertToUsabilityStatsTriggerType(mLastStatusDataStall),
                            -1);
                    mLastStatusDataStall = WifiIsUnusableEvent.TYPE_UNKNOWN;
                }
            }
            // Send the update score to network agent.
            mWifiScoreReport.calculateAndReportScore();

            if (mWifiScoreReport.shouldCheckIpLayer()) {
                if (mIpClient != null) {
                    mIpClient.confirmConfiguration();
                }
                mWifiScoreReport.noteIpCheck();
            }

            mLastLinkLayerStats = stats;
            return stats;
        }
    }

    /**
     * Fetches link stats and updates Wifi Score Report.
     */
    private void updateLinkLayerStatsRssiAndScoreReport() {
        sendMessage(CMD_ONESHOT_RSSI_POLL);
    }

    private int convertToUsabilityStatsTriggerType(int unusableEventTriggerType) {
        int triggerType;
        switch (unusableEventTriggerType) {
            case WifiIsUnusableEvent.TYPE_DATA_STALL_BAD_TX:
                triggerType = WifiUsabilityStats.TYPE_DATA_STALL_BAD_TX;
                break;
            case WifiIsUnusableEvent.TYPE_DATA_STALL_TX_WITHOUT_RX:
                triggerType = WifiUsabilityStats.TYPE_DATA_STALL_TX_WITHOUT_RX;
                break;
            case WifiIsUnusableEvent.TYPE_DATA_STALL_BOTH:
                triggerType = WifiUsabilityStats.TYPE_DATA_STALL_BOTH;
                break;
            case WifiIsUnusableEvent.TYPE_FIRMWARE_ALERT:
                triggerType = WifiUsabilityStats.TYPE_FIRMWARE_ALERT;
                break;
            case WifiIsUnusableEvent.TYPE_IP_REACHABILITY_LOST:
                triggerType = WifiUsabilityStats.TYPE_IP_REACHABILITY_LOST;
                break;
            default:
                triggerType = WifiUsabilityStats.TYPE_UNKNOWN;
                Log.e(getTag(), "Unknown WifiIsUnusableEvent: " + unusableEventTriggerType);
        }
        return triggerType;
    }

    class L3ProvisioningState extends State {
        @Override
        public void enter() {
            WifiConfiguration currentConfig = getConnectedWifiConfigurationInternal();
            if (mIpClientWithPreConnection && mIpClient != null) {
                mIpClient.notifyPreconnectionComplete(mSentHLPs);
                mIpClientWithPreConnection = false;
                mSentHLPs = false;
            } else {
                startIpClient(currentConfig, false);
            }
            // Get Link layer stats so as we get fresh tx packet counters
            getWifiLinkLayerStats();
        }

        @Override
        public boolean processMessage(Message message) {
            boolean handleStatus = HANDLED;

            switch(message.what) {
                case WifiMonitor.NETWORK_DISCONNECTION_EVENT: {
                    DisconnectEventInfo eventInfo = (DisconnectEventInfo) message.obj;
                    reportConnectionAttemptEnd(
                            WifiMetrics.ConnectionEvent.FAILURE_NETWORK_DISCONNECTION,
                            WifiMetricsProto.ConnectionEvent.HLF_NONE,
                            WifiMetricsProto.ConnectionEvent.FAILURE_REASON_UNKNOWN);
                    mWifiLastResortWatchdog.noteConnectionFailureAndTriggerIfNeeded(
                            getConnectingSsidInternal(),
                            !isValidBssid(eventInfo.bssid)
                            ? mTargetBssid : eventInfo.bssid,
                            WifiLastResortWatchdog.FAILURE_CODE_DHCP,
                            isConnected());
                    handleStatus = NOT_HANDLED;
                    break;
                }
                default: {
                    handleStatus = NOT_HANDLED;
                    break;
                }
            }

            if (handleStatus == HANDLED) {
                logStateAndMessage(message, this);
            }
            return handleStatus;
        }
    }

    /**
     * Helper function to check if a network has been recently selected by the user.
     * (i.e less than {@link #LAST_SELECTED_NETWORK_EXPIRATION_AGE_MILLIS) before).
     */
    @VisibleForTesting
    public boolean isRecentlySelectedByTheUser(@NonNull WifiConfiguration currentConfig) {
        long currentTimeMillis = mClock.getElapsedSinceBootMillis();
        return mWifiConfigManager.getLastSelectedNetwork() == currentConfig.networkId
                && currentTimeMillis - mWifiConfigManager.getLastSelectedTimeStamp()
                < LAST_SELECTED_NETWORK_EXPIRATION_AGE_MILLIS;
    }

    private void sendConnectedState() {
        mNetworkAgent.markConnected();
        sendNetworkChangeBroadcast(DetailedState.CONNECTED);
    }

    class RoamingState extends State {
        boolean mAssociated;
        @Override
        public void enter() {
            if (mVerboseLoggingEnabled) {
                log("RoamingState Enter mScreenOn=" + mScreenOn);
            }

            // Make sure we disconnect if roaming fails
            mRoamWatchdogCount++;
            logd("Start Roam Watchdog " + mRoamWatchdogCount);
            sendMessageDelayed(obtainMessage(CMD_ROAM_WATCHDOG_TIMER,
                    mRoamWatchdogCount, 0), ROAM_GUARD_TIMER_MSEC);
            mAssociated = false;
        }
        @Override
        public boolean processMessage(Message message) {
            boolean handleStatus = HANDLED;

            switch (message.what) {
                case CMD_IP_CONFIGURATION_LOST: {
                    WifiConfiguration config = getConnectedWifiConfigurationInternal();
                    if (config != null) {
                        mWifiDiagnostics.triggerBugReportDataCapture(
                                WifiDiagnostics.REPORT_REASON_AUTOROAM_FAILURE);
                    }
                    handleStatus = NOT_HANDLED;
                    break;
                }
                case CMD_UNWANTED_NETWORK: {
                    if (mVerboseLoggingEnabled) {
                        log("Roaming and CS doesn't want the network -> ignore");
                    }
                    break;
                }
                case WifiMonitor.SUPPLICANT_STATE_CHANGE_EVENT: {
                    /**
                     * If we get a SUPPLICANT_STATE_CHANGE_EVENT indicating a DISCONNECT
                     * before NETWORK_DISCONNECTION_EVENT
                     * And there is an associated BSSID corresponding to our target BSSID, then
                     * we have missed the network disconnection, transition to mDisconnectedState
                     * and handle the rest of the events there.
                     */
                    StateChangeResult stateChangeResult = (StateChangeResult) message.obj;
                    SupplicantState state = handleSupplicantStateChange(stateChangeResult);
                    if (state == SupplicantState.DISCONNECTED
                            || state == SupplicantState.INACTIVE
                            || state == SupplicantState.INTERFACE_DISABLED) {
                        if (mVerboseLoggingEnabled) {
                            log("RoamingState: Supplicant State change " + stateChangeResult);
                        }
                        handleNetworkDisconnect(false,
                                WIFI_DISCONNECT_REPORTED__FAILURE_CODE__SUPPLICANT_DISCONNECTED);
                        transitionTo(mDisconnectedState);
                    }
                    if (stateChangeResult.state == SupplicantState.ASSOCIATED) {
                        // We completed the layer2 roaming part
                        mAssociated = true;
                        mTargetBssid = stateChangeResult.bssid;
                    }
                    break;
                }
                case CMD_ROAM_WATCHDOG_TIMER: {
                    if (mRoamWatchdogCount == message.arg1) {
                        if (mVerboseLoggingEnabled) log("roaming watchdog! -> disconnect");
                        mWifiMetrics.endConnectionEvent(
                                mInterfaceName,
                                WifiMetrics.ConnectionEvent.FAILURE_ROAM_TIMEOUT,
                                WifiMetricsProto.ConnectionEvent.HLF_NONE,
                                WifiMetricsProto.ConnectionEvent.FAILURE_REASON_UNKNOWN,
                                mWifiInfo.getFrequency());
                        mRoamFailCount++;
                        handleNetworkDisconnect(false,
                                WifiStatsLog.WIFI_DISCONNECT_REPORTED__FAILURE_CODE__ROAM_WATCHDOG_TIMER);
                        mWifiMetrics.logStaEvent(mInterfaceName, StaEvent.TYPE_FRAMEWORK_DISCONNECT,
                                StaEvent.DISCONNECT_ROAM_WATCHDOG_TIMER);
                        mWifiNative.disconnect(mInterfaceName);
                        transitionTo(mDisconnectedState);
                    }
                    break;
                }
                case WifiMonitor.NETWORK_CONNECTION_EVENT: {
                    if (mAssociated) {
                        if (mVerboseLoggingEnabled) {
                            log("roaming and Network connection established");
                        }
                        NetworkConnectionEventInfo connectionInfo =
                                (NetworkConnectionEventInfo) message.obj;
                        mLastNetworkId = connectionInfo.networkId;
                        mLastBssid = connectionInfo.bssid;
                        mWifiInfo.setBSSID(mLastBssid);
                        mWifiInfo.setNetworkId(mLastNetworkId);
                        sendNetworkChangeBroadcastWithCurrentState();

                        // Successful framework roam! (probably)
                        mWifiBlocklistMonitor.handleBssidConnectionSuccess(mLastBssid,
                                mWifiInfo.getSSID());
                        reportConnectionAttemptEnd(
                                WifiMetrics.ConnectionEvent.FAILURE_NONE,
                                WifiMetricsProto.ConnectionEvent.HLF_NONE,
                                WifiMetricsProto.ConnectionEvent.FAILURE_REASON_UNKNOWN);

                        // We must clear the config BSSID, as the wifi chipset may decide to roam
                        // from this point on and having the BSSID specified by QNS would cause
                        // the roam to fail and the device to disconnect.
                        // When transition from RoamingState to DisconnectedState, the config BSSID
                        // is cleared by handleNetworkDisconnect().
                        clearTargetBssid("RoamingCompleted");

                        // We used to transition to L3ProvisioningState in an
                        // attempt to do DHCPv4 RENEWs on framework roams.
                        // DHCP can take too long to time out, and we now rely
                        // upon IpClient's use of IpReachabilityMonitor to
                        // confirm our current network configuration.
                        //
                        // mIpClient.confirmConfiguration() is called within
                        // the handling of SupplicantState.COMPLETED.
                        mIpReachabilityMonitorActive = true;
                        transitionTo(mL3ConnectedState);
                    } else {
                        mMessageHandlingStatus = MESSAGE_HANDLING_STATUS_DISCARD;
                    }
                    break;
                }
                case WifiMonitor.NETWORK_DISCONNECTION_EVENT: {
                    // Throw away but only if it corresponds to the network we're roaming to
                    DisconnectEventInfo eventInfo = (DisconnectEventInfo) message.obj;
                    if (true) {
                        String target = "";
                        if (mTargetBssid != null) target = mTargetBssid;
                        log("NETWORK_DISCONNECTION_EVENT in roaming state"
                                + " BSSID=" + eventInfo.bssid
                                + " target=" + target);
                    }
                    clearNetworkCachedDataIfNeeded(
                            getConnectingWifiConfigurationInternal(), eventInfo.reasonCode);
                    if (eventInfo.bssid.equals(mTargetBssid)) {
                        handleNetworkDisconnect(false, eventInfo.reasonCode);
                        transitionTo(mDisconnectedState);
                    }
                    break;
                }
                default: {
                    handleStatus = NOT_HANDLED;
                    break;
                }
            }

            if (handleStatus == HANDLED) {
                logStateAndMessage(message, this);
            }
            return handleStatus;
        }

        @Override
        public void exit() {
            logd("ClientModeImpl: Leaving Roaming state");
        }
    }

    class L3ConnectedState extends State {
        @Override
        public void enter() {
            if (mVerboseLoggingEnabled) {
                log("Enter ConnectedState  mScreenOn=" + mScreenOn);
            }

            reportConnectionAttemptEnd(
                    WifiMetrics.ConnectionEvent.FAILURE_NONE,
                    WifiMetricsProto.ConnectionEvent.HLF_NONE,
                    WifiMetricsProto.ConnectionEvent.FAILURE_REASON_UNKNOWN);
            mWifiConnectivityManager.handleConnectionStateChanged(
                    mClientModeManager,
                    WifiConnectivityManager.WIFI_STATE_CONNECTED);

            if (mIpReachabilityMonitorActive)
                sendMessageDelayed(obtainMessage(CMD_IP_REACHABILITY_SESSION_END, 0, 0), 10000);

            registerConnected();
            mTargetWifiConfiguration = null;
            mWifiScoreReport.reset();
            mLastSignalLevel = -1;

            // Not roaming anymore
            mIsAutoRoaming = false;

            mTargetNetworkId = WifiConfiguration.INVALID_NETWORK_ID;
            mWifiLastResortWatchdog.connectedStateTransition(true);
            mWifiStateTracker.updateState(mInterfaceName, WifiStateTracker.CONNECTED);
            // Inform WifiLockManager
            mWifiLockManager.updateWifiClientConnected(mClientModeManager, true);
            WifiConfiguration config = getConnectedWifiConfigurationInternal();
            mWifiScoreReport.startConnectedNetworkScorer(
                    mNetworkAgent.getNetwork().getNetId(), isRecentlySelectedByTheUser(config));
            updateLinkLayerStatsRssiAndScoreReport();
            mWifiScoreCard.noteIpConfiguration(mWifiInfo);
            // too many places to record L3 failure with too many failure reasons.
            // So only record success here.
            mWifiMetrics.noteFirstL3ConnectionAfterBoot(true);
        }
        @Override
        public boolean processMessage(Message message) {
            boolean handleStatus = HANDLED;

            switch (message.what) {
                case CMD_UNWANTED_NETWORK: {
                    if (message.arg1 == NETWORK_STATUS_UNWANTED_DISCONNECT) {
                        mWifiMetrics.logStaEvent(mInterfaceName, StaEvent.TYPE_FRAMEWORK_DISCONNECT,
                                StaEvent.DISCONNECT_UNWANTED);
                        if (mClientModeManager.getRole() == ROLE_CLIENT_SECONDARY_TRANSIENT
                                && mClientModeManager.getPreviousRole() == ROLE_CLIENT_PRIMARY) {
                            mWifiMetrics.incrementMakeBeforeBreakLingerCompletedCount(
                                    mClock.getElapsedSinceBootMillis()
                                            - mClientModeManager.getLastRoleChangeSinceBootMs());
                        }
                        mWifiNative.disconnect(mInterfaceName);
                    } else if (message.arg1 == NETWORK_STATUS_UNWANTED_DISABLE_AUTOJOIN
                            || message.arg1 == NETWORK_STATUS_UNWANTED_VALIDATION_FAILED) {
                        Log.d(getTag(), (message.arg1 == NETWORK_STATUS_UNWANTED_DISABLE_AUTOJOIN
                                ? "NETWORK_STATUS_UNWANTED_DISABLE_AUTOJOIN"
                                : "NETWORK_STATUS_UNWANTED_VALIDATION_FAILED"));
                        WifiConfiguration config = getConnectedWifiConfigurationInternal();
                        if (config != null) {
                            // Disable autojoin
                            if (message.arg1 == NETWORK_STATUS_UNWANTED_DISABLE_AUTOJOIN) {
                                mWifiConfigManager.setNetworkValidatedInternetAccess(
                                        config.networkId, false);
                                WifiScoreCard.PerBssid perBssid = mWifiScoreCard.lookupBssid(
                                        mWifiInfo.getSSID(), mWifiInfo.getBSSID());
                                int probInternet = perBssid.estimatePercentInternetAvailability();
                                if (mVerboseLoggingEnabled) {
                                    Log.d(TAG, "Potentially disabling network due to no "
                                            + "internet. Probability of having internet = "
                                            + probInternet);
                                }
                                // Only permanently disable a network if probability of having
                                // internet from the currently connected BSSID is less than 60%.
                                // If there is no historically information of the current BSSID,
                                // the probability of internet will default to 50%, and the network
                                // will be permanently disabled.
                                mWifiConfigManager.updateNetworkSelectionStatus(config.networkId,
                                        probInternet < PROBABILITY_WITH_INTERNET_TO_PERMANENTLY_DISABLE_NETWORK
                                                ? DISABLED_NO_INTERNET_PERMANENT
                                                : DISABLED_NO_INTERNET_TEMPORARY);
                            } else {
                                // stop collect last-mile stats since validation fail
                                removeMessages(CMD_DIAGS_CONNECT_TIMEOUT);
                                mWifiDiagnostics.reportConnectionEvent(
                                        WifiDiagnostics.CONNECTION_EVENT_FAILED,
                                        mClientModeManager);
                                mWifiConfigManager.incrementNetworkNoInternetAccessReports(
                                        config.networkId);
                                // If this was not recently selected by the user, update network
                                // selection status to temporarily disable the network.
                                if (!isRecentlySelectedByTheUser(config)
                                        && !config.noInternetAccessExpected) {
                                    Log.i(getTag(), "Temporarily disabling network because of"
                                            + " no-internet access");
                                    mWifiConfigManager.updateNetworkSelectionStatus(
                                            config.networkId,
                                            DISABLED_NO_INTERNET_TEMPORARY);
                                    mWifiBlocklistMonitor.handleBssidConnectionFailure(
                                            mLastBssid, config.SSID,
                                            WifiBlocklistMonitor.REASON_NETWORK_VALIDATION_FAILURE,
                                            mWifiInfo.getRssi());
                                }
                                mWifiScoreCard.noteValidationFailure(mWifiInfo);
                            }
                        }
                        if (mClientModeManager.getRole() == ROLE_CLIENT_SECONDARY_TRANSIENT) {
                            Log.d(getTag(), "Internet validation failed during MBB,"
                                    + " disconnecting ClientModeManager=" + mClientModeManager);
                            mWifiMetrics.logStaEvent(
                                    mInterfaceName,
                                    StaEvent.TYPE_FRAMEWORK_DISCONNECT,
                                    StaEvent.DISCONNECT_MBB_NO_INTERNET);
                            mWifiMetrics.incrementMakeBeforeBreakNoInternetCount();
                            mWifiNative.disconnect(mInterfaceName);
                        }
                    }
                    break;
                }
                case CMD_NETWORK_STATUS: {
                    if (message.arg1 == NetworkAgent.VALIDATION_STATUS_VALID) {
                        // stop collect last-mile stats since validation pass
                        removeMessages(CMD_DIAGS_CONNECT_TIMEOUT);
                        mWifiDiagnostics.reportConnectionEvent(
                                WifiDiagnostics.CONNECTION_EVENT_SUCCEEDED, mClientModeManager);
                        mWifiScoreCard.noteValidationSuccess(mWifiInfo);
                        mWifiBlocklistMonitor.handleNetworkValidationSuccess(mLastBssid,
                                mWifiInfo.getSSID());
                        WifiConfiguration config = getConnectedWifiConfigurationInternal();
                        if (config != null) {
                            // re-enable autojoin
                            mWifiConfigManager.updateNetworkSelectionStatus(
                                    config.networkId,
                                    WifiConfiguration.NetworkSelectionStatus
                                            .DISABLED_NONE);
                            mWifiConfigManager.setNetworkValidatedInternetAccess(
                                    config.networkId, true);
                            if (config.isPasspoint()
                                    && mTermsAndConditionsUrl != null) {
                                // Clear the T&C after the user accepted them and the we are
                                // notified that the network validation is successful
                                mTermsAndConditionsUrl = null;
                                LinkProperties newLp = new LinkProperties(mLinkProperties);
                                addPasspointInfoToLinkProperties(newLp);
                                sendMessage(CMD_UPDATE_LINKPROPERTIES, newLp);
                                mWifiMetrics
                                        .incrementTotalNumberOfPasspointAcceptanceOfTermsAndConditions();
                            }
                            if (retrieveConnectedNetworkDefaultGateway()) {
                                updateLinkedNetworks(config);
                            }
                        }
                        mCmiMonitor.onInternetValidated(mClientModeManager);
                    }
                    break;
                }
                case CMD_ACCEPT_UNVALIDATED: {
                    boolean accept = (message.arg1 != 0);
                    mWifiConfigManager.setNetworkNoInternetAccessExpected(mLastNetworkId, accept);
                    break;
                }
                case WifiMonitor.NETWORK_DISCONNECTION_EVENT: {
                    DisconnectEventInfo eventInfo = (DisconnectEventInfo) message.obj;
                    reportConnectionAttemptEnd(
                            WifiMetrics.ConnectionEvent.FAILURE_NETWORK_DISCONNECTION,
                            WifiMetricsProto.ConnectionEvent.HLF_NONE,
                            WifiMetricsProto.ConnectionEvent.FAILURE_REASON_UNKNOWN);
                    if (unexpectedDisconnectedReason(eventInfo.reasonCode)) {
                        mWifiDiagnostics.triggerBugReportDataCapture(
                                WifiDiagnostics.REPORT_REASON_UNEXPECTED_DISCONNECT);
                    }

                    if (!eventInfo.locallyGenerated) {
                        // ignore disconnects initiated by wpa_supplicant.
                        mWifiScoreCard.noteNonlocalDisconnect(mInterfaceName, eventInfo.reasonCode);
                        int rssi = mWifiInfo.getRssi();
                        mWifiBlocklistMonitor.handleBssidConnectionFailure(mWifiInfo.getBSSID(),
                                mWifiInfo.getSSID(),
                                WifiBlocklistMonitor.REASON_ABNORMAL_DISCONNECT, rssi);
                    }
                    WifiConfiguration config = getConnectedWifiConfigurationInternal();

                    if (mVerboseLoggingEnabled) {
                        log("NETWORK_DISCONNECTION_EVENT in connected state"
                                + " BSSID=" + mWifiInfo.getBSSID()
                                + " RSSI=" + mWifiInfo.getRssi()
                                + " freq=" + mWifiInfo.getFrequency()
                                + " reason=" + eventInfo.reasonCode
                                + " Network Selection Status=" + (config == null ? "Unavailable"
                                : config.getNetworkSelectionStatus().getNetworkStatusString()));
                    }
                    handleNetworkDisconnect(false, eventInfo.reasonCode);
                    transitionTo(mDisconnectedState);
                    break;
                }
                case CMD_START_ROAM: {
                    /* Connect command coming from auto-join */
                    int netId = message.arg1;
                    String bssid = (String) message.obj;
                    if (bssid == null) {
                        bssid = SUPPLICANT_BSSID_ANY;
                    }
                    WifiConfiguration config =
                            mWifiConfigManager.getConfiguredNetworkWithoutMasking(netId);
                    if (config == null) {
                        loge("CMD_START_ROAM and no config, bail out...");
                        break;
                    }
                    mLastScanRssi = mWifiConfigManager.findScanRssi(netId,
                            mWifiHealthMonitor.getScanRssiValidTimeMs());
                    mWifiScoreCard.noteConnectionAttempt(mWifiInfo, mLastScanRssi, config.SSID);
                    setTargetBssid(config, bssid);
                    mTargetNetworkId = netId;

                    logd("CMD_START_ROAM sup state "
                            + " my state " + getCurrentState().getName()
                            + " nid=" + Integer.toString(netId)
                            + " config " + config.getProfileKey()
                            + " targetRoamBSSID " + mTargetBssid);

                    reportConnectionAttemptStart(config, mTargetBssid,
                            WifiMetricsProto.ConnectionEvent.ROAM_ENTERPRISE);
                    if (mWifiNative.roamToNetwork(mInterfaceName, config)) {
                        mTargetWifiConfiguration = config;
                        mIsAutoRoaming = true;
                        mWifiMetrics.logStaEvent(
                                mInterfaceName, StaEvent.TYPE_CMD_START_ROAM, config);
                        transitionTo(mRoamingState);
                    } else {
                        loge("CMD_START_ROAM Failed to start roaming to network " + config);
                        reportConnectionAttemptEnd(
                                WifiMetrics.ConnectionEvent.FAILURE_CONNECT_NETWORK_FAILED,
                                WifiMetricsProto.ConnectionEvent.HLF_NONE,
                                WifiMetricsProto.ConnectionEvent.FAILURE_REASON_UNKNOWN);
                        mMessageHandlingStatus = MESSAGE_HANDLING_STATUS_FAIL;
                        break;
                    }
                    break;
                }
                case CMD_IP_CONFIGURATION_LOST: {
                    mWifiMetrics.incrementIpRenewalFailure();
                    handleStatus = NOT_HANDLED;
                    break;
                }
                case CMD_IP_REACHABILITY_SESSION_END: {
                    mIpReachabilityMonitorActive = false;
                    break;
                }
                default: {
                    handleStatus = NOT_HANDLED;
                    break;
                }
            }

            if (handleStatus == HANDLED) {
                logStateAndMessage(message, this);
            }

            return handleStatus;
        }

        @Override
        public void exit() {
            logd("ClientModeImpl: Leaving Connected state");
            mWifiConnectivityManager.handleConnectionStateChanged(
                    mClientModeManager,
                     WifiConnectivityManager.WIFI_STATE_TRANSITIONING);

            mWifiLastResortWatchdog.connectedStateTransition(false);
        }
    }

    class DisconnectedState extends State {
        @Override
        public void enter() {
            Log.i(getTag(), "disconnectedstate enter");
            // We don't scan frequently if this is a temporary disconnect
            // due to p2p
            if (mWifiP2pConnection.shouldTemporarilyDisconnectWifi()) {
                // TODO(b/161569371): P2P should wait for all ClientModeImpls to enter
                //  DisconnectedState, not just one instance.
                // (Does P2P Service support STA+P2P concurrency?)
                mWifiP2pConnection.sendMessage(WifiP2pServiceImpl.DISCONNECT_WIFI_RESPONSE);
                return;
            }

            mIpReachabilityMonitorActive = false;
            removeMessages(CMD_IP_REACHABILITY_SESSION_END);

            if (mVerboseLoggingEnabled) {
                logd(" Enter DisconnectedState screenOn=" + mScreenOn);
            }

            /** clear the roaming state, if we were roaming, we failed */
            mIsAutoRoaming = false;
            mTargetNetworkId = WifiConfiguration.INVALID_NETWORK_ID;

            if (isClientSetupCompleted) {
                mWifiConnectivityManager.handleConnectionStateChanged(
                        mClientModeManager,
                        WifiConnectivityManager.WIFI_STATE_DISCONNECTED);
            }
        }

        @Override
        public boolean processMessage(Message message) {
            boolean handleStatus = HANDLED;

            switch (message.what) {
                case CMD_RECONNECT:
                case CMD_REASSOCIATE: {
                    if (mWifiP2pConnection.shouldTemporarilyDisconnectWifi()) {
                        // Drop a third party reconnect/reassociate if STA is
                        // temporarily disconnected for p2p
                        break;
                    } else {
                        // ConnectableState handles it
                        handleStatus = NOT_HANDLED;
                    }
                    break;
                }
                default: {
                    handleStatus = NOT_HANDLED;
                    break;
                }
            }

            if (handleStatus == HANDLED) {
                logStateAndMessage(message, this);
            }
            return handleStatus;
        }

        @Override
        public void exit() {
            mWifiConnectivityManager.handleConnectionStateChanged(
                    mClientModeManager,
                     WifiConnectivityManager.WIFI_STATE_TRANSITIONING);
        }
    }

    void handleGsmAuthRequest(SimAuthRequestData requestData) {
        WifiConfiguration requestingWifiConfiguration = null;
        if (mTargetWifiConfiguration != null
                && mTargetWifiConfiguration.networkId
                == requestData.networkId) {
            requestingWifiConfiguration = mTargetWifiConfiguration;
            logd("id matches targetWifiConfiguration");
        } else if (mLastNetworkId != WifiConfiguration.INVALID_NETWORK_ID
                && mLastNetworkId == requestData.networkId) {
            requestingWifiConfiguration = getConnectedWifiConfigurationInternal();
            logd("id matches currentWifiConfiguration");
        }

        if (requestingWifiConfiguration == null) {
            logd("GsmAuthRequest received with null target/current WifiConfiguration.");
            return;
        }

        /*
         * Try authentication in the following order.
         *
         *    Standard       Cellular_auth     Type Command
         *
         * 1. 3GPP TS 31.102 3G_authentication [Length][RAND][Length][AUTN]
         *                            [Length][RES][Length][CK][Length][IK] and more
         * 2. 3GPP TS 31.102 2G_authentication [Length][RAND]
         *                            [Length][SRES][Length][Cipher Key Kc]
         * 3. 3GPP TS 11.11  2G_authentication [RAND]
         *                            [SRES][Cipher Key Kc]
         */
        String response = mWifiCarrierInfoManager
                .getGsmSimAuthResponse(requestData.data, requestingWifiConfiguration);
        if (response == null) {
            // In case of failure, issue may be due to sim type, retry as No.2 case
            response = mWifiCarrierInfoManager
                    .getGsmSimpleSimAuthResponse(requestData.data, requestingWifiConfiguration);
            if (response == null) {
                // In case of failure, issue may be due to sim type, retry as No.3 case
                response = mWifiCarrierInfoManager.getGsmSimpleSimNoLengthAuthResponse(
                                requestData.data, requestingWifiConfiguration);
            }
        }
        if (response == null || response.length() == 0) {
            mWifiNative.simAuthFailedResponse(mInterfaceName);
        } else {
            logv("Supplicant Response -" + response);
            mWifiNative.simAuthResponse(
                    mInterfaceName, WifiNative.SIM_AUTH_RESP_TYPE_GSM_AUTH, response);
        }
    }

    void handle3GAuthRequest(SimAuthRequestData requestData) {
        WifiConfiguration requestingWifiConfiguration = null;
        if (mTargetWifiConfiguration != null
                && mTargetWifiConfiguration.networkId
                == requestData.networkId) {
            requestingWifiConfiguration = mTargetWifiConfiguration;
            logd("id matches targetWifiConfiguration");
        } else if (mLastNetworkId != WifiConfiguration.INVALID_NETWORK_ID
                && mLastNetworkId == requestData.networkId) {
            requestingWifiConfiguration = getConnectedWifiConfigurationInternal();
            logd("id matches currentWifiConfiguration");
        }

        if (requestingWifiConfiguration == null) {
            logd("3GAuthRequest received with null target/current WifiConfiguration.");
            return;
        }

        SimAuthResponseData response = mWifiCarrierInfoManager
                .get3GAuthResponse(requestData, requestingWifiConfiguration);
        if (response != null) {
            mWifiNative.simAuthResponse(
                    mInterfaceName, response.type, response.response);
        } else {
            mWifiNative.umtsAuthFailedResponse(mInterfaceName);
        }
    }

    /**
     * Automatically connect to the network specified
     *
     * @param networkId ID of the network to connect to
     * @param uid UID of the app triggering the connection.
     * @param bssid BSSID of the network
     */
    public void startConnectToNetwork(int networkId, int uid, String bssid) {
        sendMessage(CMD_START_CONNECT, networkId, uid, bssid);
    }

    /**
     * Automatically roam to the network specified
     *
     * @param networkId ID of the network to roam to
     * @param bssid BSSID of the access point to roam to.
     */
    public void startRoamToNetwork(int networkId, String bssid) {
        sendMessage(CMD_START_ROAM, networkId, 0, bssid);
    }

    /**
     * @param reason reason code from supplicant on network disconnected event
     * @return true if this is a suspicious disconnect
     */
    static boolean unexpectedDisconnectedReason(int reason) {
        return reason == ReasonCode.PREV_AUTH_NOT_VALID
                || reason == ReasonCode.CLASS2_FRAME_FROM_NONAUTH_STA
                || reason == ReasonCode.CLASS3_FRAME_FROM_NONASSOC_STA
                || reason == ReasonCode.DISASSOC_STA_HAS_LEFT
                || reason == ReasonCode.STA_REQ_ASSOC_WITHOUT_AUTH
                || reason == ReasonCode.MICHAEL_MIC_FAILURE
                || reason == ReasonCode.FOURWAY_HANDSHAKE_TIMEOUT
                || reason == ReasonCode.GROUP_KEY_UPDATE_TIMEOUT
                || reason == ReasonCode.GROUP_CIPHER_NOT_VALID
                || reason == ReasonCode.PAIRWISE_CIPHER_NOT_VALID
                || reason == ReasonCode.IEEE_802_1X_AUTH_FAILED
                || reason == ReasonCode.DISASSOC_LOW_ACK;
    }

    private static String getLinkPropertiesSummary(LinkProperties lp) {
        List<String> attributes = new ArrayList<>(6);
        if (lp.hasIpv4Address()) {
            attributes.add("v4");
        }
        if (lp.hasIpv4DefaultRoute()) {
            attributes.add("v4r");
        }
        if (lp.hasIpv4DnsServer()) {
            attributes.add("v4dns");
        }
        if (lp.hasGlobalIpv6Address()) {
            attributes.add("v6");
        }
        if (lp.hasIpv6DefaultRoute()) {
            attributes.add("v6r");
        }
        if (lp.hasIpv6DnsServer()) {
            attributes.add("v6dns");
        }

        return TextUtils.join(" ", attributes);
    }

    /**
     * Gets the SSID from the WifiConfiguration pointed at by 'mTargetNetworkId'
     * This should match the network config framework is attempting to connect to.
     */
    private String getConnectingSsidInternal() {
        WifiConfiguration config = getConnectingWifiConfigurationInternal();
        return config != null ? config.SSID : null;
    }

    /**
     * Check if there is any connection request for WiFi network.
     */
    private boolean hasConnectionRequests() {
        return mNetworkFactory.hasConnectionRequests()
                || mUntrustedNetworkFactory.hasConnectionRequests()
                || mOemWifiNetworkFactory.hasConnectionRequests()
                || mRestrictedWifiNetworkFactory.hasConnectionRequests();
    }

    /**
     * Retrieve the factory MAC address from config store (stored on first bootup). If we don't have
     * a factory MAC address stored in config store, retrieve it now and store it.
     *
     * Note:
     * <li> This is needed to ensure that we use the same MAC address for connecting to
     * networks with MAC randomization disabled regardless of whether the connection is
     * occurring on "wlan0" or "wlan1" due to STA + STA. </li>
     * <li> Retries added to deal with any transient failures when invoking
     * {@link WifiNative#getStaFactoryMacAddress(String)}.
     */
    @Nullable
    private MacAddress retrieveFactoryMacAddressAndStoreIfNecessary() {
        boolean saveFactoryMacInConfigStore =
                mWifiGlobals.isSaveFactoryMacToConfigStoreEnabled();
        if (saveFactoryMacInConfigStore) {
            // Already present, just return.
            String factoryMacAddressStr = mSettingsConfigStore.get(WIFI_STA_FACTORY_MAC_ADDRESS);
            if (factoryMacAddressStr != null) return MacAddress.fromString(factoryMacAddressStr);
        }
        MacAddress factoryMacAddress = mWifiNative.getStaFactoryMacAddress(mInterfaceName);
        if (factoryMacAddress == null) {
            // the device may be running an older HAL (version < 1.3).
            Log.w(TAG, "Failed to retrieve factory MAC address");
            return null;
        }
        if (saveFactoryMacInConfigStore) {
            mSettingsConfigStore.put(WIFI_STA_FACTORY_MAC_ADDRESS, factoryMacAddress.toString());
            Log.i(TAG, "Factory MAC address stored in config store: " + factoryMacAddress);
        }
        Log.i(TAG, "Factory MAC address retrieved: " + factoryMacAddress);
        return factoryMacAddress;
    }

    /**
     * Gets the factory MAC address of wlan0 (station interface).
     * @return String representation of the factory MAC address.
     */
    @Nullable
    public String getFactoryMacAddress() {
        MacAddress factoryMacAddress = retrieveFactoryMacAddressAndStoreIfNecessary();
        if (factoryMacAddress != null) return factoryMacAddress.toString();

        // For devices with older HAL's (version < 1.3), no API exists to retrieve factory MAC
        // address (and also does not support MAC randomization - needs verson 1.2). So, just
        // return the regular MAC address from the interface.
        if (!mWifiGlobals.isConnectedMacRandomizationEnabled()) {
            Log.w(TAG, "Can't get factory MAC address, return the MAC address");
            return mWifiNative.getMacAddress(mInterfaceName);
        }
        return null;
    }

    /** Sends a link probe. */
    public void probeLink(LinkProbeCallback callback, int mcs) {
        String bssid = mWifiInfo.getBSSID();
        if (bssid == null) {
            Log.w(getTag(), "Attempted to send link probe when not connected!");
            callback.onFailure(LinkProbeCallback.LINK_PROBE_ERROR_NOT_CONNECTED);
            return;
        }
        mWifiNative.probeLink(mInterfaceName, MacAddress.fromString(bssid), callback, mcs);
    }

    private static class ConnectNetworkMessage {
        public final NetworkUpdateResult result;
        public final ActionListenerWrapper listener;

        ConnectNetworkMessage(NetworkUpdateResult result, ActionListenerWrapper listener) {
            this.result = result;
            this.listener = listener;
        }
    }

    /** Trigger network connection and provide status via the provided callback. */
    public void connectNetwork(NetworkUpdateResult result, ActionListenerWrapper wrapper,
            int callingUid) {
        Message message =
                obtainMessage(CMD_CONNECT_NETWORK, new ConnectNetworkMessage(result, wrapper));
        message.sendingUid = callingUid;
        sendMessage(message);
    }

    /** Trigger network save and provide status via the provided callback. */
    public void saveNetwork(NetworkUpdateResult result, ActionListenerWrapper wrapper,
            int callingUid) {
        Message message =
                obtainMessage(CMD_SAVE_NETWORK, new ConnectNetworkMessage(result, wrapper));
        message.sendingUid = callingUid;
        sendMessage(message);
    }

    /**
     * Handle BSS transition request from Connected BSS.
     *
     * @param frameData Data retrieved from received BTM request frame.
     */
    private void handleBssTransitionRequest(BtmFrameData frameData) {
        if (frameData == null) {
            return;
        }

        String bssid = mWifiInfo.getBSSID();
        String ssid = mWifiInfo.getSSID();
        if ((bssid == null) || (ssid == null) || WifiManager.UNKNOWN_SSID.equals(ssid)) {
            Log.e(getTag(), "Failed to handle BSS transition: bssid: " + bssid + " ssid: " + ssid);
            return;
        }

        mWifiMetrics.incrementSteeringRequestCount();

        if ((frameData.mBssTmDataFlagsMask
                & MboOceConstants.BTM_DATA_FLAG_MBO_CELL_DATA_CONNECTION_PREFERENCE_INCLUDED)
                != 0) {
            mWifiMetrics.incrementMboCellularSwitchRequestCount();
        }


        if ((frameData.mBssTmDataFlagsMask
                & MboOceConstants.BTM_DATA_FLAG_DISASSOCIATION_IMMINENT) != 0) {
            long duration = 0;
            if ((frameData.mBssTmDataFlagsMask
                    & MboOceConstants.BTM_DATA_FLAG_MBO_ASSOC_RETRY_DELAY_INCLUDED) != 0) {
                mWifiMetrics.incrementSteeringRequestCountIncludingMboAssocRetryDelay();
                duration = frameData.mBlockListDurationMs;
            }
            if (duration == 0) {
                /*
                 * When disassoc imminent bit alone is set or MBO assoc retry delay is
                 * set to zero(reserved as per spec), blocklist the BSS for sometime to
                 * avoid AP rejecting the re-connect request.
                 */
                duration = MboOceConstants.DEFAULT_BLOCKLIST_DURATION_MS;
            }
            // Blocklist the current BSS
            mWifiBlocklistMonitor.blockBssidForDurationMs(bssid, ssid, duration,
                    WifiBlocklistMonitor.REASON_FRAMEWORK_DISCONNECT_MBO_OCE, 0);
        }

        if (frameData.mStatus != MboOceConstants.BTM_RESPONSE_STATUS_ACCEPT) {
            // Trigger the network selection and re-connect to new network if available.
            mWifiMetrics.incrementForceScanCountDueToSteeringRequest();
            mWifiConnectivityManager.forceConnectivityScan(ClientModeImpl.WIFI_WORK_SOURCE);
        }
    }

    /**
     * @return true if this device supports FILS-SHA256
     */
    private boolean isFilsSha256Supported() {
        return (getSupportedFeatures() & WIFI_FEATURE_FILS_SHA256) != 0;
    }

    /**
     * @return true if this device supports FILS-SHA384
     */
    private boolean isFilsSha384Supported() {
        return (getSupportedFeatures() & WIFI_FEATURE_FILS_SHA384) != 0;
    }

    /**
     * Helper method to set the allowed key management schemes from
     * scan result.
     * When the AKM is updated, changes should be propagated to the
     * actual saved network, and the correct AKM could be retrieved
     * on selecting the security params.
     */
    private void updateAllowedKeyManagementSchemesFromScanResult(
            WifiConfiguration config, ScanResult scanResult) {
        config.enableFils(
                isFilsSha256Supported()
                && ScanResultUtil.isScanResultForFilsSha256Network(scanResult),
                isFilsSha384Supported()
                && ScanResultUtil.isScanResultForFilsSha384Network(scanResult));
        mWifiConfigManager.updateFilsAkms(config.networkId,
                config.isFilsSha256Enabled(), config.isFilsSha384Enabled());
    }
    /**
     * Update wifi configuration based on the matching scan result.
     *
     * @param config Wifi configuration object.
     * @param scanResult Scan result matching the network.
     */
    private void updateWifiConfigFromMatchingScanResult(WifiConfiguration config,
            ScanResult scanResult) {
        updateAllowedKeyManagementSchemesFromScanResult(config, scanResult);
        if (config.isFilsSha256Enabled() || config.isFilsSha384Enabled()) {
            config.enterpriseConfig.setFieldValue(WifiEnterpriseConfig.EAP_ERP, "1");
        }
    }

    private void selectCandidateSecurityParamsIfNecessary(
            WifiConfiguration config,
            List<ScanResult> scanResults) {
        if (null != config.getNetworkSelectionStatus().getCandidateSecurityParams()) return;

        // This comes from wifi picker directly so there is no candidate security params.
        // Run network selection against this SSID.
        scanResults.stream()
                .filter(scanResult -> config.SSID.equals(
                        ScanResultUtil.createQuotedSsid(scanResult.SSID)))
                .map(ScanDetail::new)
                .forEach(scanDetail -> mWifiNetworkSelector
                        .updateNetworkCandidateSecurityParams(config, scanDetail));
        // Get the fresh copy again to retrieve the candidate security params.
        WifiConfiguration freshConfig = mWifiConfigManager.getConfiguredNetwork(config.networkId);
        if (null != freshConfig
                && null != freshConfig.getNetworkSelectionStatus().getCandidateSecurityParams()) {
            config.getNetworkSelectionStatus().setCandidateSecurityParams(
                    freshConfig.getNetworkSelectionStatus().getCandidateSecurityParams());
            return;
        }

        // When a connecting request comes from network request or adding a network via
        // API directly, there might be no scan result to know the proper security params.
        // In this case, we use the first available security params to have a try first.
        Log.i(getTag(), "Cannot select a candidate security params from scan results,"
                + "try to select the first available security params.");
        SecurityParams defaultParams = config.getSecurityParamsList().stream()
                .filter(WifiConfigurationUtil::isSecurityParamsValid)
                .findFirst().orElse(null);
        config.getNetworkSelectionStatus().setCandidateSecurityParams(defaultParams);
        // populate the target security params to the internal configuration manually,
        // and then wifi info could retrieve this information.
        mWifiConfigManager.setNetworkCandidateScanResult(
                config.networkId, null, 0, defaultParams);
    }

    /**
     * Update the wifi configuration before sending connect to
     * supplicant/driver.
     *
     * @param config wifi configuration object.
     * @param bssid BSSID to assocaite with.
     */
    void updateWifiConfigOnStartConnection(WifiConfiguration config, String bssid) {
        setTargetBssid(config, bssid);

        // Go through the matching scan results and update wifi config.
        ScanResultMatchInfo key1 = ScanResultMatchInfo.fromWifiConfiguration(config);
        List<ScanResult> scanResults = mScanRequestProxy.getScanResults();
        for (ScanResult scanResult : scanResults) {
            if (!config.SSID.equals(ScanResultUtil.createQuotedSsid(scanResult.SSID))) {
                continue;
            }
            ScanResultMatchInfo key2 = ScanResultMatchInfo.fromScanResult(scanResult);
            if (!key1.equals(key2)) {
                continue;
            }
            updateWifiConfigFromMatchingScanResult(config, scanResult);
        }

        selectCandidateSecurityParamsIfNecessary(config, scanResults);

        if (mWifiGlobals.isConnectedMacRandomizationEnabled()) {
            if (config.macRandomizationSetting != WifiConfiguration.RANDOMIZATION_NONE) {
                configureRandomizedMacAddress(config);
            } else {
                setCurrentMacToFactoryMac(config);
            }
        }

        if (config.enterpriseConfig != null
                && config.enterpriseConfig.isAuthenticationSimBased()
                && mWifiCarrierInfoManager.isImsiEncryptionInfoAvailable(
                mWifiCarrierInfoManager.getBestMatchSubscriptionId(config))
                && TextUtils.isEmpty(config.enterpriseConfig.getAnonymousIdentity())) {
            String anonAtRealm = mWifiCarrierInfoManager
                    .getAnonymousIdentityWith3GppRealm(config);
            // Use anonymous@<realm> when pseudonym is not available
            config.enterpriseConfig.setAnonymousIdentity(anonAtRealm);
        }
    }

    private void setConfigurationsPriorToIpClientProvisioning(WifiConfiguration config) {
        mIpClient.setHttpProxy(config.getHttpProxy());
        if (!TextUtils.isEmpty(mContext.getResources().getString(
                R.string.config_wifi_tcp_buffers))) {
            mIpClient.setTcpBufferSizes(mContext.getResources().getString(
                    R.string.config_wifi_tcp_buffers));
        }
    }

    private boolean startIpClient(WifiConfiguration config, boolean isFilsConnection) {
        if (mIpClient == null) {
            return false;
        }

        final boolean isUsingStaticIp =
                (config.getIpAssignment() == IpConfiguration.IpAssignment.STATIC);
        final boolean isUsingMacRandomization =
                config.macRandomizationSetting
                        != WifiConfiguration.RANDOMIZATION_NONE
                        && mWifiGlobals.isConnectedMacRandomizationEnabled();
        if (mVerboseLoggingEnabled) {
            final String key = config.getProfileKey();
            log("startIpClient netId=" + Integer.toString(mLastNetworkId)
                    + " " + key + " "
                    + " roam=" + mIsAutoRoaming
                    + " static=" + isUsingStaticIp
                    + " randomMac=" + isUsingMacRandomization
                    + " isFilsConnection=" + isFilsConnection);
        }

        final MacAddress currentBssid = getCurrentBssidInternalMacAddress();
        final String l2Key = mLastL2KeyAndGroupHint != null
                ? mLastL2KeyAndGroupHint.first : null;
        final String groupHint = mLastL2KeyAndGroupHint != null
                ? mLastL2KeyAndGroupHint.second : null;
        final Layer2Information layer2Info = new Layer2Information(l2Key, groupHint,
                currentBssid);

        if (isFilsConnection) {
            stopIpClient();
            if (isUsingStaticIp) {
                mWifiNative.flushAllHlp(mInterfaceName);
                return false;
            }
            setConfigurationsPriorToIpClientProvisioning(config);
            final ProvisioningConfiguration.Builder prov =
                    new ProvisioningConfiguration.Builder()
                    .withPreDhcpAction()
                    .withPreconnection()
                    .withApfCapabilities(
                    mWifiNative.getApfCapabilities(mInterfaceName))
                    .withDisplayName(config.SSID)
                    .withLayer2Information(layer2Info);
            if (isUsingMacRandomization) {
                // Use EUI64 address generation for link-local IPv6 addresses.
                prov.withRandomMacAddress();
            }
            mIpClient.startProvisioning(prov.build());
        } else {
            sendNetworkChangeBroadcast(DetailedState.OBTAINING_IPADDR);
            // We must clear the config BSSID, as the wifi chipset may decide to roam
            // from this point on and having the BSSID specified in the network block would
            // cause the roam to fail and the device to disconnect.
            clearTargetBssid("ObtainingIpAddress");

            // Stop IpClient in case we're switching from DHCP to static
            // configuration or vice versa.
            //
            // When we transition from static configuration to DHCP in
            // particular, we must tell ConnectivityService that we're
            // disconnected, because DHCP might take a long time during which
            // connectivity APIs such as getActiveNetworkInfo should not return
            // CONNECTED.
            stopDhcpSetup();
            setConfigurationsPriorToIpClientProvisioning(config);
            ScanDetailCache scanDetailCache =
                    mWifiConfigManager.getScanDetailCacheForNetwork(config.networkId);
            ScanResult scanResult = null;
            if (mLastBssid != null) {
                if (scanDetailCache != null) {
                    scanResult = scanDetailCache.getScanResult(mLastBssid);
                }

                // The cached scan result of connected network would be null at the first
                // connection, try to check full scan result list again to look up matched
                // scan result associated to the current BSSID.
                if (scanResult == null) {
                    scanResult = mScanRequestProxy.getScanResult(mLastBssid);
                }
            }

            final ProvisioningConfiguration.Builder prov;
            ProvisioningConfiguration.ScanResultInfo scanResultInfo = null;
            if (scanResult != null) {
                final List<ScanResultInfo.InformationElement> ies =
                        new ArrayList<ScanResultInfo.InformationElement>();
                for (ScanResult.InformationElement ie : scanResult.getInformationElements()) {
                    ScanResultInfo.InformationElement scanResultInfoIe =
                            new ScanResultInfo.InformationElement(ie.getId(), ie.getBytes());
                    ies.add(scanResultInfoIe);
                }
                scanResultInfo = new ProvisioningConfiguration.ScanResultInfo(scanResult.SSID,
                        scanResult.BSSID, ies);
            }

            if (!isUsingStaticIp) {
                prov = new ProvisioningConfiguration.Builder()
                    .withPreDhcpAction()
                    .withApfCapabilities(mWifiNative.getApfCapabilities(mInterfaceName))
                    .withNetwork(getCurrentNetwork())
                    .withDisplayName(config.SSID)
                    .withScanResultInfo(scanResultInfo)
                    .withLayer2Information(layer2Info);
            } else {
                StaticIpConfiguration staticIpConfig = config.getStaticIpConfiguration();
                prov = new ProvisioningConfiguration.Builder()
                        .withStaticConfiguration(staticIpConfig)
                        .withApfCapabilities(mWifiNative.getApfCapabilities(mInterfaceName))
                        .withNetwork(getCurrentNetwork())
                        .withDisplayName(config.SSID)
                        .withLayer2Information(layer2Info);
            }
            if (isUsingMacRandomization) {
                // Use EUI64 address generation for link-local IPv6 addresses.
                prov.withRandomMacAddress();
            }
            mIpClient.startProvisioning(prov.build());
        }

        return true;
    }

    @Override
    public boolean setWifiConnectedNetworkScorer(IBinder binder,
            IWifiConnectedNetworkScorer scorer) {
        return mWifiScoreReport.setWifiConnectedNetworkScorer(binder, scorer);
    }

    @Override
    public void clearWifiConnectedNetworkScorer() {
        mWifiScoreReport.clearWifiConnectedNetworkScorer();
    }

    @Override
    public void sendMessageToClientModeImpl(Message msg) {
        sendMessage(msg);
    }

    @Override
    public long getId() {
        return mId;
    }

    @Override
    public void dumpWifiScoreReport(FileDescriptor fd, PrintWriter pw, String[] args) {
        mWifiScoreReport.dump(fd, pw, args);
    }

    /**
     * Notifies changes in data connectivity of the default data SIM.
     */
    @Override
    public void onCellularConnectivityChanged(@WifiDataStall.CellularDataStatusCode int status) {
        mWifiConfigManager.onCellularConnectivityChanged(status);
        // do a scan if no cell data and currently not connect to wifi
        if (status == WifiDataStall.CELLULAR_DATA_NOT_AVAILABLE
                && getConnectedWifiConfigurationInternal() == null) {
            if (mContext.getResources().getBoolean(
                    R.bool.config_wifiScanOnCellularDataLossEnabled)) {
                mWifiConnectivityManager.forceConnectivityScan(WIFI_WORK_SOURCE);
            }
        }
    }

    @Override
    public void setMboCellularDataStatus(boolean available) {
        mWifiNative.setMboCellularDataStatus(mInterfaceName, available);
    }

    @Override
    public WifiNative.RoamingCapabilities getRoamingCapabilities() {
        return mWifiNative.getRoamingCapabilities(mInterfaceName);
    }

    @Override
    public boolean configureRoaming(WifiNative.RoamingConfig config) {
        return mWifiNative.configureRoaming(mInterfaceName, config);
    }

    @Override
    public boolean enableRoaming(boolean enabled) {
        int status = mWifiNative.enableFirmwareRoaming(
                mInterfaceName, enabled
                        ? WifiNative.ENABLE_FIRMWARE_ROAMING
                        : WifiNative.DISABLE_FIRMWARE_ROAMING);
        return status == WifiNative.SET_FIRMWARE_ROAMING_SUCCESS;
    }

    @Override
    public boolean setCountryCode(String countryCode) {
        return mWifiNative.setStaCountryCode(mInterfaceName, countryCode);
    }

    @Override
    public List<TxFateReport> getTxPktFates() {
        return mWifiNative.getTxPktFates(mInterfaceName);
    }

    @Override
    public List<RxFateReport> getRxPktFates() {
        return mWifiNative.getRxPktFates(mInterfaceName);
    }

    @Override
    public void setShouldReduceNetworkScore(boolean shouldReduceNetworkScore) {
        mWifiScoreReport.setShouldReduceNetworkScore(shouldReduceNetworkScore);
    }

    private void applyCachedPacketFilter() {
        // If packet filter is supported on both connections, ignore since we would have already
        // applied the filter.
        if (mContext.getResources().getBoolean(R.bool.config_wifiEnableApfOnNonPrimarySta)) return;
        if (mCachedPacketFilter == null) {
            Log.w(TAG, "No cached packet filter to apply");
            return;
        }
        Log.i(TAG, "Applying cached packet filter");
        mWifiNative.installPacketFilter(mInterfaceName, mCachedPacketFilter);
    }

    /**
     * Invoked by parent ConcreteClientModeManager whenever a role change occurs.
     */
    public void onRoleChanged() {
        ClientRole role = mClientModeManager.getRole();
        if (role == ROLE_CLIENT_PRIMARY) {
            applyCachedPacketFilter();
            if (mScreenOn) {
                // Start RSSI polling for the new primary network to enable scoring.
                enableRssiPolling(true);
            }
        } else {
            if (mScreenOn) {
                // Stop RSSI polling (if enabled) for the secondary network.
                enableRssiPolling(false);
            }
        }
        WifiConfiguration connectedNetwork = getConnectedWifiConfiguration();
        if (connectedNetwork != null) {
            updateWifiInfoWhenConnected(connectedNetwork);
            // Update capabilities after a role change.
            updateCapabilities(connectedNetwork);
        }
        mWifiScoreReport.onRoleChanged(role);
    }

    private void addPasspointInfoToLinkProperties(LinkProperties linkProperties) {
        // CaptivePortalData.Builder.setVenueFriendlyName API not available on R
        if (!SdkLevel.isAtLeastS()) {
            return;
        }
        WifiConfiguration currentNetwork = getConnectedWifiConfigurationInternal();
        if (currentNetwork == null || !currentNetwork.isPasspoint()) {
            return;
        }
        ScanResult scanResult = mScanRequestProxy.getScanResult(mLastBssid);

        if (scanResult == null) {
            return;
        }
        URL venueUrl = mPasspointManager.getVenueUrl(scanResult);

        // Update the friendly name to populate the notification
        CaptivePortalData.Builder captivePortalDataBuilder = new CaptivePortalData.Builder()
                .setVenueFriendlyName(currentNetwork.providerFriendlyName);

        // Update the Venue URL if available
        if (venueUrl != null) {
            captivePortalDataBuilder.setVenueInfoUrl(Uri.parse(venueUrl.toString()),
                    CaptivePortalData.CAPTIVE_PORTAL_DATA_SOURCE_PASSPOINT);
        }

        // Update the T&C URL if available. The network is captive if T&C URL is available
        if (mTermsAndConditionsUrl != null) {
            captivePortalDataBuilder.setUserPortalUrl(
                    Uri.parse(mTermsAndConditionsUrl.toString()),
                    CaptivePortalData.CAPTIVE_PORTAL_DATA_SOURCE_PASSPOINT).setCaptive(true);
        }

        linkProperties.setCaptivePortalData(captivePortalDataBuilder.build());
    }

    private boolean mHasQuit = false;

    @Override
    protected void onQuitting() {
        mHasQuit = true;
        mClientModeManager.onClientModeImplQuit();
    }

    /** Returns true if the ClientModeImpl has fully stopped, false otherwise. */
    public boolean hasQuit() {
        return mHasQuit;
    }

    /**
     * WifiVcnNetworkPolicyChangeListener tracks VCN-defined Network policies for a
     * WifiNetworkAgent. These policies are used to restart Networks or update their
     * NetworkCapabilities.
     */
    private class WifiVcnNetworkPolicyChangeListener
            implements VcnManager.VcnNetworkPolicyChangeListener {
        @Override
        public void onPolicyChanged() {
            if (mNetworkAgent == null) {
                return;
            }
            // Update the NetworkAgent's NetworkCapabilities which will merge the current
            // capabilities with VcnManagementService's underlying Network policy.
            Log.i(getTag(), "VCN policy changed, updating NetworkCapabilities.");
            updateCapabilities();
        }
    }

    /**
     * Updates the default gateway mac address of the connected network config and updates the
     * linked networks resulting from the new default gateway.
     */
    private boolean retrieveConnectedNetworkDefaultGateway() {
        WifiConfiguration currentConfig = getConnectedWifiConfiguration();
        if (currentConfig == null) {
            logi("can't fetch config of current network id " + mLastNetworkId);
            return false;
        }

        // Find IPv4 default gateway.
        if (mLinkProperties == null) {
            logi("cannot retrieve default gateway from null link properties");
            return false;
        }
        String gatewayIPv4 = null;
        for (RouteInfo routeInfo : mLinkProperties.getRoutes()) {
            if (routeInfo.isDefaultRoute()
                    && routeInfo.getDestination().getAddress() instanceof Inet4Address
                    && routeInfo.hasGateway()) {
                gatewayIPv4 = routeInfo.getGateway().getHostAddress();
                break;
            }
        }

        if (TextUtils.isEmpty(gatewayIPv4)) {
            logi("default gateway ipv4 is null");
            return false;
        }

        String gatewayMac = macAddressFromRoute(gatewayIPv4);
        if (TextUtils.isEmpty(gatewayMac)) {
            logi("default gateway mac fetch failed for ipv4 addr = " + gatewayIPv4);
            return false;
        }

        logi("Default Gateway MAC address of " + mLastBssid + " from routes is : " + gatewayMac);
        if (!mWifiConfigManager.setNetworkDefaultGwMacAddress(mLastNetworkId, gatewayMac)) {
            logi("default gateway mac set failed for " + currentConfig.getKey() + " network");
            return false;
        }

        return mWifiConfigManager.saveToStore(true);
    }

    /**
     * Links the supplied config to all matching saved configs and updates the WifiBlocklistMonitor
     * SSID allowlist with the linked networks.
     */
    private void updateLinkedNetworks(@NonNull WifiConfiguration config) {
        if (!mContext.getResources().getBoolean(R.bool.config_wifiEnableLinkedNetworkRoaming)) {
            return;
        }

        SecurityParams params = mWifiNative.getCurrentNetworkSecurityParams(mInterfaceName);
        if (params == null || !params.isSecurityType(WifiConfiguration.SECURITY_TYPE_PSK)) {
            return;
        }

        // check for FT/PSK
        ScanResult scanResult = mScanRequestProxy.getScanResult(mLastBssid);
        String caps = (scanResult != null) ? scanResult.capabilities : "";
        if (params == null || caps.contains("FT/PSK")) {
            Log.i(TAG, "Linked network - return as current connection is FT-PSK");
            return;
        }

        mWifiConfigManager.updateLinkedNetworks(config.networkId);
        Map<String, WifiConfiguration> linkedNetworks = mWifiConfigManager
                .getLinkedNetworksWithoutMasking(config.networkId);
        if (!mWifiNative.updateLinkedNetworks(mInterfaceName, config.networkId, linkedNetworks)) {
            return;
        }

        List<String> allowlistSsids = new ArrayList<>(linkedNetworks.values().stream()
                .map(linkedConfig -> linkedConfig.SSID)
                .collect(Collectors.toList()));
        if (linkedNetworks.size() > 0) {
            allowlistSsids.add(config.SSID);
        }
        mWifiBlocklistMonitor.setAllowlistSsids(config.SSID, allowlistSsids);
        mWifiBlocklistMonitor.updateFirmwareRoamingConfiguration(new ArraySet<>(allowlistSsids));
    }

    private boolean checkAndHandleLinkedNetworkRoaming(String associatedBssid) {
        if (!mContext.getResources().getBoolean(R.bool.config_wifiEnableLinkedNetworkRoaming)) {
            return false;
        }

        ScanResult scanResult = mScanRequestProxy.getScanResult(associatedBssid);
        if (scanResult == null) {
            return false;
        }

        WifiConfiguration config = mWifiConfigManager
                .getSavedNetworkForScanResult(scanResult);
        if (config == null || !config.allowedKeyManagement.get(WifiConfiguration.KeyMgmt.WPA_PSK)
                || mLastNetworkId == config.networkId) {
            return false;
        }

        mIsLinkedNetworkRoaming = true;
        setTargetBssid(config, associatedBssid);
        mTargetNetworkId = config.networkId;
        mTargetWifiConfiguration = config;
        mLastNetworkId = WifiConfiguration.INVALID_NETWORK_ID;
        sendNetworkChangeBroadcast(DetailedState.CONNECTING);
        mWifiInfo.setFrequency(scanResult.frequency);
        mWifiInfo.setBSSID(associatedBssid);
        return true;
    }

    @RequiresApi(Build.VERSION_CODES.S)
    private @WifiConfiguration.RecentFailureReason int
            mboAssocDisallowedReasonCodeToWifiConfigurationRecentFailureReason(
            @MboOceConstants.MboAssocDisallowedReasonCode int reasonCode) {
        switch (reasonCode) {
            case MboOceConstants.MBO_ASSOC_DISALLOWED_REASON_MAX_NUM_STA_ASSOCIATED:
                return WifiConfiguration.RECENT_FAILURE_MBO_ASSOC_DISALLOWED_MAX_NUM_STA_ASSOCIATED;
            case MboOceConstants.MBO_ASSOC_DISALLOWED_REASON_AIR_INTERFACE_OVERLOADED:
                return WifiConfiguration
                        .RECENT_FAILURE_MBO_ASSOC_DISALLOWED_AIR_INTERFACE_OVERLOADED;
            case MboOceConstants.MBO_ASSOC_DISALLOWED_REASON_AUTH_SERVER_OVERLOADED:
                return WifiConfiguration.RECENT_FAILURE_MBO_ASSOC_DISALLOWED_AUTH_SERVER_OVERLOADED;
            case MboOceConstants.MBO_ASSOC_DISALLOWED_REASON_INSUFFICIENT_RSSI:
                return WifiConfiguration.RECENT_FAILURE_MBO_ASSOC_DISALLOWED_INSUFFICIENT_RSSI;
            case MboOceConstants.MBO_ASSOC_DISALLOWED_REASON_UNSPECIFIED:
            case MboOceConstants.MBO_ASSOC_DISALLOWED_REASON_RESERVED_0:
            case MboOceConstants.MBO_ASSOC_DISALLOWED_REASON_RESERVED:
            default:
                return WifiConfiguration.RECENT_FAILURE_MBO_ASSOC_DISALLOWED_UNSPECIFIED;
        }
    }

    /**
     * To set association rejection status in wifi config.
     * @param netId The network ID.
     * @param assocRejectEventInfo Association rejection information.
     */
    private void setAssociationRejectionStatusInConfig(int netId,
            AssocRejectEventInfo assocRejectEventInfo) {
        int statusCode = assocRejectEventInfo.statusCode;
        @WifiConfiguration.RecentFailureReason int reason;

        switch (statusCode) {
            case StatusCode.AP_UNABLE_TO_HANDLE_NEW_STA:
                reason = WifiConfiguration.RECENT_FAILURE_AP_UNABLE_TO_HANDLE_NEW_STA;
                break;
            case StatusCode.ASSOC_REJECTED_TEMPORARILY:
                reason = WifiConfiguration.RECENT_FAILURE_REFUSED_TEMPORARILY;
                break;
            case StatusCode.DENIED_POOR_CHANNEL_CONDITIONS:
                reason = WifiConfiguration.RECENT_FAILURE_POOR_CHANNEL_CONDITIONS;
                break;
            default:
                // do nothing
                return;
        }

        if (SdkLevel.isAtLeastS()) {
            if (assocRejectEventInfo.mboAssocDisallowedInfo != null) {
                reason = mboAssocDisallowedReasonCodeToWifiConfigurationRecentFailureReason(
                        assocRejectEventInfo.mboAssocDisallowedInfo.mReasonCode);
            } else if (assocRejectEventInfo.oceRssiBasedAssocRejectInfo != null) {
                reason = WifiConfiguration.RECENT_FAILURE_OCE_RSSI_BASED_ASSOCIATION_REJECTION;
            }
        }

        mWifiConfigManager.setRecentFailureAssociationStatus(netId, reason);

    }
}<|MERGE_RESOLUTION|>--- conflicted
+++ resolved
@@ -4479,12 +4479,9 @@
                             mPasspointManager.requestVenueUrlAnqpElement(scanResult);
                         }
                     }
-<<<<<<< HEAD
                     mIpReachabilityMonitorActive = true;
-=======
                     mWifiInfo.setCurrentNetworkKey(config.getNetworkKeyFromSecurityType(
                             mWifiInfo.getCurrentSecurityType()));
->>>>>>> 1571ebdd
                     transitionTo(mL3ProvisioningState);
                     break;
                 }
