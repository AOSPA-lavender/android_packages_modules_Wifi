--- conflicted
+++ resolved
@@ -6383,15 +6383,11 @@
                             WifiUsabilityStats.LABEL_BAD,
                             WifiUsabilityStats.TYPE_IP_REACHABILITY_LOST, -1);
                     if (mWifiGlobals.getIpReachabilityDisconnectEnabled()) {
-<<<<<<< HEAD
                         if (mWifiGlobals.getDisconnectOnlyOnInitialIpReachability() && !mIpReachabilityMonitorActive) {
                             logd("CMD_IP_REACHABILITY_LOST Connect session is over, skip ip reachability lost indication.");
                             break;
                         }
-                        handleIpReachabilityLost();
-=======
                         handleIpReachabilityLost(-1);
->>>>>>> fb93bcee
                     } else {
                         logd("CMD_IP_REACHABILITY_LOST but disconnect disabled -- ignore");
                     }
