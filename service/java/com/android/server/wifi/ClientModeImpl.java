--- conflicted
+++ resolved
@@ -2327,15 +2327,13 @@
             case WifiMonitor.NETWORK_NOT_FOUND_EVENT:
                 sb.append(" ssid=" + msg.obj);
                 break;
-<<<<<<< HEAD
+            case WifiMonitor.BSS_FREQUENCY_CHANGED_EVENT:
+                sb.append(" frequency=" + msg.arg1);
+                break;
             case CMD_IP_REACHABILITY_SESSION_END:
                 if (msg.obj != null) {
                     sb.append(" ").append((String) msg.obj);
                 }
-=======
-            case WifiMonitor.BSS_FREQUENCY_CHANGED_EVENT:
-                sb.append(" frequency=" + msg.arg1);
->>>>>>> 21d549dc
                 break;
             default:
                 sb.append(" ");
@@ -8082,12 +8080,6 @@
         if (!WifiConfigurationUtil.isConfigLinkable(tmpConfigForCurrentSecurityParams)) return;
 
         // Don't set SSID allowlist if we're connected to a network with Fast BSS Transition.
-<<<<<<< HEAD
-        ScanResult scanResult = mScanRequestProxy.getScanResult(mLastBssid);
-        String caps = (scanResult != null) ? scanResult.capabilities : "";
-        if (params == null || caps.contains("FT/PSK") || caps.contains("FT/SAE")) {
-            Log.i(TAG, "Linked network - return as current connection is FT-PSK");
-=======
         ScanDetailCache scanDetailCache = mWifiConfigManager.getScanDetailCacheForNetwork(
                 config.networkId);
         if (scanDetailCache == null) {
@@ -8104,7 +8096,6 @@
         String caps = matchingScanResult.capabilities;
         if (caps.contains("FT/PSK") || caps.contains("FT/SAE")) {
             Log.i(TAG, "Do not update linked networks - current connection is FT-PSK/FT-SAE");
->>>>>>> 21d549dc
             return;
         }
 
