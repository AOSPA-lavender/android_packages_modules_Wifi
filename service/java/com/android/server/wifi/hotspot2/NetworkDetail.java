--- conflicted
+++ resolved
@@ -163,237 +163,9 @@
         int centerFreqIndex1 = 0;
         int centerFreqIndex2 = 0;
         boolean RTTResponder = false;
+
         RuntimeException exception = null;
 
-<<<<<<< HEAD
-	    try {
-	        while (data.hasRemaining()) {
-	            int eid = data.get() & Constants.BYTE_MASK;
-	            int elementLength = data.get() & Constants.BYTE_MASK;
-
-	            if (elementLength > data.remaining()) {
-	                throw new IllegalArgumentException("Element length " + elementLength +
-	                        " exceeds payload length " + data.remaining() +
-	                        " @ " + data.position());
-	            }
-
-	            ByteBuffer element;
-
-	            switch (eid) {
-	                case EID_SSID:
-	                    ssidOctets = new byte[elementLength];
-	                    data.get(ssidOctets);
-	                    break;
-	                case EID_BSSLoad:
-	                    if (elementLength != 5) {
-	                        throw new IllegalArgumentException("BSS Load element length is not 5: " +
-	                                elementLength);
-	                    }
-	                    stationCount = data.getShort() & Constants.SHORT_MASK;
-	                    channelUtilization = data.get() & Constants.BYTE_MASK;
-	                    capacity = data.getShort() & Constants.SHORT_MASK;
-	                    break;
-	                case EID_HT_OPERATION:
-	                    element = getAndAdvancePayload(data, elementLength);
-	                    int primary_channel = element.get();
-	                    secondChanelOffset = element.get() & 0x3;
-	                    break;
-	                case EID_VHT_OPERATION:
-	                    element = getAndAdvancePayload(data, elementLength);
-	                    channelMode = element.get() & Constants.BYTE_MASK;
-	                    centerFreqIndex1 = element.get() & Constants.BYTE_MASK;
-	                    centerFreqIndex2 = element.get() & Constants.BYTE_MASK;
-	                    break;
-	                case EID_Interworking:
-	                    int anOptions = data.get() & Constants.BYTE_MASK;
-	                    ant = Ant.values()[anOptions & 0x0f];
-	                    internet = (anOptions & 0x10) != 0;
-	                    // Len 1 none, 3 venue-info, 7 HESSID, 9 venue-info & HESSID
-	                    if (elementLength == 3 || elementLength == 9) {
-	                        try {
-	                            ByteBuffer vinfo = data.duplicate();
-	                            vinfo.limit(vinfo.position() + 2);
-	                            VenueNameElement vne =
-	                                    new VenueNameElement(Constants.ANQPElementType.ANQPVenueName,
-	                                            vinfo);
-	                            venueGroup = vne.getGroup();
-	                            venueType = vne.getType();
-	                            data.getShort();
-	                        } catch (ProtocolException pe) {
-	                            /*Cannot happen*/
-	                        }
-	                    } else if (elementLength != 1 && elementLength != 7) {
-	                        throw new IllegalArgumentException("Bad Interworking element length: " +
-	                                elementLength);
-	                    }
-	                    if (elementLength == 7 || elementLength == 9) {
-	                        hessid = getInteger(data, ByteOrder.BIG_ENDIAN, 6);
-	                    }
-	                    break;
-	                case EID_RoamingConsortium:
-	                    anqpOICount = data.get() & Constants.BYTE_MASK;
-
-	                    int oi12Length = data.get() & Constants.BYTE_MASK;
-	                    int oi1Length = oi12Length & Constants.NIBBLE_MASK;
-	                    int oi2Length = (oi12Length >>> 4) & Constants.NIBBLE_MASK;
-	                    int oi3Length = elementLength - 2 - oi1Length - oi2Length;
-	                    int oiCount = 0;
-	                    if (oi1Length > 0) {
-	                        oiCount++;
-	                        if (oi2Length > 0) {
-	                            oiCount++;
-	                            if (oi3Length > 0) {
-	                                oiCount++;
-	                            }
-	                        }
-	                    }
-	                    roamingConsortiums = new long[oiCount];
-	                    if (oi1Length > 0) {
-	                        roamingConsortiums[0] =
-	                                getInteger(data, ByteOrder.BIG_ENDIAN, oi1Length);
-	                    }
-	                    if (oi2Length > 0) {
-	                        roamingConsortiums[1] =
-	                                getInteger(data, ByteOrder.BIG_ENDIAN, oi2Length);
-	                    }
-	                    if (oi3Length > 0) {
-	                        roamingConsortiums[2] =
-	                                getInteger(data, ByteOrder.BIG_ENDIAN, oi3Length);
-	                    }
-	                    break;
-	                case EID_VSA:
-	                    element = getAndAdvancePayload(data, elementLength);
-	                    if (elementLength >= 5 && element.getInt() == Constants.HS20_FRAME_PREFIX) {
-	                        int hsConf = element.get() & Constants.BYTE_MASK;
-	                        switch ((hsConf >> 4) & Constants.NIBBLE_MASK) {
-	                            case 0:
-	                                hsRelease = HSRelease.R1;
-	                                break;
-	                            case 1:
-	                                hsRelease = HSRelease.R2;
-	                                break;
-	                            default:
-	                                hsRelease = HSRelease.Unknown;
-	                                break;
-	                        }
-	                        if ((hsConf & ANQP_DOMID_BIT) != 0) {
-	                            if (elementLength < 7) {
-	                                throw new IllegalArgumentException(
-	                                        "HS20 indication element too short: " + elementLength);
-	                            }
-	                            anqpDomainID = element.getShort() & Constants.SHORT_MASK;
-	                        }
-	                    }
-	                    break;
-	                case EID_ExtendedCaps:
-	                    element = data.duplicate();
-	                    extendedCapabilities =
-	                            Constants.getInteger(data, ByteOrder.LITTLE_ENDIAN, elementLength);
-
-	                    int index = RTT_RESP_ENABLE_BIT / 8;
-	                    byte offset = RTT_RESP_ENABLE_BIT % 8;
-
-	                    if (elementLength < index + 1) {
-	                        RTTResponder = false;
-	                        element.position(element.position() + elementLength);
-	                        break;
-	                    }
-
-	                    element.position(element.position() + index);
-
-	                    RTTResponder = (element.get() & (0x1 << offset)) != 0;
-	                    break;
-	                default:
-	                    data.position(data.position() + elementLength);
-	                    break;
-	            }
-	        }
-	    }
-	    catch (IllegalArgumentException iae) {
-	        Log.d("HS2J", "Caught " + iae);
-	        if (ssidOctets == null) {
-	            throw iae;
-	        }
-	        exception = iae;
-	    }
-
-	    if (ssidOctets != null) {
-	        Charset encoding;
-	        if (extendedCapabilities != null && (extendedCapabilities & SSID_UTF8_BIT) != 0) {
-	            encoding = StandardCharsets.UTF_8;
-	        }
-	        else {
-	            encoding = StandardCharsets.ISO_8859_1;
-	        }
-
-	        if (exception == null) {
-	            ssid = new String(ssidOctets, encoding);
-	        }
-	        else {
-	            // Apply strict checking if there were previous errors:
-	            CharsetDecoder decoder = encoding.newDecoder();
-	            try {
-	                CharBuffer decoded = decoder.decode(ByteBuffer.wrap(ssidOctets));
-	                ssid = decoded.toString();
-	            }
-	            catch (CharacterCodingException cce) {
-	                throw exception;
-	            }
-	        }
-	    }
-
-	    mSSID = ssid;
-	    mHESSID = hessid;
-	    mStationCount = stationCount;
-	    mChannelUtilization = channelUtilization;
-	    mCapacity = capacity;
-	    mAnt = ant;
-	    mInternet = internet;
-	    mVenueGroup = venueGroup;
-	    mVenueType = venueType;
-	    mHSRelease = hsRelease;
-	    mAnqpDomainID = anqpDomainID;
-	    mAnqpOICount = anqpOICount;
-	    mRoamingConsortiums = roamingConsortiums;
-	    mExtendedCapabilities = extendedCapabilities;
-	    mANQPElements = SupplicantBridge.parseANQPLines(anqpLines);
-	    //set up channel info
-	    mPrimaryFreq = freq;
-
-	    if (channelMode != 0) {
-	        // 80 or 160 MHz
-	        mChannelWidth = channelMode + 1;
-	        mCenterfreq0 = (centerFreqIndex1 - 36) * 5 + 5180;
-	        if(channelMode > 1) { //160MHz
-	            mCenterfreq1 = (centerFreqIndex2 - 36) * 5 + 5180;
-	        } else {
-	            mCenterfreq1 = 0;
-	        }
-	    } else {
-	        //20 or 40 MHz
-	        if (secondChanelOffset != 0) {//40MHz
-	            mChannelWidth = 1;
-	            if (secondChanelOffset == 1) {
-	                mCenterfreq0 = mPrimaryFreq + 20;
-	            } else if (secondChanelOffset == 3) {
-	                mCenterfreq0 = mPrimaryFreq - 20;
-	            } else {
-	                mCenterfreq0 = 0;
-	                Log.e(TAG,"Error on secondChanelOffset");
-	            }
-	        } else {
-	            mCenterfreq0 = 0;
-	            mChannelWidth = 0;
-	        }
-	        mCenterfreq1 = 0;
-	    }
-	    m80211McRTTResponder = RTTResponder;
-	    if (VDBG) {
-	        Log.d(TAG, mSSID + "ChannelWidth is: " + mChannelWidth + " PrimaryFreq: " + mPrimaryFreq +
-	                " mCenterfreq0: " + mCenterfreq0 + " mCenterfreq1: " + mCenterfreq1 +
-	                (m80211McRTTResponder ? "Support RTT reponder" : "Do not support RTT responder"));
-	    }
-=======
         try {
             while (data.hasRemaining()) {
                 int eid = data.get() & Constants.BYTE_MASK;
@@ -627,7 +399,6 @@
                     " mCenterfreq0: " + mCenterfreq0 + " mCenterfreq1: " + mCenterfreq1 +
                     (m80211McRTTResponder ? "Support RTT reponder" : "Do not support RTT responder"));
         }
->>>>>>> 70deeca2
     }
 
     private static ByteBuffer getAndAdvancePayload(ByteBuffer data, int plLength) {
@@ -682,6 +453,10 @@
         return mac;
     }
 
+    public boolean has80211uInfo() {
+        return mAnt != null || mRoamingConsortiums != null || mHSRelease != null;
+    }
+
     public boolean hasInterworking() {
         return mAnt != null;
     }
