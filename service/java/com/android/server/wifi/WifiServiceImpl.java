/*
 * Copyright (C) 2010 The Android Open Source Project
 *
 * Licensed under the Apache License, Version 2.0 (the "License");
 * you may not use this file except in compliance with the License.
 * You may obtain a copy of the License at
 *
 *      http://www.apache.org/licenses/LICENSE-2.0
 *
 * Unless required by applicable law or agreed to in writing, software
 * distributed under the License is distributed on an "AS IS" BASIS,
 * WITHOUT WARRANTIES OR CONDITIONS OF ANY KIND, either express or implied.
 * See the License for the specific language governing permissions and
 * limitations under the License.
 */

package com.android.server.wifi;

import static android.app.AppOpsManager.MODE_ALLOWED;
import static android.content.pm.PackageManager.PERMISSION_GRANTED;
import static android.net.wifi.WifiManager.LocalOnlyHotspotCallback.ERROR_GENERIC;
import static android.net.wifi.WifiManager.LocalOnlyHotspotCallback.ERROR_NO_CHANNEL;
import static android.net.wifi.WifiManager.PnoScanResultsCallback.REGISTER_PNO_CALLBACK_PNO_NOT_SUPPORTED;
import static android.net.wifi.WifiManager.SAP_START_FAILURE_NO_CHANNEL;
import static android.net.wifi.WifiManager.WIFI_AP_STATE_DISABLED;
import static android.net.wifi.WifiManager.WIFI_AP_STATE_DISABLING;
import static android.net.wifi.WifiManager.WIFI_AP_STATE_ENABLED;
import static android.net.wifi.WifiManager.WIFI_AP_STATE_ENABLING;
import static android.net.wifi.WifiManager.WIFI_AP_STATE_FAILED;
import static android.net.wifi.WifiManager.WIFI_FEATURE_TRUST_ON_FIRST_USE;
import static android.net.wifi.WifiManager.WIFI_INTERFACE_TYPE_AP;
import static android.net.wifi.WifiManager.WIFI_INTERFACE_TYPE_AWARE;
import static android.net.wifi.WifiManager.WIFI_INTERFACE_TYPE_DIRECT;
import static android.net.wifi.WifiManager.WIFI_INTERFACE_TYPE_STA;
import static android.net.wifi.WifiManager.WIFI_STATE_ENABLED;

import static com.android.server.wifi.ActiveModeManager.ROLE_CLIENT_LOCAL_ONLY;
import static com.android.server.wifi.ActiveModeManager.ROLE_CLIENT_SECONDARY_LONG_LIVED;
import static com.android.server.wifi.ActiveModeManager.ROLE_CLIENT_SECONDARY_TRANSIENT;
import static com.android.server.wifi.ClientModeImpl.RESET_SIM_REASON_DEFAULT_DATA_SIM_CHANGED;
import static com.android.server.wifi.ClientModeImpl.RESET_SIM_REASON_SIM_INSERTED;
import static com.android.server.wifi.ClientModeImpl.RESET_SIM_REASON_SIM_REMOVED;
import static com.android.server.wifi.HalDeviceManager.HDM_CREATE_IFACE_AP;
import static com.android.server.wifi.HalDeviceManager.HDM_CREATE_IFACE_AP_BRIDGE;
import static com.android.server.wifi.HalDeviceManager.HDM_CREATE_IFACE_NAN;
import static com.android.server.wifi.HalDeviceManager.HDM_CREATE_IFACE_P2P;
import static com.android.server.wifi.HalDeviceManager.HDM_CREATE_IFACE_STA;
import static com.android.server.wifi.SelfRecovery.REASON_API_CALL;
import static com.android.server.wifi.WifiSettingsConfigStore.SHOW_DIALOG_WHEN_THIRD_PARTY_APPS_ENABLE_WIFI;
import static com.android.server.wifi.WifiSettingsConfigStore.SHOW_DIALOG_WHEN_THIRD_PARTY_APPS_ENABLE_WIFI_SET_BY_API;
import static com.android.server.wifi.WifiSettingsConfigStore.WIFI_VERBOSE_LOGGING_ENABLED;
import static com.android.server.wifi.WifiSettingsConfigStore.WIFI_COVERAGE_EXTEND_FEATURE_ENABLED;

import android.Manifest;
import android.annotation.AnyThread;
import android.annotation.CheckResult;
import android.annotation.NonNull;
import android.annotation.Nullable;
import android.app.AppOpsManager;
import android.app.admin.DevicePolicyManager;
import android.app.admin.WifiSsidPolicy;
import android.bluetooth.BluetoothAdapter;
import android.content.AttributionSource;
import android.content.BroadcastReceiver;
import android.content.ComponentName;
import android.content.Context;
import android.content.Intent;
import android.content.IntentFilter;
import android.content.pm.ApplicationInfo;
import android.content.pm.PackageInfo;
import android.content.pm.PackageManager;
import android.content.pm.ResolveInfo;
import android.content.res.Resources;
import android.location.LocationManager;
import android.net.DhcpInfo;
import android.net.DhcpOption;
import android.net.DhcpResultsParcelable;
import android.net.InetAddresses;
import android.net.MacAddress;
import android.net.Network;
import android.net.NetworkCapabilities;
import android.net.NetworkStack;
import android.net.Uri;
import android.net.ip.IpClientUtil;
import android.net.wifi.BaseWifiService;
import android.net.wifi.CoexUnsafeChannel;
import android.net.wifi.IActionListener;
import android.net.wifi.IBooleanListener;
import android.net.wifi.ICoexCallback;
import android.net.wifi.IDppCallback;
import android.net.wifi.IInterfaceCreationInfoCallback;
import android.net.wifi.ILastCallerListener;
import android.net.wifi.ILocalOnlyHotspotCallback;
import android.net.wifi.INetworkRequestMatchCallback;
import android.net.wifi.IOnWifiActivityEnergyInfoListener;
import android.net.wifi.IOnWifiDriverCountryCodeChangedListener;
import android.net.wifi.IOnWifiUsabilityStatsListener;
import android.net.wifi.IPnoScanResultsCallback;
import android.net.wifi.IScanResultsCallback;
import android.net.wifi.ISoftApCallback;
import android.net.wifi.ISubsystemRestartCallback;
import android.net.wifi.ISuggestionConnectionStatusListener;
import android.net.wifi.ISuggestionUserApprovalStatusListener;
import android.net.wifi.ITrafficStateCallback;
import android.net.wifi.IWifiConnectedNetworkScorer;
import android.net.wifi.IWifiVerboseLoggingStatusChangedListener;
import android.net.wifi.ScanResult;
import android.net.wifi.SoftApCapability;
import android.net.wifi.SoftApConfiguration;
import android.net.wifi.SoftApInfo;
import android.net.wifi.WifiAnnotations.WifiStandard;
import android.net.wifi.WifiAvailableChannel;
import android.net.wifi.WifiClient;
import android.net.wifi.WifiConfiguration;
import android.net.wifi.WifiContext;
import android.net.wifi.WifiInfo;
import android.net.wifi.WifiManager;
import android.net.wifi.WifiManager.AddNetworkResult;
import android.net.wifi.WifiManager.CoexRestriction;
import android.net.wifi.WifiManager.DeviceMobilityState;
import android.net.wifi.WifiManager.LocalOnlyHotspotCallback;
import android.net.wifi.WifiManager.SapClientBlockedReason;
import android.net.wifi.WifiManager.SapStartFailure;
import android.net.wifi.WifiManager.SuggestionConnectionStatusListener;
import android.net.wifi.WifiManager.WifiApState;
import android.net.wifi.WifiNetworkSelectionConfig;
import android.net.wifi.WifiNetworkSuggestion;
import android.net.wifi.WifiScanner;
import android.net.wifi.WifiSsid;
import android.net.wifi.hotspot2.IProvisioningCallback;
import android.net.wifi.hotspot2.OsuProvider;
import android.net.wifi.hotspot2.PasspointConfiguration;
import android.net.wifi.SupplicantState;
import android.net.wifi.util.ScanResultUtil;
import android.os.AsyncTask;
import android.os.Binder;
import android.os.Build;
import android.os.Bundle;
import android.os.Handler;
import android.os.HandlerThread;
import android.os.IBinder;
import android.os.Looper;
import android.os.ParcelFileDescriptor;
import android.os.PersistableBundle;
import android.os.PowerManager;
import android.os.Process;
import android.os.RemoteCallbackList;
import android.os.RemoteException;
import android.os.UserHandle;
import android.os.UserManager;
import android.os.WorkSource;
import android.os.connectivity.WifiActivityEnergyInfo;
import android.provider.Settings;
import android.telephony.CarrierConfigManager;
import android.telephony.PhoneStateListener;
import android.telephony.SubscriptionManager;
import android.telephony.TelephonyManager;
import android.text.TextUtils;
import android.util.Log;
import android.util.Pair;
import android.util.SparseArray;
import android.util.SparseIntArray;

import androidx.annotation.RequiresApi;

import com.android.internal.annotations.GuardedBy;
import com.android.internal.annotations.VisibleForTesting;
import com.android.modules.utils.HandlerExecutor;
import com.android.modules.utils.ParceledListSlice;
import com.android.modules.utils.build.SdkLevel;
import com.android.net.module.util.Inet4AddressUtils;
import com.android.server.wifi.coex.CoexManager;
import com.android.server.wifi.hotspot2.PasspointManager;
import com.android.server.wifi.hotspot2.PasspointProvider;
import com.android.server.wifi.proto.nano.WifiMetricsProto.UserActionEvent;
import com.android.server.wifi.util.ActionListenerWrapper;
import com.android.server.wifi.util.ApConfigUtil;
import com.android.server.wifi.util.GeneralUtil.Mutable;
import com.android.server.wifi.util.LastCallerInfoManager;
import com.android.server.wifi.util.RssiUtil;
import com.android.server.wifi.util.WifiPermissionsUtil;
import com.android.wifi.resources.R;

import java.io.BufferedReader;
import java.io.FileDescriptor;
import java.io.FileNotFoundException;
import java.io.FileReader;
import java.io.IOException;
import java.io.PrintWriter;
import java.net.Inet4Address;
import java.net.InetAddress;
import java.security.GeneralSecurityException;
import java.security.KeyStore;
import java.security.cert.CertPath;
import java.security.cert.CertPathValidator;
import java.security.cert.CertificateFactory;
import java.security.cert.PKIXParameters;
import java.security.cert.X509Certificate;
import java.util.ArrayList;
import java.util.Arrays;
import java.util.Collections;
import java.util.HashMap;
import java.util.List;
import java.util.Map;
import java.util.Objects;
import java.util.Set;
import java.util.concurrent.CountDownLatch;
import java.util.concurrent.Executor;
import java.util.concurrent.TimeUnit;
import java.util.function.BiConsumer;
import java.util.function.Consumer;

/**
 * WifiService handles remote WiFi operation requests by implementing
 * the IWifiManager interface.
 */
public class WifiServiceImpl extends BaseWifiService {
    private static final String TAG = "WifiService";
    private static final boolean VDBG = false;

    /** Max wait time for posting blocking runnables */
    private static final int RUN_WITH_SCISSORS_TIMEOUT_MILLIS = 4000;
    @VisibleForTesting
    static final int AUTO_DISABLE_SHOW_KEY_COUNTDOWN_MILLIS = 24 * 60 * 60 * 1000;

    private final ActiveModeWarden mActiveModeWarden;
    private final ScanRequestProxy mScanRequestProxy;

    private final WifiContext mContext;
    private final FrameworkFacade mFacade;
    private final Clock mClock;

    private final PowerManager mPowerManager;
    private final AppOpsManager mAppOps;
    private final UserManager mUserManager;
    private final WifiCountryCode mCountryCode;

    /** Polls traffic stats and notifies clients */
    private final WifiTrafficPoller mWifiTrafficPoller;
    /** Tracks the persisted states for wi-fi & airplane mode */
    private final WifiSettingsStore mSettingsStore;
    /** Logs connection events and some general router and scan stats */
    private final WifiMetrics mWifiMetrics;

    private final WifiInjector mWifiInjector;
    /** Backup/Restore Module */
    private final WifiBackupRestore mWifiBackupRestore;
    private final SoftApBackupRestore mSoftApBackupRestore;
    private final CoexManager mCoexManager;
    private final WifiNetworkSuggestionsManager mWifiNetworkSuggestionsManager;
    private final WifiConfigManager mWifiConfigManager;
    private final HalDeviceManager mHalDeviceManager;
    private final WifiBlocklistMonitor mWifiBlocklistMonitor;
    private final PasspointManager mPasspointManager;
    private final WifiLog mLog;
    private final WifiConnectivityManager mWifiConnectivityManager;
    private final ConnectHelper mConnectHelper;
    private final WifiGlobals mWifiGlobals;
    private final WifiCarrierInfoManager mWifiCarrierInfoManager;
    private @WifiManager.VerboseLoggingLevel int mVerboseLoggingLevel =
            WifiManager.VERBOSE_LOGGING_LEVEL_DISABLED;
    private boolean mVerboseLoggingEnabled = false;
    private final RemoteCallbackList<IWifiVerboseLoggingStatusChangedListener>
            mRegisteredWifiLoggingStatusListeners = new RemoteCallbackList<>();

    private final FrameworkFacade mFrameworkFacade;

    private final WifiPermissionsUtil mWifiPermissionsUtil;

    private final TetheredSoftApTracker mTetheredSoftApTracker;

    private final LohsSoftApTracker mLohsSoftApTracker;

    private final BuildProperties mBuildProperties;

    private final DefaultClientModeManager mDefaultClientModeManager;

    @VisibleForTesting
    public final CountryCodeTracker mCountryCodeTracker;
    private final MultiInternetManager mMultiInternetManager;
    private boolean mIsWifiServiceStarted = false;

    /**
     * Callback for use with LocalOnlyHotspot to unregister requesting applications upon death.
     */
    public final class LocalOnlyRequestorCallback
            implements LocalOnlyHotspotRequestInfo.RequestingApplicationDeathCallback {
        /**
         * Called with requesting app has died.
         */
        @Override
        public void onLocalOnlyHotspotRequestorDeath(LocalOnlyHotspotRequestInfo requestor) {
            mLog.trace("onLocalOnlyHotspotRequestorDeath pid=%")
                    .c(requestor.getPid()).flush();
            mLohsSoftApTracker.stopByRequest(requestor);
        }
    }

    /**
     * Listen for phone call state events to get active data subcription id.
     */
    private class WifiPhoneStateListener extends PhoneStateListener {
        WifiPhoneStateListener(Looper looper) {
            super(new HandlerExecutor(new Handler(looper)));
        }

        @Override
        public void onActiveDataSubscriptionIdChanged(int subId) {
            // post operation to handler thread
            mWifiThreadRunner.post(() -> {
                Log.d(TAG, "OBSERVED active data subscription change, subId: " + subId);
                mTetheredSoftApTracker.updateSoftApCapabilityWhenCarrierConfigChanged(subId);
                mActiveModeWarden.updateSoftApCapability(
                        mTetheredSoftApTracker.getSoftApCapability(),
                        WifiManager.IFACE_IP_MODE_TETHERED);
            });
        }
    }

    private final WifiLockManager mWifiLockManager;
    private final WifiMulticastLockManager mWifiMulticastLockManager;
    private final DppManager mDppManager;
    private final WifiApConfigStore mWifiApConfigStore;
    private final WifiThreadRunner mWifiThreadRunner;
    private final HandlerThread mWifiHandlerThread;
    private final MemoryStoreImpl mMemoryStoreImpl;
    private final WifiScoreCard mWifiScoreCard;
    private final WifiHealthMonitor mWifiHealthMonitor;
    private final WifiDataStall mWifiDataStall;
    private final WifiNative mWifiNative;
    private final SimRequiredNotifier mSimRequiredNotifier;
    private final MakeBeforeBreakManager mMakeBeforeBreakManager;
    private final LastCallerInfoManager mLastCallerInfoManager;
    private final @NonNull WifiDialogManager mWifiDialogManager;
    private final SparseArray<WifiDialogManager.DialogHandle> mWifiEnableRequestDialogHandles =
            new SparseArray<>();

    private boolean mWifiTetheringDisallowed;
    private boolean mIsBootComplete;
    private boolean mIsLocationModeEnabled;

    /**
     * The wrapper of SoftApCallback is used in WifiService internally.
     * see: {@code WifiManager.SoftApCallback}
     */
    public abstract class SoftApCallbackInternal {
        /**
         * see: {@code WifiManager.SoftApCallback#onStateChanged(int, int)}
         */
        void onStateChanged(@WifiApState int state, @SapStartFailure int failureReason) {}

        /**
         * The callback which only is used in service internally and pass to WifiManager.
         * It will base on the change to send corresponding callback as below:
         * 1. onInfoChanged(SoftApInfo)
         * 2. onInfoChanged(List<SoftApInfo>)
         * 3. onConnectedClientsChanged(SoftApInfo, List<WifiClient>)
         * 4. onConnectedClientsChanged(List<WifiClient>)
         */
        void onConnectedClientsOrInfoChanged(Map<String, SoftApInfo> infos,
                Map<String, List<WifiClient>> clients, boolean isBridged) {}

        /**
         * see: {@code WifiManager.SoftApCallback#onCapabilityChanged(SoftApCapability)}
         */
        void onCapabilityChanged(@NonNull SoftApCapability softApCapability) {}

        /**
         * see: {@code WifiManager.SoftApCallback#onBlockedClientConnecting(WifiClient, int)}
         */
        void onBlockedClientConnecting(@NonNull WifiClient client,
                @SapClientBlockedReason int blockedReason) {}

        /**
         * Notify register the state of soft AP changed.
         */
        public void notifyRegisterOnStateChanged(RemoteCallbackList<ISoftApCallback> callbacks,
                int state, int failureReason) {
            int itemCount = callbacks.beginBroadcast();
            for (int i = 0; i < itemCount; i++) {
                try {
                    callbacks.getBroadcastItem(i).onStateChanged(state,
                            failureReason);
                } catch (RemoteException e) {
                    Log.e(TAG, "onStateChanged: remote exception -- " + e);
                }
            }
            callbacks.finishBroadcast();
        }


       /**
         * Notify register the connected clients to soft AP changed.
         *
         * @param clients connected clients to soft AP
         */
        public void notifyRegisterOnConnectedClientsOrInfoChanged(
                RemoteCallbackList<ISoftApCallback> callbacks, Map<String, SoftApInfo> infos,
                Map<String, List<WifiClient>> clients, boolean isBridged) {
            int itemCount = callbacks.beginBroadcast();
            for (int i = 0; i < itemCount; i++) {
                try {
                    callbacks.getBroadcastItem(i).onConnectedClientsOrInfoChanged(
                            ApConfigUtil.deepCopyForSoftApInfoMap(infos),
                            ApConfigUtil.deepCopyForWifiClientListMap(
                                    clients), isBridged, false);
                } catch (RemoteException e) {
                    Log.e(TAG, "onConnectedClientsOrInfoChanged: remote exception -- " + e);
                }
            }
            callbacks.finishBroadcast();
        }

        /**
         * Notify register capability of softap changed.
         *
         * @param capability is the softap capability. {@link SoftApCapability}
         */
        public void notifyRegisterOnCapabilityChanged(RemoteCallbackList<ISoftApCallback> callbacks,
                SoftApCapability capability) {
            int itemCount = callbacks.beginBroadcast();
            for (int i = 0; i < itemCount; i++) {
                try {
                    callbacks.getBroadcastItem(i).onCapabilityChanged(
                            capability);
                } catch (RemoteException e) {
                    Log.e(TAG, "onCapabiliyChanged: remote exception -- " + e);
                }
            }
            callbacks.finishBroadcast();
        }

        /**
         * Notify register there was a client trying to connect but device blocked the client with
         * specific reason.
         *
         * @param client the currently blocked client.
         * @param blockedReason one of blocked reason from
         * {@link WifiManager.SapClientBlockedReason}
         */
        public void notifyRegisterOnBlockedClientConnecting(
                RemoteCallbackList<ISoftApCallback> callbacks, WifiClient client,
                int blockedReason) {
            int itemCount = callbacks.beginBroadcast();
            for (int i = 0; i < itemCount; i++) {
                try {
                    callbacks.getBroadcastItem(i).onBlockedClientConnecting(client,
                            blockedReason);
                } catch (RemoteException e) {
                    Log.e(TAG, "onBlockedClientConnecting: remote exception -- " + e);
                }
            }
            callbacks.finishBroadcast();
        }
    }


    public WifiServiceImpl(WifiContext context, WifiInjector wifiInjector) {
        mContext = context;
        mWifiInjector = wifiInjector;
        mClock = wifiInjector.getClock();

        mFacade = mWifiInjector.getFrameworkFacade();
        mWifiMetrics = mWifiInjector.getWifiMetrics();
        mWifiTrafficPoller = mWifiInjector.getWifiTrafficPoller();
        mUserManager = mWifiInjector.getUserManager();
        mCountryCode = mWifiInjector.getWifiCountryCode();
        mActiveModeWarden = mWifiInjector.getActiveModeWarden();
        mScanRequestProxy = mWifiInjector.getScanRequestProxy();
        mSettingsStore = mWifiInjector.getWifiSettingsStore();
        mPowerManager = mContext.getSystemService(PowerManager.class);
        mAppOps = (AppOpsManager) mContext.getSystemService(Context.APP_OPS_SERVICE);
        mWifiLockManager = mWifiInjector.getWifiLockManager();
        mWifiMulticastLockManager = mWifiInjector.getWifiMulticastLockManager();
        mWifiBackupRestore = mWifiInjector.getWifiBackupRestore();
        mSoftApBackupRestore = mWifiInjector.getSoftApBackupRestore();
        mWifiApConfigStore = mWifiInjector.getWifiApConfigStore();
        mWifiPermissionsUtil = mWifiInjector.getWifiPermissionsUtil();
        mLog = mWifiInjector.makeLog(TAG);
        mFrameworkFacade = wifiInjector.getFrameworkFacade();
        mTetheredSoftApTracker = new TetheredSoftApTracker();
        mActiveModeWarden.registerSoftApCallback(mTetheredSoftApTracker);
        mLohsSoftApTracker = new LohsSoftApTracker();
        mActiveModeWarden.registerLohsCallback(mLohsSoftApTracker);
        mWifiNetworkSuggestionsManager = mWifiInjector.getWifiNetworkSuggestionsManager();
        mDppManager = mWifiInjector.getDppManager();
        mWifiThreadRunner = mWifiInjector.getWifiThreadRunner();
        mWifiHandlerThread = mWifiInjector.getWifiHandlerThread();
        mWifiConfigManager = mWifiInjector.getWifiConfigManager();
        mHalDeviceManager = mWifiInjector.getHalDeviceManager();
        mWifiBlocklistMonitor = mWifiInjector.getWifiBlocklistMonitor();
        mPasspointManager = mWifiInjector.getPasspointManager();
        mWifiScoreCard = mWifiInjector.getWifiScoreCard();
        mWifiHealthMonitor = wifiInjector.getWifiHealthMonitor();
        mMemoryStoreImpl = new MemoryStoreImpl(mContext, mWifiInjector,
                mWifiScoreCard,  mWifiHealthMonitor);
        mWifiConnectivityManager = wifiInjector.getWifiConnectivityManager();
        mWifiDataStall = wifiInjector.getWifiDataStall();
        mWifiNative = wifiInjector.getWifiNative();
        mCoexManager = wifiInjector.getCoexManager();
        mConnectHelper = wifiInjector.getConnectHelper();
        mWifiGlobals = wifiInjector.getWifiGlobals();
        mSimRequiredNotifier = wifiInjector.getSimRequiredNotifier();
        mWifiCarrierInfoManager = wifiInjector.getWifiCarrierInfoManager();
        mMakeBeforeBreakManager = mWifiInjector.getMakeBeforeBreakManager();
        mLastCallerInfoManager = mWifiInjector.getLastCallerInfoManager();
        mWifiDialogManager = mWifiInjector.getWifiDialogManager();
        mBuildProperties = mWifiInjector.getBuildProperties();
        mDefaultClientModeManager = mWifiInjector.getDefaultClientModeManager();
        mCountryCodeTracker = new CountryCodeTracker();
        mWifiTetheringDisallowed = false;
        mMultiInternetManager = mWifiInjector.getMultiInternetManager();
    }

    /**
     * Check if we are ready to start wifi.
     *
     * First check if we will be restarting system services to decrypt the device. If the device is
     * not encrypted, check if Wi-Fi needs to be enabled and start if needed
     *
     * This function is used only at boot time.
     */
    public void checkAndStartWifi() {
        mWifiThreadRunner.post(() -> {
            if (!mWifiConfigManager.loadFromStore()) {
                Log.e(TAG, "Failed to load from config store");
            }
            if (!mWifiGlobals.isInsecureEnterpriseConfigurationAllowed()) {
                mWifiConfigManager.updateTrustOnFirstUseFlag(isTrustOnFirstUseSupported());
            }
            mWifiConfigManager.incrementNumRebootsSinceLastUse();
            // config store is read, check if verbose logging is enabled.
            enableVerboseLoggingInternal(
                    mWifiInjector.getSettingsConfigStore().get(WIFI_VERBOSE_LOGGING_ENABLED)
                            ? WifiManager.VERBOSE_LOGGING_LEVEL_ENABLED
                            : WifiManager.VERBOSE_LOGGING_LEVEL_DISABLED);
            // Check if wi-fi needs to be enabled
            boolean wifiEnabled = mSettingsStore.isWifiToggleEnabled();
            Log.i(TAG,
                    "WifiService starting up with Wi-Fi " + (wifiEnabled ? "enabled" : "disabled"));

            mWifiInjector.getWifiScanAlwaysAvailableSettingsCompatibility().initialize();
            mWifiInjector.getWifiNotificationManager().createNotificationChannels();
            mContext.registerReceiver(
                    new BroadcastReceiver() {
                        @Override
                        public void onReceive(Context context, Intent intent) {
                            int state = intent.getIntExtra(TelephonyManager.EXTRA_SIM_STATE,
                                    TelephonyManager.SIM_STATE_UNKNOWN);
                            if (TelephonyManager.SIM_STATE_ABSENT == state) {
                                Log.d(TAG, "resetting networks because SIM was removed");
                                resetCarrierNetworks(RESET_SIM_REASON_SIM_REMOVED);
                            }
                        }
                    },
                    new IntentFilter(TelephonyManager.ACTION_SIM_CARD_STATE_CHANGED),
                    null,
                    new Handler(mWifiHandlerThread.getLooper()));

            mContext.registerReceiver(
                    new BroadcastReceiver() {
                        @Override
                        public void onReceive(Context context, Intent intent) {
                            int state = intent.getIntExtra(TelephonyManager.EXTRA_SIM_STATE,
                                    TelephonyManager.SIM_STATE_UNKNOWN);
                            if (TelephonyManager.SIM_STATE_LOADED == state) {
                                Log.d(TAG, "resetting networks because SIM was loaded");
                                resetCarrierNetworks(RESET_SIM_REASON_SIM_INSERTED);
                            }
                        }
                    },
                    new IntentFilter(TelephonyManager.ACTION_SIM_APPLICATION_STATE_CHANGED),
                    null,
                    new Handler(mWifiHandlerThread.getLooper()));

            mContext.registerReceiver(
                    new BroadcastReceiver() {
                        private int mLastSubId = SubscriptionManager.INVALID_SUBSCRIPTION_ID;
                        @Override
                        public void onReceive(Context context, Intent intent) {
                            final int subId = intent.getIntExtra("subscription",
                                    SubscriptionManager.INVALID_SUBSCRIPTION_ID);
                            if (subId != mLastSubId) {
                                Log.d(TAG, "resetting networks as default data SIM is changed");
                                resetCarrierNetworks(RESET_SIM_REASON_DEFAULT_DATA_SIM_CHANGED);
                                mLastSubId = subId;
                                mWifiDataStall.resetPhoneStateListener();
                            }
                        }
                    },
                    new IntentFilter(TelephonyManager.ACTION_DEFAULT_DATA_SUBSCRIPTION_CHANGED),
                    null,
                    new Handler(mWifiHandlerThread.getLooper()));

            mContext.registerReceiver(
                    new BroadcastReceiver() {
                        @Override
                        public void onReceive(Context context, Intent intent) {
                            String countryCode = intent.getStringExtra(
                                    TelephonyManager.EXTRA_NETWORK_COUNTRY);
                            Log.d(TAG, "Country code changed to :" + countryCode);
                            mCountryCode.setTelephonyCountryCodeAndUpdate(countryCode);
                        }
                    },
                    new IntentFilter(TelephonyManager.ACTION_NETWORK_COUNTRY_CHANGED),
                    null,
                    new Handler(mWifiHandlerThread.getLooper()));

            mContext.registerReceiver(
                    new BroadcastReceiver() {
                        @Override
                        public void onReceive(Context context, Intent intent) {
                            Log.d(TAG, "locale changed");
                            resetNotificationManager();
                        }
                    },
                    new IntentFilter(Intent.ACTION_LOCALE_CHANGED),
                    null,
                    new Handler(mWifiHandlerThread.getLooper()));

            mContext.registerReceiver(
                    new BroadcastReceiver() {
                        @Override
                        public void onReceive(Context context, Intent intent) {
                            if (mVerboseLoggingEnabled) {
                                Log.v(TAG, "onReceive: MODE_CHANGED_ACTION: intent=" + intent);
                            }
                            updateLocationMode();
                        }
                    },
                    new IntentFilter(LocationManager.MODE_CHANGED_ACTION),
                    null,
                    new Handler(mWifiHandlerThread.getLooper()));
            updateLocationMode();

            if (SdkLevel.isAtLeastT()) {
                mContext.registerReceiver(
                        new BroadcastReceiver() {
                            @Override
                            public void onReceive(Context context, Intent intent) {
                                Log.d(TAG, "user restrictions changed");
                                onUserRestrictionsChanged();
                            }
                        },
                        new IntentFilter(UserManager.ACTION_USER_RESTRICTIONS_CHANGED),
                        null,
                        new Handler(mWifiHandlerThread.getLooper()));
                mWifiTetheringDisallowed = mUserManager.getUserRestrictions()
                        .getBoolean(UserManager.DISALLOW_WIFI_TETHERING);
            }

            // Adding optimizations of only receiving broadcasts when wifi is enabled
            // can result in race conditions when apps toggle wifi in the background
            // without active user involvement. Always receive broadcasts.
            registerForBroadcasts();
            mInIdleMode = mPowerManager.isDeviceIdleMode();

            mActiveModeWarden.start();
            registerForCarrierConfigChange();
            mWifiInjector.getAdaptiveConnectivityEnabledSettingObserver().initialize();
            mIsWifiServiceStarted = true;
        });
    }

    private void updateLocationMode() {
        mIsLocationModeEnabled = mWifiPermissionsUtil.isLocationModeEnabled();
        mWifiConnectivityManager.setLocationModeEnabled(mIsLocationModeEnabled);
    }


    /**
     * Find which user restrictions have changed and take corresponding actions
     */
    @VisibleForTesting
    public void onUserRestrictionsChanged() {
        final Bundle restrictions = mUserManager.getUserRestrictions();
        final boolean newWifiTetheringDisallowed =
                restrictions.getBoolean(UserManager.DISALLOW_WIFI_TETHERING);

        if (newWifiTetheringDisallowed != mWifiTetheringDisallowed) {
            if (newWifiTetheringDisallowed) {
                mLog.info("stopSoftAp DISALLOW_WIFI_TETHERING set").flush();
                stopSoftApInternal(WifiManager.IFACE_IP_MODE_TETHERED);
            }
            mWifiTetheringDisallowed = newWifiTetheringDisallowed;
        }
    }

    private void resetCarrierNetworks(@ClientModeImpl.ResetSimReason int resetReason) {
        Log.d(TAG, "resetting carrier networks since SIM was changed");
        if (resetReason == RESET_SIM_REASON_SIM_INSERTED) {
            // clear all SIM related notifications since some action was taken to address
            // "missing" SIM issue
            mSimRequiredNotifier.dismissSimRequiredNotification();
        } else {
            mWifiConfigManager.resetSimNetworks();
            mWifiNetworkSuggestionsManager.resetSimNetworkSuggestions();
            mPasspointManager.resetSimPasspointNetwork();
            mWifiConfigManager.stopRestrictingAutoJoinToSubscriptionId();
        }

        // do additional handling if we are current connected to a sim auth network
        for (ClientModeManager cmm : mActiveModeWarden.getClientModeManagers()) {
            cmm.resetSimAuthNetworks(resetReason);
        }
        mWifiThreadRunner.post(mWifiNetworkSuggestionsManager::updateCarrierPrivilegedApps);
        if (resetReason == RESET_SIM_REASON_SIM_INSERTED) {
            // clear the blocklists in case any SIM based network were disabled due to the SIM
            // not being available.
            mWifiConfigManager.enableTemporaryDisabledNetworks();
            mWifiConnectivityManager.forceConnectivityScan(ClientModeImpl.WIFI_WORK_SOURCE);
        } else {
            // Remove ephemeral carrier networks from Carrier unprivileged Apps, which will lead to
            // a disconnection. Privileged App will handle by the
            // mWifiNetworkSuggestionsManager#updateCarrierPrivilegedApps
            mWifiThreadRunner.post(() -> mWifiConfigManager
                    .removeEphemeralCarrierNetworks(mWifiCarrierInfoManager
                            .getCurrentCarrierPrivilegedPackages()));
        }
    }

    public void handleBootCompleted() {
        mWifiThreadRunner.post(() -> {
            Log.d(TAG, "Handle boot completed");
            mIsBootComplete = true;
            // Register for system broadcasts.
            IntentFilter intentFilter = new IntentFilter();
            intentFilter.addAction(Intent.ACTION_USER_REMOVED);
            intentFilter.addAction(BluetoothAdapter.ACTION_CONNECTION_STATE_CHANGED);
            intentFilter.addAction(BluetoothAdapter.ACTION_STATE_CHANGED);
            intentFilter.addAction(PowerManager.ACTION_DEVICE_IDLE_MODE_CHANGED);
            intentFilter.addAction(Intent.ACTION_SHUTDOWN);
            mContext.registerReceiver(
                    new BroadcastReceiver() {
                        @Override
                        public void onReceive(Context context, Intent intent) {
                            String action = intent.getAction();
                            if (Intent.ACTION_USER_REMOVED.equals(action)) {
                                UserHandle userHandle =
                                        intent.getParcelableExtra(Intent.EXTRA_USER);
                                if (userHandle == null) {
                                    Log.e(TAG,
                                            "User removed broadcast received with no user handle");
                                    return;
                                }
                                mWifiConfigManager
                                        .removeNetworksForUser(userHandle.getIdentifier());
                            } else if (BluetoothAdapter.ACTION_CONNECTION_STATE_CHANGED
                                    .equals(action)) {
                                int state = intent.getIntExtra(
                                        BluetoothAdapter.EXTRA_CONNECTION_STATE,
                                        BluetoothAdapter.STATE_DISCONNECTED);
                                boolean isConnected =
                                        state != BluetoothAdapter.STATE_DISCONNECTED;
                                mWifiGlobals.setBluetoothConnected(isConnected);
                                for (ClientModeManager cmm :
                                        mActiveModeWarden.getClientModeManagers()) {
                                    cmm.onBluetoothConnectionStateChanged();
                                }
                            } else if (BluetoothAdapter.ACTION_STATE_CHANGED.equals(action)) {
                                int state = intent.getIntExtra(BluetoothAdapter.EXTRA_STATE,
                                        BluetoothAdapter.STATE_OFF);
                                boolean isEnabled = state != BluetoothAdapter.STATE_OFF;
                                mWifiGlobals.setBluetoothEnabled(isEnabled);
                                for (ClientModeManager cmm :
                                        mActiveModeWarden.getClientModeManagers()) {
                                    cmm.onBluetoothConnectionStateChanged();
                                }
                            } else if (PowerManager.ACTION_DEVICE_IDLE_MODE_CHANGED
                                    .equals(action)) {
                                handleIdleModeChanged();
                            } else if (Intent.ACTION_SHUTDOWN.equals(action)) {
                                handleShutDown();
                            }
                        }
                    },
                    intentFilter,
                    null,
                    new Handler(mWifiHandlerThread.getLooper()));
            mMemoryStoreImpl.start();
            mPasspointManager.initializeProvisioner(
                    mWifiInjector.getPasspointProvisionerHandlerThread().getLooper());
            mWifiInjector.getWifiNetworkFactory().register();
            mWifiInjector.getUntrustedWifiNetworkFactory().register();
            mWifiInjector.getRestrictedWifiNetworkFactory().register();
            mWifiInjector.getOemWifiNetworkFactory().register();
            mWifiInjector.getMultiInternetWifiNetworkFactory().register();
            mWifiInjector.getWifiP2pConnection().handleBootCompleted();
            // Start to listen country code change to avoid query supported channels causes boot
            // time increased.
            mCountryCode.registerListener(mCountryCodeTracker);
            mTetheredSoftApTracker.handleBootCompleted();
            mLohsSoftApTracker.handleBootCompleted();
            mWifiInjector.getSarManager().handleBootCompleted();
<<<<<<< HEAD

            handleBootCompletedForCoverageExtendFeature();
=======
            updateVerboseLoggingEnabled();
            mIsBootComplete = true;
>>>>>>> 9fe91989
        });
    }

    public void handleUserSwitch(int userId) {
        Log.d(TAG, "Handle user switch " + userId);

        mWifiThreadRunner.post(() -> {
            mWifiConfigManager.handleUserSwitch(userId);
            resetNotificationManager();
        });
    }

    public void handleUserUnlock(int userId) {
        Log.d(TAG, "Handle user unlock " + userId);
        mWifiThreadRunner.post(() -> mWifiConfigManager.handleUserUnlock(userId));
    }

    public void handleUserStop(int userId) {
        Log.d(TAG, "Handle user stop " + userId);
        mWifiThreadRunner.post(() -> mWifiConfigManager.handleUserStop(userId));
    }

    /**
     * See {@link android.net.wifi.WifiManager#startScan}
     *
     * @param packageName Package name of the app that requests wifi scan.
     * @param featureId The feature in the package
     */
    @Override
    public boolean startScan(String packageName, String featureId) {
        if (enforceChangePermission(packageName) != MODE_ALLOWED) {
            return false;
        }
        int callingUid = Binder.getCallingUid();
        mWifiPermissionsUtil.checkPackage(callingUid, packageName);

        long ident = Binder.clearCallingIdentity();
        mLog.info("startScan uid=%").c(callingUid).flush();
        synchronized (this) {
            if (mInIdleMode) {
                // Need to send an immediate scan result broadcast in case the
                // caller is waiting for a result ..

                // TODO: investigate if the logic to cancel scans when idle can move to
                // WifiScanningServiceImpl.  This will 1 - clean up WifiServiceImpl and 2 -
                // avoid plumbing an awkward path to report a cancelled/failed scan.  This will
                // be sent directly until b/31398592 is fixed.
                sendFailedScanBroadcast();
                mScanPending = true;
                return false;
            }
        }
        try {
            mWifiPermissionsUtil.enforceCanAccessScanResults(packageName, featureId, callingUid,
                    null);
            Boolean scanSuccess = mWifiThreadRunner.call(() ->
                    mScanRequestProxy.startScan(callingUid, packageName), null);
            if (scanSuccess == null) {
                sendFailedScanBroadcast();
                return false;
            }
            if (!scanSuccess) {
                Log.e(TAG, "Failed to start scan");
                return false;
            }
        } catch (SecurityException e) {
            Log.w(TAG, "Permission violation - startScan not allowed for"
                    + " uid=" + callingUid + ", packageName=" + packageName + ", reason=" + e);
            return false;
        } finally {
            Binder.restoreCallingIdentity(ident);
        }
        return true;
    }

    // Send a failed scan broadcast to indicate the current scan request failed.
    private void sendFailedScanBroadcast() {
        // clear calling identity to send broadcast
        long callingIdentity = Binder.clearCallingIdentity();
        try {
            Intent intent = new Intent(WifiManager.SCAN_RESULTS_AVAILABLE_ACTION);
            intent.addFlags(Intent.FLAG_RECEIVER_REGISTERED_ONLY_BEFORE_BOOT);
            intent.putExtra(WifiManager.EXTRA_RESULTS_UPDATED, false);
            mContext.sendBroadcastAsUser(intent, UserHandle.ALL);
        } finally {
            // restore calling identity
            Binder.restoreCallingIdentity(callingIdentity);
        }

    }

    /**
     * WPS support in Client mode is deprecated.  Return null.
     */
    @Override
    public String getCurrentNetworkWpsNfcConfigurationToken() {
        // while CLs are in flight, return null here, will be removed (b/72423090)
        enforceNetworkStackPermission();
        if (mVerboseLoggingEnabled) {
            mLog.info("getCurrentNetworkWpsNfcConfigurationToken uid=%")
                    .c(Binder.getCallingUid()).flush();
        }
        return null;
    }

    private boolean mInIdleMode;
    private boolean mScanPending;

    private void handleIdleModeChanged() {
        boolean doScan = false;
        synchronized (this) {
            boolean idle = mPowerManager.isDeviceIdleMode();
            if (mInIdleMode != idle) {
                mInIdleMode = idle;
                if (!idle) {
                    if (mScanPending) {
                        mScanPending = false;
                        doScan = true;
                    }
                }
            }
        }
        if (doScan) {
            // Someone requested a scan while we were idle; do a full scan now.
            // A security check of the caller's identity was made when the request arrived via
            // Binder. Now we'll pass the current process's identity to startScan().
            startScan(mContext.getOpPackageName(), mContext.getAttributionTag());
        }
    }

    private void handleShutDown() {
        // Direct call to notify ActiveModeWarden as soon as possible with the assumption that
        // notifyShuttingDown() doesn't have codes that may cause concurrentModificationException,
        // e.g., access to a collection.
        mActiveModeWarden.notifyShuttingDown();

        // There is no explicit disconnection event in clientModeImpl during shutdown.
        // Call resetConnectionState() so that connection duration is calculated
        // before memory store write triggered by mMemoryStoreImpl.stop().
        mWifiScoreCard.resetAllConnectionStates();
        mMemoryStoreImpl.stop();
    }

    private boolean checkNetworkSettingsPermission(int pid, int uid) {
        return mContext.checkPermission(android.Manifest.permission.NETWORK_SETTINGS, pid, uid)
                == PERMISSION_GRANTED;
    }

    private boolean checkNetworkSetupWizardPermission(int pid, int uid) {
        return mContext.checkPermission(android.Manifest.permission.NETWORK_SETUP_WIZARD, pid, uid)
                == PackageManager.PERMISSION_GRANTED;
    }

    private boolean checkMainlineNetworkStackPermission(int pid, int uid) {
        return mContext.checkPermission(NetworkStack.PERMISSION_MAINLINE_NETWORK_STACK, pid, uid)
                == PackageManager.PERMISSION_GRANTED;
    }

    private boolean checkNetworkStackPermission(int pid, int uid) {
        return mContext.checkPermission(android.Manifest.permission.NETWORK_STACK, pid, uid)
                == PackageManager.PERMISSION_GRANTED;
    }

    private boolean checkNetworkManagedProvisioningPermission(int pid, int uid) {
        return mContext.checkPermission(android.Manifest.permission.NETWORK_MANAGED_PROVISIONING,
                pid, uid) == PackageManager.PERMISSION_GRANTED;
    }

    private boolean checkManageDeviceAdminsPermission(int pid, int uid) {
        return mContext.checkPermission(android.Manifest.permission.MANAGE_DEVICE_ADMINS,
                pid, uid) == PackageManager.PERMISSION_GRANTED;
    }

    /**
     * Helper method to check if the entity initiating the binder call has any of the signature only
     * permissions. Not to be confused with the concept of privileged apps, which are system apps
     * with allow-listed "privileged" permissions.
     */
    private boolean isPrivileged(int pid, int uid) {
        return checkNetworkSettingsPermission(pid, uid)
                || checkNetworkSetupWizardPermission(pid, uid)
                || checkNetworkStackPermission(pid, uid)
                || checkNetworkManagedProvisioningPermission(pid, uid)
                || isSignedWithPlatformKey(uid);
    }

    /** Whether the uid is signed with the same key as the platform. */
    private boolean isSignedWithPlatformKey(int uid) {
        return mContext.getPackageManager().checkSignatures(uid, Process.SYSTEM_UID)
                == PackageManager.SIGNATURE_MATCH;
    }

    /**
     * Helper method to check if the entity initiating the binder call has setup wizard or settings
     * permissions.
     */
    private boolean isSettingsOrSuw(int pid, int uid) {
        return checkNetworkSettingsPermission(pid, uid)
                || checkNetworkSetupWizardPermission(pid, uid);
    }

    /** Helper method to check if the entity initiating the binder call is a DO/PO app. */
    private boolean isDeviceOrProfileOwner(int uid, String packageName) {
        return mWifiPermissionsUtil.isDeviceOwner(uid, packageName)
                || mWifiPermissionsUtil.isProfileOwner(uid, packageName);
    }

    private void enforceNetworkSettingsPermission() {
        mContext.enforceCallingOrSelfPermission(android.Manifest.permission.NETWORK_SETTINGS,
                "WifiService");
    }

    private boolean checkAnyPermissionOf(String... permissions) {
        for (String permission : permissions) {
            if (mContext.checkCallingOrSelfPermission(permission) == PERMISSION_GRANTED) {
                return true;
            }
        }
        return false;
    }

    private void enforceAnyPermissionOf(String... permissions) {
        if (!checkAnyPermissionOf(permissions)) {
            throw new SecurityException("Requires one of the following permissions: "
                    + String.join(", ", permissions) + ".");
        }
    }

    private void enforceNetworkStackPermission() {
        // TODO(b/142554155): Only check for MAINLINE_NETWORK_STACK permission
        boolean granted = mContext.checkCallingOrSelfPermission(
                android.Manifest.permission.NETWORK_STACK)
                == PackageManager.PERMISSION_GRANTED;
        if (granted) {
            return;
        }
        mContext.enforceCallingOrSelfPermission(
                NetworkStack.PERMISSION_MAINLINE_NETWORK_STACK, "WifiService");
    }

    private void enforceAccessPermission() {
        mContext.enforceCallingOrSelfPermission(android.Manifest.permission.ACCESS_WIFI_STATE,
                "WifiService");
    }

    private void enforceRestartWifiSubsystemPermission() {
        mContext.enforceCallingOrSelfPermission(android.Manifest.permission.RESTART_WIFI_SUBSYSTEM,
                "WifiService");
    }

    /**
     * Checks whether the caller can change the wifi state.
     * Possible results:
     * 1. Operation is allowed. No exception thrown, and AppOpsManager.MODE_ALLOWED returned.
     * 2. Operation is not allowed, and caller must be told about this. SecurityException is thrown.
     * 3. Operation is not allowed, and caller must not be told about this (i.e. must silently
     * ignore the operation). No exception is thrown, and AppOpsManager.MODE_IGNORED returned.
     */
    @CheckResult
    private int enforceChangePermission(String callingPackage) {
        mAppOps.checkPackage(Binder.getCallingUid(), callingPackage);
        if (checkNetworkSettingsPermission(Binder.getCallingPid(), Binder.getCallingUid())) {
            return MODE_ALLOWED;
        }
        mContext.enforceCallingOrSelfPermission(android.Manifest.permission.CHANGE_WIFI_STATE,
                "WifiService");

        return mAppOps.noteOp(
                AppOpsManager.OPSTR_CHANGE_WIFI_STATE, Binder.getCallingUid(), callingPackage);
    }

    private void enforceReadCredentialPermission() {
        mContext.enforceCallingOrSelfPermission(android.Manifest.permission.READ_WIFI_CREDENTIAL,
                                                "WifiService");
    }

    private void enforceMulticastChangePermission() {
        mContext.enforceCallingOrSelfPermission(
                android.Manifest.permission.CHANGE_WIFI_MULTICAST_STATE,
                "WifiService");
    }

    private void enforceConnectivityInternalPermission() {
        mContext.enforceCallingOrSelfPermission(
                android.Manifest.permission.CONNECTIVITY_INTERNAL,
                "ConnectivityService");
    }

    private void enforceLocationPermission(String pkgName, @Nullable String featureId, int uid) {
        mWifiPermissionsUtil.enforceLocationPermission(pkgName, featureId, uid);
    }

    private void enforceCoarseLocationPermission(@Nullable String pkgName,
            @Nullable String featureId, int uid) {
        mWifiPermissionsUtil.enforceCoarseLocationPermission(pkgName, featureId, uid);
    }

    /**
     * Helper method to check if the app is allowed to access public API's deprecated in
     * {@link Build.VERSION_CODES#Q}.
     * Note: Invoke mAppOps.checkPackage(uid, packageName) before to ensure correct package name.
     */
    private boolean isTargetSdkLessThanQOrPrivileged(String packageName, int pid, int uid) {
        return (mWifiPermissionsUtil.isTargetSdkLessThan(packageName, Build.VERSION_CODES.Q, uid)
                && !isGuestUser())
                || isPrivileged(pid, uid)
                || mWifiPermissionsUtil.isAdmin(uid, packageName)
                || mWifiPermissionsUtil.isSystem(packageName, uid)
                // TODO(b/140540984): Remove this bypass.
                || mWifiPermissionsUtil.checkSystemAlertWindowPermission(uid, packageName);
    }

    private boolean isGuestUser() {
        long ident = Binder.clearCallingIdentity();
        try {
            return mWifiPermissionsUtil.isGuestUser();
        } finally {
            Binder.restoreCallingIdentity(ident);
        }
    }

    /**
     * Helper method to check if the app is allowed to access public API's deprecated in
     * {@link Build.VERSION_CODES#R}.
     * Note: Invoke mAppOps.checkPackage(uid, packageName) before to ensure correct package name.
     */
    private boolean isTargetSdkLessThanROrPrivileged(String packageName, int pid, int uid) {
        return (mWifiPermissionsUtil.isTargetSdkLessThan(packageName, Build.VERSION_CODES.R, uid)
                && !isGuestUser())
                || isPrivileged(pid, uid)
                || mWifiPermissionsUtil.isAdmin(uid, packageName)
                || mWifiPermissionsUtil.isSystem(packageName, uid);
    }

    private boolean isPlatformOrTargetSdkLessThanT(String packageName, int uid) {
        if (!SdkLevel.isAtLeastT()) {
            return true;
        }
        return mWifiPermissionsUtil.isTargetSdkLessThan(packageName, Build.VERSION_CODES.TIRAMISU,
                uid);
    }

    /**
     * Get the current primary ClientModeManager in a thread safe manner, but blocks on the main
     * Wifi thread.
     */
    private ClientModeManager getPrimaryClientModeManagerBlockingThreadSafe() {
        return mWifiThreadRunner.call(
                () -> mActiveModeWarden.getPrimaryClientModeManager(),
                mDefaultClientModeManager);
    }

    /**
     * see {@link android.net.wifi.WifiManager#setWifiEnabled(boolean)}
     * @param enable {@code true} to enable, {@code false} to disable.
     * @return {@code true} if the enable/disable operation was
     *         started or is already in the queue.
     */
    @Override
    public synchronized boolean setWifiEnabled(String packageName, boolean enable) {
        if (enforceChangePermission(packageName) != MODE_ALLOWED) {
            return false;
        }
        int callingUid = Binder.getCallingUid();
        int callingPid = Binder.getCallingPid();
        boolean isPrivileged = isPrivileged(callingPid, callingUid);
        boolean isThirdParty = !isPrivileged
                && !isDeviceOrProfileOwner(callingUid, packageName)
                && !mWifiPermissionsUtil.isSystem(packageName, callingUid);
        boolean isTargetSdkLessThanQ = mWifiPermissionsUtil.isTargetSdkLessThan(packageName,
                Build.VERSION_CODES.Q, callingUid) && !isGuestUser();
        mWifiPermissionsUtil.checkPackage(callingUid, packageName);
        if (isThirdParty && !isTargetSdkLessThanQ) {
            mLog.info("setWifiEnabled not allowed for uid=%").c(callingUid).flush();
            return false;
        }
        // If Airplane mode is enabled, only privileged apps are allowed to toggle Wifi
        if (mSettingsStore.isAirplaneModeOn() && !isPrivileged) {
            mLog.err("setWifiEnabled in Airplane mode: only Settings can toggle wifi").flush();
            return false;
        }

        // If SoftAp is enabled, only privileged apps are allowed to toggle wifi
        if (!isPrivileged && mTetheredSoftApTracker.getState() == WIFI_AP_STATE_ENABLED) {
            mLog.err("setWifiEnabled with SoftAp enabled: only Settings can toggle wifi").flush();
            return false;
        }

        // If user restriction is set, only DO/PO is allowed to toggle wifi
        if (SdkLevel.isAtLeastT() && mUserManager.hasUserRestrictionForUser(
                UserManager.DISALLOW_CHANGE_WIFI_STATE,
                UserHandle.getUserHandleForUid(callingUid))
                && !isDeviceOrProfileOwner(callingUid, packageName)) {
            mLog.err("setWifiEnabled with user restriction: only DO/PO can toggle wifi").flush();
            return false;
        }

        // Show a user-confirmation dialog for legacy third-party apps targeting less than Q.
        if (enable && isTargetSdkLessThanQ && isThirdParty
                && showDialogWhenThirdPartyAppsEnableWifi()) {
            mLog.info("setWifiEnabled must show user confirmation dialog for uid=%").c(callingUid)
                    .flush();
            mWifiThreadRunner.post(() -> {
                if (mActiveModeWarden.getWifiState()
                        == WIFI_STATE_ENABLED) {
                    // Wi-Fi already enabled; don't need to show dialog.
                    return;
                }
                showWifiEnableRequestDialog(callingUid, callingPid, packageName);
            });
            return true;
        }
        setWifiEnabledInternal(packageName, enable, callingUid, callingPid, isPrivileged);
        return true;
    }

    @AnyThread
    private void setWifiEnabledInternal(String packageName, boolean enable,
            int callingUid, int callingPid, boolean isPrivileged) {
        mLog.info("setWifiEnabled package=% uid=% enable=% isPrivileged=%").c(packageName)
                .c(callingUid).c(enable).c(isPrivileged).flush();
        long ident = Binder.clearCallingIdentity();
        try {
            if (!mSettingsStore.handleWifiToggled(enable)) {
                // Nothing to do if wifi cannot be toggled
                return;
            }
        } finally {
            Binder.restoreCallingIdentity(ident);
        }
        if (enable) {
            // Clear out all outstanding wifi enable request dialogs.
            mWifiThreadRunner.post(() -> {
                for (int i = 0; i < mWifiEnableRequestDialogHandles.size(); i++) {
                    mWifiEnableRequestDialogHandles.valueAt(i).dismissDialog();
                }
                mWifiEnableRequestDialogHandles.clear();
            });
        }
        if (mWifiPermissionsUtil.checkNetworkSettingsPermission(callingUid)) {
            if (enable) {
                mWifiThreadRunner.post(
                        () -> mWifiConnectivityManager.setAutoJoinEnabledExternal(true));
                mWifiMetrics.logUserActionEvent(UserActionEvent.EVENT_TOGGLE_WIFI_ON);
            } else {
                WifiInfo wifiInfo =
                        getPrimaryClientModeManagerBlockingThreadSafe().syncRequestConnectionInfo();
                mWifiMetrics.logUserActionEvent(UserActionEvent.EVENT_TOGGLE_WIFI_OFF,
                        wifiInfo == null ? -1 : wifiInfo.getNetworkId());
            }
        }
        mWifiMetrics.incrementNumWifiToggles(isPrivileged, enable);
        mActiveModeWarden.wifiToggled(new WorkSource(callingUid, packageName));
        mLastCallerInfoManager.put(WifiManager.API_WIFI_ENABLED, Process.myTid(),
                callingUid, callingPid, packageName, enable);
    }

    private void showWifiEnableRequestDialog(int uid, int pid, @NonNull String packageName) {
        String appName;
        try {
            PackageManager pm = mContext.getPackageManager();
            ApplicationInfo appInfo = pm.getApplicationInfo(packageName, 0);
            appName = appInfo.loadLabel(pm).toString();
        } catch (PackageManager.NameNotFoundException e) {
            appName = packageName;
        }
        WifiDialogManager.SimpleDialogCallback dialogCallback =
                new WifiDialogManager.SimpleDialogCallback() {
                    @Override
                    public void onPositiveButtonClicked() {
                        mLog.info("setWifiEnabled dialog accepted for package=% uid=%")
                                .c(packageName).c(uid).flush();
                        mWifiEnableRequestDialogHandles.delete(uid);
                        setWifiEnabledInternal(packageName, true, uid, pid, false);
                    }

                    @Override
                    public void onNegativeButtonClicked() {
                        mLog.info("setWifiEnabled dialog declined for package=% uid=%")
                                .c(packageName).c(uid).flush();
                        mWifiEnableRequestDialogHandles.delete(uid);
                    }

                    @Override
                    public void onNeutralButtonClicked() {
                        // Not used.
                    }

                    @Override
                    public void onCancelled() {
                        mLog.info("setWifiEnabled dialog cancelled for package=% uid=%")
                                .c(packageName).c(uid).flush();
                        mWifiEnableRequestDialogHandles.delete(uid);
                    }
                };
        Resources res = mContext.getResources();
        WifiDialogManager.DialogHandle dialogHandle = mWifiDialogManager.createSimpleDialog(
                res.getString(R.string.wifi_enable_request_dialog_title, appName),
                res.getString(R.string.wifi_enable_request_dialog_message),
                res.getString(R.string.wifi_enable_request_dialog_positive_button),
                res.getString(R.string.wifi_enable_request_dialog_negative_button),
                null /* neutralButtonText */,
                dialogCallback,
                mWifiThreadRunner);
        mWifiEnableRequestDialogHandles.put(uid, dialogHandle);
        dialogHandle.launchDialog();
        mLog.info("setWifiEnabled dialog launched for package=% uid=%").c(packageName)
                .c(uid).flush();
    }

    @RequiresApi(Build.VERSION_CODES.S)
    @Override
    public void registerSubsystemRestartCallback(ISubsystemRestartCallback callback) {
        if (!SdkLevel.isAtLeastS()) {
            throw new UnsupportedOperationException();
        }
        enforceAccessPermission();
        if (mVerboseLoggingEnabled) {
            mLog.info("registerSubsystemRestartCallback uid=%").c(Binder.getCallingUid()).flush();
        }

        mWifiThreadRunner.post(() -> {
            if (!mActiveModeWarden.registerSubsystemRestartCallback(callback)) {
                Log.e(TAG, "registerSubsystemRestartCallback: Failed to register callback");
            }
        });
    }

    @RequiresApi(Build.VERSION_CODES.S)
    @Override
    public void unregisterSubsystemRestartCallback(ISubsystemRestartCallback callback) {
        if (!SdkLevel.isAtLeastS()) {
            throw new UnsupportedOperationException();
        }
        enforceAccessPermission();
        if (mVerboseLoggingEnabled) {
            mLog.info("registerSubsystemRestartCallback uid=%").c(Binder.getCallingUid()).flush();
        }
        mWifiThreadRunner.post(() -> {
            if (!mActiveModeWarden.unregisterSubsystemRestartCallback(callback)) {
                Log.e(TAG, "unregisterSubsystemRestartCallback: Failed to register callback");
            }
        });
    }

    @RequiresApi(Build.VERSION_CODES.S)
    @Override
    public void restartWifiSubsystem() {
        if (!SdkLevel.isAtLeastS()) {
            throw new UnsupportedOperationException();
        }
        enforceRestartWifiSubsystemPermission();
        if (mVerboseLoggingEnabled) {
            mLog.info("restartWifiSubsystem uid=%").c(Binder.getCallingUid()).flush();
        }
        mWifiThreadRunner.post(() -> {
            WifiInfo wifiInfo =
                    mActiveModeWarden.getPrimaryClientModeManager().syncRequestConnectionInfo();
            mWifiMetrics.logUserActionEvent(UserActionEvent.EVENT_RESTART_WIFI_SUB_SYSTEM,
                    wifiInfo == null ? -1 : wifiInfo.getNetworkId());
            mWifiInjector.getSelfRecovery().trigger(REASON_API_CALL);
        });
    }

    /**
     * see {@link WifiManager#getWifiState()}
     * @return One of {@link WifiManager#WIFI_STATE_DISABLED},
     *         {@link WifiManager#WIFI_STATE_DISABLING},
     *         {@link WifiManager#WIFI_STATE_ENABLED},
     *         {@link WifiManager#WIFI_STATE_ENABLING},
     *         {@link WifiManager#WIFI_STATE_UNKNOWN}
     */
    @Override
    public int getWifiEnabledState() {
        enforceAccessPermission();
        int state = mActiveModeWarden.getWifiState();
        // If the wifi is enabling, call it on the wifi handler to get the state after wifi enabled.
        // This is only needed for pre-T.
        if (state == WifiManager.WIFI_STATE_ENABLING && !SdkLevel.isAtLeastT()) {
            state = mWifiThreadRunner.call(() -> mActiveModeWarden.getWifiState(),
                    WifiManager.WIFI_STATE_ENABLING);
        }
        if (mVerboseLoggingEnabled) {
            mLog.info("getWifiEnabledState uid=% state=%").c(Binder.getCallingUid()).c(
                    state).flush();
        }
        return state;
    }

    /**
     * see {@link WifiManager#getWifiApState()}
     * @return One of {@link WifiManager#WIFI_AP_STATE_DISABLED},
     *         {@link WifiManager#WIFI_AP_STATE_DISABLING},
     *         {@link WifiManager#WIFI_AP_STATE_ENABLED},
     *         {@link WifiManager#WIFI_AP_STATE_ENABLING},
     *         {@link WifiManager#WIFI_AP_STATE_FAILED}
     */
    @Override
    public int getWifiApEnabledState() {
        enforceAccessPermission();
        if (mVerboseLoggingEnabled) {
            mLog.info("getWifiApEnabledState uid=%").c(Binder.getCallingUid()).flush();
        }
        return mTetheredSoftApTracker.getState();
    }

    /**
     * see {@link android.net.wifi.WifiManager#updateInterfaceIpState(String, int)}
     *
     * The possible modes include: {@link WifiManager#IFACE_IP_MODE_TETHERED},
     *                             {@link WifiManager#IFACE_IP_MODE_LOCAL_ONLY},
     *                             {@link WifiManager#IFACE_IP_MODE_CONFIGURATION_ERROR}
     *
     * @param ifaceName String name of the updated interface
     * @param mode new operating mode of the interface
     *
     * @throws SecurityException if the caller does not have permission to call update
     */
    @Override
    public void updateInterfaceIpState(String ifaceName, int mode) {
        // NETWORK_STACK is a signature only permission.
        enforceNetworkStackPermission();
        mLog.info("updateInterfaceIpState uid=%").c(Binder.getCallingUid()).flush();
        // hand off the work to our handler thread
        mWifiThreadRunner.post(() -> mLohsSoftApTracker.updateInterfaceIpState(ifaceName, mode));
    }

    /**
     * see {@link WifiManager#isDefaultCoexAlgorithmEnabled()}
     * @return {@code true} if the default coex algorithm is enabled. {@code false} otherwise.
     */
    @Override
    public boolean isDefaultCoexAlgorithmEnabled() {
        return mContext.getResources().getBoolean(R.bool.config_wifiDefaultCoexAlgorithmEnabled);
    }

    /**
     * see {@link android.net.wifi.WifiManager#setCoexUnsafeChannels(List, int)}
     * @param unsafeChannels List of {@link CoexUnsafeChannel} to avoid.
     * @param restrictions Bitmap of {@link CoexRestriction} specifying the mandatory
     *                     uses of the specified channels.
     */
    @Override
    @RequiresApi(Build.VERSION_CODES.S)
    public void setCoexUnsafeChannels(
            @NonNull List<CoexUnsafeChannel> unsafeChannels, int restrictions) {
        if (!SdkLevel.isAtLeastS()) {
            throw new UnsupportedOperationException();
        }
        mContext.enforceCallingOrSelfPermission(
                Manifest.permission.WIFI_UPDATE_COEX_UNSAFE_CHANNELS, "WifiService");
        if (unsafeChannels == null) {
            throw new IllegalArgumentException("unsafeChannels cannot be null");
        }
        if (mContext.getResources().getBoolean(R.bool.config_wifiDefaultCoexAlgorithmEnabled)) {
            Log.e(TAG, "setCoexUnsafeChannels called but default coex algorithm is enabled");
            return;
        }
        mWifiThreadRunner.post(() ->
                mCoexManager.setCoexUnsafeChannels(unsafeChannels, restrictions));
    }

    /**
     * See {@link WifiManager#registerCoexCallback(WifiManager.CoexCallback)}
     */
    @RequiresApi(Build.VERSION_CODES.S)
    public void registerCoexCallback(@NonNull ICoexCallback callback) {
        if (!SdkLevel.isAtLeastS()) {
            throw new UnsupportedOperationException();
        }
        mContext.enforceCallingOrSelfPermission(
                Manifest.permission.WIFI_ACCESS_COEX_UNSAFE_CHANNELS, "WifiService");
        if (callback == null) {
            throw new IllegalArgumentException("callback must not be null");
        }
        if (mVerboseLoggingEnabled) {
            mLog.info("registerCoexCallback uid=%").c(Binder.getCallingUid()).flush();
        }
        mWifiThreadRunner.post(() -> mCoexManager.registerRemoteCoexCallback(callback));
    }

    /**
     * See {@link WifiManager#unregisterCoexCallback(WifiManager.CoexCallback)}
     */
    @RequiresApi(Build.VERSION_CODES.S)
    public void unregisterCoexCallback(@NonNull ICoexCallback callback) {
        if (!SdkLevel.isAtLeastS()) {
            throw new UnsupportedOperationException();
        }
        mContext.enforceCallingOrSelfPermission(
                Manifest.permission.WIFI_ACCESS_COEX_UNSAFE_CHANNELS, "WifiService");
        if (callback == null) {
            throw new IllegalArgumentException("callback must not be null");
        }
        if (mVerboseLoggingEnabled) {
            mLog.info("unregisterCoexCallback uid=%").c(Binder.getCallingUid()).flush();
        }
        mWifiThreadRunner.post(() -> mCoexManager.unregisterRemoteCoexCallback(callback));
    }

    private Runnable mRecoverSoftApStateIfNeeded = new Runnable() {
        @Override
        public void run() {
            mTetheredSoftApTracker.setFailedWhileEnabling();
        }
    };

    private boolean checkSetEnablingIfAllowed() {
        Boolean resultSetEnablingIfAllowed = mWifiThreadRunner.call(() -> {
            if (mWifiThreadRunner.hasCallbacks(mRecoverSoftApStateIfNeeded)) {
                Log.i(TAG, "An error happened, state is recovering, reject more requests");
                return false;
            }
            return mTetheredSoftApTracker.setEnablingIfAllowed();
        }, null);

        if (resultSetEnablingIfAllowed == null) {
            Log.i(TAG, "Timeout happened ! Recover SAP state if needed");
            mWifiThreadRunner.removeCallbacks(mRecoverSoftApStateIfNeeded);
            mWifiThreadRunner.post(mRecoverSoftApStateIfNeeded);
            return false;
        }

        if (!resultSetEnablingIfAllowed) {
            mLog.err("Tethering is already active or in recovering.").flush();
        }
        return resultSetEnablingIfAllowed;
    }

    /**
     * see {@link android.net.wifi.WifiManager#startSoftAp(WifiConfiguration)}
     * @param wifiConfig SSID, security and channel details as part of WifiConfiguration
     * @return {@code true} if softap start was triggered
     * @throws SecurityException if the caller does not have permission to start softap
     */
    @Override
    public boolean startSoftAp(WifiConfiguration wifiConfig, String packageName) {
        // NETWORK_STACK is a signature only permission.
        enforceNetworkStackPermission();
        int callingUid = Binder.getCallingUid();
        mWifiPermissionsUtil.checkPackage(callingUid, packageName);

        mLog.info("startSoftAp uid=%").c(callingUid).flush();

        SoftApConfiguration softApConfig = null;
        if (wifiConfig != null) {
            softApConfig = ApConfigUtil.fromWifiConfiguration(wifiConfig);
            if (softApConfig == null) {
                return false;
            }
        }

        // TODO: b/233363886, handle timeout in general way.
        if (!checkSetEnablingIfAllowed()) {
            return false;
        }

        WorkSource requestorWs = new WorkSource(callingUid, packageName);
        if (!mWifiThreadRunner.call(
                () -> mActiveModeWarden.canRequestMoreSoftApManagers(requestorWs), false)) {
            // Take down LOHS if it is up.
            mLohsSoftApTracker.stopAll();
        }

        if (!startSoftApInternal(new SoftApModeConfiguration(
                WifiManager.IFACE_IP_MODE_TETHERED, softApConfig,
                mTetheredSoftApTracker.getSoftApCapability()), requestorWs)) {
            mTetheredSoftApTracker.setFailedWhileEnabling();
            return false;
        }
        mLastCallerInfoManager.put(WifiManager.API_SOFT_AP, Process.myTid(),
                callingUid, Binder.getCallingPid(), packageName, true);
        return true;
    }

    /**
     * see {@link android.net.wifi.WifiManager#startTetheredHotspot(SoftApConfiguration)}
     * @param softApConfig SSID, security and channel details as part of SoftApConfiguration
     * @return {@code true} if softap start was triggered
     * @throws SecurityException if the caller does not have permission to start softap
     */
    @Override
    public boolean startTetheredHotspot(@Nullable SoftApConfiguration softApConfig,
            @NonNull String packageName) {
        // NETWORK_STACK is a signature only permission.
        enforceNetworkStackPermission();
        int callingUid = Binder.getCallingUid();
        mWifiPermissionsUtil.checkPackage(callingUid, packageName);

        // If user restriction is set, cannot start softap
        if (mWifiTetheringDisallowed) {
            mLog.err("startTetheredHotspot with user restriction: not permitted").flush();
            return false;
        }

        mLog.info("startTetheredHotspot uid=%").c(callingUid).flush();

        // TODO: b/233363886, handle timeout in general way.
        if (!checkSetEnablingIfAllowed()) {
            return false;
        }

        WorkSource requestorWs = new WorkSource(callingUid, packageName);
        if (!mWifiThreadRunner.call(
                () -> mActiveModeWarden.canRequestMoreSoftApManagers(requestorWs), false)) {
            // Take down LOHS if it is up.
            mLohsSoftApTracker.stopAll();
        }

        if (!startSoftApInternal(new SoftApModeConfiguration(
                WifiManager.IFACE_IP_MODE_TETHERED, softApConfig,
                mTetheredSoftApTracker.getSoftApCapability()), requestorWs)) {
            mTetheredSoftApTracker.setFailedWhileEnabling();
            return false;
        }
        mLastCallerInfoManager.put(WifiManager.API_TETHERED_HOTSPOT, Process.myTid(),
                callingUid, Binder.getCallingPid(), packageName, true);
        return true;
    }

    /**
     * Internal method to start softap mode. Callers of this method should have already checked
     * proper permissions beyond the NetworkStack permission.
     */
    private boolean startSoftApInternal(SoftApModeConfiguration apConfig, WorkSource requestorWs) {
        int uid = Binder.getCallingUid();
        boolean privileged = isSettingsOrSuw(Binder.getCallingPid(), uid);
        mLog.trace("startSoftApInternal uid=% mode=%")
                .c(uid).c(apConfig.getTargetMode()).flush();

        if (isSoftApForExtendingWifi(apConfig.getSoftApConfiguration())) {
            startSoftApInRepeaterMode(apConfig.getTargetMode(), apConfig.getSoftApConfiguration(),
                                     requestorWs);
            return true;
        }
        // null wifiConfig is a meaningful input for CMD_SET_AP; it means to use the persistent
        // AP config.
        SoftApConfiguration softApConfig = apConfig.getSoftApConfiguration();
        if (softApConfig != null
                && (!WifiApConfigStore.validateApWifiConfiguration(
                    softApConfig, privileged, mContext))) {
            Log.e(TAG, "Invalid SoftApConfiguration");
            return false;
        }

        mActiveModeWarden.startSoftAp(apConfig, requestorWs);
        return true;
    }

    /**
     * see {@link android.net.wifi.WifiManager#stopSoftAp()}
     * @return {@code true} if softap stop was triggered
     * @throws SecurityException if the caller does not have permission to stop softap
     */
    @Override
    public boolean stopSoftAp() {
        // NETWORK_STACK is a signature only permission.
        enforceNetworkStackPermission();

        // only permitted callers are allowed to this point - they must have gone through
        // connectivity service since this method is protected with the NETWORK_STACK PERMISSION

        mLog.info("stopSoftAp uid=%").c(Binder.getCallingUid()).flush();

        stopSoftApInternal(WifiManager.IFACE_IP_MODE_TETHERED);
        mLastCallerInfoManager.put(WifiManager.API_SOFT_AP, Process.myTid(),
                Binder.getCallingUid(), Binder.getCallingPid(), "<unknown>", false);
        return true;
    }

    /**
     * Internal method to stop softap mode.
     *
     * Callers of this method should have already checked
     * proper permissions beyond the NetworkStack permission.
     *
     * @param mode the operating mode of APs to bring down (ex,
     *             {@link WifiManager.IFACE_IP_MODE_TETHERED} or
     *             {@link WifiManager.IFACE_IP_MODE_LOCAL_ONLY}).
     *             Use {@link WifiManager.IFACE_IP_MODE_UNSPECIFIED} to stop all APs.
     */
    private void stopSoftApInternal(int mode) {
        mLog.trace("stopSoftApInternal uid=% mode=%").c(Binder.getCallingUid()).c(mode).flush();

        mSoftApExtendingWifi = false;
        mActiveModeWarden.stopSoftAp(mode);
    }

    /**
     * Internal class for tracking country code changed event.
     */
    @VisibleForTesting
    public final class CountryCodeTracker implements WifiCountryCode.ChangeListener {
        private final RemoteCallbackList<IOnWifiDriverCountryCodeChangedListener>
                mRegisteredDriverCountryCodeListeners = new RemoteCallbackList<>();

        /**
        * Register Driver Country code changed listener.
        * Note: Calling API only in handler thread.
        *
        * @param listener listener for the driver country code changed events.
        */
        public void registerDriverCountryCodeChangedListener(
                @NonNull IOnWifiDriverCountryCodeChangedListener listener,
                @NonNull WifiPermissionsUtil.CallerIdentity identity) {
            boolean result = mRegisteredDriverCountryCodeListeners.register(listener, identity);
            if (mVerboseLoggingEnabled) {
                Log.i(TAG, "registerDriverCountryCodeChangedListener, listener:" + listener
                        + ", CallerIdentity=" + identity.toString() + ", result: " + result);
            }
        }


        /**
         * Unregister Driver Country code changed listener.
         * Note: Calling API only in handler thread.
         *
         * @param listener listener to remove.
         */
        public void unregisterDriverCountryCodeChangedListener(
                @NonNull IOnWifiDriverCountryCodeChangedListener listener) {
            boolean result = mRegisteredDriverCountryCodeListeners.unregister(listener);
            if (mVerboseLoggingEnabled) {
                Log.i(TAG, "unregisterDriverCountryCodeChangedListener, listener:" + listener
                        + ", result:" + result);
            }
        }

        @Override
        public void onCountryCodeChangePending(@NonNull String countryCode) {
            // post operation to handler thread
            mWifiThreadRunner.post(() -> {
                if (mTetheredSoftApTracker != null) {
                    mTetheredSoftApTracker.notifyNewCountryCodeChangePending(countryCode);
                }
                if (mLohsSoftApTracker != null) {
                    mLohsSoftApTracker.notifyNewCountryCodeChangePending(countryCode);
                }
            });
        }

        @Override
        public void onDriverCountryCodeChanged(@Nullable String countryCode) {
            // post operation to handler thread
            mWifiThreadRunner.post(() -> {
                Log.i(TAG, "Receive onDriverCountryCodeChanged to " + countryCode
                        + ", update available channel list");
                // Update channel capability when country code is not null.
                // Because the driver country code will reset to null when driver is non-active.
                if (countryCode != null) {
                    if (!TextUtils.equals(countryCode,
                            mCountryCode.getCurrentDriverCountryCode())) {
                        Log.e(TAG, "Country code not consistent! expect " + countryCode + " actual "
                                + mCountryCode.getCurrentDriverCountryCode());
                    }
                    mTetheredSoftApTracker.updateAvailChannelListInSoftApCapability(countryCode);
                    mLohsSoftApTracker.updateAvailChannelListInSoftApCapability(countryCode);
                    mActiveModeWarden.updateSoftApCapability(
                            mTetheredSoftApTracker.getSoftApCapability(),
                            WifiManager.IFACE_IP_MODE_TETHERED);
                    // TODO: b/197529327 trigger Lohs capability callback & update available
                    // channels
                    mActiveModeWarden.updateSoftApCapability(
                            mLohsSoftApTracker.getSoftApCapability(),
                            WifiManager.IFACE_IP_MODE_LOCAL_ONLY);
                }
                if (SdkLevel.isAtLeastT()) {
                    int itemCount = mRegisteredDriverCountryCodeListeners.beginBroadcast();
                    for (int i = 0; i < itemCount; i++) {
                        try {
                            WifiPermissionsUtil.CallerIdentity identity =
                                    (WifiPermissionsUtil.CallerIdentity)
                                    mRegisteredDriverCountryCodeListeners.getBroadcastCookie(i);
                            if (!mWifiPermissionsUtil.checkCallersCoarseLocationPermission(
                                    identity.getPackageName(), identity.getFeatureId(),
                                    identity.getUid(), null)) {
                                Log.i(TAG, "ReceiverIdentity=" + identity.toString()
                                        + " doesn't have ACCESS_COARSE_LOCATION permission now");
                                continue;
                            }
                            if (mVerboseLoggingEnabled) {
                                Log.i(TAG, "onDriverCountryCodeChanged, ReceiverIdentity="
                                        + identity.toString());
                            }
                            mRegisteredDriverCountryCodeListeners.getBroadcastItem(i)
                                    .onDriverCountryCodeChanged(countryCode);
                        } catch (RemoteException e) {
                            Log.e(TAG, "onDriverCountryCodeChanged: remote exception -- " + e);
                        }
                    }
                    mRegisteredDriverCountryCodeListeners.finishBroadcast();
                }
            });
        }
    }

    /**
     * SoftAp callback
     */
    private class BaseSoftApTracker extends SoftApCallbackInternal {
        /**
         * State of tethered SoftAP
         * One of:  {@link WifiManager#WIFI_AP_STATE_DISABLED},
         *          {@link WifiManager#WIFI_AP_STATE_DISABLING},
         *          {@link WifiManager#WIFI_AP_STATE_ENABLED},
         *          {@link WifiManager#WIFI_AP_STATE_ENABLING},
         *          {@link WifiManager#WIFI_AP_STATE_FAILED}
         */
        private final Object mLock = new Object();
        private int mSoftApState = WIFI_AP_STATE_DISABLED;
        private Map<String, List<WifiClient>> mSoftApConnectedClientsMap = new HashMap();
        private Map<String, SoftApInfo> mSoftApInfoMap = new HashMap();
        private boolean mIsBridgedMode = false;
        // TODO: We need to maintain two capability. One for LTE + SAP and one for WIFI + SAP
        protected SoftApCapability mSoftApCapability = null;
        protected final RemoteCallbackList<ISoftApCallback> mRegisteredSoftApCallbacks =
                new RemoteCallbackList<>();

        public int getState() {
            synchronized (mLock) {
                return mSoftApState;
            }
        }

        public void setState(int state) {
            synchronized (mLock) {
                mSoftApState = state;
            }
        }

        public boolean setEnablingIfAllowed() {
            synchronized (mLock) {
                if (mSoftApState != WIFI_AP_STATE_DISABLED
                        && mSoftApState != WIFI_AP_STATE_FAILED) {
                    return false;
                }
                mSoftApState = WIFI_AP_STATE_ENABLING;
                return true;
            }
        }

        public void setFailedWhileEnabling() {
            synchronized (mLock) {
                if (mSoftApState == WIFI_AP_STATE_ENABLING) {
                    mSoftApState = WIFI_AP_STATE_FAILED;
                }
            }
        }

        public Map<String, List<WifiClient>> getConnectedClients() {
            synchronized (mLock) {
                return mSoftApConnectedClientsMap;
            }
        }

        public Map<String, SoftApInfo> getSoftApInfos() {
            synchronized (mLock) {
                return mSoftApInfoMap;
            }
        }

        public boolean getIsBridgedMode() {
            synchronized (mLock) {
                return mIsBridgedMode;
            }
        }

        public void notifyNewCountryCodeChangePending(@NonNull String countryCode) {
            // If country code not changed, no need to update.
            if (mSoftApCapability != null && !TextUtils.equals(mSoftApCapability.getCountryCode(),
                    countryCode)) {
                // Country code changed when we can't update channels from HAL, invalidate the soft
                // ap capability for supported channels.
                SoftApCapability newSoftApCapability = new SoftApCapability(
                        mSoftApCapability);
                for (int b : SoftApConfiguration.BAND_TYPES) {
                    newSoftApCapability.setSupportedChannelList(b, new int[0]);
                }
                // Notify the capability change
                onCapabilityChanged(newSoftApCapability);
            }
        }

        public void handleBootCompleted() {
            updateAvailChannelListInSoftApCapability(mCountryCode.getCurrentDriverCountryCode());
        }

        public SoftApCapability getSoftApCapability() {
            synchronized (mLock) {
                if (mSoftApCapability == null) {
                    mSoftApCapability = ApConfigUtil.updateCapabilityFromResource(mContext);
                    // Default country code
                    mSoftApCapability = updateSoftApCapabilityWithAvailableChannelList(
                            mSoftApCapability, mCountryCode.getCountryCode());
                }
                return mSoftApCapability;
            }
        }

        private SoftApCapability updateSoftApCapabilityWithAvailableChannelList(
                @NonNull SoftApCapability softApCapability, @Nullable String countryCode) {
            if (!mIsBootComplete) {
                // The available channel list is from wificond or HAL.
                // It might be a failure or stuck during wificond or HAL init.
                return softApCapability;
            }
            if (mCountryCode.getCurrentDriverCountryCode() != null) {
                mSoftApCapability.setCountryCode(countryCode);
            }
            return ApConfigUtil.updateSoftApCapabilityWithAvailableChannelList(
                    softApCapability, mContext, mWifiNative);
        }

        public void updateAvailChannelListInSoftApCapability(@Nullable String countryCode) {
            onCapabilityChanged(updateSoftApCapabilityWithAvailableChannelList(
                    getSoftApCapability(), countryCode));
        }

        public boolean registerSoftApCallback(ISoftApCallback callback) {
            return mRegisteredSoftApCallbacks.register(callback);
        }

        public void unregisterSoftApCallback(ISoftApCallback callback) {
            mRegisteredSoftApCallbacks.unregister(callback);
        }

        /**
         * Called when soft AP state changes.
         *
         * @param state new new AP state. One of {@link #WIFI_AP_STATE_DISABLED},
         *        {@link #WIFI_AP_STATE_DISABLING}, {@link #WIFI_AP_STATE_ENABLED},
         *        {@link #WIFI_AP_STATE_ENABLING}, {@link #WIFI_AP_STATE_FAILED}
         * @param failureReason reason when in failed state. One of
         *        {@link #SAP_START_FAILURE_GENERAL}, {@link #SAP_START_FAILURE_NO_CHANNEL}
         */
        @Override
        public void onStateChanged(int state, int failureReason) {
            synchronized (mLock) {
                mSoftApState = state;
            }

            notifyRegisterOnStateChanged(mRegisteredSoftApCallbacks, state, failureReason);

            if ((getState() == WifiManager.WIFI_AP_STATE_DISABLED) && mRestartWifiApIfRequired) {
                mWifiThreadRunner.post(() -> {
                    Log.d(TAG ,"Repeater mode: Restart SoftAP.");
                    mRestartWifiApIfRequired = false;
                    startSoftApInternal(new SoftApModeConfiguration(
                            WifiManager.IFACE_IP_MODE_TETHERED, null,
                            mTetheredSoftApTracker.getSoftApCapability()),
                        mFrameworkFacade.getSettingsWorkSource(mContext));
                });
            }
        }

        /**
         * Called when the connected clients to soft AP changes.
         *
         * @param clients connected clients to soft AP
         */
        @Override
        public void onConnectedClientsOrInfoChanged(Map<String, SoftApInfo> infos,
                Map<String, List<WifiClient>> clients, boolean isBridged) {
            synchronized (mLock) {
                mIsBridgedMode = isBridged;
                if (infos.size() == 0 && isBridged) {
                    Log.d(TAG, "ShutDown bridged mode, clear isBridged cache in Service");
                    mIsBridgedMode = false;
                }
                mSoftApConnectedClientsMap =
                        ApConfigUtil.deepCopyForWifiClientListMap(clients);
                mSoftApInfoMap = ApConfigUtil.deepCopyForSoftApInfoMap(infos);
            }
            notifyRegisterOnConnectedClientsOrInfoChanged(mRegisteredSoftApCallbacks,
                    infos, clients, isBridged);
        }

        /**
         * Called when capability of softap changes.
         *
         * @param capability is the softap capability. {@link SoftApCapability}
         */
        @Override
        public void onCapabilityChanged(SoftApCapability capability) {
            synchronized (mLock) {
                if (Objects.equals(capability, mSoftApCapability)) {
                    return;
                }
                mSoftApCapability = new SoftApCapability(capability);
            }
            notifyRegisterOnCapabilityChanged(mRegisteredSoftApCallbacks,
                    mSoftApCapability);
        }

        /**
         * Called when client trying to connect but device blocked the client with specific reason.
         *
         * @param client the currently blocked client.
         * @param blockedReason one of blocked reason from
         * {@link WifiManager.SapClientBlockedReason}
         */
        @Override
        public void onBlockedClientConnecting(WifiClient client, int blockedReason) {
            notifyRegisterOnBlockedClientConnecting(mRegisteredSoftApCallbacks, client,
                    blockedReason);
        }
    }

    private final class TetheredSoftApTracker extends BaseSoftApTracker {
        public void updateSoftApCapabilityWhenCarrierConfigChanged(int subId) {
            CarrierConfigManager carrierConfigManager =
                    mContext.getSystemService(CarrierConfigManager.class);
            if (carrierConfigManager == null) return;
            PersistableBundle carrierConfig = carrierConfigManager.getConfigForSubId(subId);
            if (carrierConfig == null) return;
            int carrierMaxClient = carrierConfig.getInt(
                    CarrierConfigManager.Wifi.KEY_HOTSPOT_MAX_CLIENT_COUNT);
            int finalSupportedClientNumber = mContext.getResources().getInteger(
                    R.integer.config_wifiHardwareSoftapMaxClientCount);
            if (carrierMaxClient > 0) {
                finalSupportedClientNumber = Math.min(finalSupportedClientNumber,
                        carrierMaxClient);
            }
            if (finalSupportedClientNumber == getSoftApCapability().getMaxSupportedClients()) {
                return;
            }
            SoftApCapability newSoftApCapability = new SoftApCapability(mSoftApCapability);
            newSoftApCapability.setMaxSupportedClients(
                    finalSupportedClientNumber);
            onCapabilityChanged(newSoftApCapability);
        }

    }

    /**
     * Implements LOHS behavior on top of the existing SoftAp API.
     */
    private final class LohsSoftApTracker extends BaseSoftApTracker {
        @GuardedBy("mLocalOnlyHotspotRequests")
        private final HashMap<Integer, LocalOnlyHotspotRequestInfo>
                mLocalOnlyHotspotRequests = new HashMap<>();

        /** Currently-active config, to be sent to shared clients registering later. */
        @GuardedBy("mLocalOnlyHotspotRequests")
        private SoftApModeConfiguration mActiveConfig = null;

        /**
         * Whether we are currently operating in exclusive mode (i.e. whether a custom config is
         * active).
         */
        @GuardedBy("mLocalOnlyHotspotRequests")
        private boolean mIsExclusive = false;

        @GuardedBy("mLocalOnlyHotspotRequests")
        private String mLohsInterfaceName;

        @GuardedBy("mLocalOnlyHotspotRequests")
        private int mLohsInterfaceMode = WifiManager.IFACE_IP_MODE_UNSPECIFIED;

        public void updateInterfaceIpState(String ifaceName, int mode) {
            // update interface IP state related to local-only hotspot
            synchronized (mLocalOnlyHotspotRequests) {
                Log.d(TAG, "updateInterfaceIpState: ifaceName=" + ifaceName + " mode=" + mode
                        + " previous LOHS mode= " + mLohsInterfaceMode);

                switch (mode) {
                    case WifiManager.IFACE_IP_MODE_LOCAL_ONLY:
                        // first make sure we have registered requests.
                        if (mLocalOnlyHotspotRequests.isEmpty()) {
                            // we don't have requests...  stop the hotspot
                            Log.wtf(TAG, "Starting LOHS without any requests?");
                            stopSoftApInternal(WifiManager.IFACE_IP_MODE_LOCAL_ONLY);
                            return;
                        }
                        // LOHS is ready to go!  Call our registered requestors!
                        mLohsInterfaceName = ifaceName;
                        mLohsInterfaceMode = mode;
                        sendHotspotStartedMessageToAllLOHSRequestInfoEntriesLocked();
                        break;
                    case WifiManager.IFACE_IP_MODE_TETHERED:
                        if (TextUtils.equals(mLohsInterfaceName, ifaceName)) {
                            /* This shouldn't happen except in a race, but if it does, tear down
                             * the LOHS and let tethering win.
                             *
                             * If concurrent SAPs are allowed, the interface names will differ,
                             * so we don't have to check the config here.
                             */
                            Log.e(TAG, "Unexpected IP mode change on " + ifaceName);
                            mLohsInterfaceName = null;
                            mLohsInterfaceMode = WifiManager.IFACE_IP_MODE_UNSPECIFIED;
                            sendHotspotFailedMessageToAllLOHSRequestInfoEntriesLocked(
                                    LocalOnlyHotspotCallback.ERROR_INCOMPATIBLE_MODE);
                        }
                        break;
                    case WifiManager.IFACE_IP_MODE_CONFIGURATION_ERROR:
                        if (ifaceName == null) {
                            // All softAps
                            mLohsInterfaceName = null;
                            mLohsInterfaceMode = mode;
                            sendHotspotFailedMessageToAllLOHSRequestInfoEntriesLocked(
                                    LocalOnlyHotspotCallback.ERROR_GENERIC);
                            stopSoftApInternal(WifiManager.IFACE_IP_MODE_UNSPECIFIED);
                        } else if (TextUtils.equals(mLohsInterfaceName, ifaceName)) {
                            mLohsInterfaceName = null;
                            mLohsInterfaceMode = mode;
                            sendHotspotFailedMessageToAllLOHSRequestInfoEntriesLocked(
                                    LocalOnlyHotspotCallback.ERROR_GENERIC);
                            stopSoftApInternal(WifiManager.IFACE_IP_MODE_LOCAL_ONLY);
                        } else {
                            // Not for LOHS. This is the wrong place to do this, but...
                            stopSoftApInternal(WifiManager.IFACE_IP_MODE_TETHERED);
                        }
                        break;
                    case WifiManager.IFACE_IP_MODE_UNSPECIFIED:
                        if (ifaceName == null || ifaceName.equals(mLohsInterfaceName)) {
                            mLohsInterfaceName = null;
                            mLohsInterfaceMode = mode;
                        }
                        break;
                    default:
                        mLog.warn("updateInterfaceIpState: unknown mode %").c(mode).flush();
                }
            }
        }

        /**
         * Helper method to send a HOTSPOT_FAILED message to all registered LocalOnlyHotspotRequest
         * callers and clear the registrations.
         *
         * Callers should already hold the mLocalOnlyHotspotRequests lock.
         */
        @GuardedBy("mLocalOnlyHotspotRequests")
        private void sendHotspotFailedMessageToAllLOHSRequestInfoEntriesLocked(int reason) {
            for (LocalOnlyHotspotRequestInfo requestor : mLocalOnlyHotspotRequests.values()) {
                try {
                    requestor.sendHotspotFailedMessage(reason);
                    requestor.unlinkDeathRecipient();
                } catch (RemoteException e) {
                    // This will be cleaned up by binder death handling
                }
            }

            // Since all callers were notified, now clear the registrations.
            mLocalOnlyHotspotRequests.clear();
        }

        /**
         * Helper method to send a HOTSPOT_STOPPED message to all registered LocalOnlyHotspotRequest
         * callers and clear the registrations.
         *
         * Callers should already hold the mLocalOnlyHotspotRequests lock.
         */
        @GuardedBy("mLocalOnlyHotspotRequests")
        private void sendHotspotStoppedMessageToAllLOHSRequestInfoEntriesLocked() {
            for (LocalOnlyHotspotRequestInfo requestor : mLocalOnlyHotspotRequests.values()) {
                try {
                    requestor.sendHotspotStoppedMessage();
                    requestor.unlinkDeathRecipient();
                } catch (RemoteException e) {
                    // This will be cleaned up by binder death handling
                }
            }

            // Since all callers were notified, now clear the registrations.
            mLocalOnlyHotspotRequests.clear();
        }

        /**
         * Add a new LOHS client
         */
        private int start(int pid, LocalOnlyHotspotRequestInfo request) {
            synchronized (mLocalOnlyHotspotRequests) {
                // does this caller already have a request?
                if (mLocalOnlyHotspotRequests.get(pid) != null) {
                    mLog.trace("caller already has an active request").flush();
                    throw new IllegalStateException(
                            "Caller already has an active LocalOnlyHotspot request");
                }

                // Never accept exclusive requests (with custom configuration) at the same time as
                // shared requests.
                if (!mLocalOnlyHotspotRequests.isEmpty()) {
                    boolean requestIsExclusive = request.getCustomConfig() != null;
                    if (mIsExclusive || requestIsExclusive) {
                        mLog.trace("Cannot share with existing LOHS request due to custom config")
                                .flush();
                        return LocalOnlyHotspotCallback.ERROR_GENERIC;
                    }
                }

                // At this point, the request is accepted.
                if (mLocalOnlyHotspotRequests.isEmpty()) {
                    mWifiThreadRunner.post(() -> {
                        startForFirstRequestLocked(request);
                    });

                } else if (mLohsInterfaceMode == WifiManager.IFACE_IP_MODE_LOCAL_ONLY) {
                    // LOHS has already started up for an earlier request, so we can send the
                    // current config to the incoming request right away.
                    try {
                        mLog.trace("LOHS already up, trigger onStarted callback").flush();
                        request.sendHotspotStartedMessage(mActiveConfig.getSoftApConfiguration());
                    } catch (RemoteException e) {
                        return LocalOnlyHotspotCallback.ERROR_GENERIC;
                    }
                }

                mLocalOnlyHotspotRequests.put(pid, request);
                return LocalOnlyHotspotCallback.REQUEST_REGISTERED;
            }
        }

        @GuardedBy("mLocalOnlyHotspotRequests")
        private void startForFirstRequestLocked(LocalOnlyHotspotRequestInfo request) {
            final SoftApCapability lohsCapability = mLohsSoftApTracker.getSoftApCapability();
            SoftApConfiguration softApConfig = mWifiApConfigStore.generateLocalOnlyHotspotConfig(
                    mContext, request.getCustomConfig(), lohsCapability);

            mActiveConfig = new SoftApModeConfiguration(
                    WifiManager.IFACE_IP_MODE_LOCAL_ONLY,
                    softApConfig, lohsCapability);
            mIsExclusive = (request.getCustomConfig() != null);
            // Report the error if we got failure in startSoftApInternal
            if (!startSoftApInternal(mActiveConfig, request.getWorkSource())) {
                onStateChanged(WIFI_AP_STATE_FAILED, ERROR_GENERIC);
            }
        }

        /**
         * Requests that any local-only hotspot be stopped.
         */
        public void stopAll() {
            synchronized (mLocalOnlyHotspotRequests) {
                if (!mLocalOnlyHotspotRequests.isEmpty()) {
                    // This is used to take down LOHS when tethering starts, and in that
                    // case we send failed instead of stopped.
                    // TODO check if that is right. Calling onFailed instead of onStopped when the
                    // hotspot is already started does not seem to match the documentation
                    sendHotspotFailedMessageToAllLOHSRequestInfoEntriesLocked(
                            LocalOnlyHotspotCallback.ERROR_INCOMPATIBLE_MODE);
                    stopIfEmptyLocked();
                }
            }
        }

        /**
         * Unregisters the LOHS request from the given process and stops LOHS if no other clients.
         */
        public void stopByPid(int pid) {
            synchronized (mLocalOnlyHotspotRequests) {
                LocalOnlyHotspotRequestInfo requestInfo = mLocalOnlyHotspotRequests.remove(pid);
                if (requestInfo == null) return;
                requestInfo.unlinkDeathRecipient();
                stopIfEmptyLocked();
            }
        }

        /**
         * Unregisters LocalOnlyHotspot request and stops the hotspot if needed.
         */
        public void stopByRequest(LocalOnlyHotspotRequestInfo request) {
            synchronized (mLocalOnlyHotspotRequests) {
                if (mLocalOnlyHotspotRequests.remove(request.getPid()) == null) {
                    mLog.trace("LocalOnlyHotspotRequestInfo not found to remove").flush();
                    return;
                }
                stopIfEmptyLocked();
            }
        }

        @GuardedBy("mLocalOnlyHotspotRequests")
        private void stopIfEmptyLocked() {
            if (mLocalOnlyHotspotRequests.isEmpty()) {
                mActiveConfig = null;
                mIsExclusive = false;
                mLohsInterfaceName = null;
                mLohsInterfaceMode = WifiManager.IFACE_IP_MODE_UNSPECIFIED;
                stopSoftApInternal(WifiManager.IFACE_IP_MODE_LOCAL_ONLY);
            }
        }

        /**
         * Helper method to send a HOTSPOT_STARTED message to all registered LocalOnlyHotspotRequest
         * callers.
         *
         * Callers should already hold the mLocalOnlyHotspotRequests lock.
         */
        @GuardedBy("mLocalOnlyHotspotRequests")
        private void sendHotspotStartedMessageToAllLOHSRequestInfoEntriesLocked() {
            for (LocalOnlyHotspotRequestInfo requestor : mLocalOnlyHotspotRequests.values()) {
                try {
                    requestor.sendHotspotStartedMessage(mActiveConfig.getSoftApConfiguration());
                } catch (RemoteException e) {
                    // This will be cleaned up by binder death handling
                }
            }
        }

        @Override
        public void onStateChanged(int state, int failureReason) {
            // The AP state update from ClientModeImpl for softap
            synchronized (mLocalOnlyHotspotRequests) {
                Log.d(TAG, "lohs.onStateChanged: currentState=" + state
                        + " previousState=" + getState() + " errorCode= " + failureReason
                        + " ifaceName=" + mLohsInterfaceName);

                // check if we have a failure - since it is possible (worst case scenario where
                // WifiController and ClientModeImpl are out of sync wrt modes) to get two FAILED
                // notifications in a row, we need to handle this first.
                if (state == WIFI_AP_STATE_FAILED) {
                    // update registered LOHS callbacks if we see a failure
                    int errorToReport = ERROR_GENERIC;
                    if (failureReason == SAP_START_FAILURE_NO_CHANNEL) {
                        errorToReport = ERROR_NO_CHANNEL;
                    }
                    // holding the required lock: send message to requestors and clear the list
                    sendHotspotFailedMessageToAllLOHSRequestInfoEntriesLocked(errorToReport);
                    // also need to clear interface ip state
                    updateInterfaceIpState(mLohsInterfaceName,
                            WifiManager.IFACE_IP_MODE_UNSPECIFIED);
                } else if (state == WIFI_AP_STATE_DISABLING || state == WIFI_AP_STATE_DISABLED) {
                    // softap is shutting down or is down...  let requestors know via the
                    // onStopped call
                    // if we are currently in hotspot mode, then trigger onStopped for registered
                    // requestors, otherwise something odd happened and we should clear state
                    if (mLohsInterfaceName != null
                            && mLohsInterfaceMode == WifiManager.IFACE_IP_MODE_LOCAL_ONLY) {
                        // holding the required lock: send message to requestors and clear the list
                        sendHotspotStoppedMessageToAllLOHSRequestInfoEntriesLocked();
                    } else {
                        // LOHS not active: report an error (still holding the required lock)
                        sendHotspotFailedMessageToAllLOHSRequestInfoEntriesLocked(ERROR_GENERIC);
                    }
                    // also clear interface ip state
                    updateInterfaceIpState(mLohsInterfaceName,
                            WifiManager.IFACE_IP_MODE_UNSPECIFIED);
                }
                // For enabling and enabled, just record the new state
                setState(state);
                notifyRegisterOnStateChanged(mRegisteredSoftApCallbacks, state, failureReason);
            }
        }
    }

    /**
     * see {@link android.net.wifi.WifiManager#registerSoftApCallback(Executor,
     * WifiManager.SoftApCallback)}
     *
     * @param callback Soft AP callback to register
     *
     * @throws SecurityException if the caller does not have permission to register a callback
     * @throws RemoteException if remote exception happens
     * @throws IllegalArgumentException if the arguments are null or invalid
     */
    @Override
    public void registerSoftApCallback(ISoftApCallback callback) {
        // verify arguments
        if (callback == null) {
            throw new IllegalArgumentException("Callback must not be null");
        }

        int uid = Binder.getCallingUid();
        int pid = Binder.getCallingPid();
        if (!mWifiPermissionsUtil.checkConfigOverridePermission(uid)
                && !checkNetworkSettingsPermission(pid, uid)
                && !checkMainlineNetworkStackPermission(pid, uid)) {
            // random apps should not be allowed to read the user specified config
            throw new SecurityException("App not allowed to read  WiFi Ap information "
                    + "(uid/pid = " + uid + "/" + pid + ")");
        }

        if (mVerboseLoggingEnabled) {
            mLog.info("registerSoftApCallback uid=%").c(Binder.getCallingUid()).flush();
        }

        // post operation to handler thread
        mWifiThreadRunner.post(() -> {
            if (!mTetheredSoftApTracker.registerSoftApCallback(callback)) {
                Log.e(TAG, "registerSoftApCallback: Failed to add callback");
                return;
            }
            // Update the client about the current state immediately after registering the callback
            try {
                callback.onStateChanged(mTetheredSoftApTracker.getState(), 0);
                callback.onConnectedClientsOrInfoChanged(mTetheredSoftApTracker.getSoftApInfos(),
                        mTetheredSoftApTracker.getConnectedClients(),
                        mTetheredSoftApTracker.getIsBridgedMode(), true);
                callback.onCapabilityChanged(mTetheredSoftApTracker.getSoftApCapability());
            } catch (RemoteException e) {
                Log.e(TAG, "registerSoftApCallback: remote exception -- " + e);
            }
        });
    }

    /**
     * see {@link android.net.wifi.WifiManager#unregisterSoftApCallback(WifiManager.SoftApCallback)}
     *
     * @param callback Soft AP callback to unregister
     *
     * @throws SecurityException if the caller does not have permission to register a callback
     */
    @Override
    public void unregisterSoftApCallback(ISoftApCallback callback) {
        int uid = Binder.getCallingUid();
        int pid = Binder.getCallingPid();
        if (!mWifiPermissionsUtil.checkConfigOverridePermission(uid)
                && !checkNetworkSettingsPermission(pid, uid)
                && !checkMainlineNetworkStackPermission(pid, uid)) {
            // random apps should not be allowed to read the user specified config
            throw new SecurityException("App not allowed to read  WiFi Ap information "
                    + "(uid/pid = " + uid + "/" + pid + ")");
        }

        if (mVerboseLoggingEnabled) {
            mLog.info("unregisterSoftApCallback uid=%").c(Binder.getCallingUid()).flush();
        }

        // post operation to handler thread
        mWifiThreadRunner.post(() ->
                mTetheredSoftApTracker.unregisterSoftApCallback(callback));
    }

    /**
     * Temporary method used for testing while start is not fully implemented.  This
     * method allows unit tests to register callbacks directly for testing mechanisms triggered by
     * softap mode changes.
     */
    @VisibleForTesting
    void registerLOHSForTest(int pid, LocalOnlyHotspotRequestInfo request) {
        mLohsSoftApTracker.start(pid, request);
    }

    /**
     * Method to start LocalOnlyHotspot.  In this method, permissions, settings and modes are
     * checked to verify that we can enter softapmode.  This method returns
     * {@link LocalOnlyHotspotCallback#REQUEST_REGISTERED} if we will attempt to start, otherwise,
     * possible startup erros may include tethering being disallowed failure reason {@link
     * LocalOnlyHotspotCallback#ERROR_TETHERING_DISALLOWED} or an incompatible mode failure reason
     * {@link LocalOnlyHotspotCallback#ERROR_INCOMPATIBLE_MODE}.
     *
     * see {@link WifiManager#startLocalOnlyHotspot(LocalOnlyHotspotCallback)}
     *
     * @param callback Callback to communicate with WifiManager and allow cleanup if the app dies.
     * @param packageName String name of the calling package.
     * @param featureId The feature in the package
     * @param customConfig Custom configuration to be applied to the hotspot, or null for a shared
     *                     hotspot with framework-generated config.
     * @param extras Bundle of extra information
     *
     * @return int return code for attempt to start LocalOnlyHotspot.
     *
     * @throws SecurityException if the caller does not have permission to start a Local Only
     * Hotspot.
     * @throws IllegalStateException if the caller attempts to start the LocalOnlyHotspot while they
     * have an outstanding request.
     */
    @Override
    public int startLocalOnlyHotspot(ILocalOnlyHotspotCallback callback, String packageName,
            String featureId, SoftApConfiguration customConfig, Bundle extras) {
        // first check if the caller has permission to start a local only hotspot
        // need to check for WIFI_STATE_CHANGE and location permission
        final int uid = Binder.getCallingUid();
        final int pid = Binder.getCallingPid();
        mWifiPermissionsUtil.checkPackage(uid, packageName);

        mLog.info("start lohs uid=% pid=%").c(uid).c(pid).flush();

        final WorkSource requestorWs;
        // Permission requirements are different with/without custom config.
        if (customConfig == null) {
            if (enforceChangePermission(packageName) != MODE_ALLOWED) {
                return LocalOnlyHotspotCallback.ERROR_GENERIC;
            }
            if (isPlatformOrTargetSdkLessThanT(packageName, uid)) {
                enforceLocationPermission(packageName, featureId, uid);
                long ident = Binder.clearCallingIdentity();
                try {
                    // also need to verify that Locations services are enabled.
                    if (!mWifiPermissionsUtil.isLocationModeEnabled()) {
                        throw new SecurityException("Location mode is not enabled.");
                    }

                } finally {
                    Binder.restoreCallingIdentity(ident);
                }
            } else {
                mWifiPermissionsUtil.enforceNearbyDevicesPermission(
                        extras.getParcelable(WifiManager.EXTRA_PARAM_KEY_ATTRIBUTION_SOURCE),
                        false, TAG + " startLocalOnlyHotspot");
            }
            // TODO(b/162344695): Exception added for LOHS. This exception is need to avoid
            // breaking existing LOHS behavior: LOHS AP iface is allowed to delete STA iface
            // (even if LOHS app has lower priority than user toggled on STA iface). This does
            // not fit in with the new context based concurrency priority in HalDeviceManager,
            // but we cannot break existing API's. So, we artificially boost the priority of
            // the request by "faking" the requestor context as settings app.
            // We probably need some UI dialog to allow the user to grant the app's LOHS
            // request. Once that UI dialog is added, we can get rid of this hack and use the UI
            // to elevate the priority of LOHS request only if user approves the request to
            // toggle wifi off for LOHS.
            requestorWs = mFrameworkFacade.getSettingsWorkSource(mContext);
        } else {
            if (isPlatformOrTargetSdkLessThanT(packageName, uid)) {
                if (!isSettingsOrSuw(Binder.getCallingPid(), Binder.getCallingUid())) {
                    throw new SecurityException(TAG + ": Permission denied");
                }
            } else {
                mWifiPermissionsUtil.enforceNearbyDevicesPermission(
                        extras.getParcelable(WifiManager.EXTRA_PARAM_KEY_ATTRIBUTION_SOURCE),
                        false, TAG + " startLocalOnlyHotspot");
            }
            // Already privileged, no need to fake.
            requestorWs = new WorkSource(uid, packageName);
        }

        // verify that tethering is not disabled
        if (mUserManager.hasUserRestrictionForUser(
                UserManager.DISALLOW_CONFIG_TETHERING, UserHandle.getUserHandleForUid(uid))) {
            return LocalOnlyHotspotCallback.ERROR_TETHERING_DISALLOWED;
        }


        // the app should be in the foreground
        long ident = Binder.clearCallingIdentity();
        try {
            // also need to verify that Locations services are enabled.
            // bypass shell with root uid
            if (uid != Process.ROOT_UID
                    && !mFrameworkFacade.isAppForeground(mContext, uid)) {
                return LocalOnlyHotspotCallback.ERROR_INCOMPATIBLE_MODE;
            }
        } finally {
            Binder.restoreCallingIdentity(ident);
        }
        // check if we are currently tethering
        if (!mActiveModeWarden.canRequestMoreSoftApManagers(requestorWs)
                && mTetheredSoftApTracker.getState() == WIFI_AP_STATE_ENABLED) {
            // Tethering is enabled, cannot start LocalOnlyHotspot
            mLog.info("Cannot start localOnlyHotspot when WiFi Tethering is active.")
                    .flush();
            return LocalOnlyHotspotCallback.ERROR_INCOMPATIBLE_MODE;
        }

        // now create the new LOHS request info object
        LocalOnlyHotspotRequestInfo request = new LocalOnlyHotspotRequestInfo(
                mWifiHandlerThread.getLooper(), requestorWs, callback,
                new LocalOnlyRequestorCallback(), customConfig);

        return mLohsSoftApTracker.start(pid, request);
    }

    /**
     * see {@link WifiManager#stopLocalOnlyHotspot()}
     *
     * @throws SecurityException if the caller does not have permission to stop a Local Only
     * Hotspot.
     */
    @Override
    public void stopLocalOnlyHotspot() {
        // don't do a permission check here. if the app's permission to change the wifi state is
        // revoked, we still want them to be able to stop a previously created hotspot (otherwise
        // it could cost the user money). When the app created the hotspot, its permission was
        // checked.
        final int uid = Binder.getCallingUid();
        final int pid = Binder.getCallingPid();

        mLog.info("stopLocalOnlyHotspot uid=% pid=%").c(uid).c(pid).flush();
        // Force to disable lohs when caller is shell with root permission
        if (uid == Process.ROOT_UID) {
            mLohsSoftApTracker.stopAll();
        } else {
            mLohsSoftApTracker.stopByPid(pid);
        }
    }

    @Override
    public void registerLocalOnlyHotspotSoftApCallback(ISoftApCallback callback, Bundle extras) {
        // verify arguments
        if (callback == null) {
            throw new IllegalArgumentException("Callback must not be null");
        }

        int uid = Binder.getCallingUid();
        int pid = Binder.getCallingPid();
        mWifiPermissionsUtil.enforceNearbyDevicesPermission(
                extras.getParcelable(WifiManager.EXTRA_PARAM_KEY_ATTRIBUTION_SOURCE),
                false, TAG + " registerLocalOnlyHotspotSoftApCallback");

        if (mVerboseLoggingEnabled) {
            mLog.info("registerSoftApCallback uid=%").c(Binder.getCallingUid()).flush();
        }

        // post operation to handler thread
        mWifiThreadRunner.post(() -> {
            if (!mLohsSoftApTracker.registerSoftApCallback(callback)) {
                Log.e(TAG, "registerSoftApCallback: Failed to add callback");
                return;
            }
            // Update the client about the current state immediately after registering the callback
            try {
                callback.onStateChanged(mLohsSoftApTracker.getState(), 0);
                callback.onConnectedClientsOrInfoChanged(mLohsSoftApTracker.getSoftApInfos(),
                        mLohsSoftApTracker.getConnectedClients(),
                        mLohsSoftApTracker.getIsBridgedMode(), true);
                callback.onCapabilityChanged(mLohsSoftApTracker.getSoftApCapability());
            } catch (RemoteException e) {
                Log.e(TAG, "registerSoftApCallback: remote exception -- " + e);
            }
        });
    }

    @Override
    public void unregisterLocalOnlyHotspotSoftApCallback(ISoftApCallback callback, Bundle extras) {
        // verify arguments
        if (callback == null) {
            throw new IllegalArgumentException("Callback must not be null");
        }
        int uid = Binder.getCallingUid();
        int pid = Binder.getCallingPid();

        mWifiPermissionsUtil.enforceNearbyDevicesPermission(
                extras.getParcelable(WifiManager.EXTRA_PARAM_KEY_ATTRIBUTION_SOURCE),
                false, TAG + " registerLocalOnlyHotspotSoftApCallback");

        if (mVerboseLoggingEnabled) {
            mLog.info("unregisterSoftApCallback uid=%").c(Binder.getCallingUid()).flush();
        }

        // post operation to handler thread
        mWifiThreadRunner.post(() ->
                mLohsSoftApTracker.unregisterSoftApCallback(callback));
    }

    /**
     * see {@link WifiManager#watchLocalOnlyHotspot(LocalOnlyHotspotObserver)}
     *
     * This call requires the android.permission.NETWORK_SETTINGS permission.
     *
     * @param callback Callback to communicate with WifiManager and allow cleanup if the app dies.
     *
     * @throws SecurityException if the caller does not have permission to watch Local Only Hotspot
     * status updates.
     * @throws IllegalStateException if the caller attempts to watch LocalOnlyHotspot updates with
     * an existing subscription.
     */
    @Override
    public void startWatchLocalOnlyHotspot(ILocalOnlyHotspotCallback callback) {
        // NETWORK_SETTINGS is a signature only permission.
        enforceNetworkSettingsPermission();

        throw new UnsupportedOperationException("LocalOnlyHotspot is still in development");
    }

    /**
     * see {@link WifiManager#unregisterLocalOnlyHotspotObserver()}
     */
    @Override
    public void stopWatchLocalOnlyHotspot() {
        // NETWORK_STACK is a signature only permission.
        enforceNetworkSettingsPermission();
        throw new UnsupportedOperationException("LocalOnlyHotspot is still in development");
    }

    /**
     * see {@link WifiManager#getWifiApConfiguration()}
     * @return soft access point configuration
     * @throws SecurityException if the caller does not have permission to retrieve the softap
     * config
     */
    @Nullable
    @Override
    public WifiConfiguration getWifiApConfiguration() {
        enforceAccessPermission();
        int uid = Binder.getCallingUid();
        // only allow Settings UI to get the saved SoftApConfig
        if (!mWifiPermissionsUtil.checkConfigOverridePermission(uid)) {
            // random apps should not be allowed to read the user specified config
            throw new SecurityException("App not allowed to read or update stored WiFi Ap config "
                    + "(uid = " + uid + ")");
        }

        if (mVerboseLoggingEnabled) {
            mLog.info("getWifiApConfiguration uid=%").c(uid).flush();
        }

        // hand off work to the ClientModeImpl handler thread to sync work between calls
        // and SoftApManager starting up softap
        return (mWifiThreadRunner.call(mWifiApConfigStore::getApConfiguration,
                new SoftApConfiguration.Builder().build())).toWifiConfiguration();
    }

    /**
     * see {@link WifiManager#getSoftApConfiguration()}
     * @return soft access point configuration {@link SoftApConfiguration}
     * @throws SecurityException if the caller does not have permission to retrieve the softap
     * config
     */
    @NonNull
    @Override
    public SoftApConfiguration getSoftApConfiguration() {
        int uid = Binder.getCallingUid();
        if (!mWifiPermissionsUtil.checkConfigOverridePermission(uid)
                && !mWifiPermissionsUtil.checkNetworkSettingsPermission(uid)) {
            // random apps should not be allowed to read the user specified config
            throw new SecurityException("App not allowed to read or update stored WiFi Ap config "
                    + "(uid = " + uid + ")");
        }
        if (mVerboseLoggingEnabled) {
            mLog.info("getSoftApConfiguration uid=%").c(uid).flush();
        }

        // hand off work to the ClientModeImpl handler thread to sync work between calls
        // and SoftApManager starting up softap
        return mWifiThreadRunner.call(mWifiApConfigStore::getApConfiguration,
                new SoftApConfiguration.Builder().build());
    }

    /**
     * see {@link WifiManager#setWifiApConfiguration(WifiConfiguration)}
     * @param wifiConfig WifiConfiguration details for soft access point
     * @return boolean indicating success or failure of the operation
     * @throws SecurityException if the caller does not have permission to write the softap config
     */
    @Override
    public boolean setWifiApConfiguration(WifiConfiguration wifiConfig, String packageName) {
        if (enforceChangePermission(packageName) != MODE_ALLOWED) {
            return false;
        }
        int uid = Binder.getCallingUid();
        mWifiPermissionsUtil.checkPackage(uid, packageName);
        // only allow Settings UI to write the stored SoftApConfig
        if (!mWifiPermissionsUtil.checkConfigOverridePermission(uid)) {
            // random apps should not be allowed to read the user specified config
            throw new SecurityException("App not allowed to read or update stored WiFi AP config "
                    + "(uid = " + uid + ")");
        }
        mLog.info("setWifiApConfiguration uid=%").c(uid).flush();
        if (wifiConfig == null)
            return false;
        SoftApConfiguration softApConfig = ApConfigUtil.fromWifiConfiguration(wifiConfig);
        if (softApConfig == null) return false;
        if (WifiApConfigStore.validateApWifiConfiguration(
                softApConfig, false, mContext)) {
            mWifiThreadRunner.post(() -> mWifiApConfigStore.setApConfiguration(softApConfig));
            return true;
        } else {
            Log.e(TAG, "Invalid WifiConfiguration");
            return false;
        }
    }

    /**
     * see {@link WifiManager#setSoftApConfiguration(SoftApConfiguration)}
     * @param softApConfig {@link SoftApConfiguration} details for soft access point
     * @return boolean indicating success or failure of the operation
     * @throws SecurityException if the caller does not have permission to write the softap config
     */
    @Override
    public boolean setSoftApConfiguration(
            @NonNull SoftApConfiguration softApConfig, @NonNull String packageName) {
        int uid = Binder.getCallingUid();
        mWifiPermissionsUtil.checkPackage(uid, packageName);
        boolean privileged = mWifiPermissionsUtil.checkNetworkSettingsPermission(uid);
        if (!mWifiPermissionsUtil.checkConfigOverridePermission(uid)
                && !privileged) {
            // random apps should not be allowed to read the user specified config
            throw new SecurityException("App not allowed to read or update stored WiFi Ap config "
                    + "(uid = " + uid + ")");
        }
        mLog.info("setSoftApConfiguration uid=%").c(uid).flush();
        if (softApConfig == null) return false;
        if (WifiApConfigStore.validateApWifiConfiguration(softApConfig, privileged, mContext)) {
            mActiveModeWarden.updateSoftApConfiguration(softApConfig);
            mWifiThreadRunner.post(() -> mWifiApConfigStore.setApConfiguration(softApConfig));
            return true;
        } else {
            Log.e(TAG, "Invalid SoftAp Configuration");
            return false;
        }
    }

    /**
     * see {@link android.net.wifi.WifiManager#setScanAlwaysAvailable(boolean)}
     */
    @Override
    public void setScanAlwaysAvailable(boolean isAvailable, String packageName) {
        enforceNetworkSettingsPermission();
        int callingUid = Binder.getCallingUid();
        mWifiPermissionsUtil.checkPackage(callingUid, packageName);
        mLog.info("setScanAlwaysAvailable uid=% package=% isAvailable=%")
                .c(callingUid)
                .c(packageName)
                .c(isAvailable)
                .flush();
        mSettingsStore.handleWifiScanAlwaysAvailableToggled(isAvailable);
        long ident = Binder.clearCallingIdentity();
        try {
            mWifiInjector.getWifiScanAlwaysAvailableSettingsCompatibility()
                    .handleWifiScanAlwaysAvailableToggled(isAvailable);
        } finally {
            Binder.restoreCallingIdentity(ident);
        }
        mActiveModeWarden.scanAlwaysModeChanged();
    }

    /**
     * see {@link android.net.wifi.WifiManager#isScanAlwaysAvailable()}
     */
    @Override
    public boolean isScanAlwaysAvailable() {
        enforceAccessPermission();
        if (mVerboseLoggingEnabled) {
            mLog.info("isScanAlwaysAvailable uid=%").c(Binder.getCallingUid()).flush();
        }
        return mSettingsStore.isScanAlwaysAvailableToggleEnabled();
    }

    /**
     * see {@link android.net.wifi.WifiManager#disconnect()}
     */
    @Override
    public boolean disconnect(String packageName) {
        if (enforceChangePermission(packageName) != MODE_ALLOWED) {
            return false;
        }
        int callingUid = Binder.getCallingUid();
        mWifiPermissionsUtil.checkPackage(callingUid, packageName);
        if (!isTargetSdkLessThanQOrPrivileged(
                packageName, Binder.getCallingPid(), callingUid)) {
            mLog.info("disconnect not allowed for uid=%").c(callingUid).flush();
            return false;
        }
        mLog.info("disconnect uid=%").c(callingUid).flush();
        mWifiThreadRunner.post(() -> mActiveModeWarden.getPrimaryClientModeManager().disconnect());
        return true;
    }

    /**
     * see {@link android.net.wifi.WifiManager#reconnect()}
     */
    @Override
    public boolean reconnect(String packageName) {
        if (enforceChangePermission(packageName) != MODE_ALLOWED) {
            return false;
        }
        int callingUid = Binder.getCallingUid();
        mWifiPermissionsUtil.checkPackage(callingUid, packageName);
        if (!isTargetSdkLessThanQOrPrivileged(packageName, Binder.getCallingPid(), callingUid)) {
            mLog.info("reconnect not allowed for uid=%").c(callingUid).flush();
            return false;
        }
        mLog.info("reconnect uid=%").c(callingUid).flush();

        mWifiThreadRunner.post(() -> {
            mActiveModeWarden.getPrimaryClientModeManager().reconnect(new WorkSource(callingUid));
        });
        return true;
    }

    /**
     * see {@link android.net.wifi.WifiManager#reassociate()}
     */
    @Override
    public boolean reassociate(String packageName) {
        if (enforceChangePermission(packageName) != MODE_ALLOWED) {
            return false;
        }
        int callingUid = Binder.getCallingUid();
        mWifiPermissionsUtil.checkPackage(callingUid, packageName);
        if (!isTargetSdkLessThanQOrPrivileged(
                packageName, Binder.getCallingPid(), callingUid)) {
            mLog.info("reassociate not allowed for uid=%").c(callingUid).flush();
            return false;
        }
        mLog.info("reassociate uid=%").c(callingUid).flush();
        mWifiThreadRunner.post(() -> mActiveModeWarden.getPrimaryClientModeManager().reassociate());
        return true;
    }

    /**
     * Returns true if we should log the call to getSupportedFeatures.
     *
     * Because of the way getSupportedFeatures is used in WifiManager, there are
     * often clusters of several back-to-back calls; avoid repeated logging if
     * the feature set has not changed and the time interval is short.
     */
    private boolean needToLogSupportedFeatures(long features) {
        if (mVerboseLoggingEnabled) {
            long now = mClock.getElapsedSinceBootMillis();
            synchronized (this) {
                if (now > mLastLoggedSupportedFeaturesTimestamp + A_FEW_MILLISECONDS
                        || features != mLastLoggedSupportedFeatures) {
                    mLastLoggedSupportedFeaturesTimestamp = now;
                    mLastLoggedSupportedFeatures = features;
                    return true;
                }
            }
        }
        return false;
    }
    private static final int A_FEW_MILLISECONDS = 250;
    private long mLastLoggedSupportedFeatures = -1;
    private long mLastLoggedSupportedFeaturesTimestamp = 0;

    /**
     * see {@link android.net.wifi.WifiManager#getSupportedFeatures}
     */
    @Override
    public long getSupportedFeatures() {
        enforceAccessPermission();
        long features = getSupportedFeaturesInternal();
        if (needToLogSupportedFeatures(features)) {
            mLog.info("getSupportedFeatures uid=% returns %")
                    .c(Binder.getCallingUid())
                    .c(Long.toHexString(features))
                    .flush();
        }
        return features;
    }

    @Override
    public void getWifiActivityEnergyInfoAsync(IOnWifiActivityEnergyInfoListener listener) {
        if (mVerboseLoggingEnabled) {
            mLog.info("getWifiActivityEnergyInfoAsync uid=%")
                    .c(Binder.getCallingUid())
                    .flush();
        }
        // getWifiActivityEnergyInfo() performs permission checking
        WifiActivityEnergyInfo info = getWifiActivityEnergyInfo();
        try {
            listener.onWifiActivityEnergyInfo(info);
        } catch (RemoteException e) {
            Log.e(TAG, "onWifiActivityEnergyInfo: RemoteException -- ", e);
        }
    }

    private WifiActivityEnergyInfo getWifiActivityEnergyInfo() {
        enforceAccessPermission();
        if (mVerboseLoggingEnabled) {
            mLog.info("getWifiActivityEnergyInfo uid=%").c(Binder.getCallingUid()).flush();
        }
        if ((getSupportedFeatures() & WifiManager.WIFI_FEATURE_LINK_LAYER_STATS) == 0) {
            return null;
        }
        WifiLinkLayerStats stats = mWifiThreadRunner.call(
                () -> mActiveModeWarden.getPrimaryClientModeManager().getWifiLinkLayerStats(),
                null);
        if (stats == null) {
            return null;
        }

        final long rxIdleTimeMillis = stats.on_time - stats.tx_time - stats.rx_time;
        if (VDBG || rxIdleTimeMillis < 0 || stats.on_time < 0 || stats.tx_time < 0
                || stats.rx_time < 0 || stats.on_time_scan < 0) {
            Log.d(TAG, " getWifiActivityEnergyInfo: "
                    + " on_time_millis=" + stats.on_time
                    + " tx_time_millis=" + stats.tx_time
                    + " rx_time_millis=" + stats.rx_time
                    + " rxIdleTimeMillis=" + rxIdleTimeMillis
                    + " scan_time_millis=" + stats.on_time_scan);
        }

        // Convert the LinkLayerStats into WifiActivityEnergyInfo
        return new WifiActivityEnergyInfo(
                mClock.getElapsedSinceBootMillis(),
                WifiActivityEnergyInfo.STACK_STATE_STATE_IDLE,
                stats.tx_time,
                stats.rx_time,
                stats.on_time_scan,
                rxIdleTimeMillis);
    }

    /**
     * see {@link android.net.wifi.WifiManager#getConfiguredNetworks()}
     *
     * @param packageName String name of the calling package
     * @param featureId The feature in the package
     * @param callerNetworksOnly Whether to only return networks created by the caller
     * @return the list of configured networks
     */
    @Override
    public ParceledListSlice<WifiConfiguration> getConfiguredNetworks(String packageName,
            String featureId, boolean callerNetworksOnly) {
        enforceAccessPermission();
        int callingUid = Binder.getCallingUid();
        // bypass shell: can get various pkg name
        // also bypass if caller is only retrieving networks added by itself
        if (callingUid != Process.SHELL_UID && callingUid != Process.ROOT_UID) {
            mWifiPermissionsUtil.checkPackage(callingUid, packageName);
            if (!callerNetworksOnly) {
                long ident = Binder.clearCallingIdentity();
                try {
                    mWifiPermissionsUtil.enforceCanAccessScanResults(packageName, featureId,
                            callingUid, null);
                } catch (SecurityException e) {
                    Log.w(TAG, "Permission violation - getConfiguredNetworks not allowed for uid="
                            + callingUid + ", packageName=" + packageName + ", reason=" + e);
                    return new ParceledListSlice<>(new ArrayList<>());
                } finally {
                    Binder.restoreCallingIdentity(ident);
                }
            }
        }
        boolean isDeviceOrProfileOwner = isDeviceOrProfileOwner(callingUid, packageName);
        boolean isCarrierApp = mWifiInjector.makeTelephonyManager()
                .checkCarrierPrivilegesForPackageAnyPhone(packageName)
                == TelephonyManager.CARRIER_PRIVILEGE_STATUS_HAS_ACCESS;
        boolean isPrivileged = isPrivileged(getCallingPid(), callingUid);
        // Only DO, PO, carrier app or system app can use callerNetworksOnly argument
        if (callerNetworksOnly) {
            if (!isDeviceOrProfileOwner && !isCarrierApp && !isPrivileged) {
                throw new SecurityException(
                        "Not a DO, PO, carrier or privileged app");
            }
        }
        boolean isTargetSdkLessThanQOrPrivileged = isTargetSdkLessThanQOrPrivileged(
                packageName, Binder.getCallingPid(), callingUid);
        if (!isTargetSdkLessThanQOrPrivileged && !isCarrierApp) {
            mLog.info("getConfiguredNetworks not allowed for uid=%")
                    .c(callingUid).flush();
            return new ParceledListSlice<>(new ArrayList<>());
        }
        if (mVerboseLoggingEnabled) {
            mLog.info("getConfiguredNetworks uid=%").c(callingUid).flush();
        }

        int targetConfigUid = Process.INVALID_UID; // don't expose any MAC addresses
        if (isPrivileged) {
            targetConfigUid = Process.WIFI_UID; // expose all MAC addresses
        } else if (isCarrierApp || isDeviceOrProfileOwner) {
            targetConfigUid = callingUid; // expose only those configs created by the calling App
        }
        int finalTargetConfigUid = targetConfigUid;
        List<WifiConfiguration> configs = mWifiThreadRunner.call(
                () -> mWifiConfigManager.getSavedNetworks(finalTargetConfigUid),
                Collections.emptyList());
        if (isTargetSdkLessThanQOrPrivileged && !callerNetworksOnly) {
            return new ParceledListSlice<>(
                    WifiConfigurationUtil.convertMultiTypeConfigsToLegacyConfigs(configs));
        }
        // Should only get its own configs
        List<WifiConfiguration> creatorConfigs = new ArrayList<>();
        for (WifiConfiguration config : configs) {
            if (config.creatorUid == callingUid) {
                creatorConfigs.add(config);
            }
        }
        return new ParceledListSlice<>(
                WifiConfigurationUtil.convertMultiTypeConfigsToLegacyConfigs(creatorConfigs));
    }

    /**
     * see {@link android.net.wifi.WifiManager#getPrivilegedConfiguredNetworks()}
     *
     * @param packageName String name of the calling package
     * @param featureId The feature in the package
     * @param extras - Bundle of extra information
     * @return the list of configured networks with real preSharedKey
     */
    @Override
    public ParceledListSlice<WifiConfiguration> getPrivilegedConfiguredNetworks(
            String packageName, String featureId, Bundle extras) {
        enforceReadCredentialPermission();
        enforceAccessPermission();
        int callingUid = Binder.getCallingUid();
        mWifiPermissionsUtil.checkPackage(callingUid, packageName);
        if (isPlatformOrTargetSdkLessThanT(packageName, callingUid)) {
            // For backward compatibility, do not check for nearby devices permission on pre-T
            // SDK version or if the app targets pre-T.
            long ident = Binder.clearCallingIdentity();
            try {
                mWifiPermissionsUtil.enforceCanAccessScanResults(packageName, featureId, callingUid,
                        null);
            } catch (SecurityException e) {
                Log.w(TAG, "Permission violation - getPrivilegedConfiguredNetworks not allowed"
                        + " for uid=" + callingUid + ", packageName=" + packageName + ", reason="
                        + e);
                return null;
            } finally {
                Binder.restoreCallingIdentity(ident);
            }
        } else {
            try {
                mWifiPermissionsUtil.enforceNearbyDevicesPermission(
                        extras.getParcelable(WifiManager.EXTRA_PARAM_KEY_ATTRIBUTION_SOURCE),
                        false, TAG + " getPrivilegedConfiguredNetworks");
            } catch (SecurityException e) {
                Log.w(TAG, "Permission violation - getPrivilegedConfiguredNetworks not allowed"
                        + " for uid=" + callingUid + ", packageName=" + packageName + ", reason="
                        + e);
                return null;
            }
        }
        if (mVerboseLoggingEnabled) {
            mLog.info("getPrivilegedConfiguredNetworks uid=%").c(callingUid).flush();
        }
        List<WifiConfiguration> configs = mWifiThreadRunner.call(
                () -> mWifiConfigManager.getConfiguredNetworksWithPasswords(),
                Collections.emptyList());
        return new ParceledListSlice<>(
                WifiConfigurationUtil.convertMultiTypeConfigsToLegacyConfigs(configs));
    }

    /**
     * See {@link WifiManager#getPrivilegedConnectedNetwork()}
     */
    public WifiConfiguration getPrivilegedConnectedNetwork(String packageName, String featureId,
            Bundle extras) {
        enforceReadCredentialPermission();
        enforceAccessPermission();
        int callingUid = Binder.getCallingUid();
        mWifiPermissionsUtil.checkPackage(callingUid, packageName);
        if (isPlatformOrTargetSdkLessThanT(packageName, callingUid)) {
            mWifiPermissionsUtil.enforceCanAccessScanResults(packageName, featureId, callingUid,
                    null);
        } else {
            mWifiPermissionsUtil.enforceNearbyDevicesPermission(
                    extras.getParcelable(WifiManager.EXTRA_PARAM_KEY_ATTRIBUTION_SOURCE),
                    true, TAG + " getPrivilegedConnectedNetwork");
        }
        if (mVerboseLoggingEnabled) {
            mLog.info("getPrivilegedConnectedNetwork uid=%").c(callingUid).flush();
        }

        WifiInfo wifiInfo = mWifiThreadRunner.call(
                () -> mActiveModeWarden.getPrimaryClientModeManager().syncRequestConnectionInfo(),
                new WifiInfo());
        int networkId = wifiInfo.getNetworkId();
        if (networkId < 0) {
            if (mVerboseLoggingEnabled) {
                mLog.info("getPrivilegedConnectedNetwork primary wifi not connected")
                        .flush();
            }
            return null;
        }
        WifiConfiguration config = mWifiThreadRunner.call(
                () -> mWifiConfigManager.getConfiguredNetworkWithPassword(networkId), null);
        if (config == null) {
            if (mVerboseLoggingEnabled) {
                mLog.info("getPrivilegedConnectedNetwork failed to get config").flush();
            }
            return null;
        }
        // mask out the randomized MAC address
        config.setRandomizedMacAddress(MacAddress.fromString(WifiInfo.DEFAULT_MAC_ADDRESS));
        return config;
    }

    /**
     * See {@link WifiManager#setNetworkSelectionConfig(WifiNetworkSelectionConfig)}
     */
    @Override
    @RequiresApi(Build.VERSION_CODES.TIRAMISU)
    public void setNetworkSelectionConfig(@NonNull WifiNetworkSelectionConfig nsConfig) {
        if (!SdkLevel.isAtLeastT()) {
            throw new UnsupportedOperationException();
        }
        if (nsConfig == null) {
            throw new IllegalArgumentException("Config can not be null");
        }
        if (!nsConfig.isValid()) {
            throw new IllegalArgumentException("Config is invalid.");
        }
        int uid = Binder.getCallingUid();
        if (!mWifiPermissionsUtil.checkManageWifiNetworkSelectionPermission(uid)
                && !mWifiPermissionsUtil.checkNetworkSettingsPermission(uid)) {
            throw new SecurityException("Uid=" + uid + ", is not allowed to set network selection "
                    + "config");
        }
        mLog.info("uid=% WifiNetworkSelectionConfig=%")
                .c(uid).c(nsConfig.toString()).flush();
        mWifiThreadRunner.post(() -> {
            mWifiConnectivityManager.setNetworkSelectionConfig(nsConfig);
        });
        mLastCallerInfoManager.put(
                WifiManager.API_SET_NETWORK_SELECTION_CONFIG,
                Process.myTid(),
                uid, Binder.getCallingPid(), "<unknown>", true);
    }

    /**
     * See {@link WifiManager#setThirdPartyAppEnablingWifiConfirmationDialogEnabled(boolean)}
     */
    @Override
    public void setThirdPartyAppEnablingWifiConfirmationDialogEnabled(boolean enable) {
        int uid = Binder.getCallingUid();
        if (!mWifiPermissionsUtil.checkNetworkSettingsPermission(uid)
                && !mWifiPermissionsUtil.checkNetworkSetupWizardPermission(uid)) {
            throw new SecurityException("Uid=" + uid + ", is not allowed to enable warning dialog "
                    + "to display when third party apps start wifi");
        }
        mLog.info("uid=% enableWarningDialog=%").c(uid).c(enable).flush();
        mWifiInjector.getSettingsConfigStore().put(
                SHOW_DIALOG_WHEN_THIRD_PARTY_APPS_ENABLE_WIFI, enable);
        mWifiInjector.getSettingsConfigStore().put(
                SHOW_DIALOG_WHEN_THIRD_PARTY_APPS_ENABLE_WIFI_SET_BY_API, true);
        mLastCallerInfoManager.put(
                WifiManager.API_SET_THIRD_PARTY_APPS_ENABLING_WIFI_CONFIRMATION_DIALOG,
                Process.myTid(),
                uid, Binder.getCallingPid(), "<unknown>", enable);
    }

    private boolean showDialogWhenThirdPartyAppsEnableWifi() {
        if (mWifiInjector.getSettingsConfigStore().get(
                SHOW_DIALOG_WHEN_THIRD_PARTY_APPS_ENABLE_WIFI_SET_BY_API)) {
            // API was called to override the overlay value.
            return mWifiInjector.getSettingsConfigStore().get(
                    SHOW_DIALOG_WHEN_THIRD_PARTY_APPS_ENABLE_WIFI);
        } else {
            return mContext.getResources().getBoolean(
                    R.bool.config_showConfirmationDialogForThirdPartyAppsEnablingWifi);
        }
    }

    /**
     * See {@link WifiManager#isThirdPartyAppEnablingWifiConfirmationDialogEnabled()}
     */
    @Override
    public boolean isThirdPartyAppEnablingWifiConfirmationDialogEnabled() {
        int uid = Binder.getCallingUid();
        if (!mWifiPermissionsUtil.checkNetworkSettingsPermission(uid)
                && !mWifiPermissionsUtil.checkNetworkSetupWizardPermission(uid)) {
            throw new SecurityException("Uid=" + uid + ", is not allowed to check if warning "
                    + "dialog is enabled when third party apps start wifi");
        }
        return showDialogWhenThirdPartyAppsEnableWifi();
    }

    /**
     * See {@link WifiManager#setScreenOnScanSchedule(List)}
     */
    @Override
    @RequiresApi(Build.VERSION_CODES.TIRAMISU)
    public void setScreenOnScanSchedule(int[] scanScheduleSeconds, int[] scanType) {
        if (!SdkLevel.isAtLeastT()) {
            throw new UnsupportedOperationException();
        }
        if ((scanScheduleSeconds == null && scanType != null)
                || (scanScheduleSeconds != null && scanType == null)) {
            throw new IllegalArgumentException("scanSchedule and scanType should be either both"
                    + " non-null or both null");
        }
        if (scanScheduleSeconds != null && scanScheduleSeconds.length < 1) {
            throw new IllegalArgumentException("scanSchedule should have length > 0, or be null");
        }
        if (scanType != null) {
            if (scanType.length < 1) {
                throw new IllegalArgumentException("scanType should have length > 0, or be null");
            }
            for (int type : scanType) {
                if (type < 0 || type > WifiScanner.SCAN_TYPE_MAX) {
                    throw new IllegalArgumentException("scanType=" + type
                            + " is not a valid value");
                }
            }
        }
        int uid = Binder.getCallingUid();
        if (!mWifiPermissionsUtil.checkManageWifiNetworkSelectionPermission(uid)
                && !mWifiPermissionsUtil.checkNetworkSettingsPermission(uid)) {
            throw new SecurityException("Uid=" + uid + ", is not allowed to set scan schedule");
        }
        mLog.info("scanSchedule=% scanType=% uid=%").c(Arrays.toString(scanScheduleSeconds))
                .c(Arrays.toString(scanType)).c(uid).flush();
        mWifiThreadRunner.post(() -> mWifiConnectivityManager.setExternalScreenOnScanSchedule(
                scanScheduleSeconds, scanType));
        mLastCallerInfoManager.put(WifiManager.API_SET_SCAN_SCHEDULE, Process.myTid(),
                uid, Binder.getCallingPid(), "<unknown>",
                scanScheduleSeconds != null);
    }

    @Override
    @RequiresApi(Build.VERSION_CODES.TIRAMISU)
    public void setOneShotScreenOnConnectivityScanDelayMillis(int delayMs) {
        if (!SdkLevel.isAtLeastT()) {
            throw new UnsupportedOperationException();
        }
        if (delayMs < 0) {
            throw new IllegalArgumentException("delayMs should not be negative");
        }
        int uid = Binder.getCallingUid();
        if (!mWifiPermissionsUtil.checkManageWifiNetworkSelectionPermission(uid)
                && !mWifiPermissionsUtil.checkNetworkSettingsPermission(uid)) {
            throw new SecurityException("Uid=" + uid + ", is not allowed to set screen-on scan "
                    + "delay");
        }
        mLog.info("delayMs=% uid=%").c(delayMs).c(uid).flush();
        mWifiThreadRunner.post(() ->
                mWifiConnectivityManager.setOneShotScreenOnConnectivityScanDelayMillis(delayMs));
        mLastCallerInfoManager.put(WifiManager.API_SET_ONE_SHOT_SCREEN_ON_CONNECTIVITY_SCAN_DELAY,
                Process.myTid(), uid, Binder.getCallingPid(), "<unknown>",
                delayMs > 0);
    }

    /**
     * Return a map of all matching configurations keys with corresponding scanResults (or an empty
     * map if none).
     *
     * @param scanResults The list of scan results
     * @return Map that consists of FQDN (Fully Qualified Domain Name) and corresponding
     * scanResults per network type({@link WifiManager#PASSPOINT_HOME_NETWORK} and {@link
     * WifiManager#PASSPOINT_ROAMING_NETWORK}).
     */
    @Override
    public Map<String, Map<Integer, List<ScanResult>>>
            getAllMatchingPasspointProfilesForScanResults(List<ScanResult> scanResults) {
        if (!isSettingsOrSuw(Binder.getCallingPid(), Binder.getCallingUid())) {
            throw new SecurityException(TAG + ": Permission denied");
        }
        if (mVerboseLoggingEnabled) {
            mLog.info("getMatchingPasspointConfigurations uid=%").c(Binder.getCallingUid()).flush();
        }
        if (!ScanResultUtil.validateScanResultList(scanResults)) {
            Log.e(TAG, "Attempt to retrieve passpoint with invalid scanResult List");
            return Collections.emptyMap();
        }
        return mWifiThreadRunner.call(
            () -> mPasspointManager.getAllMatchingPasspointProfilesForScanResults(scanResults),
                Collections.emptyMap());
    }

    /**
     * See {@link WifiManager#setSsidsAllowlist(Set)}
     */
    @Override
    public void setSsidsAllowlist(@NonNull String packageName, @NonNull List<WifiSsid> ssids) {
        int uid = Binder.getCallingUid();
        mWifiPermissionsUtil.checkPackage(uid, packageName);
        boolean hasPermission = mWifiPermissionsUtil.checkNetworkSettingsPermission(uid)
                || isDeviceOrProfileOwner(uid, packageName);
        if (!hasPermission && SdkLevel.isAtLeastT()) {
            // MANAGE_WIFI_NETWORK_SELECTION is a new permission added in T.
            hasPermission = mWifiPermissionsUtil.checkManageWifiNetworkSelectionPermission(uid);
        }
        if (!hasPermission) {
            throw new SecurityException(TAG + "Uid " + uid + ": Permission denied");
        }
        if (mVerboseLoggingEnabled) {
            mLog.info("setSsidsAllowlist uid=%").c(uid).flush();
        }
        mWifiThreadRunner.post(() ->
                mWifiBlocklistMonitor.setSsidsAllowlist(ssids));
    }

    /**
     * See {@link WifiManager#getSsidsAllowlist()}
     */
    @Override
    public @NonNull List<WifiSsid> getSsidsAllowlist(String packageName) {
        int uid = Binder.getCallingUid();
        mWifiPermissionsUtil.checkPackage(uid, packageName);
        boolean hasPermission = mWifiPermissionsUtil.checkNetworkSettingsPermission(uid)
                || isDeviceOrProfileOwner(uid, packageName);
        if (!hasPermission && SdkLevel.isAtLeastT()) {
            // MANAGE_WIFI_NETWORK_SELECTION is a new permission added in T.
            hasPermission = mWifiPermissionsUtil.checkManageWifiNetworkSelectionPermission(uid);
        }
        if (!hasPermission) {
            throw new SecurityException(TAG + " Uid " + uid + ": Permission denied");
        }
        if (mVerboseLoggingEnabled) {
            mLog.info("getSsidsAllowlist uid=%").c(uid).flush();
        }
        return mWifiThreadRunner.call(
                () -> mWifiBlocklistMonitor.getSsidsAllowlist(), Collections.EMPTY_LIST);
    }

    /**
     * Returns list of OSU (Online Sign-Up) providers associated with the given list of ScanResult.
     *
     * @param scanResults a list of ScanResult that has Passpoint APs.
     * @return Map that consists of {@link OsuProvider} and a matching list of {@link ScanResult}.
     */
    @Override
    public Map<OsuProvider, List<ScanResult>> getMatchingOsuProviders(
            List<ScanResult> scanResults) {
        if (!isSettingsOrSuw(Binder.getCallingPid(), Binder.getCallingUid())) {
            throw new SecurityException(TAG + ": Permission denied");
        }
        if (mVerboseLoggingEnabled) {
            mLog.info("getMatchingOsuProviders uid=%").c(Binder.getCallingUid()).flush();
        }

        if (!ScanResultUtil.validateScanResultList(scanResults)) {
            Log.w(TAG, "Attempt to retrieve OsuProviders with invalid scanResult List");
            return Collections.emptyMap();
        }
        return mWifiThreadRunner.call(
            () -> mPasspointManager.getMatchingOsuProviders(scanResults), Collections.emptyMap());
    }

    /**
     * Returns the matching Passpoint configurations for given OSU(Online Sign-Up) providers.
     *
     * @param osuProviders a list of {@link OsuProvider}
     * @return Map that consists of {@link OsuProvider} and matching {@link PasspointConfiguration}.
     */
    @Override
    public Map<OsuProvider, PasspointConfiguration> getMatchingPasspointConfigsForOsuProviders(
            List<OsuProvider> osuProviders) {
        if (!isSettingsOrSuw(Binder.getCallingPid(), Binder.getCallingUid())) {
            throw new SecurityException(TAG + ": Permission denied");
        }
        if (mVerboseLoggingEnabled) {
            mLog.info("getMatchingPasspointConfigsForOsuProviders uid=%").c(
                    Binder.getCallingUid()).flush();
        }
        if (osuProviders == null) {
            Log.e(TAG, "Attempt to retrieve Passpoint configuration with null osuProviders");
            return new HashMap<>();
        }
        return mWifiThreadRunner.call(
            () -> mPasspointManager.getMatchingPasspointConfigsForOsuProviders(osuProviders),
                Collections.emptyMap());
    }

    /**
     * Returns the corresponding wifi configurations for given FQDN (Fully Qualified Domain Name)
     * list.
     *
     * An empty list will be returned when no match is found.
     *
     * @param fqdnList a list of FQDN
     * @return List of {@link WifiConfiguration} converted from {@link PasspointProvider}
     */
    @Override
    public List<WifiConfiguration> getWifiConfigsForPasspointProfiles(List<String> fqdnList) {
        if (!isSettingsOrSuw(Binder.getCallingPid(), Binder.getCallingUid())) {
            throw new SecurityException(TAG + ": Permission denied");
        }
        if (mVerboseLoggingEnabled) {
            mLog.info("getWifiConfigsForPasspointProfiles uid=%").c(
                    Binder.getCallingUid()).flush();
        }
        if (fqdnList == null) {
            Log.e(TAG, "Attempt to retrieve WifiConfiguration with null fqdn List");
            return new ArrayList<>();
        }
        return mWifiThreadRunner.call(
            () -> mPasspointManager.getWifiConfigsForPasspointProfiles(fqdnList),
                Collections.emptyList());
    }

    /**
     * Returns a list of Wifi configurations for matched available WifiNetworkSuggestion
     * corresponding to the given scan results.
     *
     * An empty list will be returned when no match is found or all matched suggestions is not
     * available(not allow user manually connect, user not approved or open network).
     *
     * @param scanResults a list of {@link ScanResult}.
     * @return a list of {@link WifiConfiguration} from matched {@link WifiNetworkSuggestion}.
     */
    @Override
    public List<WifiConfiguration> getWifiConfigForMatchedNetworkSuggestionsSharedWithUser(
            List<ScanResult> scanResults) {
        if (!isSettingsOrSuw(Binder.getCallingPid(), Binder.getCallingUid())) {
            throw new SecurityException(TAG + ": Permission denied");
        }
        if (mVerboseLoggingEnabled) {
            mLog.info("getWifiConfigsForMatchedNetworkSuggestions uid=%").c(
                    Binder.getCallingUid()).flush();
        }
        if (!ScanResultUtil.validateScanResultList(scanResults)) {
            Log.w(TAG, "Attempt to retrieve WifiConfiguration with invalid scanResult List");
            return new ArrayList<>();
        }
        return mWifiThreadRunner.call(
                () -> mWifiNetworkSuggestionsManager
                        .getWifiConfigForMatchedNetworkSuggestionsSharedWithUser(scanResults),
                Collections.emptyList());
    }

    /**
     * see {@link WifiManager#addNetworkPrivileged(WifiConfiguration)}
     * @return WifiManager.AddNetworkResult Object.
     */
    @Override
    public @NonNull WifiManager.AddNetworkResult addOrUpdateNetworkPrivileged(
            WifiConfiguration config, String packageName) {
        int pid = Binder.getCallingPid();
        int uid = Binder.getCallingUid();
        mWifiPermissionsUtil.checkPackage(uid, packageName);
        boolean hasPermission = isPrivileged(pid, uid)
                || mWifiPermissionsUtil.isAdmin(uid, packageName)
                || mWifiPermissionsUtil.isSystem(packageName, uid);
        if (!hasPermission) {
            throw new SecurityException("Caller is not a device owner, profile owner, system app,"
                    + " or privileged app");
        }
        return addOrUpdateNetworkInternal(config, packageName, uid, packageName, false);
    }

    /**
     * see {@link android.net.wifi.WifiManager#addOrUpdateNetwork(WifiConfiguration)}
     * @return the supplicant-assigned identifier for the new or updated
     * network if the operation succeeds, or {@code -1} if it fails
     */
    @Override
    public int addOrUpdateNetwork(WifiConfiguration config, String packageName, Bundle extras) {
        int uidToUse = getMockableCallingUid();
        String packageNameToUse = packageName;
        boolean overrideCreator = false;

        // if we're being called from the SYSTEM_UID then allow usage of the AttributionSource to
        // reassign the WifiConfiguration to another app (reassignment == creatorUid)
        if (SdkLevel.isAtLeastS() && UserHandle.getAppId(uidToUse) == Process.SYSTEM_UID) {
            if (extras == null) {
                throw new SecurityException("extras bundle is null");
            }
            AttributionSource as = extras.getParcelable(
                    WifiManager.EXTRA_PARAM_KEY_ATTRIBUTION_SOURCE);
            if (as == null) {
                throw new SecurityException("addOrUpdateNetwork attributionSource is null");
            }

            if (!as.checkCallingUid()) {
                throw new SecurityException(
                        "addOrUpdateNetwork invalid (checkCallingUid fails) attribution source="
                                + as);
            }

            // an attribution chain is either of size 1: unregistered (valid by definition) or
            // size >1: in which case all are validated.
            if (as.getNext() != null) {
                AttributionSource asIt = as;
                AttributionSource asLast = as;
                do {
                    if (!asIt.isTrusted(mContext)) {
                        throw new SecurityException(
                                "addOrUpdateNetwork invalid (isTrusted fails) attribution source="
                                        + asIt);
                    }
                    asIt = asIt.getNext();
                    if (asIt != null) asLast = asIt;
                } while (asIt != null);

                // use the last AttributionSource in the chain - i.e. the original caller
                uidToUse = asLast.getUid();
                packageNameToUse = asLast.getPackageName();
                if (config.networkId >= 0) {
                    /**
                     * only allow to override the creator by calling the
                     * {@link WifiManager#updateNetwork(WifiConfiguration)}
                     */
                    overrideCreator = true;
                }
            }
        }

        if (enforceChangePermission(packageName) != MODE_ALLOWED) {
            return -1;
        }

        int callingUid = Binder.getCallingUid();
        int callingPid = Binder.getCallingPid();
        mWifiPermissionsUtil.checkPackage(callingUid, packageName);
        boolean isAdmin = mWifiPermissionsUtil.isAdmin(callingUid, packageName);
        boolean isCamera = mWifiPermissionsUtil.checkCameraPermission(callingUid);
        boolean isSystem = mWifiPermissionsUtil.isSystem(packageName, callingUid);
        boolean isPrivileged = isPrivileged(callingPid, callingUid);

        if (!isTargetSdkLessThanQOrPrivileged(packageName, callingPid, callingUid)) {
            mLog.info("addOrUpdateNetwork not allowed for uid=%").c(callingUid).flush();
            return -1;
        }
        if (mUserManager.hasUserRestrictionForUser(UserManager.DISALLOW_CONFIG_WIFI,
                UserHandle.of(mWifiPermissionsUtil.getCurrentUser()))
                && isCamera && !isAdmin) {
            mLog.info("addOrUpdateNetwork not allowed for the camera apps and therefore the user "
                    + "when DISALLOW_CONFIG_WIFI user restriction is set").flush();
            return -1;
        }
        if (SdkLevel.isAtLeastT() && mUserManager.hasUserRestrictionForUser(
                UserManager.DISALLOW_ADD_WIFI_CONFIG, UserHandle.getUserHandleForUid(callingUid))) {
            if (mWifiPermissionsUtil.isTargetSdkLessThan(
                    packageName, Build.VERSION_CODES.Q, callingUid)
                    && !(isPrivileged || isAdmin || isSystem)) {
                mLog.info("addOrUpdateNetwork not allowed for normal apps targeting SDK less than "
                        + "Q when the DISALLOW_ADD_WIFI_CONFIG user restriction is set").flush();
                return -1;
            }
            if (isCamera && !isAdmin) {
                mLog.info("addOrUpdateNetwork not allowed for camera apps and therefore the user "
                        + "when the DISALLOW_ADD_WIFI_CONFIG user restriction is set").flush();
                return -1;
            }
        }

        mLog.info("addOrUpdateNetwork uid=%").c(callingUid).flush();
        return addOrUpdateNetworkInternal(config, packageName, uidToUse,
                packageNameToUse, overrideCreator).networkId;
    }

    private @NonNull AddNetworkResult addOrUpdateNetworkInternal(WifiConfiguration config,
            String packageName, int attributedCreatorUid, String attributedCreatorPackage,
            boolean overrideCreator) {
        if (config == null) {
            Log.e(TAG, "bad network configuration");
            return new AddNetworkResult(
                    AddNetworkResult.STATUS_INVALID_CONFIGURATION, -1);
        }
        mWifiMetrics.incrementNumAddOrUpdateNetworkCalls();

        // Previously, this API is overloaded for installing Passpoint profiles.  Now
        // that we have a dedicated API for doing it, redirect the call to the dedicated API.
        if (config.isPasspoint()) {
            PasspointConfiguration passpointConfig =
                    PasspointProvider.convertFromWifiConfig(config);
            if (passpointConfig == null || passpointConfig.getCredential() == null) {
                Log.e(TAG, "Missing credential for Passpoint profile");
                return new AddNetworkResult(
                        AddNetworkResult.STATUS_ADD_PASSPOINT_FAILURE, -1);
            }

            // Copy over certificates and keys.
            X509Certificate[] x509Certificates = null;
            if (config.enterpriseConfig.getCaCertificate() != null) {
                x509Certificates =
                        new X509Certificate[]{config.enterpriseConfig.getCaCertificate()};
            }
            passpointConfig.getCredential().setCaCertificates(x509Certificates);
            passpointConfig.getCredential().setClientCertificateChain(
                    config.enterpriseConfig.getClientCertificateChain());
            passpointConfig.getCredential().setClientPrivateKey(
                    config.enterpriseConfig.getClientPrivateKey());
            if (!addOrUpdatePasspointConfiguration(passpointConfig, packageName)) {
                Log.e(TAG, "Failed to add Passpoint profile");
                return new AddNetworkResult(
                        AddNetworkResult.STATUS_ADD_PASSPOINT_FAILURE, -1);
            }
            // There is no network ID associated with a Passpoint profile.
            return new AddNetworkResult(AddNetworkResult.STATUS_SUCCESS, 0);
        }

        if (config.isEnterprise() && config.enterpriseConfig.isEapMethodServerCertUsed()
                && !config.enterpriseConfig.isMandatoryParameterSetForServerCertValidation()) {
            if (!(mWifiGlobals.isInsecureEnterpriseConfigurationAllowed()
                    && isSettingsOrSuw(Binder.getCallingPid(), Binder.getCallingUid()))) {
                Log.e(TAG, "Enterprise network configuration is missing either a Root CA "
                        + "or a domain name");
                return new AddNetworkResult(
                        AddNetworkResult.STATUS_INVALID_CONFIGURATION_ENTERPRISE, -1);
            }
            Log.w(TAG, "Insecure Enterprise network " + config.SSID
                    + " configured by Settings/SUW");
        }

        Log.i("addOrUpdateNetworkInternal", " uid = " + Binder.getCallingUid()
                + " SSID " + config.SSID
                + " nid=" + config.networkId);
        // TODO: b/171981339, add more detailed failure reason into
        //  WifiConfigManager.NetworkUpdateResult, and plumb that reason up.
        int networkId =  mWifiThreadRunner.call(
                () -> mWifiConfigManager.addOrUpdateNetwork(config, attributedCreatorUid,
                        attributedCreatorPackage, overrideCreator).getNetworkId(),
                WifiConfiguration.INVALID_NETWORK_ID);
        if (networkId >= 0) {
            return new AddNetworkResult(AddNetworkResult.STATUS_SUCCESS, networkId);
        }
        return new AddNetworkResult(
                AddNetworkResult.STATUS_ADD_WIFI_CONFIG_FAILURE, -1);
    }

    public static void verifyCert(X509Certificate caCert)
            throws GeneralSecurityException, IOException {
        CertificateFactory factory = CertificateFactory.getInstance("X.509");
        CertPathValidator validator =
                CertPathValidator.getInstance(CertPathValidator.getDefaultType());
        CertPath path = factory.generateCertPath(
                Arrays.asList(caCert));
        KeyStore ks = KeyStore.getInstance("AndroidCAStore");
        ks.load(null, null);
        PKIXParameters params = new PKIXParameters(ks);
        params.setRevocationEnabled(false);
        validator.validate(path, params);
    }

    /**
     * See {@link android.net.wifi.WifiManager#removeNetwork(int)}
     * @param netId the integer that identifies the network configuration
     * to the supplicant
     * @return {@code true} if the operation succeeded
     */
    @Override
    public boolean removeNetwork(int netId, String packageName) {
        if (enforceChangePermission(packageName) != MODE_ALLOWED) {
            return false;
        }
        int callingUid = Binder.getCallingUid();
        mWifiPermissionsUtil.checkPackage(callingUid, packageName);
        if (!isTargetSdkLessThanQOrPrivileged(
                packageName, Binder.getCallingPid(), callingUid)) {
            mLog.info("removeNetwork not allowed for uid=%").c(callingUid).flush();
            return false;
        }
        mLog.info("removeNetwork uid=%").c(callingUid).flush();
        return mWifiThreadRunner.call(
                () -> mWifiConfigManager.removeNetwork(netId, callingUid, packageName), false);
    }

    @Override
    public boolean removeNonCallerConfiguredNetworks(String packageName) {
        if (enforceChangePermission(packageName) != MODE_ALLOWED) {
            throw new SecurityException("Caller does not hold CHANGE_WIFI_STATE permission");
        }
        final int callingUid = Binder.getCallingUid();
        mWifiPermissionsUtil.checkPackage(callingUid, packageName);
        if (!mWifiPermissionsUtil.isOrganizationOwnedDeviceAdmin(callingUid, packageName)) {
            throw new SecurityException("Caller is not device owner or profile owner "
                    + "of an organization owned device");
        }
        return mWifiThreadRunner.call(
                () -> mWifiConfigManager.removeNonCallerConfiguredNetwork(callingUid), false);
    }

    /**
     * Trigger a connect request and wait for the callback to return status.
     * This preserves the legacy connect API behavior, i.e. {@link WifiManager#enableNetwork(
     * int, true)}
     * @return
     */
    private boolean triggerConnectAndReturnStatus(int netId, int callingUid,
            @NonNull String packageName) {
        final CountDownLatch countDownLatch = new CountDownLatch(1);
        final Mutable<Boolean> success = new Mutable<>(false);
        IActionListener.Stub connectListener = new IActionListener.Stub() {
            @Override
            public void onSuccess() {
                success.value = true;
                countDownLatch.countDown();
            }
            @Override
            public void onFailure(int reason) {
                success.value = false;
                countDownLatch.countDown();
            }
        };
        mWifiThreadRunner.post(() ->
                mMakeBeforeBreakManager.stopAllSecondaryTransientClientModeManagers(() ->
                        mConnectHelper.connectToNetwork(
                                new NetworkUpdateResult(netId),
                                new ActionListenerWrapper(connectListener),
                                callingUid, packageName)
                )
        );
        // now wait for response.
        try {
            countDownLatch.await(RUN_WITH_SCISSORS_TIMEOUT_MILLIS, TimeUnit.MILLISECONDS);
        } catch (InterruptedException e) {
            Log.e(TAG, "Failed to retrieve connect status");
        }
        return success.value;
    }

    /**
     * See {@link android.net.wifi.WifiManager#enableNetwork(int, boolean)}
     * @param netId the integer that identifies the network configuration
     * to the supplicant
     * @param disableOthers if true, disable all other networks.
     * @return {@code true} if the operation succeeded
     */
    @Override
    public boolean enableNetwork(int netId, boolean disableOthers, @NonNull String packageName) {
        if (enforceChangePermission(packageName) != MODE_ALLOWED) {
            return false;
        }
        if (packageName == null) {
            throw new IllegalArgumentException("packageName must not be null");
        }
        int callingUid = Binder.getCallingUid();
        mWifiPermissionsUtil.checkPackage(callingUid, packageName);
        if (!isTargetSdkLessThanQOrPrivileged(
                packageName, Binder.getCallingPid(), callingUid)) {
            mLog.info("enableNetwork not allowed for uid=%").c(callingUid).flush();
            return false;
        }
        WifiConfiguration configuration = mWifiConfigManager.getConfiguredNetwork(netId);
        if (mWifiPermissionsUtil.isAdminRestrictedNetwork(configuration)) {
            mLog.info("enableNetwork not allowed for admin restricted network Id=%")
                    .c(netId).flush();
            return false;
        }

        // TODO b/33807876 Log netId
        mLog.info("enableNetwork uid=% disableOthers=%")
                .c(callingUid)
                .c(disableOthers).flush();

        mWifiMetrics.incrementNumEnableNetworkCalls();
        if (disableOthers) {
            return triggerConnectAndReturnStatus(netId, callingUid, packageName);
        } else {
            return mWifiThreadRunner.call(
                    () -> mWifiConfigManager.enableNetwork(netId, false, callingUid, packageName),
                    false);
        }
    }

    /**
     * See {@link android.net.wifi.WifiManager#disableNetwork(int)}
     * @param netId the integer that identifies the network configuration
     * to the supplicant
     * @return {@code true} if the operation succeeded
     */
    @Override
    public boolean disableNetwork(int netId, String packageName) {
        if (enforceChangePermission(packageName) != MODE_ALLOWED) {
            return false;
        }
        int callingUid = Binder.getCallingUid();
        mWifiPermissionsUtil.checkPackage(callingUid, packageName);
        if (!isTargetSdkLessThanQOrPrivileged(
                packageName, Binder.getCallingPid(), callingUid)) {
            mLog.info("disableNetwork not allowed for uid=%").c(callingUid).flush();
            return false;
        }
        mLog.info("disableNetwork uid=%").c(callingUid).flush();
        return mWifiThreadRunner.call(
                () -> mWifiConfigManager.disableNetwork(netId, callingUid, packageName), false);
    }

    /**
     * See
     * {@link android.net.wifi.WifiManager#startRestrictingAutoJoinToSubscriptionId(int)}
     * @param subscriptionId the subscription ID of the carrier whose merged wifi networks won't be
     *                       disabled.
     */
    @Override
    @RequiresApi(Build.VERSION_CODES.S)
    public void startRestrictingAutoJoinToSubscriptionId(int subscriptionId) {
        if (!SdkLevel.isAtLeastS()) {
            throw new UnsupportedOperationException();
        }
        if (!isSettingsOrSuw(Binder.getCallingPid(), Binder.getCallingUid())) {
            throw new SecurityException(TAG + ": Permission denied");
        }

        mLog.info("startRestrictingAutoJoinToSubscriptionId=% uid=%").c(subscriptionId)
                .c(Binder.getCallingUid()).flush();
        mWifiThreadRunner.post(() -> {
            mWifiConfigManager
                    .startRestrictingAutoJoinToSubscriptionId(subscriptionId);
            // Clear all cached candidates to avoid the imminent disconnect connecting back to a
            // cached candidate that's likely no longer valid after
            // startRestrictingAutoJoinToSubscriptionId is called. Let the disconnection trigger
            // a new scan to ensure proper network selection is done.
            mWifiConnectivityManager.clearCachedCandidates();
            // always disconnect here and rely on auto-join to find the appropriate carrier network
            // to join. Even if we are currently connected to the carrier-merged wifi, it's still
            // better to disconnect here because it's possible that carrier wifi offload is
            // disabled.
            for (ClientModeManager clientModeManager : mActiveModeWarden.getClientModeManagers()) {
                if (!(clientModeManager instanceof ConcreteClientModeManager)) {
                    continue;
                }
                ConcreteClientModeManager cmm = (ConcreteClientModeManager) clientModeManager;
                if ((cmm.getRole() == ROLE_CLIENT_SECONDARY_LONG_LIVED && cmm.isSecondaryInternet())
                        || cmm.getRole() == ROLE_CLIENT_SECONDARY_TRANSIENT) {
                    clientModeManager.disconnect();
                }
            }
            // Disconnect the primary CMM last to avoid STA+STA features handling the
            // primary STA disconnecting (such as promoting the secondary to primary), potentially
            // resulting in messy and unexpected state transitions.
            mActiveModeWarden.getPrimaryClientModeManager().disconnect();
        });
    }

    /**
     * See {@link android.net.wifi.WifiManager#stopRestrictingAutoJoinToSubscriptionId()}
     */
    @Override
    @RequiresApi(Build.VERSION_CODES.S)
    public void stopRestrictingAutoJoinToSubscriptionId() {
        if (!SdkLevel.isAtLeastS()) {
            throw new UnsupportedOperationException();
        }
        if (!isSettingsOrSuw(Binder.getCallingPid(), Binder.getCallingUid())) {
            throw new SecurityException(TAG + ": Permission denied");
        }

        mLog.info("stopRestrictingAutoJoinToSubscriptionId uid=%")
                .c(Binder.getCallingUid()).flush();
        mWifiThreadRunner.post(() ->
                mWifiConfigManager.stopRestrictingAutoJoinToSubscriptionId());
    }

    /**
     * See {@link android.net.wifi.WifiManager#allowAutojoinGlobal(boolean)}
     * @param choice the OEM's choice to allow auto-join
     */
    @Override
    public void allowAutojoinGlobal(boolean choice) {
        int callingUid = Binder.getCallingUid();
        if (!mWifiPermissionsUtil.checkNetworkSettingsPermission(callingUid)
                && !mWifiPermissionsUtil.checkManageWifiNetworkSelectionPermission(callingUid)
                && !isDeviceOrProfileOwner(callingUid, mContext.getOpPackageName())) {
            throw new SecurityException("Uid " + callingUid
                    + " is not allowed to set wifi global autojoin");
        }
        mLog.info("allowAutojoinGlobal=% uid=%").c(choice).c(callingUid).flush();
        mWifiThreadRunner.post(() -> mWifiConnectivityManager.setAutoJoinEnabledExternal(choice));
        mLastCallerInfoManager.put(WifiManager.API_AUTOJOIN_GLOBAL, Process.myTid(),
                callingUid, Binder.getCallingPid(), "<unknown>", choice);
    }

    /**
     * See {@link WifiManager#queryAutojoinGlobal(Executor, Consumer)}
     */
    @Override
    public void queryAutojoinGlobal(@NonNull IBooleanListener listener) {
        if (listener == null) {
            throw new IllegalArgumentException("listener should not be null");
        }
        int callingUid = Binder.getCallingUid();
        if (!mWifiPermissionsUtil.checkNetworkSettingsPermission(callingUid)
                && !mWifiPermissionsUtil.checkManageWifiNetworkSelectionPermission(callingUid)
                && !isDeviceOrProfileOwner(callingUid, mContext.getOpPackageName())) {
            throw new SecurityException("Uid " + callingUid
                    + " is not allowed to get wifi global autojoin");
        }
        mWifiThreadRunner.post(() -> {
            try {
                listener.onResult(mWifiConnectivityManager.getAutoJoinEnabledExternal());
            } catch (RemoteException e) {
                Log.e(TAG, e.getMessage());
            }
        });
    }

    /**
     * See {@link android.net.wifi.WifiManager#allowAutojoin(int, boolean)}
     * @param netId the integer that identifies the network configuration
     * @param choice the user's choice to allow auto-join
     */
    @Override
    public void allowAutojoin(int netId, boolean choice) {
        enforceNetworkSettingsPermission();

        int callingUid = Binder.getCallingUid();
        mLog.info("allowAutojoin=% uid=%").c(choice).c(callingUid).flush();
        mWifiThreadRunner.post(() -> {
            WifiConfiguration config = mWifiConfigManager.getConfiguredNetwork(netId);
            if (config == null) {
                return;
            }
            if (config.fromWifiNetworkSpecifier) {
                Log.e(TAG, "Auto-join configuration is not permitted for NetworkSpecifier "
                        + "connections: " + config);
                return;
            }
            if (config.isPasspoint() && !config.isEphemeral()) {
                Log.e(TAG,
                        "Auto-join configuration for a non-ephemeral Passpoint network should be "
                                + "configured using FQDN: "
                                + config);
                return;
            }
            // If the network is a suggestion, store the auto-join configure to the
            // WifiNetWorkSuggestionsManager.
            if (config.fromWifiNetworkSuggestion) {
                if (!mWifiNetworkSuggestionsManager
                        .allowNetworkSuggestionAutojoin(config, choice)) {
                    return;
                }
            }
            // even for Suggestion, modify the current ephemeral configuration so that
            // existing configuration auto-connection is updated correctly
            if (choice != config.allowAutojoin) {
                mWifiConfigManager.allowAutojoin(netId, choice);
                // do not log this metrics for passpoint networks again here since it's already
                // logged in PasspointManager.
                if (!config.isPasspoint()) {
                    mWifiMetrics.logUserActionEvent(choice
                            ? UserActionEvent.EVENT_CONFIGURE_AUTO_CONNECT_ON
                            : UserActionEvent.EVENT_CONFIGURE_AUTO_CONNECT_OFF, netId);
                }
            }
        });
    }

    /**
     * See {@link android.net.wifi.WifiManager#allowAutojoinPasspoint(String, boolean)}
     * @param fqdn the FQDN that identifies the passpoint configuration
     * @param enableAutojoin true to enable auto-join, false to disable
     */
    @Override
    public void allowAutojoinPasspoint(String fqdn, boolean enableAutojoin) {
        enforceNetworkSettingsPermission();
        if (fqdn == null) {
            throw new IllegalArgumentException("FQDN cannot be null");
        }

        int callingUid = Binder.getCallingUid();
        mLog.info("allowAutojoinPasspoint=% uid=%").c(enableAutojoin).c(callingUid).flush();
        mWifiThreadRunner.post(
                () -> mPasspointManager.enableAutojoin(null, fqdn, enableAutojoin));
    }

    /**
     * See {@link android.net.wifi.WifiManager
     * #setMacRandomizationSettingPasspointEnabled(String, boolean)}
     * @param fqdn the FQDN that identifies the passpoint configuration
     * @param enable true to enable mac randomization, false to disable
     */
    @Override
    public void setMacRandomizationSettingPasspointEnabled(String fqdn, boolean enable) {
        enforceNetworkSettingsPermission();
        if (fqdn == null) {
            throw new IllegalArgumentException("FQDN cannot be null");
        }

        int callingUid = Binder.getCallingUid();
        mLog.info("setMacRandomizationSettingPasspointEnabled=% uid=%")
                .c(enable).c(callingUid).flush();
        mWifiThreadRunner.post(
                () -> mPasspointManager.enableMacRandomization(fqdn, enable));
    }

    /**
     * See {@link android.net.wifi.WifiManager#setPasspointMeteredOverride(String, boolean)}
     * @param fqdn the FQDN that identifies the passpoint configuration
     * @param meteredOverride One of the values in {@link MeteredOverride}
     */
    @Override
    public void setPasspointMeteredOverride(String fqdn, int meteredOverride) {
        enforceNetworkSettingsPermission();
        if (fqdn == null) {
            throw new IllegalArgumentException("FQDN cannot be null");
        }

        int callingUid = Binder.getCallingUid();
        mLog.info("setPasspointMeteredOverride=% uid=%")
                .c(meteredOverride).c(callingUid).flush();
        mWifiThreadRunner.post(
                () -> mPasspointManager.setMeteredOverride(fqdn, meteredOverride));
    }

    /**
     * Provides backward compatibility for apps using
     * {@link WifiManager#getConnectionInfo()}, {@link WifiManager#getDhcpInfo()} when a
     * secondary STA is created as a result of a request from their app (peer to peer
     * WifiNetworkSpecifier request or oem paid/private suggestion).
     */
    private ClientModeManager getClientModeManagerIfSecondaryCmmRequestedByCallerPresent(
            int callingUid, @NonNull String callingPackageName) {
        List<ConcreteClientModeManager> secondaryCmms = null;
        ActiveModeManager.ClientConnectivityRole roleSecondaryLocalOnly =
                ROLE_CLIENT_LOCAL_ONLY;
        ActiveModeManager.ClientInternetConnectivityRole roleSecondaryLongLived =
                ROLE_CLIENT_SECONDARY_LONG_LIVED;
        try {
            secondaryCmms = mActiveModeWarden.getClientModeManagersInRoles(
                    roleSecondaryLocalOnly, roleSecondaryLongLived);
        } catch (Exception e) {
            // print debug info and then rethrow the exception
            Log.e(TAG, "Failed to call getClientModeManagersInRoles on "
                    + roleSecondaryLocalOnly + ", and " + roleSecondaryLongLived);
            throw e;
        }

        for (ConcreteClientModeManager cmm : secondaryCmms) {
            WorkSource reqWs = cmm.getRequestorWs();
            // If there are more than 1 secondary CMM for same app, return any one (should not
            // happen currently since we don't support 3 STA's concurrently).
            if (reqWs.equals(new WorkSource(callingUid, callingPackageName))) {
                mLog.info("getConnectionInfo providing secondary CMM info").flush();
                return cmm;
            }
        }
        // No secondary CMM's created for the app, return primary CMM.
        return mActiveModeWarden.getPrimaryClientModeManager();
    }

    /**
     * See {@link android.net.wifi.WifiManager#getConnectionInfo()}
     * @return the Wi-Fi information, contained in {@link WifiInfo}.
     */
    @Override
    public WifiInfo getConnectionInfo(@NonNull String callingPackage,
            @Nullable String callingFeatureId) {
        enforceAccessPermission();
        int uid = Binder.getCallingUid();
        if (mVerboseLoggingEnabled) {
            mLog.info("getConnectionInfo uid=%").c(uid).flush();
        }
        mWifiPermissionsUtil.checkPackage(uid, callingPackage);
        long ident = Binder.clearCallingIdentity();
        try {
            WifiInfo wifiInfo = mWifiThreadRunner.call(
                    () -> getClientModeManagerIfSecondaryCmmRequestedByCallerPresent(
                            uid, callingPackage)
                            .syncRequestConnectionInfo(), new WifiInfo());
            long redactions = wifiInfo.getApplicableRedactions();
            if (mWifiPermissionsUtil.checkLocalMacAddressPermission(uid)) {
                if (mVerboseLoggingEnabled) {
                    Log.v(TAG, "Clearing REDACT_FOR_LOCAL_MAC_ADDRESS for " + callingPackage
                            + "(uid=" + uid + ")");
                }
                redactions &= ~NetworkCapabilities.REDACT_FOR_LOCAL_MAC_ADDRESS;
            }
            if (mWifiPermissionsUtil.checkNetworkSettingsPermission(uid)
                    || mWifiPermissionsUtil.checkNetworkSetupWizardPermission(uid)) {
                if (mVerboseLoggingEnabled) {
                    Log.v(TAG, "Clearing REDACT_FOR_NETWORK_SETTINGS for " + callingPackage
                            + "(uid=" + uid + ")");
                }
                redactions &= ~NetworkCapabilities.REDACT_FOR_NETWORK_SETTINGS;
            }
            try {
                mWifiPermissionsUtil.enforceCanAccessScanResults(callingPackage, callingFeatureId,
                        uid, null);
                if (mVerboseLoggingEnabled) {
                    Log.v(TAG, "Clearing REDACT_FOR_ACCESS_FINE_LOCATION for " + callingPackage
                            + "(uid=" + uid + ")");
                }
                redactions &= ~NetworkCapabilities.REDACT_FOR_ACCESS_FINE_LOCATION;
            } catch (SecurityException ignored) {
                if (mVerboseLoggingEnabled) {
                    Log.v(TAG, "Keeping REDACT_FOR_ACCESS_FINE_LOCATION:" + ignored);
                }
            }
            return wifiInfo.makeCopy(redactions);
        } finally {
            Binder.restoreCallingIdentity(ident);
        }
    }

    /**
     * Return the results of the most recent access point scan, in the form of
     * a list of {@link ScanResult} objects.
     * @return the list of results
     */
    @Override
    public List<ScanResult> getScanResults(String callingPackage, String callingFeatureId) {
        enforceAccessPermission();
        int uid = Binder.getCallingUid();
        long ident = Binder.clearCallingIdentity();
        if (mVerboseLoggingEnabled) {
            mLog.info("getScanResults uid=%").c(uid).flush();
        }
        try {
            mWifiPermissionsUtil.enforceCanAccessScanResults(callingPackage, callingFeatureId,
                    uid, null);
            List<ScanResult> scanResults = mWifiThreadRunner.call(
                    mScanRequestProxy::getScanResults, Collections.emptyList());
            return scanResults;
        } catch (SecurityException e) {
            Log.w(TAG, "Permission violation - getScanResults not allowed for uid="
                    + uid + ", packageName=" + callingPackage + ", reason=" + e);
            return new ArrayList<>();
        } finally {
            Binder.restoreCallingIdentity(ident);
        }
    }

    /**
     * Return the filtered ScanResults which may be authenticated by the suggested network
     * configurations.
     * @return The map of {@link WifiNetworkSuggestion} and the list of {@link ScanResult} which
     * may be authenticated by the corresponding network configuration.
     */
    @Override
    @NonNull
    public Map<WifiNetworkSuggestion, List<ScanResult>> getMatchingScanResults(
            @NonNull List<WifiNetworkSuggestion> networkSuggestions,
            @Nullable List<ScanResult> scanResults,
            String callingPackage, String callingFeatureId) {
        enforceAccessPermission();
        int uid = Binder.getCallingUid();
        long ident = Binder.clearCallingIdentity();
        try {
            mWifiPermissionsUtil.enforceCanAccessScanResults(callingPackage, callingFeatureId,
                    uid, null);

            return mWifiThreadRunner.call(
                    () -> {
                        if (!ScanResultUtil.validateScanResultList(scanResults)) {
                            return mWifiNetworkSuggestionsManager.getMatchingScanResults(
                                    networkSuggestions, mScanRequestProxy.getScanResults());
                        } else {
                            return mWifiNetworkSuggestionsManager.getMatchingScanResults(
                                    networkSuggestions, scanResults);
                        }
                    },
                    Collections.emptyMap());
        } catch (SecurityException e) {
            Log.w(TAG, "Permission violation - getMatchingScanResults not allowed for uid="
                    + uid + ", packageName=" + callingPackage + ", reason + e");
        } finally {
            Binder.restoreCallingIdentity(ident);
        }

        return Collections.emptyMap();
    }

    /**
     * Add or update a Passpoint configuration.
     *
     * @param config The Passpoint configuration to be added
     * @return true on success or false on failure
     */
    @Override
    public boolean addOrUpdatePasspointConfiguration(
            PasspointConfiguration config, String packageName) {
        if (enforceChangePermission(packageName) != MODE_ALLOWED) {
            return false;
        }
        int callingUid = Binder.getCallingUid();
        mWifiPermissionsUtil.checkPackage(callingUid, packageName);
        if (!isTargetSdkLessThanROrPrivileged(
                packageName, Binder.getCallingPid(), callingUid)) {
            mLog.info("addOrUpdatePasspointConfiguration not allowed for uid=%")
                    .c(callingUid).flush();
            return false;
        }
        if (SdkLevel.isAtLeastT() && mUserManager.hasUserRestrictionForUser(
                UserManager.DISALLOW_ADD_WIFI_CONFIG, UserHandle.getUserHandleForUid(callingUid))
                && !mWifiPermissionsUtil.isAdmin(callingUid, packageName)) {
            mLog.info("addOrUpdatePasspointConfiguration only allowed for admin"
                    + "when the DISALLOW_ADD_WIFI_CONFIG user restriction is set").flush();
            return false;
        }
        mLog.info("addorUpdatePasspointConfiguration uid=%").c(callingUid).flush();
        return mWifiThreadRunner.call(
                () -> mPasspointManager.addOrUpdateProvider(config, callingUid, packageName,
                        false, true, false), false);
    }

    /**
     * Remove the Passpoint configuration identified by its FQDN (Fully Qualified Domain Name).
     *
     * @param fqdn The FQDN of the Passpoint configuration to be removed
     * @return true on success or false on failure
     */
    @Override
    public boolean removePasspointConfiguration(String fqdn, String packageName) {
        mWifiPermissionsUtil.checkPackage(Binder.getCallingUid(), packageName);
        return removePasspointConfigurationInternal(fqdn, null);
    }

    /**
     * Remove a Passpoint profile based on either FQDN (multiple matching profiles) or a unique
     * identifier (one matching profile).
     *
     * @param fqdn The FQDN of the Passpoint configuration to be removed
     * @param uniqueId The unique identifier of the Passpoint configuration to be removed
     * @return true on success or false on failure
     */
    private boolean removePasspointConfigurationInternal(String fqdn, String uniqueId) {
        final int uid = Binder.getCallingUid();
        boolean privileged = false;
        if (mWifiPermissionsUtil.checkNetworkSettingsPermission(uid)
                || mWifiPermissionsUtil.checkNetworkCarrierProvisioningPermission(uid)) {
            privileged = true;
        }
        mLog.info("removePasspointConfigurationInternal uid=%").c(Binder.getCallingUid()).flush();
        final boolean privilegedFinal = privileged;
        return mWifiThreadRunner.call(
                () -> mPasspointManager.removeProvider(uid, privilegedFinal, uniqueId, fqdn),
                false);
    }

    /**
     * Return the list of the installed Passpoint configurations.
     *
     * An empty list will be returned when no configuration is installed.
     * @param packageName String name of the calling package
     * @return A list of {@link PasspointConfiguration}.
     */
    @Override
    public List<PasspointConfiguration> getPasspointConfigurations(String packageName) {
        final int uid = Binder.getCallingUid();
        mWifiPermissionsUtil.checkPackage(uid, packageName);
        boolean privileged = false;
        if (mWifiPermissionsUtil.checkNetworkSettingsPermission(uid)
                || mWifiPermissionsUtil.checkNetworkSetupWizardPermission(uid)) {
            privileged = true;
        }
        if (mVerboseLoggingEnabled) {
            mLog.info("getPasspointConfigurations uid=%").c(Binder.getCallingUid()).flush();
        }
        final boolean privilegedFinal = privileged;
        return mWifiThreadRunner.call(
            () -> mPasspointManager.getProviderConfigs(uid, privilegedFinal),
            Collections.emptyList());
    }

    /**
     * Query for a Hotspot 2.0 release 2 OSU icon
     * @param bssid The BSSID of the AP
     * @param fileName Icon file name
     */
    @Override
    public void queryPasspointIcon(long bssid, String fileName) {
        enforceAccessPermission();
        mLog.info("queryPasspointIcon uid=%").c(Binder.getCallingUid()).flush();
        mWifiThreadRunner.post(() -> {
            mActiveModeWarden.getPrimaryClientModeManager().syncQueryPasspointIcon(bssid, fileName);
        });
    }

    /**
     * Match the currently associated network against the SP matching the given FQDN
     * @param fqdn FQDN of the SP
     * @return ordinal [HomeProvider, RoamingProvider, Incomplete, None, Declined]
     */
    @Override
    public int matchProviderWithCurrentNetwork(String fqdn) {
        mLog.info("matchProviderWithCurrentNetwork uid=%").c(Binder.getCallingUid()).flush();
        return 0;
    }

    public String getCapabilities(String capaType) {
        return "";
    }

    /**
     * see {@link android.net.wifi.WifiManager#addDriverCountryCodeChangedListener(
     * WifiManager.OnDriverCountryCodeChangedListener)}
     *
     * @param listener country code listener to register
     * @param packageName Package name of the calling app
     * @param featureId The feature in the package
     *
     * @throws SecurityException if the caller does not have permission to register a callback
     * @throws RemoteException if remote exception happens
     * @throws IllegalArgumentException if the arguments are null or invalid
     */
    @Override
    @RequiresApi(Build.VERSION_CODES.TIRAMISU)
    public void registerDriverCountryCodeChangedListener(@NonNull
            IOnWifiDriverCountryCodeChangedListener listener, @Nullable String packageName,
            @Nullable String featureId) {
        if (!SdkLevel.isAtLeastT()) {
            throw new UnsupportedOperationException();
        }
        // verify arguments
        if (listener == null) {
            throw new IllegalArgumentException("listener must not be null");
        }
        int uid = Binder.getCallingUid();
        int pid = Binder.getCallingPid();
        mWifiPermissionsUtil.checkPackage(uid, packageName);
        enforceCoarseLocationPermission(packageName, featureId, uid);
        if (mVerboseLoggingEnabled) {
            mLog.info("registerDriverCountryCodeChangedListener uid=%")
                    .c(Binder.getCallingUid()).flush();
        }

        // post operation to handler thread
        mWifiThreadRunner.post(() -> {
            mCountryCodeTracker.registerDriverCountryCodeChangedListener(listener,
                    new WifiPermissionsUtil.CallerIdentity(uid, pid, packageName, featureId));
            // Update the client about the current driver country code immediately
            // after registering.
            try {
                listener.onDriverCountryCodeChanged(mCountryCode.getCurrentDriverCountryCode());
            } catch (RemoteException e) {
                Log.e(TAG, "registerDriverCountryCodeChangedListener: remote exception -- " + e);
            }
        });
    }

    /**
     * see {@link android.net.wifi.WifiManager#removeDriverCountryCodeChangedListener(Executor,
     * WifiManager.OnDriverCountryCodeChangedListener)}
     *
     * @param listener country code listener to register
     *
     * @throws RemoteException if remote exception happens
     * @throws IllegalArgumentException if the arguments are null or invalid
     */
    @Override
    @RequiresApi(Build.VERSION_CODES.TIRAMISU)
    public void unregisterDriverCountryCodeChangedListener(@NonNull
            IOnWifiDriverCountryCodeChangedListener listener) {
        if (!SdkLevel.isAtLeastT()) {
            throw new UnsupportedOperationException();
        }
        // verify arguments
        if (listener == null) {
            throw new IllegalArgumentException("listener must not be null");
        }
        int uid = Binder.getCallingUid();
        if (mVerboseLoggingEnabled) {
            mLog.info("unregisterDriverCountryCodeChangedListener uid=%")
                    .c(Binder.getCallingUid()).flush();
        }

        // post operation to handler thread
        mWifiThreadRunner.post(() ->
                mCountryCodeTracker.unregisterDriverCountryCodeChangedListener(listener));
    }

     /**
     * Get the country code
     * @return Get the best choice country code for wifi, regardless of if it was set or
     * not.
     * Returns null when there is no country code available.
     */
    @Override
    public String getCountryCode(String packageName, String featureId) {
        int uid = Binder.getCallingUid();
        mWifiPermissionsUtil.checkPackage(uid, packageName);
        if (!mWifiPermissionsUtil.checkNetworkSettingsPermission(uid)
                && !mWifiPermissionsUtil.checkCallersCoarseLocationPermission(
                        packageName, featureId, uid, "getCountryCode")) {
            throw new SecurityException("Caller has no permission to get country code.");
        }
        if (mVerboseLoggingEnabled) {
            mLog.info("getCountryCode uid=%").c(Binder.getCallingUid()).flush();
        }
        return mCountryCode.getCountryCode();
    }

    /**
     * Set the Wifi country code. This call will override the country code set by telephony.
     * @param countryCode A 2-Character alphanumeric country code.
     *
     */
    @RequiresApi(Build.VERSION_CODES.S)
    @Override
    public void setOverrideCountryCode(@NonNull String countryCode) {
        if (!SdkLevel.isAtLeastS()) {
            throw new UnsupportedOperationException();
        }
        mContext.enforceCallingOrSelfPermission(
                Manifest.permission.MANAGE_WIFI_COUNTRY_CODE, "WifiService");
        if (!WifiCountryCode.isValid(countryCode)) {
            throw new IllegalArgumentException("Country code must be a 2-Character alphanumeric"
                    + " code. But got countryCode " + countryCode
                    + " instead");
        }
        if (mVerboseLoggingEnabled) {
            mLog.info("setOverrideCountryCode uid=% countryCode=%")
                    .c(Binder.getCallingUid()).c(countryCode).flush();
        }
        // Post operation to handler thread
        mWifiThreadRunner.post(() -> mCountryCode.setOverrideCountryCode(countryCode));
    }

    /**
     * Clear the country code previously set through setOverrideCountryCode method.
     *
     */
    @RequiresApi(Build.VERSION_CODES.S)
    @Override
    public void clearOverrideCountryCode() {
        if (!SdkLevel.isAtLeastS()) {
            throw new UnsupportedOperationException();
        }
        mContext.enforceCallingOrSelfPermission(
                Manifest.permission.MANAGE_WIFI_COUNTRY_CODE, "WifiService");
        if (mVerboseLoggingEnabled) {
            mLog.info("clearCountryCode uid=%").c(Binder.getCallingUid()).flush();
        }
        // Post operation to handler thread
        mWifiThreadRunner.post(() -> mCountryCode.clearOverrideCountryCode());
    }

    /**
     * Change the default country code previously set from ro.boot.wificountrycode.
     * @param countryCode A 2-Character alphanumeric country code.
     *
     */
    @RequiresApi(Build.VERSION_CODES.S)
    @Override
    public void setDefaultCountryCode(@NonNull String countryCode) {
        if (!SdkLevel.isAtLeastS()) {
            throw new UnsupportedOperationException();
        }
        mContext.enforceCallingOrSelfPermission(
                Manifest.permission.MANAGE_WIFI_COUNTRY_CODE, "WifiService");
        if (!WifiCountryCode.isValid(countryCode)) {
            throw new IllegalArgumentException("Country code must be a 2-Character alphanumeric"
                    + " code. But got countryCode " + countryCode
                    + " instead");
        }
        if (mVerboseLoggingEnabled) {
            mLog.info("setDefaultCountryCode uid=% countryCode=%")
                    .c(Binder.getCallingUid()).c(countryCode).flush();
        }
        // Post operation to handler thread
        mWifiThreadRunner.post(() -> mCountryCode.setDefaultCountryCode(countryCode));
    }

    @Override
    public boolean is24GHzBandSupported() {
        if (mVerboseLoggingEnabled) {
            mLog.info("is24GHzBandSupported uid=%").c(Binder.getCallingUid()).flush();
        }

        return is24GhzBandSupportedInternal();
    }

    private boolean is24GhzBandSupportedInternal() {
        if (mContext.getResources().getBoolean(R.bool.config_wifi24ghzSupport)) {
            return true;
        }
        return mWifiThreadRunner.call(
                () -> mWifiNative.getChannelsForBand(WifiScanner.WIFI_BAND_24_GHZ).length > 0,
                false);
    }


    @Override
    public boolean is5GHzBandSupported() {
        if (mVerboseLoggingEnabled) {
            mLog.info("is5GHzBandSupported uid=%").c(Binder.getCallingUid()).flush();
        }

        return is5GhzBandSupportedInternal();
    }

    private boolean is5GhzBandSupportedInternal() {
        if (mContext.getResources().getBoolean(R.bool.config_wifi5ghzSupport)) {
            return true;
        }
        return mWifiThreadRunner.call(
                () -> mWifiNative.getChannelsForBand(WifiScanner.WIFI_BAND_5_GHZ).length > 0,
                false);
    }

    @Override
    public boolean is6GHzBandSupported() {
        if (mVerboseLoggingEnabled) {
            mLog.info("is6GHzBandSupported uid=%").c(Binder.getCallingUid()).flush();
        }

        return is6GhzBandSupportedInternal();
    }

    private boolean is6GhzBandSupportedInternal() {
        if (mContext.getResources().getBoolean(R.bool.config_wifi6ghzSupport)) {
            return true;
        }
        return mWifiThreadRunner.call(
                () -> mWifiNative.getChannelsForBand(WifiScanner.WIFI_BAND_6_GHZ).length > 0,
                false);
    }

    @Override
    public boolean is60GHzBandSupported() {
        if (!SdkLevel.isAtLeastS()) {
            throw new UnsupportedOperationException();
        }

        if (mVerboseLoggingEnabled) {
            mLog.info("is60GHzBandSupported uid=%").c(Binder.getCallingUid()).flush();
        }

        return is60GhzBandSupportedInternal();
    }

    private boolean is60GhzBandSupportedInternal() {
        if (mContext.getResources().getBoolean(R.bool.config_wifi60ghzSupport)) {
            return true;
        }
        return mWifiThreadRunner.call(
                () -> mWifiNative.getChannelsForBand(WifiScanner.WIFI_BAND_60_GHZ).length > 0,
                false);
    }

    @Override
    public boolean isWifiStandardSupported(@WifiStandard int standard) {
        return mWifiThreadRunner.call(
                () -> mActiveModeWarden.getPrimaryClientModeManager().isWifiStandardSupported(
                        standard), false);
    }

    /**
     * Return the DHCP-assigned addresses from the last successful DHCP request,
     * if any.
     * @return the DHCP information
     * @deprecated
     */
    @Override
    public DhcpInfo getDhcpInfo(@NonNull String packageName) {
        enforceAccessPermission();
        int callingUid = Binder.getCallingUid();
        mWifiPermissionsUtil.checkPackage(callingUid, packageName);
        if (mVerboseLoggingEnabled) {
            mLog.info("getDhcpInfo uid=%").c(callingUid).flush();
        }
        DhcpResultsParcelable dhcpResults = mWifiThreadRunner.call(
                () -> getClientModeManagerIfSecondaryCmmRequestedByCallerPresent(
                        callingUid, packageName)
                        .syncGetDhcpResultsParcelable(), new DhcpResultsParcelable());

        DhcpInfo info = new DhcpInfo();

        if (dhcpResults.baseConfiguration != null) {
            if (dhcpResults.baseConfiguration.getIpAddress() != null
                    && dhcpResults.baseConfiguration.getIpAddress().getAddress()
                    instanceof Inet4Address) {
                info.ipAddress = Inet4AddressUtils.inet4AddressToIntHTL(
                        (Inet4Address) dhcpResults.baseConfiguration.getIpAddress().getAddress());
            }

            if (dhcpResults.baseConfiguration.getGateway() != null) {
                info.gateway = Inet4AddressUtils.inet4AddressToIntHTL(
                        (Inet4Address) dhcpResults.baseConfiguration.getGateway());
            }

            int dnsFound = 0;
            for (InetAddress dns : dhcpResults.baseConfiguration.getDnsServers()) {
                if (dns instanceof Inet4Address) {
                    if (dnsFound == 0) {
                        info.dns1 = Inet4AddressUtils.inet4AddressToIntHTL((Inet4Address) dns);
                    } else {
                        info.dns2 = Inet4AddressUtils.inet4AddressToIntHTL((Inet4Address) dns);
                    }
                    if (++dnsFound > 1) break;
                }
            }
        }
        String serverAddress = dhcpResults.serverAddress;
        if (serverAddress != null) {
            InetAddress serverInetAddress = InetAddresses.parseNumericAddress(serverAddress);
            info.serverAddress =
                    Inet4AddressUtils.inet4AddressToIntHTL((Inet4Address) serverInetAddress);
        }
        info.leaseDuration = dhcpResults.leaseDuration;

        return info;
    }

    /**
     * enable TDLS for the local NIC to remote NIC
     * The APPs don't know the remote MAC address to identify NIC though,
     * so we need to do additional work to find it from remote IP address
     */

    private static class TdlsTaskParams {
        String mRemoteIpAddress;
        boolean mEnable;
    }

    private class TdlsTask extends AsyncTask<TdlsTaskParams, Integer, Integer> {
        @Override
        protected Integer doInBackground(TdlsTaskParams... params) {

            // Retrieve parameters for the call
            TdlsTaskParams param = params[0];
            String remoteIpAddress = param.mRemoteIpAddress.trim();
            boolean enable = param.mEnable;

            // Get MAC address of Remote IP
            String macAddress = null;

            try (BufferedReader reader = new BufferedReader(new FileReader("/proc/net/arp"))) {
                // Skip over the line bearing column titles
                reader.readLine();

                String line;
                while ((line = reader.readLine()) != null) {
                    String[] tokens = line.split("[ ]+");
                    if (tokens.length < 6) {
                        continue;
                    }

                    // ARP column format is
                    // Address HWType HWAddress Flags Mask IFace
                    String ip = tokens[0];
                    String mac = tokens[3];

                    if (TextUtils.equals(remoteIpAddress, ip)) {
                        macAddress = mac;
                        break;
                    }
                }

                if (macAddress == null) {
                    Log.w(TAG, "Did not find remoteAddress {" + remoteIpAddress + "} in "
                            + "/proc/net/arp");
                } else {
                    enableTdlsWithMacAddress(macAddress, enable);
                }

            } catch (FileNotFoundException e) {
                Log.e(TAG, "Could not open /proc/net/arp to lookup mac address");
            } catch (IOException e) {
                Log.e(TAG, "Could not read /proc/net/arp to lookup mac address");
            }
            return 0;
        }
    }

    @Override
    public void enableTdls(String remoteAddress, boolean enable) {
        if (remoteAddress == null) {
          throw new IllegalArgumentException("remoteAddress cannot be null");
        }
        mLog.info("enableTdls uid=% enable=%").c(Binder.getCallingUid()).c(enable).flush();
        TdlsTaskParams params = new TdlsTaskParams();
        params.mRemoteIpAddress = remoteAddress;
        params.mEnable = enable;
        new TdlsTask().execute(params);
    }


    @Override
    public void enableTdlsWithMacAddress(String remoteMacAddress, boolean enable) {
        mLog.info("enableTdlsWithMacAddress uid=% enable=%")
                .c(Binder.getCallingUid())
                .c(enable)
                .flush();
        if (remoteMacAddress == null) {
          throw new IllegalArgumentException("remoteMacAddress cannot be null");
        }
        mWifiThreadRunner.post(() ->
                mActiveModeWarden.getPrimaryClientModeManager().enableTdls(
                        remoteMacAddress, enable));
    }

    /**
     * Temporarily disable a network, should be trigger when user disconnect a network
     */
    @Override
    public void disableEphemeralNetwork(String network, String packageName) {
        mContext.enforceCallingOrSelfPermission(android.Manifest.permission.CHANGE_WIFI_STATE,
                "WifiService");
        int callingUid = Binder.getCallingUid();
        mWifiPermissionsUtil.checkPackage(callingUid, packageName);
        if (!isPrivileged(Binder.getCallingPid(), callingUid)) {
            mLog.info("disableEphemeralNetwork not allowed for uid=%").c(callingUid).flush();
            return;
        }
        mLog.info("disableEphemeralNetwork uid=%").c(callingUid).flush();
        mWifiThreadRunner.post(() -> mWifiConfigManager.userTemporarilyDisabledNetwork(network,
                callingUid));
    }

    private void removeAppStateInternal(int uid, @NonNull String pkgName) {
        ApplicationInfo ai = new ApplicationInfo();
        ai.packageName = pkgName;
        ai.uid = uid;
        mWifiConfigManager.removeNetworksForApp(ai);
        mScanRequestProxy.clearScanRequestTimestampsForApp(pkgName, uid);

        // Remove all suggestions from the package.
        mWifiNetworkSuggestionsManager.removeApp(pkgName);
        mWifiInjector.getWifiNetworkFactory().removeUserApprovedAccessPointsForApp(
                pkgName);

        // Remove all Passpoint profiles from package.
        mWifiInjector.getPasspointManager().removePasspointProviderWithPackage(
                pkgName);
    }

    private void registerForBroadcasts() {
        IntentFilter intentFilter = new IntentFilter();
        intentFilter.addAction(Intent.ACTION_PACKAGE_FULLY_REMOVED);
        intentFilter.addAction(Intent.ACTION_PACKAGE_CHANGED);
        intentFilter.addAction(Intent.ACTION_PACKAGE_REMOVED);
        intentFilter.addDataScheme("package");
        mContext.registerReceiver(
                new BroadcastReceiver() {
                    @Override
                    public void onReceive(Context context, Intent intent) {
                        int uid = intent.getIntExtra(Intent.EXTRA_UID, -1);
                        Uri uri = intent.getData();
                        if (uid == -1 || uri == null) {
                            Log.e(TAG, "Uid or Uri is missing for action:" + intent.getAction());
                            return;
                        }
                        String pkgName = uri.getSchemeSpecificPart();
                        PackageManager pm = context.getPackageManager();
                        PackageInfo packageInfo = null;
                        try {
                            packageInfo = pm.getPackageInfo(pkgName, 0);
                        } catch (PackageManager.NameNotFoundException e) {
                            Log.w(TAG, "Couldn't get PackageInfo for package:" + pkgName);
                        }
                        // If package is not removed or disabled, just ignore.
                        if (packageInfo != null
                                && packageInfo.applicationInfo != null
                                && packageInfo.applicationInfo.enabled) {
                            return;
                        }
                        Log.d(TAG, "Remove settings for package:" + pkgName);
                        removeAppStateInternal(uid, pkgName);
                    }
                },
                intentFilter,
                null,
                new Handler(mWifiHandlerThread.getLooper()));
    }

    private void registerForCarrierConfigChange() {
        IntentFilter filter = new IntentFilter();
        filter.addAction(CarrierConfigManager.ACTION_CARRIER_CONFIG_CHANGED);
        mContext.registerReceiver(
                new BroadcastReceiver() {
                    @Override
                    public void onReceive(Context context, Intent intent) {
                        final int subId = SubscriptionManager.getActiveDataSubscriptionId();
                        Log.d(TAG, "ACTION_CARRIER_CONFIG_CHANGED, active subId: " + subId);
                        // Tether mode only since carrier requirement only for tethered SoftAp.
                        mTetheredSoftApTracker
                                .updateSoftApCapabilityWhenCarrierConfigChanged(subId);
                        mActiveModeWarden.updateSoftApCapability(
                                mTetheredSoftApTracker.getSoftApCapability(),
                                WifiManager.IFACE_IP_MODE_TETHERED);
                    }
                },
                filter,
                null,
                new Handler(mWifiHandlerThread.getLooper()));

        WifiPhoneStateListener phoneStateListener = new WifiPhoneStateListener(
                mWifiHandlerThread.getLooper());

        mContext.getSystemService(TelephonyManager.class).listen(
                phoneStateListener, PhoneStateListener.LISTEN_ACTIVE_DATA_SUBSCRIPTION_ID_CHANGE);
    }

    @Override
    public int handleShellCommand(@NonNull ParcelFileDescriptor in,
            @NonNull ParcelFileDescriptor out, @NonNull ParcelFileDescriptor err,
            @NonNull String[] args) {
        if (!mIsBootComplete) {
            Log.w(TAG, "Received shell command when boot is not complete!");
            return -1;
        }

        WifiShellCommand shellCommand =  mWifiInjector.makeWifiShellCommand(this);
        return shellCommand.exec(this, in.getFileDescriptor(), out.getFileDescriptor(),
                err.getFileDescriptor(), args);
    }

    private void updateWifiMetrics() {
        mWifiThreadRunner.run(() -> {
            mWifiMetrics.updateSavedNetworks(
                    mWifiConfigManager.getSavedNetworks(Process.WIFI_UID));
            mActiveModeWarden.updateMetrics();
            mPasspointManager.updateMetrics();
        });
        boolean isNonPersistentMacRandEnabled = mFrameworkFacade.getIntegerSetting(mContext,
                WifiConfigManager.NON_PERSISTENT_MAC_RANDOMIZATION_FEATURE_FORCE_ENABLE_FLAG, 0)
                == 1 ? true : false;
        mWifiMetrics.setNonPersistentMacRandomizationForceEnabled(isNonPersistentMacRandEnabled);
        mWifiMetrics.setIsScanningAlwaysEnabled(
                mSettingsStore.isScanAlwaysAvailableToggleEnabled());
        mWifiMetrics.setVerboseLoggingEnabled(mVerboseLoggingEnabled);
        mWifiMetrics.setWifiWakeEnabled(mWifiInjector.getWakeupController().isEnabled());
    }

    @Override
    protected void dump(FileDescriptor fd, PrintWriter pw, String[] args) {
        if (mContext.checkCallingOrSelfPermission(android.Manifest.permission.DUMP)
                != PERMISSION_GRANTED) {
            pw.println("Permission Denial: can't dump WifiService from from pid="
                    + Binder.getCallingPid()
                    + ", uid=" + Binder.getCallingUid());
            return;
        }
        if (!mIsWifiServiceStarted) {
            pw.println("Wifi Service is not started. no dump available");
            return;
        }
        mWifiThreadRunner.run(() -> {
            String arg0 = args != null && args.length > 0 ? args[0] : null;
            if (WifiMetrics.PROTO_DUMP_ARG.equals(arg0)) {
                // WifiMetrics proto bytes were requested. Dump only these.
                updateWifiMetrics();
                mWifiMetrics.dump(fd, pw, args);
            } else if (IpClientUtil.DUMP_ARG.equals(arg0)) {
                // IpClient dump was requested. Pass it along and take no further action.
                String[] ipClientArgs = new String[args.length - 1];
                System.arraycopy(args, 1, ipClientArgs, 0, ipClientArgs.length);
                mActiveModeWarden.getPrimaryClientModeManager().dumpIpClient(fd, pw, ipClientArgs);
            } else if (WifiScoreReport.DUMP_ARG.equals(arg0)) {
                mActiveModeWarden.getPrimaryClientModeManager().dumpWifiScoreReport(fd, pw, args);
            } else if (WifiScoreCard.DUMP_ARG.equals(arg0)) {
                WifiScoreCard wifiScoreCard = mWifiInjector.getWifiScoreCard();
                String networkListBase64 = wifiScoreCard.getNetworkListBase64(true);
                pw.println(networkListBase64);
            } else {
                pw.println("Verbose logging is " + (mVerboseLoggingEnabled ? "on" : "off"));
                pw.println("mVerboseLoggingLevel " + mVerboseLoggingLevel);
                pw.println("Stay-awake conditions: " + mFacade.getIntegerSetting(
                        mContext, Settings.Global.STAY_ON_WHILE_PLUGGED_IN, 0));
                pw.println("mInIdleMode " + mInIdleMode);
                pw.println("mScanPending " + mScanPending);
                pw.println("SupportedFeatures:" + Long.toHexString(getSupportedFeaturesInternal()));
                pw.println("SettingsStore:");
                mSettingsStore.dump(fd, pw, args);
                mActiveModeWarden.dump(fd, pw, args);
                mMakeBeforeBreakManager.dump(fd, pw, args);
                pw.println();
                mWifiTrafficPoller.dump(fd, pw, args);
                pw.println();
                pw.println("Locks held:");
                mWifiLockManager.dump(pw);
                pw.println();
                mWifiMulticastLockManager.dump(pw);
                pw.println();
                WifiScoreCard wifiScoreCard = mWifiInjector.getWifiScoreCard();
                String networkListBase64 = wifiScoreCard.getNetworkListBase64(true);
                pw.println("WifiScoreCard:");
                pw.println(networkListBase64);

                updateWifiMetrics();
                mWifiMetrics.dump(fd, pw, args);

                pw.println();
                mWifiNetworkSuggestionsManager.dump(fd, pw, args);
                pw.println();
                mWifiBackupRestore.dump(fd, pw, args);
                pw.println();
                pw.println("ScoringParams: " + mWifiInjector.getScoringParams());
                pw.println();
                mWifiInjector.getSettingsConfigStore().dump(fd, pw, args);
                pw.println();
                mCountryCode.dump(fd, pw, args);
                mWifiInjector.getWifiNetworkFactory().dump(fd, pw, args);
                mWifiInjector.getUntrustedWifiNetworkFactory().dump(fd, pw, args);
                mWifiInjector.getOemWifiNetworkFactory().dump(fd, pw, args);
                mWifiInjector.getRestrictedWifiNetworkFactory().dump(fd, pw, args);
                mWifiInjector.getMultiInternetWifiNetworkFactory().dump(fd, pw, args);
                pw.println("Wlan Wake Reasons:" + mWifiNative.getWlanWakeReasonCount());
                pw.println();
                mWifiConfigManager.dump(fd, pw, args);
                pw.println();
                mPasspointManager.dump(pw);
                pw.println();
                mWifiInjector.getWifiDiagnostics().captureBugReportData(
                        WifiDiagnostics.REPORT_REASON_USER_ACTION);
                mWifiInjector.getWifiDiagnostics().dump(fd, pw, args);
                mWifiConnectivityManager.dump(fd, pw, args);
                mWifiHealthMonitor.dump(fd, pw, args);
                mWifiScoreCard.dump(fd, pw, args);
                mWifiInjector.getWakeupController().dump(fd, pw, args);
                mWifiInjector.getWifiLastResortWatchdog().dump(fd, pw, args);
                mWifiInjector.getAdaptiveConnectivityEnabledSettingObserver().dump(fd, pw, args);
                mWifiInjector.getWifiGlobals().dump(fd, pw, args);
                mWifiInjector.getSarManager().dump(fd, pw, args);
                pw.println();
                mLastCallerInfoManager.dump(pw);
                pw.println();
                mWifiInjector.getLinkProbeManager().dump(fd, pw, args);
                pw.println();
                mWifiNative.dump(pw);
            }
        });
    }

    @Override
    public boolean acquireWifiLock(IBinder binder, int lockMode, String tag, WorkSource ws) {
        mLog.info("acquireWifiLock uid=% lockMode=%")
                .c(Binder.getCallingUid())
                .c(lockMode).flush();

        // Check on permission to make this call
        mContext.enforceCallingOrSelfPermission(android.Manifest.permission.WAKE_LOCK, null);

        // If no UID is provided in worksource, use the calling UID
        WorkSource updatedWs = (ws == null || ws.isEmpty())
                ? new WorkSource(Binder.getCallingUid()) : ws;

        if (!WifiLockManager.isValidLockMode(lockMode)) {
            throw new IllegalArgumentException("lockMode =" + lockMode);
        }

        return mWifiThreadRunner.call(() ->
                mWifiLockManager.acquireWifiLock(lockMode, tag, binder, updatedWs), false);
    }

    @Override
    public void updateWifiLockWorkSource(IBinder binder, WorkSource ws) {
        mLog.info("updateWifiLockWorkSource uid=%").c(Binder.getCallingUid()).flush();

        // Check on permission to make this call
        mContext.enforceCallingOrSelfPermission(
                android.Manifest.permission.UPDATE_DEVICE_STATS, null);

        // If no UID is provided in worksource, use the calling UID
        WorkSource updatedWs = (ws == null || ws.isEmpty())
                ? new WorkSource(Binder.getCallingUid()) : ws;

        mWifiThreadRunner.run(() ->
                mWifiLockManager.updateWifiLockWorkSource(binder, updatedWs));
    }

    @Override
    public boolean releaseWifiLock(IBinder binder) {
        mLog.info("releaseWifiLock uid=%").c(Binder.getCallingUid()).flush();

        // Check on permission to make this call
        mContext.enforceCallingOrSelfPermission(android.Manifest.permission.WAKE_LOCK, null);

        return mWifiThreadRunner.call(() ->
                mWifiLockManager.releaseWifiLock(binder), false);
    }

    @Override
    public void initializeMulticastFiltering() {
        enforceMulticastChangePermission();
        mLog.info("initializeMulticastFiltering uid=%").c(Binder.getCallingUid()).flush();
        mWifiMulticastLockManager.initializeFiltering();
    }

    @Override
    public void acquireMulticastLock(IBinder binder, String tag) {
        enforceMulticastChangePermission();
        mLog.info("acquireMulticastLock uid=%").c(Binder.getCallingUid()).flush();
        mWifiMulticastLockManager.acquireLock(binder, tag);
    }

    @Override
    public void releaseMulticastLock(String tag) {
        enforceMulticastChangePermission();
        mLog.info("releaseMulticastLock uid=%").c(Binder.getCallingUid()).flush();
        mWifiMulticastLockManager.releaseLock(tag);
    }

    @Override
    public boolean isMulticastEnabled() {
        enforceAccessPermission();
        if (mVerboseLoggingEnabled) {
            mLog.info("isMulticastEnabled uid=%").c(Binder.getCallingUid()).flush();
        }
        return mWifiMulticastLockManager.isMulticastEnabled();
    }

    @Override
    public void enableVerboseLogging(int verbose) {
        enforceAccessPermission();
        enforceNetworkSettingsPermission();
        mLog.info("enableVerboseLogging uid=% verbose=%")
                .c(Binder.getCallingUid())
                .c(verbose).flush();
        boolean enabled = verbose > 0;
        mWifiInjector.getSettingsConfigStore().put(WIFI_VERBOSE_LOGGING_ENABLED, enabled);
        onVerboseLoggingStatusChanged(enabled);
        enableVerboseLoggingInternal(verbose);
    }

    private void onVerboseLoggingStatusChanged(boolean enabled) {
        int itemCount = mRegisteredWifiLoggingStatusListeners.beginBroadcast();
        for (int i = 0; i < itemCount; i++) {
            try {
                mRegisteredWifiLoggingStatusListeners.getBroadcastItem(i)
                        .onStatusChanged(enabled);
            } catch (RemoteException e) {
                Log.e(TAG, "onVerboseLoggingStatusChanged: RemoteException -- ", e);
            }

        }
        mRegisteredWifiLoggingStatusListeners.finishBroadcast();
    }

    private void updateVerboseLoggingEnabled() {
        final int verboseAlwaysOnLevel = mContext.getResources().getInteger(
                R.integer.config_wifiVerboseLoggingAlwaysOnLevel);
        mVerboseLoggingEnabled = mFrameworkFacade.isVerboseLoggingAlwaysOn(verboseAlwaysOnLevel,
                mBuildProperties)
                || WifiManager.VERBOSE_LOGGING_LEVEL_DISABLED != mVerboseLoggingLevel;
    }

    private void enableVerboseLoggingInternal(int verboseLoggingLevel) {
        if (verboseLoggingLevel > WifiManager.VERBOSE_LOGGING_LEVEL_ENABLED
                && mBuildProperties.isUserBuild()) {
            throw new SecurityException(TAG + ": Not allowed for the user build.");
        }
        mVerboseLoggingLevel = verboseLoggingLevel;

        // Update wifi globals before sending the verbose logging change.
        mWifiThreadRunner.removeCallbacks(mAutoDisableShowKeyVerboseLoggingModeRunnable);
        if (WifiManager.VERBOSE_LOGGING_LEVEL_ENABLED_SHOW_KEY == mVerboseLoggingLevel) {
            mWifiGlobals.setShowKeyVerboseLoggingModeEnabled(true);
            mWifiThreadRunner.postDelayed(mAutoDisableShowKeyVerboseLoggingModeRunnable,
                    AUTO_DISABLE_SHOW_KEY_COUNTDOWN_MILLIS);
        } else {
            // Ensure the show key mode is disabled.
            mWifiGlobals.setShowKeyVerboseLoggingModeEnabled(false);
        }
        updateVerboseLoggingEnabled();
        final boolean halVerboseEnabled =
                WifiManager.VERBOSE_LOGGING_LEVEL_DISABLED != mVerboseLoggingLevel;
        mActiveModeWarden.enableVerboseLogging(mVerboseLoggingEnabled);
        mWifiLockManager.enableVerboseLogging(mVerboseLoggingEnabled);
        mWifiMulticastLockManager.enableVerboseLogging(mVerboseLoggingEnabled);
        mWifiInjector.enableVerboseLogging(mVerboseLoggingEnabled, halVerboseEnabled);
        mWifiInjector.getSarManager().enableVerboseLogging(mVerboseLoggingEnabled);
        ApConfigUtil.enableVerboseLogging(mVerboseLoggingEnabled);
    }

    @Override
    public int getVerboseLoggingLevel() {
        if (mVerboseLoggingEnabled) {
            mLog.info("getVerboseLoggingLevel uid=%").c(Binder.getCallingUid()).flush();
        }
        return mVerboseLoggingLevel;
    }

    private Runnable mAutoDisableShowKeyVerboseLoggingModeRunnable = new Runnable() {
        @Override
        public void run() {
            // If still enabled, fallback to the regular verbose logging mode.
            if (mVerboseLoggingEnabled) {
                enableVerboseLoggingInternal(WifiManager.VERBOSE_LOGGING_LEVEL_ENABLED);
            }
        }
    };

    @Override
    public void factoryReset(String packageName) {
        enforceNetworkSettingsPermission();
        if (enforceChangePermission(packageName) != MODE_ALLOWED) {
            return;
        }
        int callingUid = Binder.getCallingUid();
        mWifiPermissionsUtil.checkPackage(callingUid, packageName);
        mLog.info("factoryReset uid=%").c(callingUid).flush();
        if (mUserManager.hasUserRestrictionForUser(
                UserManager.DISALLOW_NETWORK_RESET,
                UserHandle.getUserHandleForUid(callingUid))) {
            return;
        }
        if (!mUserManager.hasUserRestrictionForUser(
                UserManager.DISALLOW_CONFIG_TETHERING,
                UserHandle.getUserHandleForUid(callingUid))) {
            // Turn mobile hotspot off
            stopSoftApInternal(WifiManager.IFACE_IP_MODE_UNSPECIFIED);
        }

        if (mUserManager.hasUserRestrictionForUser(
                UserManager.DISALLOW_CONFIG_WIFI,
                UserHandle.getUserHandleForUid(callingUid))) {
            return;
        }
        // Delete all Wifi SSIDs
        List<WifiConfiguration> networks = mWifiThreadRunner.call(
                () -> mWifiConfigManager.getSavedNetworks(Process.WIFI_UID),
                Collections.emptyList());
        for (WifiConfiguration network : networks) {
            removeNetwork(network.networkId, packageName);
        }
        // Delete all Passpoint configurations
        List<PasspointConfiguration> configs = mWifiThreadRunner.call(
                () -> mPasspointManager.getProviderConfigs(Process.WIFI_UID /* ignored */, true),
                Collections.emptyList());
        for (PasspointConfiguration config : configs) {
            removePasspointConfigurationInternal(null, config.getUniqueId());
        }
        mWifiThreadRunner.post(() -> {
            mPasspointManager.clearAnqpRequestsAndFlushCache();
            mWifiConfigManager.clearUserTemporarilyDisabledList();
            mWifiConfigManager.removeAllEphemeralOrPasspointConfiguredNetworks();
            mWifiInjector.getWifiNetworkFactory().clear();
            mWifiNetworkSuggestionsManager.clear();
            mWifiInjector.getWifiScoreCard().clear();
            mWifiHealthMonitor.clear();
            mWifiCarrierInfoManager.clear();
            notifyFactoryReset();
        });
    }

    /**
     * Notify the Factory Reset Event to application who may installed wifi configurations.
     */
    private void notifyFactoryReset() {
        Intent intent = new Intent(WifiManager.ACTION_NETWORK_SETTINGS_RESET);

        // Retrieve list of broadcast receivers for this broadcast & send them directed broadcasts
        // to wake them up (if they're in background).
        List<ResolveInfo> resolveInfos =
                mContext.getPackageManager().queryBroadcastReceiversAsUser(
                        intent, 0,
                        UserHandle.of(mWifiInjector.getWifiPermissionsWrapper().getCurrentUser()));
        if (resolveInfos == null || resolveInfos.isEmpty()) return; // No need to send broadcast.

        for (ResolveInfo resolveInfo : resolveInfos) {
            Intent intentToSend = new Intent(intent);
            intentToSend.setComponent(new ComponentName(
                    resolveInfo.activityInfo.applicationInfo.packageName,
                    resolveInfo.activityInfo.name));
            mContext.sendBroadcastAsUser(intentToSend, UserHandle.CURRENT,
                    android.Manifest.permission.NETWORK_CARRIER_PROVISIONING);
        }
    }

    @Override
    public Network getCurrentNetwork() {
        if (!isSettingsOrSuw(Binder.getCallingPid(), Binder.getCallingUid())) {
            throw new SecurityException(TAG + ": Permission denied");
        }
        if (mVerboseLoggingEnabled) {
            mLog.info("getCurrentNetwork uid=%").c(Binder.getCallingUid()).flush();
        }
        return getPrimaryClientModeManagerBlockingThreadSafe().syncGetCurrentNetwork();
    }

    public static String toHexString(String s) {
        if (s == null) {
            return "null";
        }
        StringBuilder sb = new StringBuilder();
        sb.append('\'').append(s).append('\'');
        for (int n = 0; n < s.length(); n++) {
            sb.append(String.format(" %02x", s.charAt(n) & 0xffff));
        }
        return sb.toString();
    }

    /**
     * Retrieve the data to be backed to save the current state.
     *
     * @return  Raw byte stream of the data to be backed up.
     */
    @Override
    public byte[] retrieveBackupData() {
        enforceNetworkSettingsPermission();
        mLog.info("retrieveBackupData uid=%").c(Binder.getCallingUid()).flush();
        Log.d(TAG, "Retrieving backup data");
        List<WifiConfiguration> wifiConfigurations = mWifiThreadRunner.call(
                () -> mWifiConfigManager.getConfiguredNetworksWithPasswords(), null);
        byte[] backupData =
                mWifiBackupRestore.retrieveBackupDataFromConfigurations(wifiConfigurations);
        Log.d(TAG, "Retrieved backup data");
        return backupData;
    }

    private final class NetworkUpdater implements Runnable {
        private final int mCallingUid;
        private final List<WifiConfiguration> mConfigurations;
        private final int mStartIdx;
        private final int mBatchNum;

        NetworkUpdater(int callingUid, List<WifiConfiguration> configurations, int startIdx,
                int batchNum) {
            mCallingUid = callingUid;
            mConfigurations = configurations;
            mStartIdx = startIdx;
            mBatchNum = batchNum;
        }

        @Override
        public void run() {
            final int nextStartIdx = Math.min(mStartIdx + mBatchNum, mConfigurations.size());
            for (int i = mStartIdx; i < nextStartIdx; i++) {
                WifiConfiguration configuration = mConfigurations.get(i);
                int networkId =
                        mWifiConfigManager.addOrUpdateNetwork(configuration, mCallingUid)
                                .getNetworkId();
                if (networkId == WifiConfiguration.INVALID_NETWORK_ID) {
                    Log.e(TAG, "Restore network failed: "
                            + configuration.getProfileKey());
                } else {
                    // Enable all networks restored.
                    mWifiConfigManager.enableNetwork(networkId, false, mCallingUid, null);
                    // Restore auto-join param.
                    mWifiConfigManager.allowAutojoin(networkId, configuration.allowAutojoin);
                }
            }
            if (nextStartIdx < mConfigurations.size()) {
                mWifiThreadRunner.post(new NetworkUpdater(mCallingUid, mConfigurations,
                        nextStartIdx, mBatchNum));
            }
            Log.d(TAG, "Restored backup data index " + nextStartIdx + " of total "
                    + mConfigurations.size() + " configs ");
        }
    }

    /**
     * Helper method to restore networks retrieved from backup data.
     *
     * @param configurations list of WifiConfiguration objects parsed from the backup data.
     */
    @VisibleForTesting
    void restoreNetworks(List<WifiConfiguration> configurations) {
        if (configurations == null) {
            Log.w(TAG, "No wifi configuration to restore.");
            return;
        }
        int callingUid = Binder.getCallingUid();
        if (configurations.isEmpty()) return;
        final int batchNum = mContext.getResources().getInteger(
                    R.integer.config_wifiConfigurationRestoreNetworksBatchNum);
        mWifiThreadRunner.run(new NetworkUpdater(callingUid, configurations, 0,
                batchNum > 0 ? batchNum : configurations.size()));
    }

    /**
     * Restore state from the backed up data.
     *
     * @param data Raw byte stream of the backed up data.
     */
    @Override
    public void restoreBackupData(byte[] data) {
        enforceNetworkSettingsPermission();
        mLog.info("restoreBackupData uid=%").c(Binder.getCallingUid()).flush();
        Log.d(TAG, "Restoring backup data");
        restoreNetworks(mWifiBackupRestore.retrieveConfigurationsFromBackupData(data));
    }

    /**
     * Retrieve the soft ap config data to be backed to save current config data.
     *
     * @return  Raw byte stream of the data to be backed up.
     */
    @Override
    public byte[] retrieveSoftApBackupData() {
        enforceNetworkSettingsPermission();
        mLog.info("retrieveSoftApBackupData uid=%").c(Binder.getCallingUid()).flush();
        SoftApConfiguration config = mWifiThreadRunner.call(mWifiApConfigStore::getApConfiguration,
                new SoftApConfiguration.Builder().build());
        byte[] backupData =
                mSoftApBackupRestore.retrieveBackupDataFromSoftApConfiguration(config);
        Log.d(TAG, "Retrieved soft ap backup data");
        return backupData;
    }

    /**
     * Restore soft ap config from the backed up data.
     *
     * @param data Raw byte stream of the backed up data.
     * @return restored SoftApConfiguration or Null if data is invalid.
     */
    @Override
    public SoftApConfiguration restoreSoftApBackupData(byte[] data) {
        enforceNetworkSettingsPermission();
        mLog.info("restoreSoftApBackupData uid=%").c(Binder.getCallingUid()).flush();
        SoftApConfiguration softApConfig =
                mSoftApBackupRestore.retrieveSoftApConfigurationFromBackupData(data);
        if (softApConfig != null) {
            mWifiThreadRunner.post(() -> mWifiApConfigStore.setApConfiguration(
                    mWifiApConfigStore.resetToDefaultForUnsupportedConfig(
                    mWifiApConfigStore.upgradeSoftApConfiguration(softApConfig))));
            Log.d(TAG, "Restored soft ap backup data");
        }
        return softApConfig;
    }


    /**
     * Restore state from the older supplicant back up data.
     * The old backup data was essentially a backup of wpa_supplicant.conf & ipconfig.txt file.
     *
     * @param supplicantData Raw byte stream of wpa_supplicant.conf
     * @param ipConfigData Raw byte stream of ipconfig.txt
     */
    public void restoreSupplicantBackupData(byte[] supplicantData, byte[] ipConfigData) {
        enforceNetworkSettingsPermission();
        mLog.trace("restoreSupplicantBackupData uid=%").c(Binder.getCallingUid()).flush();
        Log.d(TAG, "Restoring supplicant backup data");
        restoreNetworks(mWifiBackupRestore.retrieveConfigurationsFromSupplicantBackupData(
                supplicantData, ipConfigData));
    }

    /**
     * Starts subscription provisioning with a provider.
     *
     * @param provider {@link OsuProvider} the provider to provision with
     * @param callback {@link IProvisioningCallback} the callback object to inform status
     */
    @Override
    public void startSubscriptionProvisioning(OsuProvider provider,
            IProvisioningCallback callback) {
        if (provider == null) {
            throw new IllegalArgumentException("Provider must not be null");
        }
        if (callback == null) {
            throw new IllegalArgumentException("Callback must not be null");
        }
        if (!isSettingsOrSuw(Binder.getCallingPid(), Binder.getCallingUid())) {
            throw new SecurityException(TAG + ": Permission denied");
        }
        final int uid = Binder.getCallingUid();
        mLog.trace("startSubscriptionProvisioning uid=%").c(uid).flush();
        if (getPrimaryClientModeManagerBlockingThreadSafe()
                .syncStartSubscriptionProvisioning(uid, provider, callback)) {
            mLog.trace("Subscription provisioning started with %")
                    .c(provider.toString()).flush();
        }
    }

    /**
     * See
     * {@link WifiManager#registerTrafficStateCallback(Executor, WifiManager.TrafficStateCallback)}
     *
     * @param callback Traffic State callback to register
     *
     * @throws SecurityException if the caller does not have permission to register a callback
     * @throws RemoteException if remote exception happens
     * @throws IllegalArgumentException if the arguments are null or invalid
     */
    @Override
    public void registerTrafficStateCallback(ITrafficStateCallback callback) {
        // verify arguments
        if (callback == null) {
            throw new IllegalArgumentException("Callback must not be null");
        }
        enforceNetworkSettingsPermission();
        if (mVerboseLoggingEnabled) {
            mLog.info("registerTrafficStateCallback uid=%").c(Binder.getCallingUid()).flush();
        }
        // Post operation to handler thread
        mWifiThreadRunner.post(() -> mWifiTrafficPoller.addCallback(callback));
    }

    /**
     * see {@link android.net.wifi.WifiManager#unregisterTrafficStateCallback(
     * WifiManager.TrafficStateCallback)}
     *
     * @param callback Traffic State callback to unregister
     *
     * @throws SecurityException if the caller does not have permission to register a callback
     */
    @Override
    public void unregisterTrafficStateCallback(ITrafficStateCallback callback) {
        enforceNetworkSettingsPermission();
        if (mVerboseLoggingEnabled) {
            mLog.info("unregisterTrafficStateCallback uid=%").c(Binder.getCallingUid()).flush();
        }
        // Post operation to handler thread
        mWifiThreadRunner.post(() -> mWifiTrafficPoller.removeCallback(callback));
    }

    private long getSupportedFeaturesInternal() {
        return mActiveModeWarden.getSupportedFeatureSet();
    }

    /**
     * See
     * {@link WifiManager#registerNetworkRequestMatchCallback(
     * Executor, WifiManager.NetworkRequestMatchCallback)}
     *
     * @param callback Network Request Match callback to register
     *
     * @throws SecurityException if the caller does not have permission to register a callback
     * @throws RemoteException if remote exception happens
     * @throws IllegalArgumentException if the arguments are null or invalid
     */
    @Override
    public void registerNetworkRequestMatchCallback(INetworkRequestMatchCallback callback) {
        // verify arguments
        if (callback == null) {
            throw new IllegalArgumentException("Callback must not be null");
        }
        enforceNetworkSettingsPermission();
        if (mVerboseLoggingEnabled) {
            mLog.info("registerNetworkRequestMatchCallback uid=%")
                    .c(Binder.getCallingUid()).flush();
        }
        // Post operation to handler thread
        mWifiThreadRunner.post(() ->
                mWifiInjector.getWifiNetworkFactory().addCallback(callback));
    }

    /**
     * see {@link android.net.wifi.WifiManager#unregisterNetworkRequestMatchCallback(
     * WifiManager.NetworkRequestMatchCallback)}
     *
     * @param callback Network Request Match callback to unregister
     *
     * @throws SecurityException if the caller does not have permission to register a callback
     */
    @Override
    public void unregisterNetworkRequestMatchCallback(INetworkRequestMatchCallback callback) {
        enforceNetworkSettingsPermission();
        if (mVerboseLoggingEnabled) {
            mLog.info("unregisterNetworkRequestMatchCallback uid=%")
                    .c(Binder.getCallingUid()).flush();
        }
        // Post operation to handler thread
        mWifiThreadRunner.post(() ->
                mWifiInjector.getWifiNetworkFactory().removeCallback(callback));
    }

    /**
     * See {@link android.net.wifi.WifiManager#addNetworkSuggestions(List)}
     *
     * @param networkSuggestions List of network suggestions to be added.
     * @param callingPackageName Package Name of the app adding the suggestions.
     * @param callingFeatureId Feature in the calling package
     * @throws SecurityException if the caller does not have permission.
     * @return One of status codes from {@link WifiManager.NetworkSuggestionsStatusCode}.
     */
    @Override
    public int addNetworkSuggestions(
            List<WifiNetworkSuggestion> networkSuggestions, String callingPackageName,
            String callingFeatureId) {
        if (enforceChangePermission(callingPackageName) != MODE_ALLOWED) {
            return WifiManager.STATUS_NETWORK_SUGGESTIONS_ERROR_APP_DISALLOWED;
        }
        int callingUid = Binder.getCallingUid();
        int callingPid = Binder.getCallingPid();

        if (SdkLevel.isAtLeastT()) {
            boolean isUserRestrictionSet = mUserManager.hasUserRestrictionForUser(
                    UserManager.DISALLOW_ADD_WIFI_CONFIG,
                    UserHandle.getUserHandleForUid(callingUid));
            boolean isCarrierApp = mWifiInjector.makeTelephonyManager()
                    .checkCarrierPrivilegesForPackageAnyPhone(callingPackageName)
                    == TelephonyManager.CARRIER_PRIVILEGE_STATUS_HAS_ACCESS;
            boolean hasPermission = !isUserRestrictionSet
                    || isCarrierApp
                    || isPrivileged(callingPid, callingUid)
                    || mWifiPermissionsUtil.isSystem(callingPackageName, callingUid)
                    || mWifiPermissionsUtil.isAdmin(callingUid, callingPackageName);
            if (!hasPermission) {
                return WifiManager.STATUS_NETWORK_SUGGESTIONS_ERROR_RESTRICTED_BY_ADMIN;
            }
        }

        if (mVerboseLoggingEnabled) {
            mLog.info("addNetworkSuggestions uid=%").c(callingUid).flush();
        }

        int success = mWifiThreadRunner.call(() -> mWifiNetworkSuggestionsManager.add(
                networkSuggestions, callingUid, callingPackageName, callingFeatureId),
                WifiManager.STATUS_NETWORK_SUGGESTIONS_ERROR_INTERNAL);
        if (success != WifiManager.STATUS_NETWORK_SUGGESTIONS_SUCCESS) {
            Log.e(TAG, "Failed to add network suggestions");
        }
        return success;
    }

    /**
     * See {@link android.net.wifi.WifiManager#removeNetworkSuggestions(List)}
     *
     * @param networkSuggestions List of network suggestions to be removed.
     * @param callingPackageName Package Name of the app removing the suggestions.
     * @throws SecurityException if the caller does not have permission.
     * @return One of status codes from {@link WifiManager.NetworkSuggestionsStatusCode}.
     */
    @Override
    public int removeNetworkSuggestions(
            List<WifiNetworkSuggestion> networkSuggestions, String callingPackageName,
            @WifiManager.ActionAfterRemovingSuggestion int action) {
        if (enforceChangePermission(callingPackageName) != MODE_ALLOWED) {
            return WifiManager.STATUS_NETWORK_SUGGESTIONS_ERROR_APP_DISALLOWED;
        }
        if (mVerboseLoggingEnabled) {
            mLog.info("removeNetworkSuggestions uid=%").c(Binder.getCallingUid()).flush();
        }
        if (action != WifiManager.ACTION_REMOVE_SUGGESTION_DISCONNECT
                && action != WifiManager.ACTION_REMOVE_SUGGESTION_LINGER) {
            return WifiManager.STATUS_NETWORK_SUGGESTIONS_ERROR_REMOVE_INVALID;
        }
        int callingUid = Binder.getCallingUid();

        int success = mWifiThreadRunner.call(() -> mWifiNetworkSuggestionsManager.remove(
                networkSuggestions, callingUid, callingPackageName,
                action), WifiManager.STATUS_NETWORK_SUGGESTIONS_ERROR_INTERNAL);
        if (success != WifiManager.STATUS_NETWORK_SUGGESTIONS_SUCCESS) {
            Log.e(TAG, "Failed to remove network suggestions");
        }
        return success;
    }

    /**
     * See {@link android.net.wifi.WifiManager#getNetworkSuggestions()}
     * @param callingPackageName Package Name of the app getting the suggestions.
     * @return a list of network suggestions suggested by this app
     */
    @Override
    public List<WifiNetworkSuggestion> getNetworkSuggestions(String callingPackageName) {
        int callingUid = Binder.getCallingUid();
        mAppOps.checkPackage(callingUid, callingPackageName);
        enforceAccessPermission();
        if (mVerboseLoggingEnabled) {
            mLog.info("getNetworkSuggestionList uid=%").c(Binder.getCallingUid()).flush();
        }
        return mWifiThreadRunner.call(() ->
                mWifiNetworkSuggestionsManager.get(callingPackageName, callingUid),
                Collections.emptyList());
    }

    /**
     * Gets the factory Wi-Fi MAC addresses.
     * @throws SecurityException if the caller does not have permission.
     * @return Array of String representing Wi-Fi MAC addresses, or empty array if failed.
     */
    @Override
    public String[] getFactoryMacAddresses() {
        final int uid = Binder.getCallingUid();
        if (!mWifiPermissionsUtil.checkNetworkSettingsPermission(uid)) {
            throw new SecurityException("App not allowed to get Wi-Fi factory MAC address "
                    + "(uid = " + uid + ")");
        }
        String result = mWifiThreadRunner.call(
                () -> mActiveModeWarden.getPrimaryClientModeManager().getFactoryMacAddress(),
                null);
        // result can be empty array if either: WifiThreadRunner.call() timed out, or
        // ClientModeImpl.getFactoryMacAddress() returned null.
        // In this particular instance, we don't differentiate the two types of nulls.
        if (result == null) {
            return new String[0];
        }
        return new String[]{result};
    }

    /**
     * Sets the current device mobility state.
     * @param state the new device mobility state
     */
    @Override
    public void setDeviceMobilityState(@DeviceMobilityState int state) {
        mContext.enforceCallingOrSelfPermission(
                android.Manifest.permission.WIFI_SET_DEVICE_MOBILITY_STATE, "WifiService");

        if (mVerboseLoggingEnabled) {
            mLog.info("setDeviceMobilityState uid=% state=%")
                    .c(Binder.getCallingUid())
                    .c(state)
                    .flush();
        }
        // Post operation to handler thread
        mWifiThreadRunner.post(() -> {
            mWifiConnectivityManager.setDeviceMobilityState(state);
            mWifiHealthMonitor.setDeviceMobilityState(state);
            mWifiDataStall.setDeviceMobilityState(state);
        });
    }

    /**
     * Proxy for the final native call of the parent class. Enables mocking of
     * the function.
     */
    public int getMockableCallingUid() {
        return getCallingUid();
    }

    /**
     * Start DPP in Configurator-Initiator role. The current device will initiate DPP bootstrapping
     * with a peer, and send the SSID and password of the selected network.
     *
     * @param binder Caller's binder context
     * @param packageName Package name of the calling app
     * @param enrolleeUri URI of the Enrollee obtained externally (e.g. QR code scanning)
     * @param selectedNetworkId Selected network ID to be sent to the peer
     * @param netRole The network role of the enrollee
     * @param callback Callback for status updates
     */
    @Override
    public void startDppAsConfiguratorInitiator(IBinder binder, @NonNull String packageName,
            String enrolleeUri, int selectedNetworkId, int netRole, IDppCallback callback) {
        // verify arguments
        if (binder == null) {
            throw new IllegalArgumentException("Binder must not be null");
        }
        if (TextUtils.isEmpty(enrolleeUri)) {
            throw new IllegalArgumentException("Enrollee URI must not be null or empty");
        }
        if (selectedNetworkId < 0) {
            throw new IllegalArgumentException("Selected network ID invalid");
        }
        if (callback == null) {
            throw new IllegalArgumentException("Callback must not be null");
        }

        final int uid = getMockableCallingUid();

        int callingUid = Binder.getCallingUid();
        mWifiPermissionsUtil.checkPackage(callingUid, packageName);
        mAppOps.checkPackage(callingUid, packageName);
        if (!isSettingsOrSuw(Binder.getCallingPid(), callingUid)) {
            throw new SecurityException(TAG + ": Permission denied");
        }
        // Stop MBB (if in progress) when DPP is initiated. Otherwise, DPP operation will fail
        // when the previous primary iface is removed after MBB completion.
        mWifiThreadRunner.post(() ->
                mMakeBeforeBreakManager.stopAllSecondaryTransientClientModeManagers(() ->
                        mDppManager.startDppAsConfiguratorInitiator(
                                uid, packageName,
                                mActiveModeWarden.getPrimaryClientModeManager().getInterfaceName(),
                                binder, enrolleeUri, selectedNetworkId, netRole, callback)));
    }

    /**
     * Start DPP in Enrollee-Initiator role. The current device will initiate DPP bootstrapping
     * with a peer, and receive the SSID and password from the peer configurator.
     *
     * @param binder Caller's binder context
     * @param configuratorUri URI of the Configurator obtained externally (e.g. QR code scanning)
     * @param callback Callback for status updates
     */
    @Override
    public void startDppAsEnrolleeInitiator(IBinder binder, String configuratorUri,
            IDppCallback callback) {
        // verify arguments
        if (binder == null) {
            throw new IllegalArgumentException("Binder must not be null");
        }
        if (TextUtils.isEmpty(configuratorUri)) {
            throw new IllegalArgumentException("Enrollee URI must not be null or empty");
        }
        if (callback == null) {
            throw new IllegalArgumentException("Callback must not be null");
        }

        final int uid = getMockableCallingUid();

        if (!isSettingsOrSuw(Binder.getCallingPid(), Binder.getCallingUid())) {
            throw new SecurityException(TAG + ": Permission denied");
        }

        // Stop MBB (if in progress) when DPP is initiated. Otherwise, DPP operation will fail
        // when the previous primary iface is removed after MBB completion.
        mWifiThreadRunner.post(() ->
                mMakeBeforeBreakManager.stopAllSecondaryTransientClientModeManagers(() ->
                        mDppManager.startDppAsEnrolleeInitiator(uid,
                                mActiveModeWarden.getPrimaryClientModeManager().getInterfaceName(),
                                binder, configuratorUri, callback)));
    }

    /**
     * Start DPP in Enrollee-Responder role. The current device will generate the
     * bootstrap code and wait for the peer device to start the DPP authentication process.
     *
     * @param binder Caller's binder context
     * @param deviceInfo Device specific info to display in QR code(e.g. Easy_connect_demo)
     * @param curve Elliptic curve cryptography type used to generate DPP public/private key pair.
     * @param callback Callback for status updates
     */
    @Override
    @RequiresApi(Build.VERSION_CODES.S)
    public void startDppAsEnrolleeResponder(IBinder binder, @Nullable String deviceInfo,
            @WifiManager.EasyConnectCryptographyCurve int curve, IDppCallback callback) {
        if (!SdkLevel.isAtLeastS()) {
            throw new UnsupportedOperationException();
        }
        // verify arguments
        if (binder == null) {
            throw new IllegalArgumentException("Binder must not be null");
        }
        if (callback == null) {
            throw new IllegalArgumentException("Callback must not be null");
        }

        final int uid = getMockableCallingUid();

        if (!isSettingsOrSuw(Binder.getCallingPid(), Binder.getCallingUid())) {
            throw new SecurityException(TAG + ": Permission denied");
        }

        if (deviceInfo != null) {
            int deviceInfoLen = deviceInfo.length();
            if (deviceInfoLen > WifiManager.getEasyConnectMaxAllowedResponderDeviceInfoLength()) {
                throw new IllegalArgumentException("Device info length: " + deviceInfoLen
                        + " must be less than "
                        + WifiManager.getEasyConnectMaxAllowedResponderDeviceInfoLength());
            }
            char c;
            for (int i = 0; i < deviceInfoLen; i++) {
                c = deviceInfo.charAt(i);
                if (c < '!' || c > '~' || c == ';') {
                    throw new IllegalArgumentException("Allowed Range of ASCII characters in"
                            + "deviceInfo - %x20-7E; semicolon and space are not allowed!"
                            + "Found c: " + c);
                }
            }
        }

        // Stop MBB (if in progress) when DPP is initiated. Otherwise, DPP operation will fail
        // when the previous primary iface is removed after MBB completion.
        mWifiThreadRunner.post(() ->
                mMakeBeforeBreakManager.stopAllSecondaryTransientClientModeManagers(() ->
                        mDppManager.startDppAsEnrolleeResponder(uid,
                                mActiveModeWarden.getPrimaryClientModeManager().getInterfaceName(),
                                binder, deviceInfo, curve, callback)));
    }

    /**
     * Stop or abort a current DPP session.
     */
    @Override
    public void stopDppSession() throws RemoteException {
        if (!isSettingsOrSuw(Binder.getCallingPid(), Binder.getCallingUid())) {
            throw new SecurityException(TAG + ": Permission denied");
        }
        final int uid = getMockableCallingUid();

        mWifiThreadRunner.post(() -> mDppManager.stopDppSession(uid));
    }

    /**
     * see {@link android.net.wifi.WifiManager#addWifiVerboseLoggingStatusChangedListener(Executor,
     * WifiManager.WifiVerboseLoggingStatusChangedListener)}
     *
     * @param listener IWifiVerboseLoggingStatusChangedListener listener to add
     *
     * @throws SecurityException if the caller does not have permission to add a listener.
     * @throws IllegalArgumentException if the argument is null.
     */
    @Override
    public void addWifiVerboseLoggingStatusChangedListener(
            IWifiVerboseLoggingStatusChangedListener listener) {
        if (listener == null) {
            throw new IllegalArgumentException("Listener must not be null");
        }
        enforceAccessPermission();
        // Post operation to handler thread
        mWifiThreadRunner.post(() ->
                mRegisteredWifiLoggingStatusListeners.register(listener));
    }

    /**
     * see {@link android.net.wifi.WifiManager#unregisterWifiVerboseLoggingStatusCallback
     * (WifiManager.WifiVerboseLoggingStatusCallback)}
     *
     * @param listener the listener to be removed.
     *
     * @throws SecurityException if the caller does not have permission to add a listener.
     * @throws IllegalArgumentException if the argument is null.
     */
    @Override
    public void removeWifiVerboseLoggingStatusChangedListener(
            IWifiVerboseLoggingStatusChangedListener listener) {
        if (listener == null) {
            throw new IllegalArgumentException("Listener must not be null");
        }
        enforceAccessPermission();
        // Post operation to handler thread
        mWifiThreadRunner.post(() ->
                mRegisteredWifiLoggingStatusListeners.unregister(listener));
    }

    /**
     * see {@link android.net.wifi.WifiManager#addOnWifiUsabilityStatsListener(Executor,
     * WifiManager.OnWifiUsabilityStatsListener)}
     *
     * @param listener WifiUsabilityStatsEntry listener to add
     *
     * @throws SecurityException if the caller does not have permission to add a listener
     * @throws RemoteException if remote exception happens
     * @throws IllegalArgumentException if the arguments are null or invalid
     */
    @Override
    public void addOnWifiUsabilityStatsListener(IOnWifiUsabilityStatsListener listener) {
        if (listener == null) {
            throw new IllegalArgumentException("Listener must not be null");
        }
        mContext.enforceCallingOrSelfPermission(
                android.Manifest.permission.WIFI_UPDATE_USABILITY_STATS_SCORE, "WifiService");
        if (mVerboseLoggingEnabled) {
            mLog.info("addOnWifiUsabilityStatsListener uid=%")
                .c(Binder.getCallingUid()).flush();
        }
        // Post operation to handler thread
        mWifiThreadRunner.post(() ->
                mWifiMetrics.addOnWifiUsabilityListener(listener));
    }

    /**
     * see {@link android.net.wifi.WifiManager#removeOnWifiUsabilityStatsListener
     * (WifiManager.OnWifiUsabilityStatsListener)}
     *
     * @param listener listener to be removed.
     *
     * @throws SecurityException if the caller does not have permission to add a listener
     */
    @Override
    public void removeOnWifiUsabilityStatsListener(IOnWifiUsabilityStatsListener listener) {
        mContext.enforceCallingOrSelfPermission(
                android.Manifest.permission.WIFI_UPDATE_USABILITY_STATS_SCORE, "WifiService");
        if (mVerboseLoggingEnabled) {
            mLog.info("removeOnWifiUsabilityStatsListener uid=%")
                    .c(Binder.getCallingUid()).flush();
        }
        // Post operation to handler thread
        mWifiThreadRunner.post(() ->
                mWifiMetrics.removeOnWifiUsabilityListener(listener));
    }

    /**
     * Updates the Wi-Fi usability score.
     * @param seqNum Sequence number of the Wi-Fi usability score.
     * @param score The Wi-Fi usability score.
     * @param predictionHorizonSec Prediction horizon of the Wi-Fi usability score in second.
     */
    @Override
    public void updateWifiUsabilityScore(int seqNum, int score, int predictionHorizonSec) {
        mContext.enforceCallingOrSelfPermission(
                android.Manifest.permission.WIFI_UPDATE_USABILITY_STATS_SCORE, "WifiService");

        if (mVerboseLoggingEnabled) {
            mLog.info("updateWifiUsabilityScore uid=% seqNum=% score=% predictionHorizonSec=%")
                    .c(Binder.getCallingUid())
                    .c(seqNum)
                    .c(score)
                    .c(predictionHorizonSec)
                    .flush();
        }
        // Post operation to handler thread
        mWifiThreadRunner.post(() -> {
            String ifaceName = mActiveModeWarden.getPrimaryClientModeManager().getInterfaceName();
            mWifiMetrics.incrementWifiUsabilityScoreCount(
                    ifaceName, seqNum, score, predictionHorizonSec);
        });
    }

    /**
     * Notify interested parties if a wifi config has been changed.
     *
     * @param wifiCredentialEventType WIFI_CREDENTIAL_SAVED or WIFI_CREDENTIAL_FORGOT
     * @param config Must have a WifiConfiguration object to succeed
     */
    private void broadcastWifiCredentialChanged(int wifiCredentialEventType,
            WifiConfiguration config) {
        Intent intent = new Intent(WifiManager.WIFI_CREDENTIAL_CHANGED_ACTION);
        if (config != null && config.SSID != null && mWifiPermissionsUtil.isLocationModeEnabled()) {
            intent.putExtra(WifiManager.EXTRA_WIFI_CREDENTIAL_SSID, config.SSID);
        }
        intent.putExtra(WifiManager.EXTRA_WIFI_CREDENTIAL_EVENT_TYPE,
                wifiCredentialEventType);
        mContext.createContextAsUser(UserHandle.CURRENT, 0)
                .sendBroadcastWithMultiplePermissions(
                        intent,
                        new String[]{
                                android.Manifest.permission.RECEIVE_WIFI_CREDENTIAL_CHANGE,
                                android.Manifest.permission.ACCESS_FINE_LOCATION,
                        });
    }

    /**
     * Connects to a network.
     *
     * If the supplied config is not null, then the netId argument will be ignored and the config
     * will be saved (or updated if its networkId or profile key already exist) and connected to.
     *
     * If the supplied config is null, then the netId argument will be matched to a saved config to
     * be connected to.
     *
     * @param config New or existing config to add/update and connect to
     * @param netId Network ID of existing config to connect to if the supplied config is null
     * @param callback Listener to notify action result
     * @param packageName Package name of the requesting App
     *
     * see: {@link WifiManager#connect(WifiConfiguration, WifiManager.ActionListener)}
     *      {@link WifiManager#connect(int, WifiManager.ActionListener)}
     */
    @Override
    public void connect(WifiConfiguration config, int netId, @Nullable IActionListener callback,
            @NonNull String packageName) {
        int uid = Binder.getCallingUid();
        if (!isPrivileged(Binder.getCallingPid(), uid)) {
            throw new SecurityException(TAG + ": Permission denied");
        }
        if (packageName == null) {
            throw new IllegalArgumentException("packageName must not be null");
        }
        mLog.info("connect uid=%").c(uid).flush();
        mWifiThreadRunner.post(() -> {
            ActionListenerWrapper wrapper = new ActionListenerWrapper(callback);
            final NetworkUpdateResult result;
            // if connecting using WifiConfiguration, save the network first
            if (config != null) {
                if (mWifiPermissionsUtil.checkNetworkSettingsPermission(uid)) {
                    mWifiMetrics.logUserActionEvent(
                            UserActionEvent.EVENT_ADD_OR_UPDATE_NETWORK, config.networkId);
                }
                result = mWifiConfigManager.addOrUpdateNetwork(config, uid);
                if (!result.isSuccess()) {
                    Log.e(TAG, "connect adding/updating config=" + config + " failed");
                    wrapper.sendFailure(WifiManager.ActionListener.FAILURE_INTERNAL_ERROR);
                    return;
                }
                broadcastWifiCredentialChanged(WifiManager.WIFI_CREDENTIAL_SAVED, config);
            } else {
                if (mWifiPermissionsUtil.checkNetworkSettingsPermission(uid)) {
                    mWifiMetrics.logUserActionEvent(UserActionEvent.EVENT_MANUAL_CONNECT, netId);
                }
                result = new NetworkUpdateResult(netId);
            }
            WifiConfiguration configuration = mWifiConfigManager
                    .getConfiguredNetwork(result.getNetworkId());
            if (configuration == null) {
                Log.e(TAG, "connect to Invalid network Id=" + netId);
                wrapper.sendFailure(WifiManager.ActionListener.FAILURE_INTERNAL_ERROR);
                return;
            }
            if (mWifiPermissionsUtil.isAdminRestrictedNetwork(configuration)) {
                Log.e(TAG, "connect to network Id=" + netId + "restricted by admin");
                wrapper.sendFailure(WifiManager.ActionListener.FAILURE_INTERNAL_ERROR);
                return;
            }
            if (configuration.enterpriseConfig != null
                    && configuration.enterpriseConfig.isAuthenticationSimBased()) {
                int subId = mWifiCarrierInfoManager.getBestMatchSubscriptionId(configuration);
                if (!mWifiCarrierInfoManager.isSimReady(subId)) {
                    Log.e(TAG, "connect to SIM-based config=" + configuration
                            + "while SIM is absent");
                    wrapper.sendFailure(WifiManager.ActionListener.FAILURE_INTERNAL_ERROR);
                    return;
                }
                if (mWifiCarrierInfoManager.requiresImsiEncryption(subId)
                        && !mWifiCarrierInfoManager.isImsiEncryptionInfoAvailable(subId)) {
                    Log.e(TAG, "Imsi protection required but not available for Network="
                            + configuration);
                    wrapper.sendFailure(WifiManager.ActionListener.FAILURE_INTERNAL_ERROR);
                    return;
                }
            }

            // Tear down secondary CMMs that are already connected to the same network to make
            // sure the user's manual connection succeeds.
            ScanResultMatchInfo targetMatchInfo =
                    ScanResultMatchInfo.fromWifiConfiguration(configuration);
            for (ClientModeManager cmm : mActiveModeWarden.getClientModeManagers()) {
                if (!cmm.isConnected()) {
                    continue;
                }
                ActiveModeManager.ClientRole role = cmm.getRole();
                if (role == ROLE_CLIENT_LOCAL_ONLY || role == ROLE_CLIENT_SECONDARY_LONG_LIVED) {
                    WifiConfiguration connectedConfig = cmm.getConnectedWifiConfiguration();
                    if (connectedConfig == null) {
                        continue;
                    }
                    ScanResultMatchInfo connectedMatchInfo =
                            ScanResultMatchInfo.fromWifiConfiguration(connectedConfig);
                    if (targetMatchInfo.matchForNetworkSelection(connectedMatchInfo) == null) {
                        continue;
                    }
                    if (mVerboseLoggingEnabled) {
                        Log.v(TAG, "Shutting down client mode manager to satisfy user "
                                + "connection: " + cmm);
                    }
                    cmm.stop();
                }
            }

            mMakeBeforeBreakManager.stopAllSecondaryTransientClientModeManagers(() ->
                    mConnectHelper.connectToNetwork(result, wrapper, uid, packageName));
        });
    }

    /**
     * see {@link android.net.wifi.WifiManager#save(WifiConfiguration,
     * WifiManager.ActionListener)}
     */
    @Override
    public void save(WifiConfiguration config, @Nullable IActionListener callback,
            @NonNull String packageName) {
        int uid = Binder.getCallingUid();
        if (!isPrivileged(Binder.getCallingPid(), uid)) {
            throw new SecurityException(TAG + ": Permission denied");
        }
        if (packageName == null) {
            throw new IllegalArgumentException("packageName must not be null");
        }
        mLog.info("save uid=%").c(uid).flush();
        mWifiThreadRunner.post(() -> {
            ActionListenerWrapper wrapper = new ActionListenerWrapper(callback);
            NetworkUpdateResult result =
                    mWifiConfigManager.updateBeforeSaveNetwork(config, uid, packageName);
            if (result.isSuccess()) {
                broadcastWifiCredentialChanged(WifiManager.WIFI_CREDENTIAL_SAVED, config);
                mMakeBeforeBreakManager.stopAllSecondaryTransientClientModeManagers(() ->
                        mActiveModeWarden.getPrimaryClientModeManager()
                                .saveNetwork(result, wrapper, uid, packageName));
                if (mWifiPermissionsUtil.checkNetworkSettingsPermission(uid)) {
                    mWifiMetrics.logUserActionEvent(
                            UserActionEvent.EVENT_ADD_OR_UPDATE_NETWORK, config.networkId);
                }
            } else {
                wrapper.sendFailure(WifiManager.ActionListener.FAILURE_INTERNAL_ERROR);
            }
        });
    }

    /**
     * see {@link android.net.wifi.WifiManager#forget(int, WifiManager.ActionListener)}
     */
    @Override
    public void forget(int netId, @Nullable IActionListener callback) {
        int uid = Binder.getCallingUid();
        if (!isPrivileged(Binder.getCallingPid(), uid)) {
            throw new SecurityException(TAG + ": Permission denied");
        }
        mLog.info("forget uid=%").c(Binder.getCallingUid()).flush();
        if (mWifiPermissionsUtil.checkNetworkSettingsPermission(uid)) {
            // It's important to log this metric before the actual forget executes because
            // the netId becomes invalid after the forget operation.
            mWifiMetrics.logUserActionEvent(UserActionEvent.EVENT_FORGET_WIFI, netId);
        }
        mWifiThreadRunner.post(() -> {
            WifiConfiguration config = mWifiConfigManager.getConfiguredNetwork(netId);
            boolean success = mWifiConfigManager.removeNetwork(netId, uid, null);
            ActionListenerWrapper wrapper = new ActionListenerWrapper(callback);
            if (success) {
                wrapper.sendSuccess();
                broadcastWifiCredentialChanged(WifiManager.WIFI_CREDENTIAL_FORGOT, config);
            } else {
                Log.e(TAG, "Failed to remove network");
                wrapper.sendFailure(WifiManager.ActionListener.FAILURE_INTERNAL_ERROR);
            }
        });
    }

    /**
     * See {@link WifiManager#registerScanResultsCallback(WifiManager.ScanResultsCallback)}
     */
    public void registerScanResultsCallback(@NonNull IScanResultsCallback callback) {
        if (callback == null) {
            throw new IllegalArgumentException("callback must not be null");
        }
        enforceAccessPermission();

        if (mVerboseLoggingEnabled) {
            mLog.info("registerScanResultsCallback uid=%").c(Binder.getCallingUid()).flush();
        }
        mWifiThreadRunner.post(() -> {
            if (!mWifiInjector.getScanRequestProxy().registerScanResultsCallback(callback)) {
                Log.e(TAG, "registerScanResultsCallback: Failed to register callback");
            }
        });
    }

    /**
     * See {@link WifiManager#registerScanResultsCallback(WifiManager.ScanResultsCallback)}
     */
    public void unregisterScanResultsCallback(@NonNull IScanResultsCallback callback) {
        if (mVerboseLoggingEnabled) {
            mLog.info("unregisterScanResultCallback uid=%").c(Binder.getCallingUid()).flush();
        }
        enforceAccessPermission();
        // post operation to handler thread
        mWifiThreadRunner.post(() -> mWifiInjector.getScanRequestProxy()
                        .unregisterScanResultsCallback(callback));

    }

    /**
     * See {@link WifiManager#addSuggestionConnectionStatusListener(Executor,
     * SuggestionConnectionStatusListener)}
     */
    public void registerSuggestionConnectionStatusListener(
            @NonNull ISuggestionConnectionStatusListener listener, String packageName,
            @Nullable String featureId) {
        if (listener == null) {
            throw new IllegalArgumentException("listener must not be null");
        }
        final int uid = Binder.getCallingUid();
        mWifiPermissionsUtil.checkPackage(uid, packageName);
        enforceAccessPermission();
        enforceLocationPermission(packageName, featureId, uid);
        if (mVerboseLoggingEnabled) {
            mLog.info("registerSuggestionConnectionStatusListener uid=%").c(uid).flush();
        }
        mWifiThreadRunner.post(() ->
                mWifiNetworkSuggestionsManager
                        .registerSuggestionConnectionStatusListener(listener, packageName, uid));
    }

    /**
     * See {@link WifiManager#removeSuggestionConnectionStatusListener(
     * SuggestionConnectionStatusListener)}
     */
    public void unregisterSuggestionConnectionStatusListener(
            @NonNull ISuggestionConnectionStatusListener listener, String packageName) {
        enforceAccessPermission();
        int uid = Binder.getCallingUid();
        mWifiPermissionsUtil.checkPackage(uid, packageName);
        if (mVerboseLoggingEnabled) {
            mLog.info("unregisterSuggestionConnectionStatusListener uid=%")
                    .c(uid).flush();
        }
        mWifiThreadRunner.post(() ->
                mWifiNetworkSuggestionsManager
                        .unregisterSuggestionConnectionStatusListener(listener, packageName, uid));
    }

    @Override
    public int calculateSignalLevel(int rssi) {
        return RssiUtil.calculateSignalLevel(mContext, rssi);
    }

    /**
     * See {@link WifiManager#setExternalPnoScanRequest(List, int[], Executor,
     * WifiManager.PnoScanResultsCallback)}.
     */
    @Override
    @RequiresApi(Build.VERSION_CODES.TIRAMISU)
    public void setExternalPnoScanRequest(@NonNull IBinder binder,
            @NonNull IPnoScanResultsCallback callback,
            @NonNull List<WifiSsid> ssids, @NonNull int[] frequencies,
            @NonNull String packageName, @NonNull String featureId) {
        if (!SdkLevel.isAtLeastT()) {
            throw new UnsupportedOperationException("SDK level too old");
        }
        if (binder == null) throw new IllegalArgumentException("binder cannot be null");
        if (callback == null) throw new IllegalArgumentException("callback cannot be null");
        if (ssids == null || ssids.isEmpty()) throw new IllegalStateException(
                "Ssids can't be null or empty");
        if (ssids.size() > 2) {
            throw new IllegalArgumentException("Ssid list can't be greater than 2");
        }
        if (frequencies == null) {
            throw new IllegalArgumentException("frequencies should not be null");
        }
        if (frequencies.length > 10) {
            throw new IllegalArgumentException("Length of frequencies must be smaller than 10");
        }
        int uid = Binder.getCallingUid();
        mWifiPermissionsUtil.checkPackage(uid, packageName);
        if (!mWifiPermissionsUtil.checkRequestCompanionProfileAutomotiveProjectionPermission(uid)
                || !mWifiPermissionsUtil.checkCallersLocationPermission(packageName, featureId,
                uid, false, null)) {
            throw new SecurityException(TAG + " Caller uid " + uid + " has no permission");
        }
        if (mVerboseLoggingEnabled) {
            mLog.info("setExternalPnoScanRequest uid=%").c(uid).flush();
        }
        mWifiThreadRunner.post(() -> {
            try {
                if (!isPnoSupported()) {
                    callback.onRegisterFailed(REGISTER_PNO_CALLBACK_PNO_NOT_SUPPORTED);
                    return;
                }
                mWifiConnectivityManager.setExternalPnoScanRequest(
                        uid, packageName, binder, callback, ssids, frequencies);
            } catch (RemoteException e) {
                Log.e(TAG, e.getMessage());
            }
        });
    }

    /**
     * See {@link WifiManager#clearExternalPnoScanRequest()}
     */
    @Override
    public void clearExternalPnoScanRequest() {
        int uid = Binder.getCallingUid();
        if (!SdkLevel.isAtLeastT()) {
            throw new UnsupportedOperationException();
        }
        if (mVerboseLoggingEnabled) {
            mLog.info("setExternalPnoScanRequest uid=%").c(uid).flush();
        }
        mWifiThreadRunner.post(() -> {
            mWifiConnectivityManager.clearExternalPnoScanRequest(uid);
        });
    }

    /**
     * See {@link WifiManager#getLastCallerInfoForApi(int, Executor, BiConsumer)}.
     */
    @Override
    public void getLastCallerInfoForApi(int apiType, @NonNull ILastCallerListener listener) {
        if (listener == null) {
            throw new IllegalArgumentException("listener should not be null");
        }
        if (apiType < WifiManager.API_SCANNING_ENABLED || apiType > WifiManager.API_MAX) {
            throw new IllegalArgumentException("Invalid apiType " + apiType);
        }
        int uid = Binder.getCallingUid();
        if (!mWifiPermissionsUtil.checkNetworkSettingsPermission(uid)
                && !mWifiPermissionsUtil.checkNetworkStackPermission(uid)
                && !mWifiPermissionsUtil.checkMainlineNetworkStackPermission(uid)) {
            throw new SecurityException("Caller uid " + uid + " has no permission");
        }

        if (mVerboseLoggingEnabled) {
            Log.v(TAG, "getLastCallerInfoForApi " + Binder.getCallingUid());
        }
        mWifiThreadRunner.post(() -> {
            LastCallerInfoManager.LastCallerInfo lastCallerInfo =
                    mLastCallerInfoManager.get(apiType);
            try {
                if (lastCallerInfo == null) {
                    listener.onResult(null, false);
                    return;
                }
                listener.onResult(lastCallerInfo.getPackageName(), lastCallerInfo.getToggleState());
            } catch (RemoteException e) {
                Log.e(TAG, e.getMessage());
            }
        });
    }

    /**
     * See {@link android.net.wifi.WifiManager#setWifiConnectedNetworkScorer(Executor,
     * WifiManager.WifiConnectedNetworkScorer)}
     *
     * @param binder IBinder instance to allow cleanup if the app dies.
     * @param scorer Wifi connected network scorer to set.
     * @return true Scorer is set successfully.
     *
     * @throws RemoteException if remote exception happens
     * @throws IllegalArgumentException if the arguments are null or invalid
     */
    @Override
    public boolean setWifiConnectedNetworkScorer(IBinder binder,
            IWifiConnectedNetworkScorer scorer) {
        if (binder == null) {
            throw new IllegalArgumentException("Binder must not be null");
        }
        if (scorer == null) {
            throw new IllegalArgumentException("Scorer must not be null");
        }
        mContext.enforceCallingOrSelfPermission(
                android.Manifest.permission.WIFI_UPDATE_USABILITY_STATS_SCORE, "WifiService");
        if (mVerboseLoggingEnabled) {
            mLog.info("setWifiConnectedNetworkScorer uid=%").c(Binder.getCallingUid()).flush();
        }
        // Post operation to handler thread
        return mWifiThreadRunner.call(
                () -> mActiveModeWarden.setWifiConnectedNetworkScorer(binder, scorer), false);
    }

    /**
     * See {@link WifiManager#clearWifiConnectedNetworkScorer()}
     */
    @Override
    public void clearWifiConnectedNetworkScorer() {
        mContext.enforceCallingOrSelfPermission(
                android.Manifest.permission.WIFI_UPDATE_USABILITY_STATS_SCORE, "WifiService");
        if (mVerboseLoggingEnabled) {
            mLog.info("clearWifiConnectedNetworkScorer uid=%").c(Binder.getCallingUid()).flush();
        }
        // Post operation to handler thread
        mWifiThreadRunner.post(() -> mActiveModeWarden.clearWifiConnectedNetworkScorer());
    }

    /**
     * See {@link android.net.wifi.WifiManager#setScanThrottleEnabled(boolean)}
     */
    @Override
    public void setScanThrottleEnabled(boolean enable) {
        enforceNetworkSettingsPermission();
        mLog.info("setScanThrottleEnabled uid=% verbose=%")
                .c(Binder.getCallingUid())
                .c(enable).flush();
        mWifiThreadRunner.post(()-> mScanRequestProxy.setScanThrottleEnabled(enable));
    }

    /**
     * See {@link android.net.wifi.WifiManager#isScanThrottleEnabled()}
     */
    @Override
    public boolean isScanThrottleEnabled() {
        enforceAccessPermission();
        if (mVerboseLoggingEnabled) {
            mLog.info("isScanThrottleEnabled uid=%").c(Binder.getCallingUid()).flush();
        }
        return mWifiThreadRunner.call(()-> mScanRequestProxy.isScanThrottleEnabled(), true);
    }

    /**
     * See {@link android.net.wifi.WifiManager#setAutoWakeupEnabled(boolean)}
     */
    @Override
    public void setAutoWakeupEnabled(boolean enable) {
        enforceNetworkSettingsPermission();
        mLog.info("setWalkeupEnabled uid=% verbose=%")
                .c(Binder.getCallingUid())
                .c(enable).flush();
        mWifiThreadRunner.post(()-> mWifiInjector.getWakeupController().setEnabled(enable));
    }

    /**
     * See {@link android.net.wifi.WifiManager#isAutoWakeupEnabled()}
     */
    @Override
    public boolean isAutoWakeupEnabled() {
        enforceAccessPermission();
        if (mVerboseLoggingEnabled) {
            mLog.info("isAutoWakeupEnabled uid=%").c(Binder.getCallingUid()).flush();
        }
        return mWifiThreadRunner.call(()-> mWifiInjector.getWakeupController().isEnabled(), false);
    }

    /*
     * Gets SoftAP Wi-Fi Standard
     * @return Wi-Fi standard if SoftAp enabled or -1.
     */
    @Override
    public int getSoftApWifiStandard() {
        return -1;
    }

    /*
     * Check if the driver supports 11ax ready
     * @return {true} if supported, {false} otherwise.
     */
    @Override
    public boolean isVht8ssCapableDevice() {
        return false;
    }

    /**
     * See {@link android.net.wifi.WifiManager#setCarrierNetworkOffloadEnabled(int, boolean, boolean)}
     */
    @Override
    public void setCarrierNetworkOffloadEnabled(int subscriptionId, boolean merged,
            boolean enabled) {
        if (!isSettingsOrSuw(Binder.getCallingPid(), Binder.getCallingUid())) {
            throw new SecurityException(TAG + ": Permission denied");
        }
        if (mVerboseLoggingEnabled) {
            mLog.info("setCarrierNetworkOffloadEnabled uid=%").c(Binder.getCallingUid()).flush();
        }
        mWifiThreadRunner.post(() ->
                mWifiCarrierInfoManager.setCarrierNetworkOffloadEnabled(subscriptionId, merged, enabled));
    }

    /**
     * See {@link android.net.wifi.WifiManager#isCarrierNetworkOffloadEnabled(int, boolean)}
     */
    @Override
    public boolean isCarrierNetworkOffloadEnabled(int subId, boolean merged) {
        enforceAccessPermission();
        if (mVerboseLoggingEnabled) {
            mLog.info("isCarrierNetworkOffload uid=%").c(Binder.getCallingUid()).flush();
        }

        return mWifiThreadRunner.call(()->
                mWifiCarrierInfoManager.isCarrierNetworkOffloadEnabled(subId, merged), true);
    }

    /**
     * See {@link android.net.wifi.WifiManager#addSuggestionUserApprovalStatusListener(Executor,
     * WifiManager.SuggestionUserApprovalStatusListener)}
     */
    @Override
    public void addSuggestionUserApprovalStatusListener(
            ISuggestionUserApprovalStatusListener listener, String packageName) {
        if (listener == null) {
            throw new NullPointerException("listener must not be null");
        }
        final int uid = Binder.getCallingUid();
        enforceAccessPermission();
        mWifiPermissionsUtil.checkPackage(uid, packageName);
        long callingIdentity = Binder.clearCallingIdentity();
        try {
            if (!mWifiPermissionsUtil.doesUidBelongToCurrentUserOrDeviceOwner(uid)) {
                Log.e(TAG, "UID " + uid + " not visible to the current user");
                throw new SecurityException("UID " + uid + " not visible to the current user");
            }
        } finally {
            // restore calling identity
            Binder.restoreCallingIdentity(callingIdentity);
        }
        if (mVerboseLoggingEnabled) {
            mLog.info("addSuggestionUserApprovalStatusListener uid=%").c(uid).flush();
        }
        mWifiThreadRunner.post(() -> mWifiNetworkSuggestionsManager
                .addSuggestionUserApprovalStatusListener(listener, packageName, uid));
    }

    /**
     * See {@link android.net.wifi.WifiManager#removeSuggestionUserApprovalStatusListener(
     * WifiManager.SuggestionUserApprovalStatusListener)}
     */
    @Override
    public void removeSuggestionUserApprovalStatusListener(
            ISuggestionUserApprovalStatusListener listener, String packageName) {
        enforceAccessPermission();
        int uid = Binder.getCallingUid();
        mWifiPermissionsUtil.checkPackage(uid, packageName);
        long callingIdentity = Binder.clearCallingIdentity();
        try {
            if (!mWifiPermissionsUtil.doesUidBelongToCurrentUserOrDeviceOwner(uid)) {
                Log.e(TAG, "UID " + uid + " not visible to the current user");
                throw new SecurityException("UID " + uid + " not visible to the current user");
            }
        } finally {
            // restore calling identity
            Binder.restoreCallingIdentity(callingIdentity);
        }
        if (mVerboseLoggingEnabled) {
            mLog.info("removeSuggestionUserApprovalStatusListener uid=%")
                    .c(uid).flush();
        }
        mWifiThreadRunner.post(() ->
                mWifiNetworkSuggestionsManager
                        .removeSuggestionUserApprovalStatusListener(listener, packageName, uid));
    }

    /**
     * See {@link android.net.wifi.WifiManager#setEmergencyScanRequestInProgress(boolean)}.
     */
    @Override
    public void setEmergencyScanRequestInProgress(boolean inProgress) {
        enforceNetworkStackPermission();
        int uid = Binder.getCallingUid();
        mLog.info("setEmergencyScanRequestInProgress uid=%").c(uid).flush();
        mActiveModeWarden.setEmergencyScanRequestInProgress(inProgress);
    }

    /**
     * See {@link android.net.wifi.WifiManager#removeAppState(int, String)}.
     */
    @Override
    public void removeAppState(int targetAppUid, @NonNull String targetAppPackageName) {
        enforceNetworkSettingsPermission();
        mLog.info("removeAppState uid=%").c(Binder.getCallingUid()).flush();

        mWifiThreadRunner.post(() -> {
            removeAppStateInternal(targetAppUid, targetAppPackageName);
        });
    }

    /**
     * See {@link android.net.wifi.WifiManager#setWifiScoringEnabled(boolean)}.
     */
    @Override
    public boolean setWifiScoringEnabled(boolean enabled) {
        mContext.enforceCallingOrSelfPermission(
                android.Manifest.permission.NETWORK_SETTINGS, "WifiService");
        // Post operation to handler thread
        return mWifiThreadRunner.call(
                () -> mSettingsStore.handleWifiScoringEnabled(enabled), false);
    }

    @VisibleForTesting
    static boolean isValidBandForGetUsableChannels(@WifiScanner.WifiBand int band) {
        switch (band) {
            case WifiScanner.WIFI_BAND_UNSPECIFIED:
            case WifiScanner.WIFI_BAND_24_GHZ:
            case WifiScanner.WIFI_BAND_5_GHZ_WITH_DFS:
            case WifiScanner.WIFI_BAND_BOTH_WITH_DFS:
            case WifiScanner.WIFI_BAND_6_GHZ:
            case WifiScanner.WIFI_BAND_24_5_WITH_DFS_6_GHZ:
            case WifiScanner.WIFI_BAND_60_GHZ:
            case WifiScanner.WIFI_BAND_24_5_WITH_DFS_6_60_GHZ:
                return true;
            default:
                return false;
        }
    }

    /**
     * See {@link android.net.wifi.WifiManager#getUsableChannels(int, int) and
     * See {@link android.net.wifi.WifiManager#getAllowedChannels(int, int).
     *
     * @throws SecurityException if the caller does not have permission
     * or IllegalArgumentException if the band is invalid for this method.
     */
    @Override
    public List<WifiAvailableChannel> getUsableChannels(@WifiScanner.WifiBand int band,
            @WifiAvailableChannel.OpMode int mode, @WifiAvailableChannel.Filter int filter) {
        // Location mode must be enabled
        long ident = Binder.clearCallingIdentity();
        try {
            if (!mWifiPermissionsUtil.isLocationModeEnabled()) {
                throw new SecurityException("Location mode is disabled for the device");
            }
        } finally {
            Binder.restoreCallingIdentity(ident);
        }
        final int uid = Binder.getCallingUid();
        if (mVerboseLoggingEnabled) {
            mLog.info("getUsableChannels uid=%").c(Binder.getCallingUid()).flush();
        }
        if (!mWifiPermissionsUtil.checkCallersHardwareLocationPermission(uid)) {
            throw new SecurityException("UID " + uid + " does not have location h/w permission");
        }
        if (!isValidBandForGetUsableChannels(band)) {
            throw new IllegalArgumentException("Unsupported band: " + band);
        }
        List<WifiAvailableChannel> channels = mWifiThreadRunner.call(
                () -> mWifiNative.getUsableChannels(band, mode, filter), null);
        if (channels == null) {
            throw new UnsupportedOperationException();
        }
        return channels;
    }

    private void resetNotificationManager() {
        mWifiInjector.getWifiNotificationManager().createNotificationChannels();
        mWifiInjector.getOpenNetworkNotifier().clearPendingNotification(false);
        mWifiCarrierInfoManager.resetNotification();
        mWifiNetworkSuggestionsManager.resetNotification();
        mWifiInjector.getWakeupController().resetNotification();
    }

    /**
     * See {@link android.net.wifi.WifiManager#flushPasspointAnqpCache()}.
     */
    @Override
    public void flushPasspointAnqpCache(@NonNull String packageName) {
        int callingUid = Binder.getCallingUid();
        mWifiPermissionsUtil.checkPackage(callingUid, packageName);

        if (!isDeviceOrProfileOwner(callingUid, packageName)) {
            enforceAnyPermissionOf(android.Manifest.permission.NETWORK_SETTINGS,
                    android.Manifest.permission.NETWORK_MANAGED_PROVISIONING,
                    android.Manifest.permission.NETWORK_CARRIER_PROVISIONING);
        }
        mWifiThreadRunner.post(mPasspointManager::clearAnqpRequestsAndFlushCache);
    }

    /* API to check whether SoftAp extending current sta connected AP network*/
    @Override
    public boolean isExtendingWifi() {
        return mSoftApExtendingWifi;
    }

    private boolean isCurrentStaShareThisAp() {
        if(!isWifiCoverageExtendFeatureEnabled())
            return false;

        WifiConfiguration currentStaConfig = getPrimaryClientModeManagerBlockingThreadSafe()
                 .getConnectingWifiConfiguration();
        if (currentStaConfig == null)
            currentStaConfig = getPrimaryClientModeManagerBlockingThreadSafe()
                     .getConnectedWifiConfiguration();

        if (currentStaConfig != null && currentStaConfig.shareThisAp) {
            int authType = currentStaConfig.getAuthType();

            if (authType == WifiConfiguration.KeyMgmt.NONE || authType == WifiConfiguration.KeyMgmt.WPA_PSK)
                return true;
        }

        return false;
    }

    private void startSoftApInRepeaterMode(int mode, SoftApConfiguration apConfig, WorkSource requestorWs) {
        WifiInfo wifiInfo = getPrimaryClientModeManagerBlockingThreadSafe().syncRequestConnectionInfo();
        WifiConfiguration currentStaConfig = mWifiConfigManager.getConfiguredNetworkWithPassword(wifiInfo.getNetworkId());
        SoftApConfiguration.Builder softApConfigBuilder = new SoftApConfiguration.Builder(
            ApConfigUtil.fromWifiConfiguration(currentStaConfig));

        // Remove double quotes in SSID and psk
        softApConfigBuilder.setSsid(WifiInfo.removeDoubleQuotes(currentStaConfig.SSID));
        if (currentStaConfig.getAuthType() == WifiConfiguration.KeyMgmt.WPA_PSK) {
            softApConfigBuilder.setPassphrase(WifiInfo.removeDoubleQuotes(currentStaConfig.preSharedKey),
                SoftApConfiguration.SECURITY_TYPE_WPA2_PSK);
        }

        // Get band info from SoftAP configuration
        if (apConfig == null)
            softApConfigBuilder.setBand(mWifiApConfigStore.getApConfiguration().getBand());
        else
            softApConfigBuilder.setBand(apConfig.getBand());

        SoftApConfiguration softApConfig = softApConfigBuilder.build();
        Log.d(TAG,"Repeater mode config - " + softApConfig);
        SoftApModeConfiguration softApModeConfig = new SoftApModeConfiguration(mode, softApConfig,
                mTetheredSoftApTracker.getSoftApCapability());
        mActiveModeWarden.startSoftAp(softApModeConfig, requestorWs);

    }

    @Override
    public boolean isWifiCoverageExtendFeatureEnabled() {
        enforceAccessPermission();
        return mWifiInjector.getSettingsConfigStore().get(WIFI_COVERAGE_EXTEND_FEATURE_ENABLED);
    }

    @Override
    public void enableWifiCoverageExtendFeature(boolean enable) {
        enforceAccessPermission();
        enforceNetworkSettingsPermission();
        mLog.info("enableWifiCoverageExtendFeature uid=% enable=%")
                .c(Binder.getCallingUid())
                .c(enable).flush();
         mWifiInjector.getSettingsConfigStore().put(WIFI_COVERAGE_EXTEND_FEATURE_ENABLED, enable);
    }

    private void restartSoftApIfNeeded() {
        if (getWifiApEnabledState() == WifiManager.WIFI_AP_STATE_DISABLED) {
            Log.d(TAG ,"Repeater mode: not restarting SoftAP as Hotspot is disabled.");
            return;
        }

        Log.d(TAG ,"Repeater mode: Stop SoftAP.");
        mRestartWifiApIfRequired = true;
        stopSoftAp();
    }

    private boolean isSoftApForExtendingWifi(SoftApConfiguration apConfig) {
        if (apConfig == null)
            apConfig = mWifiApConfigStore.getApConfiguration();

        mSoftApExtendingWifi = (apConfig != null
            && apConfig.getBands().length == 1
            && isCurrentStaShareThisAp());

        return mSoftApExtendingWifi;
    }


    private boolean mRestartWifiApIfRequired = false;
    private boolean mSoftApExtendingWifi = false;

    private void handleBootCompletedForCoverageExtendFeature() {
            // Register for system broadcasts.
            IntentFilter intentFilter = new IntentFilter();
            intentFilter.addAction("android.net.wifi.supplicant.STATE_CHANGE");
            intentFilter.addAction("android.net.wifi.WIFI_STATE_CHANGED");
            mContext.registerReceiver(new BroadcastReceiver() {
                @Override
                public void onReceive(Context context, Intent intent) {
                    String action = intent.getAction();
                    if (WifiManager.SUPPLICANT_STATE_CHANGED_ACTION.equals(action)) {
                        SupplicantState state = (SupplicantState) intent.getParcelableExtra(WifiManager.EXTRA_NEW_STATE);
                        if (isCurrentStaShareThisAp() && state == SupplicantState.COMPLETED && !mSoftApExtendingWifi) {
                            restartSoftApIfNeeded();
                        } else if (mSoftApExtendingWifi && state == SupplicantState.DISCONNECTED) {
                            restartSoftApIfNeeded();
                        }
                    } else if (WifiManager.WIFI_STATE_CHANGED_ACTION.equals(action)) {
                         int state = intent.getIntExtra(WifiManager.EXTRA_WIFI_STATE, WifiManager.WIFI_STATE_UNKNOWN);
                         if (mSoftApExtendingWifi && state == WifiManager.WIFI_STATE_DISABLED) {
                             restartSoftApIfNeeded();
                         }
                    }
                }
            }, intentFilter);
    }

    /**
     * See {@link android.net.wifi.WifiManager#isWifiPasspointEnabled()}.
     */
    @Override
    public boolean isWifiPasspointEnabled() {
        enforceAccessPermission();

        if (mVerboseLoggingEnabled) {
            mLog.info("isWifiPasspointEnabled uid=%").c(Binder.getCallingUid()).flush();
        }
        // Post operation to handler thread
        return mWifiThreadRunner.call(() -> mPasspointManager.isWifiPasspointEnabled(), false);
    }

    /**
     * See {@link android.net.wifi.WifiManager#setWifiPasspointEnabled()}.
     */
    @Override
    public void setWifiPasspointEnabled(boolean enabled) {
        int uid = Binder.getCallingUid();
        int pid = Binder.getCallingPid();
        if (!isSettingsOrSuw(pid, uid)) {
            throw new SecurityException(TAG + ": Permission denied");
        }

        if (mVerboseLoggingEnabled) {
            mLog.info("setWifiPasspointEnabled uid=% pid=% enable=%")
                .c(uid).c(pid).c(enabled)
                .flush();
        }

        // Post operation to handler thread
        mWifiThreadRunner.post(() ->
                mPasspointManager.setWifiPasspointEnabled(enabled)
        );
    }

    private boolean isPnoSupported() {
        return (getSupportedFeatures() & WifiManager.WIFI_FEATURE_PNO) != 0;
    }

    /**
     * @return true if this device supports Trust On First Use
     */
    private boolean isTrustOnFirstUseSupported() {
        return (getSupportedFeatures() & WIFI_FEATURE_TRUST_ON_FIRST_USE) != 0;
    }

    /**
     * See {@link android.net.wifi.WifiManager#getStaConcurrencyForMultiInternetMode()}.
     */
    @Override
    public @WifiManager.WifiMultiInternetMode int getStaConcurrencyForMultiInternetMode() {
        if (!SdkLevel.isAtLeastT()) {
            throw new UnsupportedOperationException();
        }
        enforceAccessPermission();

        if (mVerboseLoggingEnabled) {
            mLog.info("getStaConcurrencyForMultiInternetMode uid=%")
                    .c(Binder.getCallingUid()).flush();
        }
        // Post operation to handler thread
        return mWifiThreadRunner.call(
                () -> mMultiInternetManager.getStaConcurrencyForMultiInternetMode(),
                WifiManager.WIFI_MULTI_INTERNET_MODE_DISABLED);
    }

    /**
     * See {@link android.net.wifi.WifiManager#setStaConcurrencyForMultiInternetMode()}.
     */
    @Override
    public boolean setStaConcurrencyForMultiInternetMode(
            @WifiManager.WifiMultiInternetMode int mode) {
        if (!SdkLevel.isAtLeastT()) {
            throw new UnsupportedOperationException();
        }
        int uid = Binder.getCallingUid();
        int pid = Binder.getCallingPid();
        if (!isSettingsOrSuw(pid, uid)) {
            throw new SecurityException(TAG + ": Permission denied");
        }

        if (mVerboseLoggingEnabled) {
            mLog.info("setStaConcurrencyForMultiInternetMode uid=% pid=% mode=%")
                .c(uid).c(pid).c(mode)
                .flush();
        }
        // Post operation to handler thread
        return mWifiThreadRunner.call(() ->
                mMultiInternetManager.setStaConcurrencyForMultiInternetMode(mode), false);
    }

    /**
     * See {@link android.net.wifi.WifiManager#notifyMinimumRequiredWifiSecurityLevelChanged(int)}.
     */
    @Override
    @RequiresApi(Build.VERSION_CODES.TIRAMISU)
    public void notifyMinimumRequiredWifiSecurityLevelChanged(int adminMinimumSecurityLevel) {
        if (!SdkLevel.isAtLeastT()) {
            throw new UnsupportedOperationException();
        }
        if (!Arrays.asList(DevicePolicyManager.WIFI_SECURITY_OPEN,
                DevicePolicyManager.WIFI_SECURITY_PERSONAL,
                DevicePolicyManager.WIFI_SECURITY_ENTERPRISE_EAP,
                DevicePolicyManager.WIFI_SECURITY_ENTERPRISE_192)
                .contains(adminMinimumSecurityLevel)) {
            throw new IllegalArgumentException("Input security level is invalid");
        }
        if (!checkManageDeviceAdminsPermission(Binder.getCallingPid(), Binder.getCallingUid())) {
            throw new SecurityException("Caller does not have MANAGE_DEVICE_ADMINS permission");
        }
        mWifiThreadRunner.post(() -> {
            for (ClientModeManager cmm : mActiveModeWarden.getClientModeManagers()) {
                WifiInfo wifiInfo = cmm.syncRequestConnectionInfo();
                if (wifiInfo == null) continue;

                //check minimum security level restriction
                int currentSecurityLevel = WifiInfo.convertSecurityTypeToDpmWifiSecurity(
                        wifiInfo.getCurrentSecurityType());

                // Unknown security type is permitted when security type restriction is not set
                if (adminMinimumSecurityLevel == DevicePolicyManager.WIFI_SECURITY_OPEN
                        && currentSecurityLevel == WifiInfo.DPM_SECURITY_TYPE_UNKNOWN) {
                    continue;
                }
                if (adminMinimumSecurityLevel > currentSecurityLevel) {
                    cmm.disconnect();
                    mLog.info("disconnect admin restricted network").flush();
                    continue;
                }
            }
        });
    }

    /**
     * See {@link android.net.wifi.WifiManager#notifyWifiSsidPolicyChanged(WifiSsidPolicy)}.
     */
    @Override
    @RequiresApi(Build.VERSION_CODES.TIRAMISU)
    public void notifyWifiSsidPolicyChanged(int policyType, List<WifiSsid> ssids) {
        if (!SdkLevel.isAtLeastT()) {
            throw new UnsupportedOperationException();
        }
        if (ssids == null) {
            throw new IllegalArgumentException("SSID list may not be null");
        }
        if (!checkManageDeviceAdminsPermission(Binder.getCallingPid(), Binder.getCallingUid())) {
            throw new SecurityException("Caller does not have MANAGE_DEVICE_ADMINS permission");
        }
        mWifiThreadRunner.post(() -> {
            for (ClientModeManager cmm : mActiveModeWarden.getClientModeManagers()) {
                WifiInfo wifiInfo = cmm.syncRequestConnectionInfo();
                if (wifiInfo == null) continue;

                //skip SSID restriction check for Osu and Passpoint networks
                if (wifiInfo.isOsuAp() || wifiInfo.isPasspointAp()) continue;

                WifiSsid ssid = wifiInfo.getWifiSsid();

                if (policyType == WifiSsidPolicy.WIFI_SSID_POLICY_TYPE_ALLOWLIST
                        && !ssids.contains(ssid)) {
                    cmm.disconnect();
                    mLog.info("disconnect admin restricted network").flush();
                    continue;
                }
                if (policyType == WifiSsidPolicy.WIFI_SSID_POLICY_TYPE_DENYLIST
                        && ssids.contains(ssid)) {
                    cmm.disconnect();
                    mLog.info("disconnect admin restricted network").flush();
                    continue;
                }
            }
        });
    }

    /**
     * See {@link WifiManager#replyToSimpleDialog(int, int)}
     */
    public void replyToSimpleDialog(int dialogId, @WifiManager.DialogReply int reply) {
        int uid = Binder.getCallingUid();
        int pid = Binder.getCallingPid();
        mWifiPermissionsUtil.checkPackage(uid, mContext.getWifiDialogApkPkgName());
        if (mVerboseLoggingEnabled) {
            mLog.info("replyToSimpleDialog uid=% pid=%"
                            + " dialogId=% reply=%")
                    .c(uid).c(pid).c(dialogId).c(reply)
                    .flush();
        }
        mWifiThreadRunner.post(() ->
                mWifiDialogManager.replyToSimpleDialog(dialogId, reply));
    }

    /**
     * See {@link WifiManager#replyToP2pInvitationReceivedDialog(int, boolean, String)}
     */
    @Override
    public void replyToP2pInvitationReceivedDialog(
            int dialogId, boolean accepted, @Nullable String optionalPin) {
        int uid = Binder.getCallingUid();
        int pid = Binder.getCallingPid();
        mWifiPermissionsUtil.checkPackage(uid, mContext.getWifiDialogApkPkgName());
        if (mVerboseLoggingEnabled) {
            mLog.info("replyToP2pInvitationReceivedDialog uid=% pid=%"
                            + " dialogId=% accepted=% optionalPin=%")
                    .c(uid).c(pid).c(dialogId).c(accepted).c(optionalPin)
                    .flush();
        }
        mWifiThreadRunner.post(() ->
                mWifiDialogManager.replyToP2pInvitationReceivedDialog(
                        dialogId, accepted, optionalPin)
        );
    }

    /**
     * See {@link android.net.wifi.WifiManager#addCustomDhcpOptions}.
     */
    @Override
    public void addCustomDhcpOptions(@NonNull WifiSsid ssid, @NonNull byte[] oui,
            @NonNull List<DhcpOption> options) {
        enforceAnyPermissionOf(android.Manifest.permission.NETWORK_SETTINGS,
                android.Manifest.permission.OVERRIDE_WIFI_CONFIG);
        mWifiThreadRunner.post(() -> mWifiConfigManager.addCustomDhcpOptions(ssid, oui, options));
    }

    /**
     * See {@link android.net.wifi.WifiManager#removeCustomDhcpOptions}.
     */
    @Override
    public void removeCustomDhcpOptions(@NonNull WifiSsid ssid, @NonNull byte[] oui) {
        enforceAnyPermissionOf(android.Manifest.permission.NETWORK_SETTINGS,
                android.Manifest.permission.OVERRIDE_WIFI_CONFIG);
        mWifiThreadRunner.post(() -> mWifiConfigManager.removeCustomDhcpOptions(ssid, oui));
    }

    /**
     * See {@link android.net.wifi.WifiManager#getOemPrivilegedWifiAdminPackages
     */
    @Override
    public String[] getOemPrivilegedWifiAdminPackages() {
        return mContext.getResources()
                .getStringArray(R.array.config_oemPrivilegedWifiAdminPackages);
    }

    /**
     * See {@link WifiManager#reportImpactToCreateIfaceRequest(int, boolean, Executor, BiConsumer)}.
     */
    @Override
    @RequiresApi(Build.VERSION_CODES.TIRAMISU)
    public void reportCreateInterfaceImpact(String packageName, int interfaceType,
            boolean requireNewInterface, IInterfaceCreationInfoCallback callback) {
        if (!SdkLevel.isAtLeastT()) {
            throw new UnsupportedOperationException("SDK level too old");
        }

        final SparseIntArray hdmIfaceToWifiIfaceMap = new SparseIntArray() {{
                put(HDM_CREATE_IFACE_STA, WIFI_INTERFACE_TYPE_STA);
                put(HDM_CREATE_IFACE_AP, WIFI_INTERFACE_TYPE_AP);
                put(HDM_CREATE_IFACE_AP_BRIDGE, WIFI_INTERFACE_TYPE_AP);
                put(HDM_CREATE_IFACE_P2P, WIFI_INTERFACE_TYPE_DIRECT);
                put(HDM_CREATE_IFACE_NAN, WIFI_INTERFACE_TYPE_AWARE);
            }};
        final SparseIntArray wifiIfaceToHdmIfaceMap = new SparseIntArray() {{
                put(WIFI_INTERFACE_TYPE_STA, HDM_CREATE_IFACE_STA);
                put(WIFI_INTERFACE_TYPE_AP, HDM_CREATE_IFACE_AP);
                put(WIFI_INTERFACE_TYPE_AWARE, HDM_CREATE_IFACE_NAN);
                put(WIFI_INTERFACE_TYPE_DIRECT, HDM_CREATE_IFACE_P2P);
            }};

        if (packageName == null) throw new IllegalArgumentException("Null packageName");
        if (callback == null) throw new IllegalArgumentException("Null callback");
        if (interfaceType != WIFI_INTERFACE_TYPE_STA && interfaceType != WIFI_INTERFACE_TYPE_AP
                && interfaceType != WIFI_INTERFACE_TYPE_AWARE
                && interfaceType != WIFI_INTERFACE_TYPE_DIRECT) {
            throw new IllegalArgumentException("Invalid interfaceType");
        }
        enforceAccessPermission();
        int callingUid = getMockableCallingUid();
        if (!mWifiPermissionsUtil.checkManageWifiInterfacesPermission(callingUid)) {
            throw new SecurityException(
                    TAG + " Uid " + callingUid + " Missing MANAGE_WIFI_INTERFACES permission");
        }
        mWifiPermissionsUtil.checkPackage(callingUid, packageName);
        mWifiThreadRunner.post(() -> {
            List<Pair<Integer, WorkSource>> details =
                    mHalDeviceManager.reportImpactToCreateIface(
                            wifiIfaceToHdmIfaceMap.get(interfaceType), requireNewInterface,
                            new WorkSource(callingUid, packageName));
            try {
                if (details == null) {
                    callback.onResults(false, null, null);
                } else {
                    int[] interfaces = new int[details.size()];
                    String[] packagesForInterfaces = new String[details.size()];
                    int i = 0;
                    for (Pair<Integer, WorkSource> detail: details) {
                        interfaces[i] = hdmIfaceToWifiIfaceMap.get(detail.first);
                        StringBuilder packages = new StringBuilder();
                        for (int j = 0; j < detail.second.size(); ++j) {
                            if (j != 0) packages.append(",");
                            packages.append(detail.second.getPackageName(j));
                            mContext.getPackageManager().makeUidVisible(callingUid,
                                    detail.second.getUid(j));
                        }
                        packagesForInterfaces[i] = packages.toString();
                        ++i;
                    }
                    callback.onResults(true, interfaces, packagesForInterfaces);
                }
            } catch (RemoteException e) {
                Log.e(TAG,
                        "Failed calling back with results of isItPossibleToCreateInterface - " + e);
            }
        });
    }
}<|MERGE_RESOLUTION|>--- conflicted
+++ resolved
@@ -792,13 +792,10 @@
             mTetheredSoftApTracker.handleBootCompleted();
             mLohsSoftApTracker.handleBootCompleted();
             mWifiInjector.getSarManager().handleBootCompleted();
-<<<<<<< HEAD
-
-            handleBootCompletedForCoverageExtendFeature();
-=======
             updateVerboseLoggingEnabled();
             mIsBootComplete = true;
->>>>>>> 9fe91989
+
+            handleBootCompletedForCoverageExtendFeature();
         });
     }
 
