--- conflicted
+++ resolved
@@ -162,11 +162,6 @@
 import android.net.wifi.hotspot2.IProvisioningCallback;
 import android.net.wifi.hotspot2.OsuProvider;
 import android.net.wifi.hotspot2.PasspointConfiguration;
-<<<<<<< HEAD
-import android.net.wifi.SupplicantState;
-import android.net.wifi.twt.TwtCallback;
-=======
->>>>>>> fa6d23c1
 import android.net.wifi.twt.TwtRequest;
 import android.net.wifi.twt.TwtSession;
 import android.net.wifi.twt.TwtSessionCallback;
@@ -2154,18 +2149,9 @@
          * Called when soft AP state changes.
          */
         @Override
-<<<<<<< HEAD
-        public void onStateChanged(int state, int failureReason) {
-            synchronized (mLock) {
-                mSoftApState = state;
-            }
-
-            notifyRegisterOnStateChanged(mRegisteredSoftApCallbacks, state, failureReason);
-=======
         public void onStateChanged(SoftApState softApState) {
             setState(softApState);
             notifyRegisterOnStateChanged(mRegisteredSoftApCallbacks, softApState);
->>>>>>> fa6d23c1
         }
 
         /**
