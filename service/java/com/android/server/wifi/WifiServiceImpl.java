/*
 * Copyright (C) 2010 The Android Open Source Project
 *
 * Licensed under the Apache License, Version 2.0 (the "License");
 * you may not use this file except in compliance with the License.
 * You may obtain a copy of the License at
 *
 *      http://www.apache.org/licenses/LICENSE-2.0
 *
 * Unless required by applicable law or agreed to in writing, software
 * distributed under the License is distributed on an "AS IS" BASIS,
 * WITHOUT WARRANTIES OR CONDITIONS OF ANY KIND, either express or implied.
 * See the License for the specific language governing permissions and
 * limitations under the License.
 */

package com.android.server.wifi;

import static android.app.AppOpsManager.MODE_ALLOWED;
import static android.content.pm.PackageManager.PERMISSION_GRANTED;
import static android.net.wifi.WifiManager.LocalOnlyHotspotCallback.ERROR_GENERIC;
import static android.net.wifi.WifiManager.LocalOnlyHotspotCallback.ERROR_NO_CHANNEL;
import static android.net.wifi.WifiManager.SAP_START_FAILURE_NO_CHANNEL;
import static android.net.wifi.WifiManager.WIFI_AP_STATE_DISABLED;
import static android.net.wifi.WifiManager.WIFI_AP_STATE_DISABLING;
import static android.net.wifi.WifiManager.WIFI_AP_STATE_ENABLED;
import static android.net.wifi.WifiManager.WIFI_AP_STATE_ENABLING;
import static android.net.wifi.WifiManager.WIFI_AP_STATE_FAILED;

import static com.android.server.wifi.ActiveModeManager.ROLE_CLIENT_LOCAL_ONLY;
import static com.android.server.wifi.ActiveModeManager.ROLE_CLIENT_SECONDARY_LONG_LIVED;
import static com.android.server.wifi.ClientModeImpl.RESET_SIM_REASON_DEFAULT_DATA_SIM_CHANGED;
import static com.android.server.wifi.ClientModeImpl.RESET_SIM_REASON_SIM_INSERTED;
import static com.android.server.wifi.ClientModeImpl.RESET_SIM_REASON_SIM_REMOVED;
import static com.android.server.wifi.SelfRecovery.REASON_API_CALL;
import static com.android.server.wifi.WifiConfigurationUtil.addSecurityTypeToNetworkId;
import static com.android.server.wifi.WifiConfigurationUtil.convertWifiInfoSecurityTypeToWifiConfiguration;
import static com.android.server.wifi.WifiConfigurationUtil.removeSecurityTypeFromNetworkId;
import static com.android.server.wifi.WifiSettingsConfigStore.WIFI_VERBOSE_LOGGING_ENABLED;
import static com.android.server.wifi.WifiSettingsConfigStore.WIFI_COVERAGE_EXTEND_FEATURE_ENABLED;

import android.Manifest;
import android.annotation.CheckResult;
import android.annotation.NonNull;
import android.annotation.Nullable;
import android.app.AppOpsManager;
import android.bluetooth.BluetoothAdapter;
import android.content.BroadcastReceiver;
import android.content.ComponentName;
import android.content.Context;
import android.content.Intent;
import android.content.IntentFilter;
import android.content.pm.ApplicationInfo;
import android.content.pm.PackageInfo;
import android.content.pm.PackageManager;
import android.content.pm.ResolveInfo;
import android.net.DhcpInfo;
import android.net.DhcpResultsParcelable;
import android.net.InetAddresses;
import android.net.Network;
import android.net.NetworkCapabilities;
import android.net.NetworkStack;
import android.net.Uri;
import android.net.ip.IpClientUtil;
import android.net.wifi.BaseWifiService;
import android.net.wifi.CoexUnsafeChannel;
import android.net.wifi.IActionListener;
import android.net.wifi.ICoexCallback;
import android.net.wifi.IDppCallback;
import android.net.wifi.ILocalOnlyHotspotCallback;
import android.net.wifi.INetworkRequestMatchCallback;
import android.net.wifi.IOnWifiActivityEnergyInfoListener;
import android.net.wifi.IOnWifiUsabilityStatsListener;
import android.net.wifi.IScanResultsCallback;
import android.net.wifi.ISoftApCallback;
import android.net.wifi.ISubsystemRestartCallback;
import android.net.wifi.ISuggestionConnectionStatusListener;
import android.net.wifi.ISuggestionUserApprovalStatusListener;
import android.net.wifi.ITrafficStateCallback;
import android.net.wifi.IWifiConnectedNetworkScorer;
import android.net.wifi.IWifiVerboseLoggingStatusChangedListener;
import android.net.wifi.ScanResult;
import android.net.wifi.SoftApCapability;
import android.net.wifi.SoftApConfiguration;
import android.net.wifi.SoftApInfo;
import android.net.wifi.WifiAnnotations.WifiStandard;
import android.net.wifi.WifiAvailableChannel;
import android.net.wifi.WifiClient;
import android.net.wifi.WifiConfiguration;
import android.net.wifi.WifiInfo;
import android.net.wifi.WifiManager;
import android.net.wifi.WifiManager.AddNetworkResult;
import android.net.wifi.WifiManager.CoexRestriction;
import android.net.wifi.WifiManager.DeviceMobilityState;
import android.net.wifi.WifiManager.LocalOnlyHotspotCallback;
import android.net.wifi.WifiManager.SapClientBlockedReason;
import android.net.wifi.WifiManager.SapStartFailure;
import android.net.wifi.WifiManager.SuggestionConnectionStatusListener;
import android.net.wifi.WifiManager.WifiApState;
import android.net.wifi.WifiNetworkSuggestion;
import android.net.wifi.WifiScanner;
import android.net.wifi.hotspot2.IProvisioningCallback;
import android.net.wifi.hotspot2.OsuProvider;
import android.net.wifi.hotspot2.PasspointConfiguration;
import android.net.wifi.SupplicantState;
import android.os.AsyncTask;
import android.os.Binder;
import android.os.Build;
import android.os.Handler;
import android.os.HandlerExecutor;
import android.os.HandlerThread;
import android.os.IBinder;
import android.os.Looper;
import android.os.ParcelFileDescriptor;
import android.os.PersistableBundle;
import android.os.PowerManager;
import android.os.Process;
import android.os.RemoteCallbackList;
import android.os.RemoteException;
import android.os.UserHandle;
import android.os.UserManager;
import android.os.WorkSource;
import android.os.connectivity.WifiActivityEnergyInfo;
import android.provider.Settings;
import android.telephony.CarrierConfigManager;
import android.telephony.PhoneStateListener;
import android.telephony.SubscriptionManager;
import android.telephony.TelephonyManager;
import android.text.TextUtils;
import android.util.Log;

import androidx.annotation.RequiresApi;

import com.android.internal.annotations.GuardedBy;
import com.android.internal.annotations.VisibleForTesting;
import com.android.modules.utils.ParceledListSlice;
import com.android.modules.utils.build.SdkLevel;
import com.android.net.module.util.Inet4AddressUtils;
import com.android.server.wifi.coex.CoexManager;
import com.android.server.wifi.hotspot2.PasspointManager;
import com.android.server.wifi.hotspot2.PasspointProvider;
import com.android.server.wifi.proto.nano.WifiMetricsProto.UserActionEvent;
import com.android.server.wifi.util.ActionListenerWrapper;
import com.android.server.wifi.util.ApConfigUtil;
import com.android.server.wifi.util.GeneralUtil.Mutable;
import com.android.server.wifi.util.LastCallerInfoManager;
import com.android.server.wifi.util.RssiUtil;
import com.android.server.wifi.util.ScanResultUtil;
import com.android.server.wifi.util.WifiPermissionsUtil;
import com.android.wifi.resources.R;

import java.io.BufferedReader;
import java.io.FileDescriptor;
import java.io.FileNotFoundException;
import java.io.FileReader;
import java.io.IOException;
import java.io.PrintWriter;
import java.net.Inet4Address;
import java.net.InetAddress;
import java.security.GeneralSecurityException;
import java.security.KeyStore;
import java.security.cert.CertPath;
import java.security.cert.CertPathValidator;
import java.security.cert.CertificateFactory;
import java.security.cert.PKIXParameters;
import java.security.cert.X509Certificate;
import java.util.ArrayList;
import java.util.Arrays;
import java.util.Collections;
import java.util.HashMap;
import java.util.List;
import java.util.Map;
import java.util.Objects;
import java.util.concurrent.CountDownLatch;
import java.util.concurrent.Executor;
import java.util.concurrent.TimeUnit;

/**
 * WifiService handles remote WiFi operation requests by implementing
 * the IWifiManager interface.
 */
public class WifiServiceImpl extends BaseWifiService {
    private static final String TAG = "WifiService";
    private static final boolean VDBG = false;

    /** Max wait time for posting blocking runnables */
    private static final int RUN_WITH_SCISSORS_TIMEOUT_MILLIS = 4000;
    @VisibleForTesting
    static final int AUTO_DISABLE_SHOW_KEY_COUNTDOWN_MILLIS = 24 * 60 * 60 * 1000;

    private final ActiveModeWarden mActiveModeWarden;
    private final ScanRequestProxy mScanRequestProxy;

    private final Context mContext;
    private final FrameworkFacade mFacade;
    private final Clock mClock;

    private final PowerManager mPowerManager;
    private final AppOpsManager mAppOps;
    private final UserManager mUserManager;
    private final WifiCountryCode mCountryCode;

    /** Polls traffic stats and notifies clients */
    private final WifiTrafficPoller mWifiTrafficPoller;
    /** Tracks the persisted states for wi-fi & airplane mode */
    private final WifiSettingsStore mSettingsStore;
    /** Logs connection events and some general router and scan stats */
    private final WifiMetrics mWifiMetrics;

    private final WifiInjector mWifiInjector;
    /** Backup/Restore Module */
    private final WifiBackupRestore mWifiBackupRestore;
    private final SoftApBackupRestore mSoftApBackupRestore;
    private final CoexManager mCoexManager;
    private final WifiNetworkSuggestionsManager mWifiNetworkSuggestionsManager;
    private final WifiConfigManager mWifiConfigManager;
    private final PasspointManager mPasspointManager;
    private final WifiLog mLog;
    private final WifiConnectivityManager mWifiConnectivityManager;
    private final ConnectHelper mConnectHelper;
    private final WifiGlobals mWifiGlobals;
    private final WifiCarrierInfoManager mWifiCarrierInfoManager;
    private @WifiManager.VerboseLoggingLevel int mVerboseLoggingLevel =
            WifiManager.VERBOSE_LOGGING_LEVEL_DISABLED;
    private final RemoteCallbackList<IWifiVerboseLoggingStatusChangedListener>
            mRegisteredWifiLoggingStatusListeners = new RemoteCallbackList<>();

    private final FrameworkFacade mFrameworkFacade;

    private final WifiPermissionsUtil mWifiPermissionsUtil;

    private final TetheredSoftApTracker mTetheredSoftApTracker;

    private final LohsSoftApTracker mLohsSoftApTracker;

    private final BuildProperties mBuildProperties;

    private final DefaultClientModeManager mDefaultClientModeManager;

    /**
     * Callback for use with LocalOnlyHotspot to unregister requesting applications upon death.
     */
    public final class LocalOnlyRequestorCallback
            implements LocalOnlyHotspotRequestInfo.RequestingApplicationDeathCallback {
        /**
         * Called with requesting app has died.
         */
        @Override
        public void onLocalOnlyHotspotRequestorDeath(LocalOnlyHotspotRequestInfo requestor) {
            mLog.trace("onLocalOnlyHotspotRequestorDeath pid=%")
                    .c(requestor.getPid()).flush();
            mLohsSoftApTracker.stopByRequest(requestor);
        }
    }

    /**
     * Listen for phone call state events to get active data subcription id.
     */
    private class WifiPhoneStateListener extends PhoneStateListener {
        WifiPhoneStateListener(Looper looper) {
            super(new HandlerExecutor(new Handler(looper)));
        }

        @Override
        public void onActiveDataSubscriptionIdChanged(int subId) {
            // post operation to handler thread
            mWifiThreadRunner.post(() -> {
                Log.d(TAG, "OBSERVED active data subscription change, subId: " + subId);
                mTetheredSoftApTracker.updateSoftApCapabilityWhenCarrierConfigChanged(subId);
                mActiveModeWarden.updateSoftApCapability(
                        mTetheredSoftApTracker.getSoftApCapability());
            });
        }
    }

    private final WifiLockManager mWifiLockManager;
    private final WifiMulticastLockManager mWifiMulticastLockManager;
    private final DppManager mDppManager;
    private final WifiApConfigStore mWifiApConfigStore;
    private final WifiThreadRunner mWifiThreadRunner;
    private final HandlerThread mWifiHandlerThread;
    private final MemoryStoreImpl mMemoryStoreImpl;
    private final WifiScoreCard mWifiScoreCard;
    private final WifiHealthMonitor mWifiHealthMonitor;
    private final WifiDataStall mWifiDataStall;
    private final WifiNative mWifiNative;
    private final SimRequiredNotifier mSimRequiredNotifier;
    private final MakeBeforeBreakManager mMakeBeforeBreakManager;
    private final LastCallerInfoManager mLastCallerInfoManager;

    /**
     * The wrapper of SoftApCallback is used in WifiService internally.
     * see: {@code WifiManager.SoftApCallback}
     */
    public interface SoftApCallbackInternal {
        /**
         * see: {@code WifiManager.SoftApCallback#onStateChanged(int, int)}
         */
        default void onStateChanged(@WifiApState int state, @SapStartFailure int failureReason) {}

        /**
         * The callback which only is used in service internally and pass to WifiManager.
         * It will base on the change to send corresponding callback as below:
         * 1. onInfoChanged(SoftApInfo)
         * 2. onInfoChanged(List<SoftApInfo>)
         * 3. onConnectedClientsChanged(SoftApInfo, List<WifiClient>)
         * 4. onConnectedClientsChanged(List<WifiClient>)
         */
        default void onConnectedClientsOrInfoChanged(Map<String, SoftApInfo> infos,
                Map<String, List<WifiClient>> clients, boolean isBridged) {}

        /**
         * see: {@code WifiManager.SoftApCallback#onCapabilityChanged(SoftApCapability)}
         */
        default void onCapabilityChanged(@NonNull SoftApCapability softApCapability) {}

        /**
         * see: {@code WifiManager.SoftApCallback#onBlockedClientConnecting(WifiClient, int)}
         */
        default void onBlockedClientConnecting(@NonNull WifiClient client,
                @SapClientBlockedReason int blockedReason) {}
    }


    public WifiServiceImpl(Context context, WifiInjector wifiInjector) {
        mContext = context;
        mWifiInjector = wifiInjector;
        mClock = wifiInjector.getClock();

        mFacade = mWifiInjector.getFrameworkFacade();
        mWifiMetrics = mWifiInjector.getWifiMetrics();
        mWifiTrafficPoller = mWifiInjector.getWifiTrafficPoller();
        mUserManager = mWifiInjector.getUserManager();
        mCountryCode = mWifiInjector.getWifiCountryCode();
        mActiveModeWarden = mWifiInjector.getActiveModeWarden();
        mScanRequestProxy = mWifiInjector.getScanRequestProxy();
        mSettingsStore = mWifiInjector.getWifiSettingsStore();
        mPowerManager = mContext.getSystemService(PowerManager.class);
        mAppOps = (AppOpsManager) mContext.getSystemService(Context.APP_OPS_SERVICE);
        mWifiLockManager = mWifiInjector.getWifiLockManager();
        mWifiMulticastLockManager = mWifiInjector.getWifiMulticastLockManager();
        mWifiBackupRestore = mWifiInjector.getWifiBackupRestore();
        mSoftApBackupRestore = mWifiInjector.getSoftApBackupRestore();
        mWifiApConfigStore = mWifiInjector.getWifiApConfigStore();
        mWifiPermissionsUtil = mWifiInjector.getWifiPermissionsUtil();
        mLog = mWifiInjector.makeLog(TAG);
        mFrameworkFacade = wifiInjector.getFrameworkFacade();
        mTetheredSoftApTracker = new TetheredSoftApTracker();
        mActiveModeWarden.registerSoftApCallback(mTetheredSoftApTracker);
        mLohsSoftApTracker = new LohsSoftApTracker();
        mActiveModeWarden.registerLohsCallback(mLohsSoftApTracker);
        mWifiNetworkSuggestionsManager = mWifiInjector.getWifiNetworkSuggestionsManager();
        mDppManager = mWifiInjector.getDppManager();
        mWifiThreadRunner = mWifiInjector.getWifiThreadRunner();
        mWifiHandlerThread = mWifiInjector.getWifiHandlerThread();
        mWifiConfigManager = mWifiInjector.getWifiConfigManager();
        mPasspointManager = mWifiInjector.getPasspointManager();
        mWifiScoreCard = mWifiInjector.getWifiScoreCard();
        mWifiHealthMonitor = wifiInjector.getWifiHealthMonitor();
        mMemoryStoreImpl = new MemoryStoreImpl(mContext, mWifiInjector,
                mWifiScoreCard,  mWifiHealthMonitor);
        mWifiConnectivityManager = wifiInjector.getWifiConnectivityManager();
        mWifiDataStall = wifiInjector.getWifiDataStall();
        mWifiNative = wifiInjector.getWifiNative();
        mCoexManager = wifiInjector.getCoexManager();
        mConnectHelper = wifiInjector.getConnectHelper();
        mWifiGlobals = wifiInjector.getWifiGlobals();
        mSimRequiredNotifier = wifiInjector.getSimRequiredNotifier();
        mWifiCarrierInfoManager = wifiInjector.getWifiCarrierInfoManager();
        mMakeBeforeBreakManager = mWifiInjector.getMakeBeforeBreakManager();
        mLastCallerInfoManager = mWifiInjector.getLastCallerInfoManager();
        mBuildProperties = mWifiInjector.getBuildProperties();
        mDefaultClientModeManager = mWifiInjector.getDefaultClientModeManager();
    }

    /**
     * Check if we are ready to start wifi.
     *
     * First check if we will be restarting system services to decrypt the device. If the device is
     * not encrypted, check if Wi-Fi needs to be enabled and start if needed
     *
     * This function is used only at boot time.
     */
    public void checkAndStartWifi() {
        mWifiThreadRunner.post(() -> {
            if (!mWifiConfigManager.loadFromStore()) {
                Log.e(TAG, "Failed to load from config store");
            }
            mWifiConfigManager.incrementNumRebootsSinceLastUse();
            // config store is read, check if verbose logging is enabled.
            enableVerboseLoggingInternal(
                    mWifiInjector.getSettingsConfigStore().get(WIFI_VERBOSE_LOGGING_ENABLED)
                    ? 1 : 0);
            // Check if wi-fi needs to be enabled
            boolean wifiEnabled = mSettingsStore.isWifiToggleEnabled();
            Log.i(TAG,
                    "WifiService starting up with Wi-Fi " + (wifiEnabled ? "enabled" : "disabled"));

            mWifiInjector.getWifiScanAlwaysAvailableSettingsCompatibility().initialize();
            mWifiInjector.getWifiNotificationManager().createNotificationChannels();
            mContext.registerReceiver(
                    new BroadcastReceiver() {
                        @Override
                        public void onReceive(Context context, Intent intent) {
                            int state = intent.getIntExtra(TelephonyManager.EXTRA_SIM_STATE,
                                    TelephonyManager.SIM_STATE_UNKNOWN);
                            if (TelephonyManager.SIM_STATE_ABSENT == state) {
                                Log.d(TAG, "resetting networks because SIM was removed");
                                resetCarrierNetworks(RESET_SIM_REASON_SIM_REMOVED);
                            }
                        }
                    },
                    new IntentFilter(TelephonyManager.ACTION_SIM_CARD_STATE_CHANGED),
                    null,
                    new Handler(mWifiHandlerThread.getLooper()));

            mContext.registerReceiver(
                    new BroadcastReceiver() {
                        @Override
                        public void onReceive(Context context, Intent intent) {
                            int state = intent.getIntExtra(TelephonyManager.EXTRA_SIM_STATE,
                                    TelephonyManager.SIM_STATE_UNKNOWN);
                            if (TelephonyManager.SIM_STATE_LOADED == state) {
                                Log.d(TAG, "resetting networks because SIM was loaded");
                                resetCarrierNetworks(RESET_SIM_REASON_SIM_INSERTED);
                            }
                        }
                    },
                    new IntentFilter(TelephonyManager.ACTION_SIM_APPLICATION_STATE_CHANGED),
                    null,
                    new Handler(mWifiHandlerThread.getLooper()));

            mContext.registerReceiver(
                    new BroadcastReceiver() {
                        private int mLastSubId = SubscriptionManager.INVALID_SUBSCRIPTION_ID;
                        @Override
                        public void onReceive(Context context, Intent intent) {
                            final int subId = intent.getIntExtra("subscription",
                                    SubscriptionManager.INVALID_SUBSCRIPTION_ID);
                            if (subId != mLastSubId) {
                                Log.d(TAG, "resetting networks as default data SIM is changed");
                                resetCarrierNetworks(RESET_SIM_REASON_DEFAULT_DATA_SIM_CHANGED);
                                mLastSubId = subId;
                                mWifiDataStall.resetPhoneStateListener();
                            }
                        }
                    },
                    new IntentFilter(TelephonyManager.ACTION_DEFAULT_DATA_SUBSCRIPTION_CHANGED),
                    null,
                    new Handler(mWifiHandlerThread.getLooper()));

            mContext.registerReceiver(
                    new BroadcastReceiver() {
                        @Override
                        public void onReceive(Context context, Intent intent) {
                            String countryCode = intent.getStringExtra(
                                    TelephonyManager.EXTRA_NETWORK_COUNTRY);
                            Log.d(TAG, "Country code changed to :" + countryCode);
                            mCountryCode.setTelephonyCountryCodeAndUpdate(countryCode);
                        }
                    },
                    new IntentFilter(TelephonyManager.ACTION_NETWORK_COUNTRY_CHANGED),
                    null,
                    new Handler(mWifiHandlerThread.getLooper()));

            mContext.registerReceiver(
                    new BroadcastReceiver() {
                        @Override
                        public void onReceive(Context context, Intent intent) {
                            Log.d(TAG, "locale changed");
                            resetNotificationManager();
                        }
                    },
                    new IntentFilter(Intent.ACTION_LOCALE_CHANGED),
                    null,
                    new Handler(mWifiHandlerThread.getLooper()));

            // Adding optimizations of only receiving broadcasts when wifi is enabled
            // can result in race conditions when apps toggle wifi in the background
            // without active user involvement. Always receive broadcasts.
            registerForBroadcasts();
            mInIdleMode = mPowerManager.isDeviceIdleMode();

            mActiveModeWarden.start();
            registerForCarrierConfigChange();
            mWifiInjector.getAdaptiveConnectivityEnabledSettingObserver().initialize();
        });
    }

    private void resetCarrierNetworks(@ClientModeImpl.ResetSimReason int resetReason) {
        Log.d(TAG, "resetting carrier networks since SIM was changed");
        if (resetReason == RESET_SIM_REASON_SIM_INSERTED
                || resetReason == RESET_SIM_REASON_DEFAULT_DATA_SIM_CHANGED) {
            // clear all SIM related notifications since some action was taken to address
            // "missing" SIM issue
            mSimRequiredNotifier.dismissSimRequiredNotification();
        }
        if (resetReason != RESET_SIM_REASON_SIM_INSERTED) {
            mWifiConfigManager.resetSimNetworks();
            mWifiNetworkSuggestionsManager.resetSimNetworkSuggestions();
            mPasspointManager.resetSimPasspointNetwork();
            mWifiConfigManager.stopRestrictingAutoJoinToSubscriptionId();
        }

        // do additional handling if we are current connected to a sim auth network
        for (ClientModeManager cmm : mActiveModeWarden.getClientModeManagers()) {
            cmm.resetSimAuthNetworks(resetReason);
        }
        mWifiNetworkSuggestionsManager.resetCarrierPrivilegedApps();
        if (resetReason == RESET_SIM_REASON_SIM_INSERTED) {
            // clear the blocklists in case any SIM based network were disabled due to the SIM
            // not being available.
            mWifiConfigManager.enableTemporaryDisabledNetworks();
            mWifiConnectivityManager.forceConnectivityScan(ClientModeImpl.WIFI_WORK_SOURCE);
        } else {
            // Remove all ephemeral carrier networks keep subscriptionId update with SIM changes
            mWifiConfigManager.removeEphemeralCarrierNetworks();
        }
    }

    public void handleBootCompleted() {
        mWifiThreadRunner.post(() -> {
            Log.d(TAG, "Handle boot completed");

            // Register for system broadcasts.
            IntentFilter intentFilter = new IntentFilter();
            intentFilter.addAction(Intent.ACTION_USER_REMOVED);
            intentFilter.addAction(BluetoothAdapter.ACTION_CONNECTION_STATE_CHANGED);
            intentFilter.addAction(BluetoothAdapter.ACTION_STATE_CHANGED);
            intentFilter.addAction(PowerManager.ACTION_DEVICE_IDLE_MODE_CHANGED);
            intentFilter.addAction(Intent.ACTION_SHUTDOWN);
            mContext.registerReceiver(
                    new BroadcastReceiver() {
                        @Override
                        public void onReceive(Context context, Intent intent) {
                            String action = intent.getAction();
                            if (action.equals(Intent.ACTION_USER_REMOVED)) {
                                UserHandle userHandle =
                                        intent.getParcelableExtra(Intent.EXTRA_USER);
                                if (userHandle == null) {
                                    Log.e(TAG,
                                            "User removed broadcast received with no user handle");
                                    return;
                                }
                                mWifiConfigManager
                                        .removeNetworksForUser(userHandle.getIdentifier());
                            } else if (action.equals(
                                    BluetoothAdapter.ACTION_CONNECTION_STATE_CHANGED)) {
                                int state = intent.getIntExtra(
                                        BluetoothAdapter.EXTRA_CONNECTION_STATE,
                                        BluetoothAdapter.STATE_DISCONNECTED);
                                boolean isConnected =
                                        state != BluetoothAdapter.STATE_DISCONNECTED;
                                mWifiGlobals.setBluetoothConnected(isConnected);
                                for (ClientModeManager cmm :
                                        mActiveModeWarden.getClientModeManagers()) {
                                    cmm.onBluetoothConnectionStateChanged();
                                }
                            } else if (action.equals(BluetoothAdapter.ACTION_STATE_CHANGED)) {
                                int state = intent.getIntExtra(BluetoothAdapter.EXTRA_STATE,
                                        BluetoothAdapter.STATE_OFF);
                                boolean isEnabled = state != BluetoothAdapter.STATE_OFF;
                                mWifiGlobals.setBluetoothEnabled(isEnabled);
                                for (ClientModeManager cmm :
                                        mActiveModeWarden.getClientModeManagers()) {
                                    cmm.onBluetoothConnectionStateChanged();
                                }
                            } else if (action.equals(
                                    PowerManager.ACTION_DEVICE_IDLE_MODE_CHANGED)) {
                                handleIdleModeChanged();
                            } else if (action.equals(Intent.ACTION_SHUTDOWN)) {
                                handleShutDown();
                            }
                        }
                    },
                    intentFilter,
                    null,
                    new Handler(mWifiHandlerThread.getLooper()));
            mMemoryStoreImpl.start();
            mPasspointManager.initializeProvisioner(
                    mWifiInjector.getPasspointProvisionerHandlerThread().getLooper());
            mWifiInjector.getWifiNetworkFactory().register();
            mWifiInjector.getUntrustedWifiNetworkFactory().register();
            mWifiInjector.getOemWifiNetworkFactory().register();
            mWifiInjector.getWifiP2pConnection().handleBootCompleted();
            // Start to listen country code change.
            mCountryCode.registerListener(new CountryCodeListenerProxy());
            mTetheredSoftApTracker.handleBootCompleted();
            mWifiInjector.getSarManager().handleBootCompleted();

            handleBootCompletedForCoverageExtendFeature();
        });
    }

    public void handleUserSwitch(int userId) {
        Log.d(TAG, "Handle user switch " + userId);

        mWifiThreadRunner.post(() -> {
            mWifiConfigManager.handleUserSwitch(userId);
            resetNotificationManager();
        });
    }

    public void handleUserUnlock(int userId) {
        Log.d(TAG, "Handle user unlock " + userId);
        mWifiThreadRunner.post(() -> mWifiConfigManager.handleUserUnlock(userId));
    }

    public void handleUserStop(int userId) {
        Log.d(TAG, "Handle user stop " + userId);
        mWifiThreadRunner.post(() -> mWifiConfigManager.handleUserStop(userId));
    }

    /**
     * See {@link android.net.wifi.WifiManager#startScan}
     *
     * @param packageName Package name of the app that requests wifi scan.
     * @param featureId The feature in the package
     */
    @Override
    public boolean startScan(String packageName, String featureId) {
        if (enforceChangePermission(packageName) != MODE_ALLOWED) {
            return false;
        }

        int callingUid = Binder.getCallingUid();
        long ident = Binder.clearCallingIdentity();
        mLog.info("startScan uid=%").c(callingUid).flush();
        synchronized (this) {
            if (mInIdleMode) {
                // Need to send an immediate scan result broadcast in case the
                // caller is waiting for a result ..

                // TODO: investigate if the logic to cancel scans when idle can move to
                // WifiScanningServiceImpl.  This will 1 - clean up WifiServiceImpl and 2 -
                // avoid plumbing an awkward path to report a cancelled/failed scan.  This will
                // be sent directly until b/31398592 is fixed.
                sendFailedScanBroadcast();
                mScanPending = true;
                return false;
            }
        }
        try {
            mWifiPermissionsUtil.enforceCanAccessScanResults(packageName, featureId, callingUid,
                    null);
            Boolean scanSuccess = mWifiThreadRunner.call(() ->
                    mScanRequestProxy.startScan(callingUid, packageName), null);
            if (scanSuccess == null) {
                sendFailedScanBroadcast();
                return false;
            }
            if (!scanSuccess) {
                Log.e(TAG, "Failed to start scan");
                return false;
            }
        } catch (SecurityException e) {
            Log.w(TAG, "Permission violation - startScan not allowed for"
                    + " uid=" + callingUid + ", packageName=" + packageName + ", reason=" + e);
            return false;
        } finally {
            Binder.restoreCallingIdentity(ident);
        }
        return true;
    }

    // Send a failed scan broadcast to indicate the current scan request failed.
    private void sendFailedScanBroadcast() {
        // clear calling identity to send broadcast
        long callingIdentity = Binder.clearCallingIdentity();
        try {
            Intent intent = new Intent(WifiManager.SCAN_RESULTS_AVAILABLE_ACTION);
            intent.addFlags(Intent.FLAG_RECEIVER_REGISTERED_ONLY_BEFORE_BOOT);
            intent.putExtra(WifiManager.EXTRA_RESULTS_UPDATED, false);
            mContext.sendBroadcastAsUser(intent, UserHandle.ALL);
        } finally {
            // restore calling identity
            Binder.restoreCallingIdentity(callingIdentity);
        }

    }

    /**
     * WPS support in Client mode is deprecated.  Return null.
     */
    @Override
    public String getCurrentNetworkWpsNfcConfigurationToken() {
        // while CLs are in flight, return null here, will be removed (b/72423090)
        enforceNetworkStackPermission();
        if (isVerboseLoggingEnabled()) {
            mLog.info("getCurrentNetworkWpsNfcConfigurationToken uid=%")
                    .c(Binder.getCallingUid()).flush();
        }
        return null;
    }

    private boolean mInIdleMode;
    private boolean mScanPending;

    private void handleIdleModeChanged() {
        boolean doScan = false;
        synchronized (this) {
            boolean idle = mPowerManager.isDeviceIdleMode();
            if (mInIdleMode != idle) {
                mInIdleMode = idle;
                if (!idle) {
                    if (mScanPending) {
                        mScanPending = false;
                        doScan = true;
                    }
                }
            }
        }
        if (doScan) {
            // Someone requested a scan while we were idle; do a full scan now.
            // A security check of the caller's identity was made when the request arrived via
            // Binder. Now we'll pass the current process's identity to startScan().
            startScan(mContext.getOpPackageName(), mContext.getAttributionTag());
        }
    }

    private void handleShutDown() {
        // Direct call to notify ActiveModeWarden as soon as possible with the assumption that
        // notifyShuttingDown() doesn't have codes that may cause concurrentModificationException,
        // e.g., access to a collection.
        mActiveModeWarden.notifyShuttingDown();

        // There is no explicit disconnection event in clientModeImpl during shutdown.
        // Call resetConnectionState() so that connection duration is calculated
        // before memory store write triggered by mMemoryStoreImpl.stop().
        mWifiScoreCard.resetAllConnectionStates();
        mMemoryStoreImpl.stop();
    }

    private boolean checkNetworkSettingsPermission(int pid, int uid) {
        return mContext.checkPermission(android.Manifest.permission.NETWORK_SETTINGS, pid, uid)
                == PERMISSION_GRANTED;
    }

    private boolean checkNetworkSetupWizardPermission(int pid, int uid) {
        return mContext.checkPermission(android.Manifest.permission.NETWORK_SETUP_WIZARD, pid, uid)
                == PackageManager.PERMISSION_GRANTED;
    }

    private boolean checkMainlineNetworkStackPermission(int pid, int uid) {
        return mContext.checkPermission(NetworkStack.PERMISSION_MAINLINE_NETWORK_STACK, pid, uid)
                == PackageManager.PERMISSION_GRANTED;
    }

    private boolean checkNetworkStackPermission(int pid, int uid) {
        return mContext.checkPermission(android.Manifest.permission.NETWORK_STACK, pid, uid)
                == PackageManager.PERMISSION_GRANTED;
    }

    private boolean checkNetworkManagedProvisioningPermission(int pid, int uid) {
        return mContext.checkPermission(android.Manifest.permission.NETWORK_MANAGED_PROVISIONING,
                pid, uid) == PackageManager.PERMISSION_GRANTED;
    }

    /**
     * Helper method to check if the entity initiating the binder call has any of the signature only
     * permissions.
     */
    private boolean isPrivileged(int pid, int uid) {
        return checkNetworkSettingsPermission(pid, uid)
                || checkNetworkSetupWizardPermission(pid, uid)
                || checkNetworkStackPermission(pid, uid)
                || checkNetworkManagedProvisioningPermission(pid, uid)
                || isSignedWithPlatformKey(uid);
    }

    /** Whether the uid is signed with the same key as the platform. */
    private boolean isSignedWithPlatformKey(int uid) {
        return mContext.getPackageManager().checkSignatures(uid, Process.SYSTEM_UID)
                == PackageManager.SIGNATURE_MATCH;
    }

    /**
     * Helper method to check if the entity initiating the binder call has setup wizard or settings
     * permissions.
     */
    private boolean isSettingsOrSuw(int pid, int uid) {
        return checkNetworkSettingsPermission(pid, uid)
                || checkNetworkSetupWizardPermission(pid, uid);
    }

    /** Helper method to check if the entity initiating the binder call is a DO/PO app. */
    private boolean isDeviceOrProfileOwner(int uid, String packageName) {
        return mWifiPermissionsUtil.isDeviceOwner(uid, packageName)
                || mWifiPermissionsUtil.isProfileOwner(uid, packageName);
    }

    private void enforceNetworkSettingsPermission() {
        mContext.enforceCallingOrSelfPermission(android.Manifest.permission.NETWORK_SETTINGS,
                "WifiService");
    }

    private boolean checkAnyPermissionOf(String... permissions) {
        for (String permission : permissions) {
            if (mContext.checkCallingOrSelfPermission(permission) == PERMISSION_GRANTED) {
                return true;
            }
        }
        return false;
    }

    private void enforceAnyPermissionOf(String... permissions) {
        if (!checkAnyPermissionOf(permissions)) {
            throw new SecurityException("Requires one of the following permissions: "
                    + String.join(", ", permissions) + ".");
        }
    }

    private void enforceNetworkStackPermission() {
        // TODO(b/142554155): Only check for MAINLINE_NETWORK_STACK permission
        boolean granted = mContext.checkCallingOrSelfPermission(
                android.Manifest.permission.NETWORK_STACK)
                == PackageManager.PERMISSION_GRANTED;
        if (granted) {
            return;
        }
        mContext.enforceCallingOrSelfPermission(
                NetworkStack.PERMISSION_MAINLINE_NETWORK_STACK, "WifiService");
    }

    private void enforceAccessPermission() {
        mContext.enforceCallingOrSelfPermission(android.Manifest.permission.ACCESS_WIFI_STATE,
                "WifiService");
    }

    private void enforceRestartWifiSubsystemPermission() {
        mContext.enforceCallingOrSelfPermission(android.Manifest.permission.RESTART_WIFI_SUBSYSTEM,
                "WifiService");
    }

    /**
     * Checks whether the caller can change the wifi state.
     * Possible results:
     * 1. Operation is allowed. No exception thrown, and AppOpsManager.MODE_ALLOWED returned.
     * 2. Operation is not allowed, and caller must be told about this. SecurityException is thrown.
     * 3. Operation is not allowed, and caller must not be told about this (i.e. must silently
     * ignore the operation). No exception is thrown, and AppOpsManager.MODE_IGNORED returned.
     */
    @CheckResult
    private int enforceChangePermission(String callingPackage) {
        mAppOps.checkPackage(Binder.getCallingUid(), callingPackage);
        if (checkNetworkSettingsPermission(Binder.getCallingPid(), Binder.getCallingUid())) {
            return MODE_ALLOWED;
        }
        mContext.enforceCallingOrSelfPermission(android.Manifest.permission.CHANGE_WIFI_STATE,
                "WifiService");

        return mAppOps.noteOp(
                AppOpsManager.OPSTR_CHANGE_WIFI_STATE, Binder.getCallingUid(), callingPackage);
    }

    private void enforceReadCredentialPermission() {
        mContext.enforceCallingOrSelfPermission(android.Manifest.permission.READ_WIFI_CREDENTIAL,
                                                "WifiService");
    }

    private void enforceMulticastChangePermission() {
        mContext.enforceCallingOrSelfPermission(
                android.Manifest.permission.CHANGE_WIFI_MULTICAST_STATE,
                "WifiService");
    }

    private void enforceConnectivityInternalPermission() {
        mContext.enforceCallingOrSelfPermission(
                android.Manifest.permission.CONNECTIVITY_INTERNAL,
                "ConnectivityService");
    }

    private void enforceLocationPermission(String pkgName, @Nullable String featureId, int uid) {
        mWifiPermissionsUtil.enforceLocationPermission(pkgName, featureId, uid);
    }

    /**
     * Helper method to check if the app is allowed to access public API's deprecated in
     * {@link Build.VERSION_CODES#Q}.
     * Note: Invoke mAppOps.checkPackage(uid, packageName) before to ensure correct package name.
     */
    private boolean isTargetSdkLessThanQOrPrivileged(String packageName, int pid, int uid) {
        return mWifiPermissionsUtil.isTargetSdkLessThan(packageName, Build.VERSION_CODES.Q, uid)
                || isPrivileged(pid, uid)
                || isDeviceOrProfileOwner(uid, packageName)
                || mWifiPermissionsUtil.isSystem(packageName, uid)
                // TODO(b/140540984): Remove this bypass.
                || mWifiPermissionsUtil.checkSystemAlertWindowPermission(uid, packageName);
    }

    /**
     * Helper method to check if the app is allowed to access public API's deprecated in
     * {@link Build.VERSION_CODES#R}.
     * Note: Invoke mAppOps.checkPackage(uid, packageName) before to ensure correct package name.
     */
    private boolean isTargetSdkLessThanROrPrivileged(String packageName, int pid, int uid) {
        return mWifiPermissionsUtil.isTargetSdkLessThan(packageName, Build.VERSION_CODES.R, uid)
                || isPrivileged(pid, uid)
                || isDeviceOrProfileOwner(uid, packageName)
                || mWifiPermissionsUtil.isSystem(packageName, uid);
    }

    /**
     * Get the current primary ClientModeManager in a thread safe manner, but blocks on the main
     * Wifi thread.
     */
    private ClientModeManager getPrimaryClientModeManagerBlockingThreadSafe() {
        return mWifiThreadRunner.call(
                () -> mActiveModeWarden.getPrimaryClientModeManager(),
                mDefaultClientModeManager);
    }

    /**
     * see {@link android.net.wifi.WifiManager#setWifiEnabled(boolean)}
     * @param enable {@code true} to enable, {@code false} to disable.
     * @return {@code true} if the enable/disable operation was
     *         started or is already in the queue.
     */
    @Override
    public synchronized boolean setWifiEnabled(String packageName, boolean enable) {
        if (enforceChangePermission(packageName) != MODE_ALLOWED) {
            return false;
        }
        boolean isPrivileged = isPrivileged(Binder.getCallingPid(), Binder.getCallingUid());
        if (!isPrivileged && !isDeviceOrProfileOwner(Binder.getCallingUid(), packageName)
                && !mWifiPermissionsUtil.isTargetSdkLessThan(packageName, Build.VERSION_CODES.Q,
                  Binder.getCallingUid())
                && !mWifiPermissionsUtil.isSystem(packageName, Binder.getCallingUid())) {
            mLog.info("setWifiEnabled not allowed for uid=%")
                    .c(Binder.getCallingUid()).flush();
            return false;
        }
        // If Airplane mode is enabled, only privileged apps are allowed to toggle Wifi
        if (mSettingsStore.isAirplaneModeOn() && !isPrivileged) {
            mLog.err("setWifiEnabled in Airplane mode: only Settings can toggle wifi").flush();
            return false;
        }

        // If SoftAp is enabled, only privileged apps are allowed to toggle wifi
        if (!isPrivileged && mTetheredSoftApTracker.getState() == WIFI_AP_STATE_ENABLED) {
            mLog.err("setWifiEnabled with SoftAp enabled: only Settings can toggle wifi").flush();
            return false;
        }

        mLog.info("setWifiEnabled package=% uid=% enable=%").c(packageName)
                .c(Binder.getCallingUid()).c(enable).flush();
        long ident = Binder.clearCallingIdentity();
        try {
            if (!mSettingsStore.handleWifiToggled(enable)) {
                // Nothing to do if wifi cannot be toggled
                return true;
            }
        } finally {
            Binder.restoreCallingIdentity(ident);
        }
        if (mWifiPermissionsUtil.checkNetworkSettingsPermission(Binder.getCallingUid())) {
            if (enable) {
                mWifiMetrics.logUserActionEvent(UserActionEvent.EVENT_TOGGLE_WIFI_ON);
            } else {
                WifiInfo wifiInfo =
                        getPrimaryClientModeManagerBlockingThreadSafe().syncRequestConnectionInfo();
                mWifiMetrics.logUserActionEvent(UserActionEvent.EVENT_TOGGLE_WIFI_OFF,
                        wifiInfo == null ? -1 : wifiInfo.getNetworkId());
            }
        }
        mWifiMetrics.incrementNumWifiToggles(isPrivileged, enable);
        mActiveModeWarden.wifiToggled(new WorkSource(Binder.getCallingUid(), packageName));
        mLastCallerInfoManager.put(LastCallerInfoManager.WIFI_ENABLED, Process.myTid(),
                Binder.getCallingUid(), Binder.getCallingPid(), packageName, enable);
        return true;
    }

    @RequiresApi(Build.VERSION_CODES.S)
    @Override
    public void registerSubsystemRestartCallback(ISubsystemRestartCallback callback) {
        if (!SdkLevel.isAtLeastS()) {
            throw new UnsupportedOperationException();
        }
        enforceAccessPermission();
        if (isVerboseLoggingEnabled()) {
            mLog.info("registerSubsystemRestartCallback uid=%").c(Binder.getCallingUid()).flush();
        }

        mWifiThreadRunner.post(() -> {
            if (!mActiveModeWarden.registerSubsystemRestartCallback(callback)) {
                Log.e(TAG, "registerSubsystemRestartCallback: Failed to register callback");
            }
        });
    }

    @RequiresApi(Build.VERSION_CODES.S)
    @Override
    public void unregisterSubsystemRestartCallback(ISubsystemRestartCallback callback) {
        if (!SdkLevel.isAtLeastS()) {
            throw new UnsupportedOperationException();
        }
        enforceAccessPermission();
        if (isVerboseLoggingEnabled()) {
            mLog.info("registerSubsystemRestartCallback uid=%").c(Binder.getCallingUid()).flush();
        }
        mWifiThreadRunner.post(() -> {
            if (!mActiveModeWarden.unregisterSubsystemRestartCallback(callback)) {
                Log.e(TAG, "unregisterSubsystemRestartCallback: Failed to register callback");
            }
        });
    }

    @RequiresApi(Build.VERSION_CODES.S)
    @Override
    public void restartWifiSubsystem() {
        if (!SdkLevel.isAtLeastS()) {
            throw new UnsupportedOperationException();
        }
        enforceRestartWifiSubsystemPermission();
        if (isVerboseLoggingEnabled()) {
            mLog.info("restartWifiSubsystem uid=%").c(Binder.getCallingUid()).flush();
        }
        mWifiThreadRunner.post(() -> {
            WifiInfo wifiInfo =
                    mActiveModeWarden.getPrimaryClientModeManager().syncRequestConnectionInfo();
            mWifiMetrics.logUserActionEvent(UserActionEvent.EVENT_RESTART_WIFI_SUB_SYSTEM,
                    wifiInfo == null ? -1 : wifiInfo.getNetworkId());
            mWifiInjector.getSelfRecovery().trigger(REASON_API_CALL);
        });
    }

    /**
     * see {@link WifiManager#getWifiState()}
     * @return One of {@link WifiManager#WIFI_STATE_DISABLED},
     *         {@link WifiManager#WIFI_STATE_DISABLING},
     *         {@link WifiManager#WIFI_STATE_ENABLED},
     *         {@link WifiManager#WIFI_STATE_ENABLING},
     *         {@link WifiManager#WIFI_STATE_UNKNOWN}
     */
    @Override
    public int getWifiEnabledState() {
        enforceAccessPermission();
        if (isVerboseLoggingEnabled()) {
            mLog.info("getWifiEnabledState uid=%").c(Binder.getCallingUid()).flush();
        }
        return getPrimaryClientModeManagerBlockingThreadSafe().syncGetWifiState();
    }

    /**
     * see {@link WifiManager#getWifiApState()}
     * @return One of {@link WifiManager#WIFI_AP_STATE_DISABLED},
     *         {@link WifiManager#WIFI_AP_STATE_DISABLING},
     *         {@link WifiManager#WIFI_AP_STATE_ENABLED},
     *         {@link WifiManager#WIFI_AP_STATE_ENABLING},
     *         {@link WifiManager#WIFI_AP_STATE_FAILED}
     */
    @Override
    public int getWifiApEnabledState() {
        enforceAccessPermission();
        if (isVerboseLoggingEnabled()) {
            mLog.info("getWifiApEnabledState uid=%").c(Binder.getCallingUid()).flush();
        }
        return mTetheredSoftApTracker.getState();
    }

    /**
     * see {@link android.net.wifi.WifiManager#updateInterfaceIpState(String, int)}
     *
     * The possible modes include: {@link WifiManager#IFACE_IP_MODE_TETHERED},
     *                             {@link WifiManager#IFACE_IP_MODE_LOCAL_ONLY},
     *                             {@link WifiManager#IFACE_IP_MODE_CONFIGURATION_ERROR}
     *
     * @param ifaceName String name of the updated interface
     * @param mode new operating mode of the interface
     *
     * @throws SecurityException if the caller does not have permission to call update
     */
    @Override
    public void updateInterfaceIpState(String ifaceName, int mode) {
        // NETWORK_STACK is a signature only permission.
        enforceNetworkStackPermission();
        mLog.info("updateInterfaceIpState uid=%").c(Binder.getCallingUid()).flush();
        // hand off the work to our handler thread
        mWifiThreadRunner.post(() -> mLohsSoftApTracker.updateInterfaceIpState(ifaceName, mode));
    }

    /**
     * see {@link WifiManager#isDefaultCoexAlgorithmEnabled()}
     * @return {@code true} if the default coex algorithm is enabled. {@code false} otherwise.
     */
    @Override
    public boolean isDefaultCoexAlgorithmEnabled() {
        return mContext.getResources().getBoolean(R.bool.config_wifiDefaultCoexAlgorithmEnabled);
    }

    /**
     * see {@link android.net.wifi.WifiManager#setCoexUnsafeChannels(List, int)}
     * @param unsafeChannels List of {@link CoexUnsafeChannel} to avoid.
     * @param restrictions Bitmap of {@link CoexRestriction} specifying the mandatory
     *                     uses of the specified channels.
     */
    @Override
    @RequiresApi(Build.VERSION_CODES.S)
    public void setCoexUnsafeChannels(
            @NonNull List<CoexUnsafeChannel> unsafeChannels, int restrictions) {
        if (!SdkLevel.isAtLeastS()) {
            throw new UnsupportedOperationException();
        }
        mContext.enforceCallingOrSelfPermission(
                Manifest.permission.WIFI_UPDATE_COEX_UNSAFE_CHANNELS, "WifiService");
        if (unsafeChannels == null) {
            throw new IllegalArgumentException("unsafeChannels cannot be null");
        }
        if (mContext.getResources().getBoolean(R.bool.config_wifiDefaultCoexAlgorithmEnabled)) {
            Log.e(TAG, "setCoexUnsafeChannels called but default coex algorithm is enabled");
            return;
        }
        mWifiThreadRunner.post(() ->
                mCoexManager.setCoexUnsafeChannels(unsafeChannels, restrictions));
    }

    /**
     * See {@link WifiManager#registerCoexCallback(WifiManager.CoexCallback)}
     */
    @RequiresApi(Build.VERSION_CODES.S)
    public void registerCoexCallback(@NonNull ICoexCallback callback) {
        if (!SdkLevel.isAtLeastS()) {
            throw new UnsupportedOperationException();
        }
        mContext.enforceCallingOrSelfPermission(
                Manifest.permission.WIFI_ACCESS_COEX_UNSAFE_CHANNELS, "WifiService");
        if (callback == null) {
            throw new IllegalArgumentException("callback must not be null");
        }
        if (isVerboseLoggingEnabled()) {
            mLog.info("registerCoexCallback uid=%").c(Binder.getCallingUid()).flush();
        }
        mWifiThreadRunner.post(() -> mCoexManager.registerRemoteCoexCallback(callback));
    }

    /**
     * See {@link WifiManager#unregisterCoexCallback(WifiManager.CoexCallback)}
     */
    @RequiresApi(Build.VERSION_CODES.S)
    public void unregisterCoexCallback(@NonNull ICoexCallback callback) {
        if (!SdkLevel.isAtLeastS()) {
            throw new UnsupportedOperationException();
        }
        mContext.enforceCallingOrSelfPermission(
                Manifest.permission.WIFI_ACCESS_COEX_UNSAFE_CHANNELS, "WifiService");
        if (callback == null) {
            throw new IllegalArgumentException("callback must not be null");
        }
        if (isVerboseLoggingEnabled()) {
            mLog.info("unregisterCoexCallback uid=%").c(Binder.getCallingUid()).flush();
        }
        mWifiThreadRunner.post(() -> mCoexManager.unregisterRemoteCoexCallback(callback));
    }

    /**
     * see {@link android.net.wifi.WifiManager#startSoftAp(WifiConfiguration)}
     * @param wifiConfig SSID, security and channel details as part of WifiConfiguration
     * @return {@code true} if softap start was triggered
     * @throws SecurityException if the caller does not have permission to start softap
     */
    @Override
    public boolean startSoftAp(WifiConfiguration wifiConfig, String packageName) {
        // NETWORK_STACK is a signature only permission.
        enforceNetworkStackPermission();

        mLog.info("startSoftAp uid=%").c(Binder.getCallingUid()).flush();

        SoftApConfiguration softApConfig = null;
        if (wifiConfig != null) {
            softApConfig = ApConfigUtil.fromWifiConfiguration(wifiConfig);
            if (softApConfig == null) {
                return false;
            }
        }

        if (!mTetheredSoftApTracker.setEnablingIfAllowed()) {
            mLog.err("Tethering is already active.").flush();
            return false;
        }

        WorkSource requestorWs = new WorkSource(Binder.getCallingUid(), packageName);
        if (!mWifiThreadRunner.call(
                () -> mActiveModeWarden.canRequestMoreSoftApManagers(requestorWs), false)) {
            // Take down LOHS if it is up.
            mLohsSoftApTracker.stopAll();
        }

        if (!startSoftApInternal(new SoftApModeConfiguration(
                WifiManager.IFACE_IP_MODE_TETHERED, softApConfig,
                mTetheredSoftApTracker.getSoftApCapability()), requestorWs)) {
            mTetheredSoftApTracker.setFailedWhileEnabling();
            return false;
        }
        mLastCallerInfoManager.put(LastCallerInfoManager.SOFT_AP, Process.myTid(),
                Binder.getCallingUid(), Binder.getCallingPid(), packageName, true);
        return true;
    }

    /**
     * see {@link android.net.wifi.WifiManager#startTetheredHotspot(SoftApConfiguration)}
     * @param softApConfig SSID, security and channel details as part of SoftApConfiguration
     * @return {@code true} if softap start was triggered
     * @throws SecurityException if the caller does not have permission to start softap
     */
    @Override
    public boolean startTetheredHotspot(@Nullable SoftApConfiguration softApConfig,
            @NonNull String packageName) {
        // NETWORK_STACK is a signature only permission.
        enforceNetworkStackPermission();

        mLog.info("startTetheredHotspot uid=%").c(Binder.getCallingUid()).flush();

        if (!mTetheredSoftApTracker.setEnablingIfAllowed()) {
            mLog.err("Tethering is already active.").flush();
            return false;
        }

        WorkSource requestorWs = new WorkSource(Binder.getCallingUid(), packageName);
        if (!mWifiThreadRunner.call(
                () -> mActiveModeWarden.canRequestMoreSoftApManagers(requestorWs), false)) {
            // Take down LOHS if it is up.
            mLohsSoftApTracker.stopAll();
        }

        if (!startSoftApInternal(new SoftApModeConfiguration(
                WifiManager.IFACE_IP_MODE_TETHERED, softApConfig,
                mTetheredSoftApTracker.getSoftApCapability()), requestorWs)) {
            mTetheredSoftApTracker.setFailedWhileEnabling();
            return false;
        }
        mLastCallerInfoManager.put(LastCallerInfoManager.TETHERED_HOTSPOT, Process.myTid(),
                Binder.getCallingUid(), Binder.getCallingPid(), packageName, true);
        return true;
    }

    /**
     * Internal method to start softap mode. Callers of this method should have already checked
     * proper permissions beyond the NetworkStack permission.
     */
    private boolean startSoftApInternal(SoftApModeConfiguration apConfig, WorkSource requestorWs) {
        int uid = Binder.getCallingUid();
        boolean privileged = isSettingsOrSuw(Binder.getCallingPid(), uid);
        mLog.trace("startSoftApInternal uid=% mode=%")
                .c(uid).c(apConfig.getTargetMode()).flush();

        if (isSoftApForExtendingWifi(apConfig.getSoftApConfiguration())) {
            startSoftApInRepeaterMode(apConfig.getTargetMode(), apConfig.getSoftApConfiguration(),
                                     requestorWs);
            return true;
        }
        // null wifiConfig is a meaningful input for CMD_SET_AP; it means to use the persistent
        // AP config.
        SoftApConfiguration softApConfig = apConfig.getSoftApConfiguration();
        if (softApConfig != null
                && (!WifiApConfigStore.validateApWifiConfiguration(
                    softApConfig, privileged, mContext))) {
            Log.e(TAG, "Invalid SoftApConfiguration");
            return false;
        }

        mActiveModeWarden.startSoftAp(apConfig, requestorWs);
        return true;
    }

    /**
     * see {@link android.net.wifi.WifiManager#stopSoftAp()}
     * @return {@code true} if softap stop was triggered
     * @throws SecurityException if the caller does not have permission to stop softap
     */
    @Override
    public boolean stopSoftAp() {
        // NETWORK_STACK is a signature only permission.
        enforceNetworkStackPermission();

        // only permitted callers are allowed to this point - they must have gone through
        // connectivity service since this method is protected with the NETWORK_STACK PERMISSION

        mLog.info("stopSoftAp uid=%").c(Binder.getCallingUid()).flush();

        stopSoftApInternal(WifiManager.IFACE_IP_MODE_TETHERED);
        mLastCallerInfoManager.put(LastCallerInfoManager.SOFT_AP, Process.myTid(),
                Binder.getCallingUid(), Binder.getCallingPid(), "<unknown>", false);
        return true;
    }

    /**
     * Internal method to stop softap mode.
     *
     * Callers of this method should have already checked
     * proper permissions beyond the NetworkStack permission.
     *
     * @param mode the operating mode of APs to bring down (ex,
     *             {@link WifiManager.IFACE_IP_MODE_TETHERED} or
     *             {@link WifiManager.IFACE_IP_MODE_LOCAL_ONLY}).
     *             Use {@link WifiManager.IFACE_IP_MODE_UNSPECIFIED} to stop all APs.
     */
    private void stopSoftApInternal(int mode) {
        mLog.trace("stopSoftApInternal uid=% mode=%").c(Binder.getCallingUid()).c(mode).flush();

        mSoftApExtendingWifi = false;
        mActiveModeWarden.stopSoftAp(mode);
    }

    private final class CountryCodeListenerProxy implements WifiCountryCode.ChangeListener {
        @Override
        public void onDriverCountryCodeChanged(String countryCode) {
            // post operation to handler thread
            mWifiThreadRunner.post(() -> {
                Log.i(TAG, "onDriverCountryCodeChanged " + countryCode);
                mTetheredSoftApTracker.updateAvailChannelListInSoftApCapability();
                mActiveModeWarden.updateSoftApCapability(
                        mTetheredSoftApTracker.getSoftApCapability());
            });
        }
    }

    /**
     * SoftAp callback
     */
    private final class TetheredSoftApTracker implements SoftApCallbackInternal {
        /**
         * State of tethered SoftAP
         * One of:  {@link WifiManager#WIFI_AP_STATE_DISABLED},
         *          {@link WifiManager#WIFI_AP_STATE_DISABLING},
         *          {@link WifiManager#WIFI_AP_STATE_ENABLED},
         *          {@link WifiManager#WIFI_AP_STATE_ENABLING},
         *          {@link WifiManager#WIFI_AP_STATE_FAILED}
         */
        private final Object mLock = new Object();
        private int mTetheredSoftApState = WIFI_AP_STATE_DISABLED;
        private Map<String, List<WifiClient>> mTetheredSoftApConnectedClientsMap = new HashMap();
        private Map<String, SoftApInfo> mTetheredSoftApInfoMap = new HashMap();
        private boolean mIsBridgedMode = false;
        // TODO: We need to maintain two capability. One for LTE + SAP and one for WIFI + SAP
        private SoftApCapability mTetheredSoftApCapability = null;
        private boolean mIsBootComplete = false;

        public void handleBootCompleted() {
            mIsBootComplete = true;
            updateAvailChannelListInSoftApCapability();
        }

        public int getState() {
            synchronized (mLock) {
                return mTetheredSoftApState;
            }
        }

        public boolean setEnablingIfAllowed() {
            synchronized (mLock) {
                if (mTetheredSoftApState != WIFI_AP_STATE_DISABLED
                        && mTetheredSoftApState != WIFI_AP_STATE_FAILED) {
                    return false;
                }
                mTetheredSoftApState = WIFI_AP_STATE_ENABLING;
                return true;
            }
        }

        public void setFailedWhileEnabling() {
            synchronized (mLock) {
                if (mTetheredSoftApState == WIFI_AP_STATE_ENABLING) {
                    mTetheredSoftApState = WIFI_AP_STATE_FAILED;
                }
            }
        }

        public Map<String, List<WifiClient>> getConnectedClients() {
            synchronized (mLock) {
                return mTetheredSoftApConnectedClientsMap;
            }
        }

        public Map<String, SoftApInfo> getSoftApInfos() {
            synchronized (mLock) {
                return mTetheredSoftApInfoMap;
            }
        }

        public boolean getIsBridgedMode() {
            synchronized (mLock) {
                return mIsBridgedMode;
            }
        }

        public SoftApCapability getSoftApCapability() {
            synchronized (mLock) {
                if (mTetheredSoftApCapability == null) {
                    mTetheredSoftApCapability = ApConfigUtil.updateCapabilityFromResource(mContext);
                    // Default country code
                    mTetheredSoftApCapability = updateSoftApCapabilityWithAvailableChannelList(
                            mTetheredSoftApCapability);
                }
                return mTetheredSoftApCapability;
            }
        }

        private SoftApCapability updateSoftApCapabilityWithAvailableChannelList(
                @NonNull SoftApCapability softApCapability) {
            SoftApCapability newSoftApCapability = new SoftApCapability(softApCapability);
            if (!mIsBootComplete) {
                // The available channel list is from wificond.
                // It might be a failure or stuck during wificond init.
                return newSoftApCapability;
            }
            List<Integer> supportedChannelList = null;
            if (ApConfigUtil.isSoftAp24GhzSupported(mContext)) {
                supportedChannelList = ApConfigUtil.getAvailableChannelFreqsForBand(
                    SoftApConfiguration.BAND_2GHZ, mWifiNative, mContext.getResources(), false);
                if (supportedChannelList != null) {
                    newSoftApCapability.setSupportedChannelList(
                            SoftApConfiguration.BAND_2GHZ,
                            supportedChannelList.stream().mapToInt(Integer::intValue).toArray());
                }
            }
            if (ApConfigUtil.isSoftAp5GhzSupported(mContext)) {
                supportedChannelList = ApConfigUtil.getAvailableChannelFreqsForBand(
                        SoftApConfiguration.BAND_5GHZ, mWifiNative, mContext.getResources(), false);
                if (supportedChannelList != null) {
                    newSoftApCapability.setSupportedChannelList(
                            SoftApConfiguration.BAND_5GHZ,
                            supportedChannelList.stream().mapToInt(Integer::intValue).toArray());
                }
            }
            if (ApConfigUtil.isSoftAp6GhzSupported(mContext)) {
                supportedChannelList = ApConfigUtil.getAvailableChannelFreqsForBand(
                        SoftApConfiguration.BAND_6GHZ, mWifiNative, mContext.getResources(), false);
                if (supportedChannelList != null) {
                    newSoftApCapability.setSupportedChannelList(
                            SoftApConfiguration.BAND_6GHZ,
                            supportedChannelList.stream().mapToInt(Integer::intValue).toArray());
                }
            }
            if (ApConfigUtil.isSoftAp60GhzSupported(mContext)) {
                supportedChannelList = ApConfigUtil.getAvailableChannelFreqsForBand(
                        SoftApConfiguration.BAND_60GHZ, mWifiNative, mContext.getResources(),
                        false);
                if (supportedChannelList != null) {
                    newSoftApCapability.setSupportedChannelList(
                            SoftApConfiguration.BAND_60GHZ,
                            supportedChannelList.stream().mapToInt(Integer::intValue).toArray());
                }
            }
            return newSoftApCapability;
        }

        public void updateAvailChannelListInSoftApCapability() {
            onCapabilityChanged(updateSoftApCapabilityWithAvailableChannelList(
                    getSoftApCapability()));
        }

        public void updateSoftApCapabilityWhenCarrierConfigChanged(int subId) {
            CarrierConfigManager carrierConfigManager =
                    mContext.getSystemService(CarrierConfigManager.class);
            if (carrierConfigManager == null) return;
            PersistableBundle carrierConfig = carrierConfigManager.getConfigForSubId(subId);
            if (carrierConfig == null) return;
            int carrierMaxClient = carrierConfig.getInt(
                    CarrierConfigManager.Wifi.KEY_HOTSPOT_MAX_CLIENT_COUNT);
            int finalSupportedClientNumber = mContext.getResources().getInteger(
                    R.integer.config_wifiHardwareSoftapMaxClientCount);
            if (carrierMaxClient > 0) {
                finalSupportedClientNumber = Math.min(finalSupportedClientNumber,
                        carrierMaxClient);
            }
            if (finalSupportedClientNumber == getSoftApCapability().getMaxSupportedClients()) {
                return;
            }
            SoftApCapability newSoftApCapability = new SoftApCapability(mTetheredSoftApCapability);
            newSoftApCapability.setMaxSupportedClients(
                    finalSupportedClientNumber);
            onCapabilityChanged(newSoftApCapability);
        }

        private final RemoteCallbackList<ISoftApCallback> mRegisteredSoftApCallbacks =
                new RemoteCallbackList<>();

        public boolean registerSoftApCallback(ISoftApCallback callback) {
            return mRegisteredSoftApCallbacks.register(callback);
        }

        public void unregisterSoftApCallback(ISoftApCallback callback) {
            mRegisteredSoftApCallbacks.unregister(callback);
        }

        /**
         * Called when soft AP state changes.
         *
         * @param state new new AP state. One of {@link #WIFI_AP_STATE_DISABLED},
         *        {@link #WIFI_AP_STATE_DISABLING}, {@link #WIFI_AP_STATE_ENABLED},
         *        {@link #WIFI_AP_STATE_ENABLING}, {@link #WIFI_AP_STATE_FAILED}
         * @param failureReason reason when in failed state. One of
         *        {@link #SAP_START_FAILURE_GENERAL}, {@link #SAP_START_FAILURE_NO_CHANNEL}
         */
        @Override
        public void onStateChanged(int state, int failureReason) {
            synchronized (mLock) {
                mTetheredSoftApState = state;
            }

            int itemCount = mRegisteredSoftApCallbacks.beginBroadcast();
            for (int i = 0; i < itemCount; i++) {
                try {
                    mRegisteredSoftApCallbacks.getBroadcastItem(i).onStateChanged(state,
                            failureReason);
                } catch (RemoteException e) {
                    Log.e(TAG, "onStateChanged: remote exception -- " + e);
                }
            }
            mRegisteredSoftApCallbacks.finishBroadcast();

            if ((getState() == WifiManager.WIFI_AP_STATE_DISABLED) && mRestartWifiApIfRequired) {
                mWifiThreadRunner.post(() -> {
                    Log.d(TAG ,"Repeater mode: Restart SoftAP.");
                    mRestartWifiApIfRequired = false;
                    startSoftApInternal(new SoftApModeConfiguration(
                            WifiManager.IFACE_IP_MODE_TETHERED, null,
                            mTetheredSoftApTracker.getSoftApCapability()),
                        mFrameworkFacade.getSettingsWorkSource(mContext));
                });
            }
        }

        /**
         * Called when the connected clients to soft AP changes.
         *
         * @param clients connected clients to soft AP
         */
        @Override
        public void onConnectedClientsOrInfoChanged(Map<String, SoftApInfo> infos,
                Map<String, List<WifiClient>> clients, boolean isBridged) {
            synchronized (mLock) {
                mIsBridgedMode = isBridged;
                if (infos.size() == 0 && isBridged) {
                    Log.d(TAG, "ShutDown bridged mode, clear isBridged cache in Service");
                    mIsBridgedMode = false;
                }
                mTetheredSoftApConnectedClientsMap =
                        ApConfigUtil.deepCopyForWifiClientListMap(clients);
                mTetheredSoftApInfoMap = ApConfigUtil.deepCopyForSoftApInfoMap(infos);
            }
            int itemCount = mRegisteredSoftApCallbacks.beginBroadcast();
            for (int i = 0; i < itemCount; i++) {
                try {
                    mRegisteredSoftApCallbacks.getBroadcastItem(i).onConnectedClientsOrInfoChanged(
                            ApConfigUtil.deepCopyForSoftApInfoMap(mTetheredSoftApInfoMap),
                            ApConfigUtil.deepCopyForWifiClientListMap(
                                    mTetheredSoftApConnectedClientsMap), isBridged, false);
                } catch (RemoteException e) {
                    Log.e(TAG, "onConnectedClientsOrInfoChanged: remote exception -- " + e);
                }
            }
            mRegisteredSoftApCallbacks.finishBroadcast();
        }

        /**
         * Called when capability of softap changes.
         *
         * @param capability is the softap capability. {@link SoftApCapability}
         */
        @Override
        public void onCapabilityChanged(SoftApCapability capability) {
            synchronized (mLock) {
                if (Objects.equals(capability, mTetheredSoftApCapability)) {
                    return;
                }
                mTetheredSoftApCapability = new SoftApCapability(capability);
            }
            int itemCount = mRegisteredSoftApCallbacks.beginBroadcast();
            for (int i = 0; i < itemCount; i++) {
                try {
                    mRegisteredSoftApCallbacks.getBroadcastItem(i).onCapabilityChanged(
                            mTetheredSoftApCapability);
                } catch (RemoteException e) {
                    Log.e(TAG, "onCapabiliyChanged: remote exception -- " + e);
                }
            }
            mRegisteredSoftApCallbacks.finishBroadcast();
        }

        /**
         * Called when client trying to connect but device blocked the client with specific reason.
         *
         * @param client the currently blocked client.
         * @param blockedReason one of blocked reason from
         * {@link WifiManager.SapClientBlockedReason}
         */
        @Override
        public void onBlockedClientConnecting(WifiClient client, int blockedReason) {
            int itemCount = mRegisteredSoftApCallbacks.beginBroadcast();
            for (int i = 0; i < itemCount; i++) {
                try {
                    mRegisteredSoftApCallbacks.getBroadcastItem(i).onBlockedClientConnecting(client,
                            blockedReason);
                } catch (RemoteException e) {
                    Log.e(TAG, "onBlockedClientConnecting: remote exception -- " + e);
                }
            }
            mRegisteredSoftApCallbacks.finishBroadcast();
        }
    }

    /**
     * Implements LOHS behavior on top of the existing SoftAp API.
     */
    private final class LohsSoftApTracker implements SoftApCallbackInternal {
        @GuardedBy("mLocalOnlyHotspotRequests")
        private final HashMap<Integer, LocalOnlyHotspotRequestInfo>
                mLocalOnlyHotspotRequests = new HashMap<>();

        /** Currently-active config, to be sent to shared clients registering later. */
        @GuardedBy("mLocalOnlyHotspotRequests")
        private SoftApModeConfiguration mActiveConfig = null;

        /**
         * Whether we are currently operating in exclusive mode (i.e. whether a custom config is
         * active).
         */
        @GuardedBy("mLocalOnlyHotspotRequests")
        private boolean mIsExclusive = false;

        @GuardedBy("mLocalOnlyHotspotRequests")
        private String mLohsInterfaceName;

        /**
         * State of local-only hotspot
         * One of:  {@link WifiManager#WIFI_AP_STATE_DISABLED},
         *          {@link WifiManager#WIFI_AP_STATE_DISABLING},
         *          {@link WifiManager#WIFI_AP_STATE_ENABLED},
         *          {@link WifiManager#WIFI_AP_STATE_ENABLING},
         *          {@link WifiManager#WIFI_AP_STATE_FAILED}
         */
        @GuardedBy("mLocalOnlyHotspotRequests")
        private int mLohsState = WIFI_AP_STATE_DISABLED;

        @GuardedBy("mLocalOnlyHotspotRequests")
        private int mLohsInterfaceMode = WifiManager.IFACE_IP_MODE_UNSPECIFIED;

        private SoftApCapability mLohsSoftApCapability = null;

        public SoftApCapability getSoftApCapability() {
            if (mLohsSoftApCapability == null) {
                mLohsSoftApCapability =  ApConfigUtil.updateCapabilityFromResource(mContext);
            }
            return mLohsSoftApCapability;
        }

        public void updateInterfaceIpState(String ifaceName, int mode) {
            // update interface IP state related to local-only hotspot
            synchronized (mLocalOnlyHotspotRequests) {
                Log.d(TAG, "updateInterfaceIpState: ifaceName=" + ifaceName + " mode=" + mode
                        + " previous LOHS mode= " + mLohsInterfaceMode);

                switch (mode) {
                    case WifiManager.IFACE_IP_MODE_LOCAL_ONLY:
                        // first make sure we have registered requests.
                        if (mLocalOnlyHotspotRequests.isEmpty()) {
                            // we don't have requests...  stop the hotspot
                            Log.wtf(TAG, "Starting LOHS without any requests?");
                            stopSoftApInternal(WifiManager.IFACE_IP_MODE_LOCAL_ONLY);
                            return;
                        }
                        // LOHS is ready to go!  Call our registered requestors!
                        mLohsInterfaceName = ifaceName;
                        mLohsInterfaceMode = mode;
                        sendHotspotStartedMessageToAllLOHSRequestInfoEntriesLocked();
                        break;
                    case WifiManager.IFACE_IP_MODE_TETHERED:
                        if (mLohsInterfaceName != null
                                && mLohsInterfaceName.equals(ifaceName)) {
                            /* This shouldn't happen except in a race, but if it does, tear down
                             * the LOHS and let tethering win.
                             *
                             * If concurrent SAPs are allowed, the interface names will differ,
                             * so we don't have to check the config here.
                             */
                            Log.e(TAG, "Unexpected IP mode change on " + ifaceName);
                            mLohsInterfaceName = null;
                            mLohsInterfaceMode = WifiManager.IFACE_IP_MODE_UNSPECIFIED;
                            sendHotspotFailedMessageToAllLOHSRequestInfoEntriesLocked(
                                    LocalOnlyHotspotCallback.ERROR_INCOMPATIBLE_MODE);
                        }
                        break;
                    case WifiManager.IFACE_IP_MODE_CONFIGURATION_ERROR:
                        if (ifaceName == null) {
                            // All softAps
                            mLohsInterfaceName = null;
                            mLohsInterfaceMode = mode;
                            sendHotspotFailedMessageToAllLOHSRequestInfoEntriesLocked(
                                    LocalOnlyHotspotCallback.ERROR_GENERIC);
                            stopSoftApInternal(WifiManager.IFACE_IP_MODE_UNSPECIFIED);
                        } else if (ifaceName.equals(mLohsInterfaceName)) {
                            mLohsInterfaceName = null;
                            mLohsInterfaceMode = mode;
                            sendHotspotFailedMessageToAllLOHSRequestInfoEntriesLocked(
                                    LocalOnlyHotspotCallback.ERROR_GENERIC);
                            stopSoftApInternal(WifiManager.IFACE_IP_MODE_LOCAL_ONLY);
                        } else {
                            // Not for LOHS. This is the wrong place to do this, but...
                            stopSoftApInternal(WifiManager.IFACE_IP_MODE_TETHERED);
                        }
                        break;
                    case WifiManager.IFACE_IP_MODE_UNSPECIFIED:
                        if (ifaceName == null || ifaceName.equals(mLohsInterfaceName)) {
                            mLohsInterfaceName = null;
                            mLohsInterfaceMode = mode;
                        }
                        break;
                    default:
                        mLog.warn("updateInterfaceIpState: unknown mode %").c(mode).flush();
                }
            }
        }

        /**
         * Helper method to send a HOTSPOT_FAILED message to all registered LocalOnlyHotspotRequest
         * callers and clear the registrations.
         *
         * Callers should already hold the mLocalOnlyHotspotRequests lock.
         */
        @GuardedBy("mLocalOnlyHotspotRequests")
        private void sendHotspotFailedMessageToAllLOHSRequestInfoEntriesLocked(int reason) {
            for (LocalOnlyHotspotRequestInfo requestor : mLocalOnlyHotspotRequests.values()) {
                try {
                    requestor.sendHotspotFailedMessage(reason);
                    requestor.unlinkDeathRecipient();
                } catch (RemoteException e) {
                    // This will be cleaned up by binder death handling
                }
            }

            // Since all callers were notified, now clear the registrations.
            mLocalOnlyHotspotRequests.clear();
        }

        /**
         * Helper method to send a HOTSPOT_STOPPED message to all registered LocalOnlyHotspotRequest
         * callers and clear the registrations.
         *
         * Callers should already hold the mLocalOnlyHotspotRequests lock.
         */
        @GuardedBy("mLocalOnlyHotspotRequests")
        private void sendHotspotStoppedMessageToAllLOHSRequestInfoEntriesLocked() {
            for (LocalOnlyHotspotRequestInfo requestor : mLocalOnlyHotspotRequests.values()) {
                try {
                    requestor.sendHotspotStoppedMessage();
                    requestor.unlinkDeathRecipient();
                } catch (RemoteException e) {
                    // This will be cleaned up by binder death handling
                }
            }

            // Since all callers were notified, now clear the registrations.
            mLocalOnlyHotspotRequests.clear();
        }

        /**
         * Add a new LOHS client
         */
        private int start(int pid, LocalOnlyHotspotRequestInfo request) {
            synchronized (mLocalOnlyHotspotRequests) {
                // does this caller already have a request?
                if (mLocalOnlyHotspotRequests.get(pid) != null) {
                    mLog.trace("caller already has an active request").flush();
                    throw new IllegalStateException(
                            "Caller already has an active LocalOnlyHotspot request");
                }

                // Never accept exclusive requests (with custom configuration) at the same time as
                // shared requests.
                if (!mLocalOnlyHotspotRequests.isEmpty()) {
                    boolean requestIsExclusive = request.getCustomConfig() != null;
                    if (mIsExclusive || requestIsExclusive) {
                        mLog.trace("Cannot share with existing LOHS request due to custom config")
                                .flush();
                        return LocalOnlyHotspotCallback.ERROR_GENERIC;
                    }
                }

                // At this point, the request is accepted.
                if (mLocalOnlyHotspotRequests.isEmpty()) {
                    mWifiThreadRunner.post(() -> {
                        startForFirstRequestLocked(request);
                    });

                } else if (mLohsInterfaceMode == WifiManager.IFACE_IP_MODE_LOCAL_ONLY) {
                    // LOHS has already started up for an earlier request, so we can send the
                    // current config to the incoming request right away.
                    try {
                        mLog.trace("LOHS already up, trigger onStarted callback").flush();
                        request.sendHotspotStartedMessage(mActiveConfig.getSoftApConfiguration());
                    } catch (RemoteException e) {
                        return LocalOnlyHotspotCallback.ERROR_GENERIC;
                    }
                }

                mLocalOnlyHotspotRequests.put(pid, request);
                return LocalOnlyHotspotCallback.REQUEST_REGISTERED;
            }
        }

        @GuardedBy("mLocalOnlyHotspotRequests")
        private void startForFirstRequestLocked(LocalOnlyHotspotRequestInfo request) {
            int band = WifiApConfigStore.generateDefaultBand(mContext);

            // For auto only
            if (hasAutomotiveFeature(mContext)) {
                if (mContext.getResources().getBoolean(R.bool.config_wifiLocalOnlyHotspot6ghz)
                        && ApConfigUtil.isBandSupported(SoftApConfiguration.BAND_6GHZ, mContext)) {
                    band = SoftApConfiguration.BAND_6GHZ;
                } else if (mContext.getResources().getBoolean(
                        R.bool.config_wifi_local_only_hotspot_5ghz)
                        && ApConfigUtil.isBandSupported(SoftApConfiguration.BAND_5GHZ, mContext)) {
                    band = SoftApConfiguration.BAND_5GHZ;
                }
            }
            SoftApConfiguration softApConfig = mWifiApConfigStore.generateLocalOnlyHotspotConfig(
                    mContext, band, request.getCustomConfig());

            mActiveConfig = new SoftApModeConfiguration(
                    WifiManager.IFACE_IP_MODE_LOCAL_ONLY,
                    softApConfig, mLohsSoftApTracker.getSoftApCapability());
            mIsExclusive = (request.getCustomConfig() != null);

            startSoftApInternal(mActiveConfig, request.getWorkSource());
        }

        /**
         * Requests that any local-only hotspot be stopped.
         */
        public void stopAll() {
            synchronized (mLocalOnlyHotspotRequests) {
                if (!mLocalOnlyHotspotRequests.isEmpty()) {
                    // This is used to take down LOHS when tethering starts, and in that
                    // case we send failed instead of stopped.
                    // TODO check if that is right. Calling onFailed instead of onStopped when the
                    // hotspot is already started does not seem to match the documentation
                    sendHotspotFailedMessageToAllLOHSRequestInfoEntriesLocked(
                            LocalOnlyHotspotCallback.ERROR_INCOMPATIBLE_MODE);
                    stopIfEmptyLocked();
                }
            }
        }

        /**
         * Unregisters the LOHS request from the given process and stops LOHS if no other clients.
         */
        public void stopByPid(int pid) {
            synchronized (mLocalOnlyHotspotRequests) {
                LocalOnlyHotspotRequestInfo requestInfo = mLocalOnlyHotspotRequests.remove(pid);
                if (requestInfo == null) return;
                requestInfo.unlinkDeathRecipient();
                stopIfEmptyLocked();
            }
        }

        /**
         * Unregisters LocalOnlyHotspot request and stops the hotspot if needed.
         */
        public void stopByRequest(LocalOnlyHotspotRequestInfo request) {
            synchronized (mLocalOnlyHotspotRequests) {
                if (mLocalOnlyHotspotRequests.remove(request.getPid()) == null) {
                    mLog.trace("LocalOnlyHotspotRequestInfo not found to remove").flush();
                    return;
                }
                stopIfEmptyLocked();
            }
        }

        @GuardedBy("mLocalOnlyHotspotRequests")
        private void stopIfEmptyLocked() {
            if (mLocalOnlyHotspotRequests.isEmpty()) {
                mActiveConfig = null;
                mIsExclusive = false;
                mLohsInterfaceName = null;
                mLohsInterfaceMode = WifiManager.IFACE_IP_MODE_UNSPECIFIED;
                stopSoftApInternal(WifiManager.IFACE_IP_MODE_LOCAL_ONLY);
            }
        }

        /**
         * Helper method to send a HOTSPOT_STARTED message to all registered LocalOnlyHotspotRequest
         * callers.
         *
         * Callers should already hold the mLocalOnlyHotspotRequests lock.
         */
        @GuardedBy("mLocalOnlyHotspotRequests")
        private void sendHotspotStartedMessageToAllLOHSRequestInfoEntriesLocked() {
            for (LocalOnlyHotspotRequestInfo requestor : mLocalOnlyHotspotRequests.values()) {
                try {
                    requestor.sendHotspotStartedMessage(mActiveConfig.getSoftApConfiguration());
                } catch (RemoteException e) {
                    // This will be cleaned up by binder death handling
                }
            }
        }

        @Override
        public void onStateChanged(int state, int failureReason) {
            // The AP state update from ClientModeImpl for softap
            synchronized (mLocalOnlyHotspotRequests) {
                Log.d(TAG, "lohs.onStateChanged: currentState=" + state
                        + " previousState=" + mLohsState + " errorCode= " + failureReason
                        + " ifaceName=" + mLohsInterfaceName);

                // check if we have a failure - since it is possible (worst case scenario where
                // WifiController and ClientModeImpl are out of sync wrt modes) to get two FAILED
                // notifications in a row, we need to handle this first.
                if (state == WIFI_AP_STATE_FAILED) {
                    // update registered LOHS callbacks if we see a failure
                    int errorToReport = ERROR_GENERIC;
                    if (failureReason == SAP_START_FAILURE_NO_CHANNEL) {
                        errorToReport = ERROR_NO_CHANNEL;
                    }
                    // holding the required lock: send message to requestors and clear the list
                    sendHotspotFailedMessageToAllLOHSRequestInfoEntriesLocked(errorToReport);
                    // also need to clear interface ip state
                    updateInterfaceIpState(mLohsInterfaceName,
                            WifiManager.IFACE_IP_MODE_UNSPECIFIED);
                } else if (state == WIFI_AP_STATE_DISABLING || state == WIFI_AP_STATE_DISABLED) {
                    // softap is shutting down or is down...  let requestors know via the
                    // onStopped call
                    // if we are currently in hotspot mode, then trigger onStopped for registered
                    // requestors, otherwise something odd happened and we should clear state
                    if (mLohsInterfaceName != null
                            && mLohsInterfaceMode == WifiManager.IFACE_IP_MODE_LOCAL_ONLY) {
                        // holding the required lock: send message to requestors and clear the list
                        sendHotspotStoppedMessageToAllLOHSRequestInfoEntriesLocked();
                    } else {
                        // LOHS not active: report an error (still holding the required lock)
                        sendHotspotFailedMessageToAllLOHSRequestInfoEntriesLocked(ERROR_GENERIC);
                    }
                    // also clear interface ip state
                    updateInterfaceIpState(mLohsInterfaceName,
                            WifiManager.IFACE_IP_MODE_UNSPECIFIED);
                }
                // For enabling and enabled, just record the new state
                mLohsState = state;
            }
        }
    }

    /**
     * see {@link android.net.wifi.WifiManager#registerSoftApCallback(Executor,
     * WifiManager.SoftApCallback)}
     *
     * @param callback Soft AP callback to register
     *
     * @throws SecurityException if the caller does not have permission to register a callback
     * @throws RemoteException if remote exception happens
     * @throws IllegalArgumentException if the arguments are null or invalid
     */
    @Override
    public void registerSoftApCallback(ISoftApCallback callback) {
        // verify arguments
        if (callback == null) {
            throw new IllegalArgumentException("Callback must not be null");
        }

        int uid = Binder.getCallingUid();
        int pid = Binder.getCallingPid();
        if (!mWifiPermissionsUtil.checkConfigOverridePermission(uid)
                && !checkNetworkSettingsPermission(pid, uid)
                && !checkMainlineNetworkStackPermission(pid, uid)) {
            // random apps should not be allowed to read the user specified config
            throw new SecurityException("App not allowed to read  WiFi Ap information "
                    + "(uid/pid = " + uid + "/" + pid + ")");
        }

        if (isVerboseLoggingEnabled()) {
            mLog.info("registerSoftApCallback uid=%").c(Binder.getCallingUid()).flush();
        }

        // post operation to handler thread
        mWifiThreadRunner.post(() -> {
            if (!mTetheredSoftApTracker.registerSoftApCallback(callback)) {
                Log.e(TAG, "registerSoftApCallback: Failed to add callback");
                return;
            }
            // Update the client about the current state immediately after registering the callback
            try {
                callback.onStateChanged(mTetheredSoftApTracker.getState(), 0);
                callback.onConnectedClientsOrInfoChanged(mTetheredSoftApTracker.getSoftApInfos(),
                        mTetheredSoftApTracker.getConnectedClients(),
                        mTetheredSoftApTracker.getIsBridgedMode(), true);
                callback.onCapabilityChanged(mTetheredSoftApTracker.getSoftApCapability());
            } catch (RemoteException e) {
                Log.e(TAG, "registerSoftApCallback: remote exception -- " + e);
            }
        });
    }

    /**
     * see {@link android.net.wifi.WifiManager#unregisterSoftApCallback(WifiManager.SoftApCallback)}
     *
     * @param callback Soft AP callback to unregister
     *
     * @throws SecurityException if the caller does not have permission to register a callback
     */
    @Override
    public void unregisterSoftApCallback(ISoftApCallback callback) {
        int uid = Binder.getCallingUid();
        int pid = Binder.getCallingPid();
        if (!mWifiPermissionsUtil.checkConfigOverridePermission(uid)
                && !checkNetworkSettingsPermission(pid, uid)
                && !checkMainlineNetworkStackPermission(pid, uid)) {
            // random apps should not be allowed to read the user specified config
            throw new SecurityException("App not allowed to read  WiFi Ap information "
                    + "(uid/pid = " + uid + "/" + pid + ")");
        }

        if (isVerboseLoggingEnabled()) {
            mLog.info("unregisterSoftApCallback uid=%").c(Binder.getCallingUid()).flush();
        }

        // post operation to handler thread
        mWifiThreadRunner.post(() ->
                mTetheredSoftApTracker.unregisterSoftApCallback(callback));
    }

    /**
     * Temporary method used for testing while start is not fully implemented.  This
     * method allows unit tests to register callbacks directly for testing mechanisms triggered by
     * softap mode changes.
     */
    @VisibleForTesting
    void registerLOHSForTest(int pid, LocalOnlyHotspotRequestInfo request) {
        mLohsSoftApTracker.start(pid, request);
    }

    /**
     * Method to start LocalOnlyHotspot.  In this method, permissions, settings and modes are
     * checked to verify that we can enter softapmode.  This method returns
     * {@link LocalOnlyHotspotCallback#REQUEST_REGISTERED} if we will attempt to start, otherwise,
     * possible startup erros may include tethering being disallowed failure reason {@link
     * LocalOnlyHotspotCallback#ERROR_TETHERING_DISALLOWED} or an incompatible mode failure reason
     * {@link LocalOnlyHotspotCallback#ERROR_INCOMPATIBLE_MODE}.
     *
     * see {@link WifiManager#startLocalOnlyHotspot(LocalOnlyHotspotCallback)}
     *
     * @param callback Callback to communicate with WifiManager and allow cleanup if the app dies.
     * @param packageName String name of the calling package.
     * @param featureId The feature in the package
     * @param customConfig Custom configuration to be applied to the hotspot, or null for a shared
     *                     hotspot with framework-generated config.
     *
     * @return int return code for attempt to start LocalOnlyHotspot.
     *
     * @throws SecurityException if the caller does not have permission to start a Local Only
     * Hotspot.
     * @throws IllegalStateException if the caller attempts to start the LocalOnlyHotspot while they
     * have an outstanding request.
     */
    @Override
    public int startLocalOnlyHotspot(ILocalOnlyHotspotCallback callback, String packageName,
            String featureId, SoftApConfiguration customConfig) {
        // first check if the caller has permission to start a local only hotspot
        // need to check for WIFI_STATE_CHANGE and location permission
        final int uid = Binder.getCallingUid();
        final int pid = Binder.getCallingPid();

        mLog.info("start uid=% pid=%").c(uid).c(pid).flush();

        final WorkSource requestorWs;
        // Permission requirements are different with/without custom config.
        if (customConfig == null) {
            if (enforceChangePermission(packageName) != MODE_ALLOWED) {
                return LocalOnlyHotspotCallback.ERROR_GENERIC;
            }
            enforceLocationPermission(packageName, featureId, uid);
            long ident = Binder.clearCallingIdentity();
            try {
                // also need to verify that Locations services are enabled.
                if (!mWifiPermissionsUtil.isLocationModeEnabled()) {
                    throw new SecurityException("Location mode is not enabled.");
                }
                // TODO(b/162344695): Exception added for LOHS. This exception is need to avoid
                // breaking existing LOHS behavior: LOHS AP iface is allowed to delete STA iface
                // (even if LOHS app has lower priority than user toggled on STA iface). This does
                // not fit in with the new context based concurrency priority in HalDeviceManager,
                // but we cannot break existing API's. So, we artificially boost the priority of
                // the request by "faking" the requestor context as settings app.
                // We probably need some UI dialog to allow the user to grant the app's LOHS
                // request. Once that UI dialog is added, we can get rid of this hack and use the UI
                // to elevate the priority of LOHS request only if user approves the request to
                // toggle wifi off for LOHS.
                requestorWs = mFrameworkFacade.getSettingsWorkSource(mContext);
            } finally {
                Binder.restoreCallingIdentity(ident);
            }
        } else {
            if (!isSettingsOrSuw(Binder.getCallingPid(), Binder.getCallingUid())) {
                throw new SecurityException(TAG + ": Permission denied");
            }
            // Already privileged, no need to fake.
            requestorWs = new WorkSource(uid, packageName);
        }

        // verify that tethering is not disabled
        if (mUserManager.hasUserRestrictionForUser(
                UserManager.DISALLOW_CONFIG_TETHERING, UserHandle.getUserHandleForUid(uid))) {
            return LocalOnlyHotspotCallback.ERROR_TETHERING_DISALLOWED;
        }

        // the app should be in the foreground
        long ident = Binder.clearCallingIdentity();
        try {
            // also need to verify that Locations services are enabled.
            if (!mFrameworkFacade.isAppForeground(mContext, uid)) {
                return LocalOnlyHotspotCallback.ERROR_INCOMPATIBLE_MODE;
            }
        } finally {
            Binder.restoreCallingIdentity(ident);
        }

        // check if we are currently tethering
        if (!mActiveModeWarden.canRequestMoreSoftApManagers(requestorWs)
                && mTetheredSoftApTracker.getState() == WIFI_AP_STATE_ENABLED) {
            // Tethering is enabled, cannot start LocalOnlyHotspot
            mLog.info("Cannot start localOnlyHotspot when WiFi Tethering is active.")
                    .flush();
            return LocalOnlyHotspotCallback.ERROR_INCOMPATIBLE_MODE;
        }

        // now create the new LOHS request info object
        LocalOnlyHotspotRequestInfo request = new LocalOnlyHotspotRequestInfo(
                requestorWs, callback, new LocalOnlyRequestorCallback(), customConfig);

        return mLohsSoftApTracker.start(pid, request);
    }

    /**
     * see {@link WifiManager#stopLocalOnlyHotspot()}
     *
     * @throws SecurityException if the caller does not have permission to stop a Local Only
     * Hotspot.
     */
    @Override
    public void stopLocalOnlyHotspot() {
        // don't do a permission check here. if the app's permission to change the wifi state is
        // revoked, we still want them to be able to stop a previously created hotspot (otherwise
        // it could cost the user money). When the app created the hotspot, its permission was
        // checked.
        final int uid = Binder.getCallingUid();
        final int pid = Binder.getCallingPid();

        mLog.info("stopLocalOnlyHotspot uid=% pid=%").c(uid).c(pid).flush();

        mLohsSoftApTracker.stopByPid(pid);
    }

    /**
     * see {@link WifiManager#watchLocalOnlyHotspot(LocalOnlyHotspotObserver)}
     *
     * This call requires the android.permission.NETWORK_SETTINGS permission.
     *
     * @param callback Callback to communicate with WifiManager and allow cleanup if the app dies.
     *
     * @throws SecurityException if the caller does not have permission to watch Local Only Hotspot
     * status updates.
     * @throws IllegalStateException if the caller attempts to watch LocalOnlyHotspot updates with
     * an existing subscription.
     */
    @Override
    public void startWatchLocalOnlyHotspot(ILocalOnlyHotspotCallback callback) {
        // NETWORK_SETTINGS is a signature only permission.
        enforceNetworkSettingsPermission();

        throw new UnsupportedOperationException("LocalOnlyHotspot is still in development");
    }

    /**
     * see {@link WifiManager#unregisterLocalOnlyHotspotObserver()}
     */
    @Override
    public void stopWatchLocalOnlyHotspot() {
        // NETWORK_STACK is a signature only permission.
        enforceNetworkSettingsPermission();
        throw new UnsupportedOperationException("LocalOnlyHotspot is still in development");
    }

    /**
     * see {@link WifiManager#getWifiApConfiguration()}
     * @return soft access point configuration
     * @throws SecurityException if the caller does not have permission to retrieve the softap
     * config
     */
    @Nullable
    @Override
    public WifiConfiguration getWifiApConfiguration() {
        enforceAccessPermission();
        int uid = Binder.getCallingUid();
        // only allow Settings UI to get the saved SoftApConfig
        if (!mWifiPermissionsUtil.checkConfigOverridePermission(uid)) {
            // random apps should not be allowed to read the user specified config
            throw new SecurityException("App not allowed to read or update stored WiFi Ap config "
                    + "(uid = " + uid + ")");
        }

        if (isVerboseLoggingEnabled()) {
            mLog.info("getWifiApConfiguration uid=%").c(uid).flush();
        }

        // hand off work to the ClientModeImpl handler thread to sync work between calls
        // and SoftApManager starting up softap
        return (mWifiThreadRunner.call(mWifiApConfigStore::getApConfiguration,
                new SoftApConfiguration.Builder().build())).toWifiConfiguration();
    }

    /**
     * see {@link WifiManager#getSoftApConfiguration()}
     * @return soft access point configuration {@link SoftApConfiguration}
     * @throws SecurityException if the caller does not have permission to retrieve the softap
     * config
     */
    @NonNull
    @Override
    public SoftApConfiguration getSoftApConfiguration() {
        int uid = Binder.getCallingUid();
        if (!mWifiPermissionsUtil.checkConfigOverridePermission(uid)
                && !mWifiPermissionsUtil.checkNetworkSettingsPermission(uid)) {
            // random apps should not be allowed to read the user specified config
            throw new SecurityException("App not allowed to read or update stored WiFi Ap config "
                    + "(uid = " + uid + ")");
        }
        if (isVerboseLoggingEnabled()) {
            mLog.info("getSoftApConfiguration uid=%").c(uid).flush();
        }

        // hand off work to the ClientModeImpl handler thread to sync work between calls
        // and SoftApManager starting up softap
        return mWifiThreadRunner.call(mWifiApConfigStore::getApConfiguration,
                new SoftApConfiguration.Builder().build());
    }

    /**
     * see {@link WifiManager#setWifiApConfiguration(WifiConfiguration)}
     * @param wifiConfig WifiConfiguration details for soft access point
     * @return boolean indicating success or failure of the operation
     * @throws SecurityException if the caller does not have permission to write the softap config
     */
    @Override
    public boolean setWifiApConfiguration(WifiConfiguration wifiConfig, String packageName) {
        if (enforceChangePermission(packageName) != MODE_ALLOWED) {
            return false;
        }
        int uid = Binder.getCallingUid();
        // only allow Settings UI to write the stored SoftApConfig
        if (!mWifiPermissionsUtil.checkConfigOverridePermission(uid)) {
            // random apps should not be allowed to read the user specified config
            throw new SecurityException("App not allowed to read or update stored WiFi AP config "
                    + "(uid = " + uid + ")");
        }
        mLog.info("setWifiApConfiguration uid=%").c(uid).flush();
        if (wifiConfig == null)
            return false;
        SoftApConfiguration softApConfig = ApConfigUtil.fromWifiConfiguration(wifiConfig);
        if (softApConfig == null) return false;
        if (WifiApConfigStore.validateApWifiConfiguration(
                softApConfig, false, mContext)) {
            mWifiThreadRunner.post(() -> mWifiApConfigStore.setApConfiguration(softApConfig));
            return true;
        } else {
            Log.e(TAG, "Invalid WifiConfiguration");
            return false;
        }
    }

    /**
     * see {@link WifiManager#setSoftApConfiguration(SoftApConfiguration)}
     * @param softApConfig {@link SoftApConfiguration} details for soft access point
     * @return boolean indicating success or failure of the operation
     * @throws SecurityException if the caller does not have permission to write the softap config
     */
    @Override
    public boolean setSoftApConfiguration(
            @NonNull SoftApConfiguration softApConfig, @NonNull String packageName) {
        int uid = Binder.getCallingUid();
        boolean privileged = mWifiPermissionsUtil.checkNetworkSettingsPermission(uid);
        if (!mWifiPermissionsUtil.checkConfigOverridePermission(uid)
                && !privileged) {
            // random apps should not be allowed to read the user specified config
            throw new SecurityException("App not allowed to read or update stored WiFi Ap config "
                    + "(uid = " + uid + ")");
        }
        mLog.info("setSoftApConfiguration uid=%").c(uid).flush();
        if (softApConfig == null) return false;
        if (WifiApConfigStore.validateApWifiConfiguration(softApConfig, privileged, mContext)) {
            mActiveModeWarden.updateSoftApConfiguration(softApConfig);
            mWifiThreadRunner.post(() -> mWifiApConfigStore.setApConfiguration(softApConfig));
            return true;
        } else {
            Log.e(TAG, "Invalid SoftAp Configuration");
            return false;
        }
    }

    /**
     * see {@link android.net.wifi.WifiManager#setScanAlwaysAvailable(boolean)}
     */
    @Override
    public void setScanAlwaysAvailable(boolean isAvailable, String packageName) {
        enforceNetworkSettingsPermission();
        mLog.info("setScanAlwaysAvailable uid=% package=% isAvailable=%")
                .c(Binder.getCallingUid())
                .c(packageName)
                .c(isAvailable)
                .flush();
        mSettingsStore.handleWifiScanAlwaysAvailableToggled(isAvailable);
        long ident = Binder.clearCallingIdentity();
        try {
            mWifiInjector.getWifiScanAlwaysAvailableSettingsCompatibility()
                    .handleWifiScanAlwaysAvailableToggled(isAvailable);
        } finally {
            Binder.restoreCallingIdentity(ident);
        }
        mActiveModeWarden.scanAlwaysModeChanged();
    }

    /**
     * see {@link android.net.wifi.WifiManager#isScanAlwaysAvailable()}
     */
    @Override
    public boolean isScanAlwaysAvailable() {
        enforceAccessPermission();
        if (isVerboseLoggingEnabled()) {
            mLog.info("isScanAlwaysAvailable uid=%").c(Binder.getCallingUid()).flush();
        }
        return mSettingsStore.isScanAlwaysAvailableToggleEnabled();
    }

    /**
     * see {@link android.net.wifi.WifiManager#disconnect()}
     */
    @Override
    public boolean disconnect(String packageName) {
        if (enforceChangePermission(packageName) != MODE_ALLOWED) {
            return false;
        }
        if (!isTargetSdkLessThanQOrPrivileged(
                packageName, Binder.getCallingPid(), Binder.getCallingUid())) {
            mLog.info("disconnect not allowed for uid=%")
                    .c(Binder.getCallingUid()).flush();
            return false;
        }
        mLog.info("disconnect uid=%").c(Binder.getCallingUid()).flush();
        mWifiThreadRunner.post(() -> mActiveModeWarden.getPrimaryClientModeManager().disconnect());
        return true;
    }

    /**
     * see {@link android.net.wifi.WifiManager#reconnect()}
     */
    @Override
    public boolean reconnect(String packageName) {
        if (enforceChangePermission(packageName) != MODE_ALLOWED) {
            return false;
        }
        int callingUid = Binder.getCallingUid();
        if (!isTargetSdkLessThanQOrPrivileged(packageName, Binder.getCallingPid(), callingUid)) {
            mLog.info("reconnect not allowed for uid=%").c(callingUid).flush();
            return false;
        }
        mLog.info("reconnect uid=%").c(callingUid).flush();

        mWifiThreadRunner.post(() -> {
            mActiveModeWarden.getPrimaryClientModeManager().reconnect(new WorkSource(callingUid));
        });
        return true;
    }

    /**
     * see {@link android.net.wifi.WifiManager#reassociate()}
     */
    @Override
    public boolean reassociate(String packageName) {
        if (enforceChangePermission(packageName) != MODE_ALLOWED) {
            return false;
        }
        if (!isTargetSdkLessThanQOrPrivileged(
                packageName, Binder.getCallingPid(), Binder.getCallingUid())) {
            mLog.info("reassociate not allowed for uid=%")
                    .c(Binder.getCallingUid()).flush();
            return false;
        }
        mLog.info("reassociate uid=%").c(Binder.getCallingUid()).flush();
        mWifiThreadRunner.post(() -> mActiveModeWarden.getPrimaryClientModeManager().reassociate());
        return true;
    }

    /**
     * Returns true if we should log the call to getSupportedFeatures.
     *
     * Because of the way getSupportedFeatures is used in WifiManager, there are
     * often clusters of several back-to-back calls; avoid repeated logging if
     * the feature set has not changed and the time interval is short.
     */
    private boolean needToLogSupportedFeatures(long features) {
        if (isVerboseLoggingEnabled()) {
            long now = mClock.getElapsedSinceBootMillis();
            synchronized (this) {
                if (now > mLastLoggedSupportedFeaturesTimestamp + A_FEW_MILLISECONDS
                        || features != mLastLoggedSupportedFeatures) {
                    mLastLoggedSupportedFeaturesTimestamp = now;
                    mLastLoggedSupportedFeatures = features;
                    return true;
                }
            }
        }
        return false;
    }
    private static final int A_FEW_MILLISECONDS = 250;
    private long mLastLoggedSupportedFeatures = -1;
    private long mLastLoggedSupportedFeaturesTimestamp = 0;

    /**
     * see {@link android.net.wifi.WifiManager#getSupportedFeatures}
     */
    @Override
    public long getSupportedFeatures() {
        enforceAccessPermission();
        long features = getSupportedFeaturesInternal();
        if (needToLogSupportedFeatures(features)) {
            mLog.info("getSupportedFeatures uid=% returns %")
                    .c(Binder.getCallingUid())
                    .c(Long.toHexString(features))
                    .flush();
        }
        return features;
    }

    @Override
    public void getWifiActivityEnergyInfoAsync(IOnWifiActivityEnergyInfoListener listener) {
        if (isVerboseLoggingEnabled()) {
            mLog.info("getWifiActivityEnergyInfoAsync uid=%")
                    .c(Binder.getCallingUid())
                    .flush();
        }
        // getWifiActivityEnergyInfo() performs permission checking
        WifiActivityEnergyInfo info = getWifiActivityEnergyInfo();
        try {
            listener.onWifiActivityEnergyInfo(info);
        } catch (RemoteException e) {
            Log.e(TAG, "onWifiActivityEnergyInfo: RemoteException -- ", e);
        }
    }

    private WifiActivityEnergyInfo getWifiActivityEnergyInfo() {
        enforceAccessPermission();
        if (isVerboseLoggingEnabled()) {
            mLog.info("getWifiActivityEnergyInfo uid=%").c(Binder.getCallingUid()).flush();
        }
        if ((getSupportedFeatures() & WifiManager.WIFI_FEATURE_LINK_LAYER_STATS) == 0) {
            return null;
        }
        WifiLinkLayerStats stats = mWifiThreadRunner.call(
                () -> mActiveModeWarden.getPrimaryClientModeManager().getWifiLinkLayerStats(),
                null);
        if (stats == null) {
            return null;
        }

        final long rxIdleTimeMillis = stats.on_time - stats.tx_time - stats.rx_time;
        if (VDBG || rxIdleTimeMillis < 0 || stats.on_time < 0 || stats.tx_time < 0
                || stats.rx_time < 0 || stats.on_time_scan < 0) {
            Log.d(TAG, " getWifiActivityEnergyInfo: "
                    + " on_time_millis=" + stats.on_time
                    + " tx_time_millis=" + stats.tx_time
                    + " rx_time_millis=" + stats.rx_time
                    + " rxIdleTimeMillis=" + rxIdleTimeMillis
                    + " scan_time_millis=" + stats.on_time_scan);
        }

        // Convert the LinkLayerStats into WifiActivityEnergyInfo
        return new WifiActivityEnergyInfo(
                mClock.getElapsedSinceBootMillis(),
                WifiActivityEnergyInfo.STACK_STATE_STATE_IDLE,
                stats.tx_time,
                stats.rx_time,
                stats.on_time_scan,
                rxIdleTimeMillis);
    }

    /**
     * see {@link android.net.wifi.WifiManager#getConfiguredNetworks()}
     *
     * @param packageName String name of the calling package
     * @param featureId The feature in the package
     * @param callerNetworksOnly Whether to only return networks created by the caller
     * @return the list of configured networks
     */
    @Override
    public ParceledListSlice<WifiConfiguration> getConfiguredNetworks(String packageName,
            String featureId, boolean callerNetworksOnly) {
        enforceAccessPermission();
        int callingUid = Binder.getCallingUid();
        boolean isDeviceOrProfileOwner = isDeviceOrProfileOwner(callingUid, packageName);
        boolean isCarrierApp = mWifiInjector.makeTelephonyManager()
                .checkCarrierPrivilegesForPackageAnyPhone(packageName)
                == TelephonyManager.CARRIER_PRIVILEGE_STATUS_HAS_ACCESS;
        boolean isPrivileged = isPrivileged(getCallingPid(), callingUid);
        // Only DO, PO, carrier app or system app can use callerNetworksOnly argument
        if (callerNetworksOnly) {
            if (!isDeviceOrProfileOwner && !isCarrierApp && !isPrivileged) {
                throw new SecurityException(
                        "Not a DO, PO, carrier or privileged app");
            }
        }
        // bypass shell: can get various pkg name
        // also bypass if caller is only retrieving networks added by itself
        if (callingUid != Process.SHELL_UID && callingUid != Process.ROOT_UID
                && !callerNetworksOnly) {
            long ident = Binder.clearCallingIdentity();
            try {
                mWifiPermissionsUtil.enforceCanAccessScanResults(packageName, featureId,
                        callingUid, null);
            } catch (SecurityException e) {
                Log.w(TAG, "Permission violation - getConfiguredNetworks not allowed for uid="
                        + callingUid + ", packageName=" + packageName + ", reason=" + e);
                return new ParceledListSlice<>(new ArrayList<>());
            } finally {
                Binder.restoreCallingIdentity(ident);
            }
        }
        boolean isTargetSdkLessThanQOrPrivileged = isTargetSdkLessThanQOrPrivileged(
                packageName, Binder.getCallingPid(), callingUid);
        if (!isTargetSdkLessThanQOrPrivileged && !isCarrierApp) {
            mLog.info("getConfiguredNetworks not allowed for uid=%")
                    .c(callingUid).flush();
            return new ParceledListSlice<>(new ArrayList<>());
        }
        if (isVerboseLoggingEnabled()) {
            mLog.info("getConfiguredNetworks uid=%").c(callingUid).flush();
        }

        int targetConfigUid = Process.INVALID_UID; // don't expose any MAC addresses
        if (isPrivileged || isDeviceOrProfileOwner) {
            targetConfigUid = Process.WIFI_UID; // expose all MAC addresses
        } else if (isCarrierApp) {
            targetConfigUid = callingUid; // expose only those configs created by the Carrier App
        }
        int finalTargetConfigUid = targetConfigUid;
        List<WifiConfiguration> configs = mWifiThreadRunner.call(
                () -> mWifiConfigManager.getSavedNetworks(finalTargetConfigUid),
                Collections.emptyList());
        if (isTargetSdkLessThanQOrPrivileged && !callerNetworksOnly) {
            return new ParceledListSlice<>(
                    WifiConfigurationUtil.convertMultiTypeConfigsToLegacyConfigs(configs));
        }
        // Should only get its own configs
        List<WifiConfiguration> creatorConfigs = new ArrayList<>();
        for (WifiConfiguration config : configs) {
            if (config.creatorUid == callingUid) {
                creatorConfigs.add(config);
            }
        }
        return new ParceledListSlice<>(
                WifiConfigurationUtil.convertMultiTypeConfigsToLegacyConfigs(creatorConfigs));
    }

    /**
     * see {@link android.net.wifi.WifiManager#getPrivilegedConfiguredNetworks()}
     *
     * @param packageName String name of the calling package
     * @param featureId The feature in the package
     * @return the list of configured networks with real preSharedKey
     */
    @Override
    public ParceledListSlice<WifiConfiguration> getPrivilegedConfiguredNetworks(
            String packageName, String featureId) {
        enforceReadCredentialPermission();
        enforceAccessPermission();
        int callingUid = Binder.getCallingUid();
        long ident = Binder.clearCallingIdentity();
        try {
            mWifiPermissionsUtil.enforceCanAccessScanResults(packageName, featureId, callingUid,
                    null);
        } catch (SecurityException e) {
            Log.w(TAG, "Permission violation - getPrivilegedConfiguredNetworks not allowed for"
                    + " uid=" + callingUid + ", packageName=" + packageName + ", reason=" + e);
            return null;
        } finally {
            Binder.restoreCallingIdentity(ident);
        }
        if (isVerboseLoggingEnabled()) {
            mLog.info("getPrivilegedConfiguredNetworks uid=%").c(callingUid).flush();
        }
        List<WifiConfiguration> configs = mWifiThreadRunner.call(
                () -> mWifiConfigManager.getConfiguredNetworksWithPasswords(),
                Collections.emptyList());
        return new ParceledListSlice<>(
                WifiConfigurationUtil.convertMultiTypeConfigsToLegacyConfigs(configs));
    }

    /**
     * Return a map of all matching configurations keys with corresponding scanResults (or an empty
     * map if none).
     *
     * @param scanResults The list of scan results
     * @return Map that consists of FQDN (Fully Qualified Domain Name) and corresponding
     * scanResults per network type({@link WifiManager#PASSPOINT_HOME_NETWORK} and {@link
     * WifiManager#PASSPOINT_ROAMING_NETWORK}).
     */
    @Override
    public Map<String, Map<Integer, List<ScanResult>>>
            getAllMatchingPasspointProfilesForScanResults(List<ScanResult> scanResults) {
        if (!isSettingsOrSuw(Binder.getCallingPid(), Binder.getCallingUid())) {
            throw new SecurityException(TAG + ": Permission denied");
        }
        if (isVerboseLoggingEnabled()) {
            mLog.info("getMatchingPasspointConfigurations uid=%").c(Binder.getCallingUid()).flush();
        }
        if (!ScanResultUtil.validateScanResultList(scanResults)) {
            Log.e(TAG, "Attempt to retrieve passpoint with invalid scanResult List");
            return Collections.emptyMap();
        }
        return mWifiThreadRunner.call(
            () -> mPasspointManager.getAllMatchingPasspointProfilesForScanResults(scanResults),
                Collections.emptyMap());
    }

    /**
     * Returns list of OSU (Online Sign-Up) providers associated with the given list of ScanResult.
     *
     * @param scanResults a list of ScanResult that has Passpoint APs.
     * @return Map that consists of {@link OsuProvider} and a matching list of {@link ScanResult}.
     */
    @Override
    public Map<OsuProvider, List<ScanResult>> getMatchingOsuProviders(
            List<ScanResult> scanResults) {
        if (!isSettingsOrSuw(Binder.getCallingPid(), Binder.getCallingUid())) {
            throw new SecurityException(TAG + ": Permission denied");
        }
        if (isVerboseLoggingEnabled()) {
            mLog.info("getMatchingOsuProviders uid=%").c(Binder.getCallingUid()).flush();
        }

        if (!ScanResultUtil.validateScanResultList(scanResults)) {
            Log.w(TAG, "Attempt to retrieve OsuProviders with invalid scanResult List");
            return Collections.emptyMap();
        }
        return mWifiThreadRunner.call(
            () -> mPasspointManager.getMatchingOsuProviders(scanResults), Collections.emptyMap());
    }

    /**
     * Returns the matching Passpoint configurations for given OSU(Online Sign-Up) providers.
     *
     * @param osuProviders a list of {@link OsuProvider}
     * @return Map that consists of {@link OsuProvider} and matching {@link PasspointConfiguration}.
     */
    @Override
    public Map<OsuProvider, PasspointConfiguration> getMatchingPasspointConfigsForOsuProviders(
            List<OsuProvider> osuProviders) {
        if (!isSettingsOrSuw(Binder.getCallingPid(), Binder.getCallingUid())) {
            throw new SecurityException(TAG + ": Permission denied");
        }
        if (isVerboseLoggingEnabled()) {
            mLog.info("getMatchingPasspointConfigsForOsuProviders uid=%").c(
                    Binder.getCallingUid()).flush();
        }
        if (osuProviders == null) {
            Log.e(TAG, "Attempt to retrieve Passpoint configuration with null osuProviders");
            return new HashMap<>();
        }
        return mWifiThreadRunner.call(
            () -> mPasspointManager.getMatchingPasspointConfigsForOsuProviders(osuProviders),
                Collections.emptyMap());
    }

    /**
     * Returns the corresponding wifi configurations for given FQDN (Fully Qualified Domain Name)
     * list.
     *
     * An empty list will be returned when no match is found.
     *
     * @param fqdnList a list of FQDN
     * @return List of {@link WifiConfiguration} converted from {@link PasspointProvider}
     */
    @Override
    public List<WifiConfiguration> getWifiConfigsForPasspointProfiles(List<String> fqdnList) {
        if (!isSettingsOrSuw(Binder.getCallingPid(), Binder.getCallingUid())) {
            throw new SecurityException(TAG + ": Permission denied");
        }
        if (isVerboseLoggingEnabled()) {
            mLog.info("getWifiConfigsForPasspointProfiles uid=%").c(
                    Binder.getCallingUid()).flush();
        }
        if (fqdnList == null) {
            Log.e(TAG, "Attempt to retrieve WifiConfiguration with null fqdn List");
            return new ArrayList<>();
        }
        return mWifiThreadRunner.call(
            () -> mPasspointManager.getWifiConfigsForPasspointProfiles(fqdnList),
                Collections.emptyList());
    }

    /**
     * Returns a list of Wifi configurations for matched available WifiNetworkSuggestion
     * corresponding to the given scan results.
     *
     * An empty list will be returned when no match is found or all matched suggestions is not
     * available(not allow user manually connect, user not approved or open network).
     *
     * @param scanResults a list of {@link ScanResult}.
     * @return a list of {@link WifiConfiguration} from matched {@link WifiNetworkSuggestion}.
     */
    @Override
    public List<WifiConfiguration> getWifiConfigForMatchedNetworkSuggestionsSharedWithUser(
            List<ScanResult> scanResults) {
        if (!isSettingsOrSuw(Binder.getCallingPid(), Binder.getCallingUid())) {
            throw new SecurityException(TAG + ": Permission denied");
        }
        if (isVerboseLoggingEnabled()) {
            mLog.info("getWifiConfigsForMatchedNetworkSuggestions uid=%").c(
                    Binder.getCallingUid()).flush();
        }
        if (!ScanResultUtil.validateScanResultList(scanResults)) {
            Log.w(TAG, "Attempt to retrieve WifiConfiguration with invalid scanResult List");
            return new ArrayList<>();
        }
        return mWifiThreadRunner.call(
                () -> mWifiNetworkSuggestionsManager
                        .getWifiConfigForMatchedNetworkSuggestionsSharedWithUser(scanResults),
                Collections.emptyList());
    }

    /**
     * see {@link WifiManager#addNetworkPrivileged(WifiConfiguration)}
     * @return WifiManager.AddNetworkResult Object.
     */
    @Override
    public @NonNull WifiManager.AddNetworkResult addOrUpdateNetworkPrivileged(
            WifiConfiguration config, String packageName) {
        int pid = Binder.getCallingPid();
        int uid = Binder.getCallingUid();
        mWifiPermissionsUtil.checkPackage(uid, packageName);
        boolean hasPermission = isPrivileged(pid, uid)
                || isDeviceOrProfileOwner(uid, packageName)
                || mWifiPermissionsUtil.isSystem(packageName, uid);
        if (!hasPermission) {
            throw new SecurityException("Caller is not a device owner, profile owner, system app,"
                    + " or privileged app");
        }
        if (config != null) {
            config.networkId = removeSecurityTypeFromNetworkId(config.networkId);
        }
        return addOrUpdateNetworkInternal(config, packageName, uid);
    }

    /**
     * see {@link android.net.wifi.WifiManager#addOrUpdateNetwork(WifiConfiguration)}
     * @return the supplicant-assigned identifier for the new or updated
     * network if the operation succeeds, or {@code -1} if it fails
     */
    @Override
    public int addOrUpdateNetwork(WifiConfiguration config, String packageName) {
        if (enforceChangePermission(packageName) != MODE_ALLOWED) {
            return -1;
        }
        int callingUid = Binder.getCallingUid();
        if (!isTargetSdkLessThanQOrPrivileged(
                packageName, Binder.getCallingPid(), callingUid)) {
            mLog.info("addOrUpdateNetwork not allowed for uid=%")
                    .c(Binder.getCallingUid()).flush();
            return -1;
        }
        if (config != null) {
            config.networkId = removeSecurityTypeFromNetworkId(config.networkId);
        }
        mLog.info("addOrUpdateNetwork uid=%").c(Binder.getCallingUid()).flush();
        return addOrUpdateNetworkInternal(config, packageName, callingUid).networkId;
    }

    private @NonNull AddNetworkResult addOrUpdateNetworkInternal(WifiConfiguration config,
            String packageName, int callingUid) {
        if (config == null) {
            Log.e(TAG, "bad network configuration");
            return new AddNetworkResult(
                    AddNetworkResult.STATUS_INVALID_CONFIGURATION, -1);
        }
        mWifiMetrics.incrementNumAddOrUpdateNetworkCalls();

        // Previously, this API is overloaded for installing Passpoint profiles.  Now
        // that we have a dedicated API for doing it, redirect the call to the dedicated API.
        if (config.isPasspoint()) {
            PasspointConfiguration passpointConfig =
                    PasspointProvider.convertFromWifiConfig(config);
            if (passpointConfig == null || passpointConfig.getCredential() == null) {
                Log.e(TAG, "Missing credential for Passpoint profile");
                return new AddNetworkResult(
                        AddNetworkResult.STATUS_ADD_PASSPOINT_FAILURE, -1);
            }

            // Copy over certificates and keys.
            X509Certificate[] x509Certificates = null;
            if (config.enterpriseConfig.getCaCertificate() != null) {
                x509Certificates =
                        new X509Certificate[]{config.enterpriseConfig.getCaCertificate()};
            }
            passpointConfig.getCredential().setCaCertificates(x509Certificates);
            passpointConfig.getCredential().setClientCertificateChain(
                    config.enterpriseConfig.getClientCertificateChain());
            passpointConfig.getCredential().setClientPrivateKey(
                    config.enterpriseConfig.getClientPrivateKey());
            if (!addOrUpdatePasspointConfiguration(passpointConfig, packageName)) {
                Log.e(TAG, "Failed to add Passpoint profile");
                return new AddNetworkResult(
                        AddNetworkResult.STATUS_ADD_PASSPOINT_FAILURE, -1);
            }
            // There is no network ID associated with a Passpoint profile.
            return new AddNetworkResult(AddNetworkResult.STATUS_SUCCESS, 0);
        }

        if (config.isEnterprise() && config.enterpriseConfig.isEapMethodServerCertUsed()
                && !config.enterpriseConfig.isMandatoryParameterSetForServerCertValidation()) {
            if (!(mContext.getResources().getBoolean(
                    R.bool.config_wifiAllowInsecureEnterpriseConfigurationsForSettingsAndSUW)
                    && isSettingsOrSuw(Binder.getCallingPid(), Binder.getCallingUid()))) {
                Log.e(TAG, "Enterprise network configuration is missing either a Root CA "
                        + "or a domain name");
                return new AddNetworkResult(
                        AddNetworkResult.STATUS_INVALID_CONFIGURATION_ENTERPRISE, -1);
            }
            Log.w(TAG, "Insecure Enterprise network " + config.SSID
                    + " configured by Settings/SUW");
        }

        Log.i("addOrUpdateNetworkInternal", " uid = " + Binder.getCallingUid()
                + " SSID " + config.SSID
                + " nid=" + config.networkId);
        // TODO: b/171981339, add more detailed failure reason into
        //  WifiConfigManager.NetworkUpdateResult, and plumb that reason up.
        int networkId =  mWifiThreadRunner.call(
                () -> mWifiConfigManager.addOrUpdateNetwork(config, callingUid, packageName)
                        .getNetworkId(),
                WifiConfiguration.INVALID_NETWORK_ID);
        if (networkId >= 0) {
            return new AddNetworkResult(AddNetworkResult.STATUS_SUCCESS, addSecurityTypeToNetworkId(
                    networkId, config.getDefaultSecurityParams().getSecurityType()));
        }
        return new AddNetworkResult(
                AddNetworkResult.STATUS_ADD_WIFI_CONFIG_FAILURE, -1);
    }

    public static void verifyCert(X509Certificate caCert)
            throws GeneralSecurityException, IOException {
        CertificateFactory factory = CertificateFactory.getInstance("X.509");
        CertPathValidator validator =
                CertPathValidator.getInstance(CertPathValidator.getDefaultType());
        CertPath path = factory.generateCertPath(
                Arrays.asList(caCert));
        KeyStore ks = KeyStore.getInstance("AndroidCAStore");
        ks.load(null, null);
        PKIXParameters params = new PKIXParameters(ks);
        params.setRevocationEnabled(false);
        validator.validate(path, params);
    }

    /**
     * See {@link android.net.wifi.WifiManager#removeNetwork(int)}
     * @param netId the integer that identifies the network configuration
     * to the supplicant
     * @return {@code true} if the operation succeeded
     */
    @Override
    public boolean removeNetwork(int netId, String packageName) {
        if (enforceChangePermission(packageName) != MODE_ALLOWED) {
            return false;
        }
        if (!isTargetSdkLessThanQOrPrivileged(
                packageName, Binder.getCallingPid(), Binder.getCallingUid())) {
            mLog.info("removeNetwork not allowed for uid=%")
                    .c(Binder.getCallingUid()).flush();
            return false;
        }
        final int internalNetId = removeSecurityTypeFromNetworkId(netId);
        int callingUid = Binder.getCallingUid();
        mLog.info("removeNetwork uid=%").c(callingUid).flush();
        return mWifiThreadRunner.call(
                () -> mWifiConfigManager.removeNetwork(internalNetId, callingUid, packageName),
                false);
    }

    @Override
    public boolean removeNonCallerConfiguredNetworks(String packageName) {
        if (enforceChangePermission(packageName) != MODE_ALLOWED) {
            throw new SecurityException("Caller does not hold CHANGE_WIFI_STATE permission");
        }
        final int callingUid = Binder.getCallingUid();
        if (!mWifiPermissionsUtil.isDeviceOwner(callingUid, packageName)) {
            throw new SecurityException("Caller is not device owner");
        }
        return mWifiThreadRunner.call(
                () -> mWifiConfigManager.removeNonCallerConfiguredNetwork(callingUid), false);
    }

    /**
     * Trigger a connect request and wait for the callback to return status.
     * This preserves the legacy connect API behavior, i.e. {@link WifiManager#enableNetwork(
     * int, true)}
     * @return
     */
    private boolean triggerConnectAndReturnStatus(int netId, int callingUid) {
        final CountDownLatch countDownLatch = new CountDownLatch(1);
        final Mutable<Boolean> success = new Mutable<>(false);
        IActionListener.Stub connectListener = new IActionListener.Stub() {
            @Override
            public void onSuccess() {
                success.value = true;
                countDownLatch.countDown();
            }
            @Override
            public void onFailure(int reason) {
                success.value = false;
                countDownLatch.countDown();
            }
        };
        mWifiThreadRunner.post(() ->
                mMakeBeforeBreakManager.stopAllSecondaryTransientClientModeManagers(() ->
                        mConnectHelper.connectToNetwork(
                                new NetworkUpdateResult(netId),
                                new ActionListenerWrapper(connectListener),
                                callingUid)
                )
        );
        // now wait for response.
        try {
            countDownLatch.await(RUN_WITH_SCISSORS_TIMEOUT_MILLIS, TimeUnit.MILLISECONDS);
        } catch (InterruptedException e) {
            Log.e(TAG, "Failed to retrieve connect status");
        }
        return success.value;
    }

    /**
     * See {@link android.net.wifi.WifiManager#enableNetwork(int, boolean)}
     * @param netId the integer that identifies the network configuration
     * to the supplicant
     * @param disableOthers if true, disable all other networks.
     * @return {@code true} if the operation succeeded
     */
    @Override
    public boolean enableNetwork(int netId, boolean disableOthers, String packageName) {
        if (enforceChangePermission(packageName) != MODE_ALLOWED) {
            return false;
        }
        if (!isTargetSdkLessThanQOrPrivileged(
                packageName, Binder.getCallingPid(), Binder.getCallingUid())) {
            mLog.info("enableNetwork not allowed for uid=%")
                    .c(Binder.getCallingUid()).flush();
            return false;
        }
        final int internalNetId = removeSecurityTypeFromNetworkId(netId);
        int callingUid = Binder.getCallingUid();
        // TODO b/33807876 Log netId
        mLog.info("enableNetwork uid=% disableOthers=%")
                .c(callingUid)
                .c(disableOthers).flush();

        mWifiMetrics.incrementNumEnableNetworkCalls();
        if (disableOthers) {
            return triggerConnectAndReturnStatus(internalNetId, callingUid);
        } else {
            return mWifiThreadRunner.call(
                    () -> mWifiConfigManager.enableNetwork(
                            internalNetId, false, callingUid, packageName),
                    false);
        }
    }

    /**
     * See {@link android.net.wifi.WifiManager#disableNetwork(int)}
     * @param netId the integer that identifies the network configuration
     * to the supplicant
     * @return {@code true} if the operation succeeded
     */
    @Override
    public boolean disableNetwork(int netId, String packageName) {
        if (enforceChangePermission(packageName) != MODE_ALLOWED) {
            return false;
        }
        if (!isTargetSdkLessThanQOrPrivileged(
                packageName, Binder.getCallingPid(), Binder.getCallingUid())) {
            mLog.info("disableNetwork not allowed for uid=%")
                    .c(Binder.getCallingUid()).flush();
            return false;
        }
        final int internalNetId = removeSecurityTypeFromNetworkId(netId);
        int callingUid = Binder.getCallingUid();
        mLog.info("disableNetwork uid=%").c(callingUid).flush();
        return mWifiThreadRunner.call(
                () -> mWifiConfigManager.disableNetwork(
                        internalNetId, callingUid, packageName), false);
    }

    /**
     * See
     * {@link android.net.wifi.WifiManager#startRestrictingAutoJoinToSubscriptionId(int)}
     * @param subscriptionId the subscription ID of the carrier whose merged wifi networks won't be
     *                       disabled.
     */
    @Override
    @RequiresApi(Build.VERSION_CODES.S)
    public void startRestrictingAutoJoinToSubscriptionId(int subscriptionId) {
        if (!SdkLevel.isAtLeastS()) {
            throw new UnsupportedOperationException();
        }
        if (!isSettingsOrSuw(Binder.getCallingPid(), Binder.getCallingUid())) {
            throw new SecurityException(TAG + ": Permission denied");
        }

        mLog.info("startRestrictingAutoJoinToSubscriptionId=% uid=%").c(subscriptionId)
                .c(Binder.getCallingUid()).flush();
        mWifiThreadRunner.post(() -> {
            mWifiConfigManager
                    .startRestrictingAutoJoinToSubscriptionId(subscriptionId);
            // always disconnect here and rely on auto-join to find the appropriate carrier network
            // to join. Even if we are currently connected to the carrier-merged wifi, it's still
            // better to disconnect here because it's possible that carrier wifi offload is
            // disabled.
            mActiveModeWarden.getPrimaryClientModeManager().disconnect();
        });
    }

    /**
     * See {@link android.net.wifi.WifiManager#stopRestrictingAutoJoinToSubscriptionId()}
     */
    @Override
    @RequiresApi(Build.VERSION_CODES.S)
    public void stopRestrictingAutoJoinToSubscriptionId() {
        if (!SdkLevel.isAtLeastS()) {
            throw new UnsupportedOperationException();
        }
        if (!isSettingsOrSuw(Binder.getCallingPid(), Binder.getCallingUid())) {
            throw new SecurityException(TAG + ": Permission denied");
        }

        mLog.info("stopRestrictingAutoJoinToSubscriptionId uid=%")
                .c(Binder.getCallingUid()).flush();
        mWifiThreadRunner.post(() ->
                mWifiConfigManager.stopRestrictingAutoJoinToSubscriptionId());
    }

    /**
     * See {@link android.net.wifi.WifiManager#allowAutojoinGlobal(boolean)}
     * @param choice the OEM's choice to allow auto-join
     */
    @Override
    public void allowAutojoinGlobal(boolean choice) {
        enforceNetworkSettingsPermission();

        int callingUid = Binder.getCallingUid();
        mLog.info("allowAutojoinGlobal=% uid=%").c(choice).c(callingUid).flush();
        mWifiThreadRunner.post(() -> mWifiConnectivityManager.setAutoJoinEnabledExternal(choice));
        mLastCallerInfoManager.put(LastCallerInfoManager.AUTOJOIN_GLOBAL, Process.myTid(),
                callingUid, Binder.getCallingPid(), "<unknown>", choice);
    }

    /**
     * See {@link android.net.wifi.WifiManager#allowConnectOnPartialScanResults(boolean)}
     * @param
     */
    @Override
    public void allowConnectOnPartialScanResults(boolean enable) {
        enforceNetworkSettingsPermission();

        int callingUid = Binder.getCallingUid();
        mLog.info("allowConnectOnPartialScanResults=% uid=%").c(enable).c(callingUid).flush();

        mWifiThreadRunner.run(() -> mWifiConnectivityManager.
            allowConnectOnPartialScanResults(enable));
        mWifiThreadRunner.run(() -> mWifiNative.
            allowConnectOnPartialScanResults(enable));
    }

    /**
     * See {@link android.net.wifi.WifiManager#allowAutojoin(int, boolean)}
     * @param netId the integer that identifies the network configuration
     * @param choice the user's choice to allow auto-join
     */
    @Override
    public void allowAutojoin(int netId, boolean choice) {
        enforceNetworkSettingsPermission();

        final int internalNetId = removeSecurityTypeFromNetworkId(netId);
        int callingUid = Binder.getCallingUid();
        mLog.info("allowAutojoin=% uid=%").c(choice).c(callingUid).flush();
        mWifiThreadRunner.post(() -> {
            WifiConfiguration config = mWifiConfigManager.getConfiguredNetwork(internalNetId);
            if (config == null) {
                return;
            }
            if (config.fromWifiNetworkSpecifier) {
                Log.e(TAG, "Auto-join configuration is not permitted for NetworkSpecifier "
                        + "connections: " + config);
                return;
            }
            if (config.isPasspoint() && !config.isEphemeral()) {
                Log.e(TAG,
                        "Auto-join configuration for a non-ephemeral Passpoint network should be "
                                + "configured using FQDN: "
                                + config);
                return;
            }
            // If the network is a suggestion, store the auto-join configure to the
            // WifiNetWorkSuggestionsManager.
            if (config.fromWifiNetworkSuggestion) {
                if (!mWifiNetworkSuggestionsManager
                        .allowNetworkSuggestionAutojoin(config, choice)) {
                    return;
                }
            }
            // even for Suggestion, modify the current ephemeral configuration so that
            // existing configuration auto-connection is updated correctly
            if (choice != config.allowAutojoin) {
                mWifiConfigManager.allowAutojoin(internalNetId, choice);
                // do not log this metrics for passpoint networks again here since it's already
                // logged in PasspointManager.
                if (!config.isPasspoint()) {
                    mWifiMetrics.logUserActionEvent(choice
                            ? UserActionEvent.EVENT_CONFIGURE_AUTO_CONNECT_ON
                            : UserActionEvent.EVENT_CONFIGURE_AUTO_CONNECT_OFF, internalNetId);
                }
            }
        });
    }

    /**
     * See {@link android.net.wifi.WifiManager#allowAutojoinPasspoint(String, boolean)}
     * @param fqdn the FQDN that identifies the passpoint configuration
     * @param enableAutojoin true to enable auto-join, false to disable
     */
    @Override
    public void allowAutojoinPasspoint(String fqdn, boolean enableAutojoin) {
        enforceNetworkSettingsPermission();
        if (fqdn == null) {
            throw new IllegalArgumentException("FQDN cannot be null");
        }

        int callingUid = Binder.getCallingUid();
        mLog.info("allowAutojoinPasspoint=% uid=%").c(enableAutojoin).c(callingUid).flush();
        mWifiThreadRunner.post(
                () -> mPasspointManager.enableAutojoin(null, fqdn, enableAutojoin));
    }

    /**
     * See {@link android.net.wifi.WifiManager
     * #setMacRandomizationSettingPasspointEnabled(String, boolean)}
     * @param fqdn the FQDN that identifies the passpoint configuration
     * @param enable true to enable mac randomization, false to disable
     */
    @Override
    public void setMacRandomizationSettingPasspointEnabled(String fqdn, boolean enable) {
        enforceNetworkSettingsPermission();
        if (fqdn == null) {
            throw new IllegalArgumentException("FQDN cannot be null");
        }

        int callingUid = Binder.getCallingUid();
        mLog.info("setMacRandomizationSettingPasspointEnabled=% uid=%")
                .c(enable).c(callingUid).flush();
        mWifiThreadRunner.post(
                () -> mPasspointManager.enableMacRandomization(fqdn, enable));
    }

    /**
     * See {@link android.net.wifi.WifiManager#setPasspointMeteredOverride(String, boolean)}
     * @param fqdn the FQDN that identifies the passpoint configuration
     * @param meteredOverride One of the values in {@link MeteredOverride}
     */
    @Override
    public void setPasspointMeteredOverride(String fqdn, int meteredOverride) {
        enforceNetworkSettingsPermission();
        if (fqdn == null) {
            throw new IllegalArgumentException("FQDN cannot be null");
        }

        int callingUid = Binder.getCallingUid();
        mLog.info("setPasspointMeteredOverride=% uid=%")
                .c(meteredOverride).c(callingUid).flush();
        mWifiThreadRunner.post(
                () -> mPasspointManager.setMeteredOverride(fqdn, meteredOverride));
    }

    /**
     * Provides backward compatibility for apps using
     * {@link WifiManager#getConnectionInfo()}, {@link WifiManager#getDhcpInfo()} when a
     * secondary STA is created as a result of a request from their app (peer to peer
     * WifiNetworkSpecifier request or oem paid/private suggestion).
     */
    private ClientModeManager getClientModeManagerIfSecondaryCmmRequestedByCallerPresent(
            int callingUid, @NonNull String callingPackageName) {
        List<ConcreteClientModeManager> secondaryCmms =
                mActiveModeWarden.getClientModeManagersInRoles(
                        ROLE_CLIENT_LOCAL_ONLY, ROLE_CLIENT_SECONDARY_LONG_LIVED);
        for (ConcreteClientModeManager cmm : secondaryCmms) {
            WorkSource reqWs = cmm.getRequestorWs();
            // If there are more than 1 secondary CMM for same app, return any one (should not
            // happen currently since we don't support 3 STA's concurrently).
            if (reqWs.equals(new WorkSource(callingUid, callingPackageName))) {
                mLog.info("getConnectionInfo providing secondary CMM info").flush();
                return cmm;
            }
        }
        // No secondary CMM's created for the app, return primary CMM.
        return mActiveModeWarden.getPrimaryClientModeManager();
    }

    /**
     * See {@link android.net.wifi.WifiManager#getConnectionInfo()}
     * @return the Wi-Fi information, contained in {@link WifiInfo}.
     */
    @Override
    public WifiInfo getConnectionInfo(String callingPackage, String callingFeatureId) {
        enforceAccessPermission();
        int uid = Binder.getCallingUid();
        if (isVerboseLoggingEnabled()) {
            mLog.info("getConnectionInfo uid=%").c(uid).flush();
        }
        long ident = Binder.clearCallingIdentity();
        try {
            WifiInfo wifiInfo = mWifiThreadRunner.call(
                    () -> getClientModeManagerIfSecondaryCmmRequestedByCallerPresent(
                            uid, callingPackage)
                            .syncRequestConnectionInfo(), new WifiInfo());
            long redactions = wifiInfo.getApplicableRedactions();
            if (mWifiPermissionsUtil.checkLocalMacAddressPermission(uid)) {
                if (isVerboseLoggingEnabled()) {
                    Log.v(TAG, "Clearing REDACT_FOR_LOCAL_MAC_ADDRESS for " + callingPackage
                            + "(uid=" + uid + ")");
                }
                redactions &= ~NetworkCapabilities.REDACT_FOR_LOCAL_MAC_ADDRESS;
            }
            if (mWifiPermissionsUtil.checkNetworkSettingsPermission(uid)) {
                if (isVerboseLoggingEnabled()) {
                    Log.v(TAG, "Clearing REDACT_FOR_NETWORK_SETTINGS for " + callingPackage
                            + "(uid=" + uid + ")");
                }
                redactions &= ~NetworkCapabilities.REDACT_FOR_NETWORK_SETTINGS;
            }
            try {
                if (isVerboseLoggingEnabled()) {
                    Log.v(TAG, "Clearing REDACT_FOR_ACCESS_FINE_LOCATION for " + callingPackage
                            + "(uid=" + uid + ")");
                }
                mWifiPermissionsUtil.enforceCanAccessScanResults(callingPackage, callingFeatureId,
                        uid, null);
                redactions &= ~NetworkCapabilities.REDACT_FOR_ACCESS_FINE_LOCATION;
            } catch (SecurityException ignored) {
                if (isVerboseLoggingEnabled()) {
                    Log.v(TAG, "Keeping REDACT_FOR_ACCESS_FINE_LOCATION:" + ignored);
                }
            }
            WifiInfo wifiInfoCopy = wifiInfo.makeCopy(redactions);
            wifiInfoCopy.setNetworkId(addSecurityTypeToNetworkId(wifiInfoCopy.getNetworkId(),
                    convertWifiInfoSecurityTypeToWifiConfiguration(
                            wifiInfoCopy.getCurrentSecurityType())));
            return wifiInfoCopy;
        } finally {
            Binder.restoreCallingIdentity(ident);
        }
    }

    /**
     * Return the results of the most recent access point scan, in the form of
     * a list of {@link ScanResult} objects.
     * @return the list of results
     */
    @Override
    public List<ScanResult> getScanResults(String callingPackage, String callingFeatureId) {
        enforceAccessPermission();
        int uid = Binder.getCallingUid();
        long ident = Binder.clearCallingIdentity();
        if (isVerboseLoggingEnabled()) {
            mLog.info("getScanResults uid=%").c(uid).flush();
        }
        try {
            mWifiPermissionsUtil.enforceCanAccessScanResults(callingPackage, callingFeatureId,
                    uid, null);
            List<ScanResult> scanResults = mWifiThreadRunner.call(
                    mScanRequestProxy::getScanResults, Collections.emptyList());
            return scanResults;
        } catch (SecurityException e) {
            Log.w(TAG, "Permission violation - getScanResults not allowed for uid="
                    + uid + ", packageName=" + callingPackage + ", reason=" + e);
            return new ArrayList<>();
        } finally {
            Binder.restoreCallingIdentity(ident);
        }
    }

    /**
     * Return the filtered ScanResults which may be authenticated by the suggested network
     * configurations.
     * @return The map of {@link WifiNetworkSuggestion} and the list of {@link ScanResult} which
     * may be authenticated by the corresponding network configuration.
     */
    @Override
    @NonNull
    public Map<WifiNetworkSuggestion, List<ScanResult>> getMatchingScanResults(
            @NonNull List<WifiNetworkSuggestion> networkSuggestions,
            @Nullable List<ScanResult> scanResults,
            String callingPackage, String callingFeatureId) {
        enforceAccessPermission();
        int uid = Binder.getCallingUid();
        long ident = Binder.clearCallingIdentity();
        try {
            mWifiPermissionsUtil.enforceCanAccessScanResults(callingPackage, callingFeatureId,
                    uid, null);

            return mWifiThreadRunner.call(
                    () -> {
                        if (!ScanResultUtil.validateScanResultList(scanResults)) {
                            return mWifiNetworkSuggestionsManager.getMatchingScanResults(
                                    networkSuggestions, mScanRequestProxy.getScanResults());
                        } else {
                            return mWifiNetworkSuggestionsManager.getMatchingScanResults(
                                    networkSuggestions, scanResults);
                        }
                    },
                    Collections.emptyMap());
        } catch (SecurityException e) {
            Log.w(TAG, "Permission violation - getMatchingScanResults not allowed for uid="
                    + uid + ", packageName=" + callingPackage + ", reason + e");
        } finally {
            Binder.restoreCallingIdentity(ident);
        }

        return Collections.emptyMap();
    }

    /**
     * Add or update a Passpoint configuration.
     *
     * @param config The Passpoint configuration to be added
     * @return true on success or false on failure
     */
    @Override
    public boolean addOrUpdatePasspointConfiguration(
            PasspointConfiguration config, String packageName) {
        if (enforceChangePermission(packageName) != MODE_ALLOWED) {
            return false;
        }
        int callingUid = Binder.getCallingUid();
        if (!isTargetSdkLessThanROrPrivileged(
                packageName, Binder.getCallingPid(), callingUid)) {
            mLog.info("addOrUpdatePasspointConfiguration not allowed for uid=%")
                    .c(Binder.getCallingUid()).flush();
            return false;
        }
        mLog.info("addorUpdatePasspointConfiguration uid=%").c(callingUid).flush();
        return mWifiThreadRunner.call(
                () -> mPasspointManager.addOrUpdateProvider(config, callingUid, packageName,
                        false, true), false);
    }

    /**
     * Remove the Passpoint configuration identified by its FQDN (Fully Qualified Domain Name).
     *
     * @param fqdn The FQDN of the Passpoint configuration to be removed
     * @return true on success or false on failure
     */
    @Override
    public boolean removePasspointConfiguration(String fqdn, String packageName) {
        return removePasspointConfigurationInternal(fqdn, null);
    }

    /**
     * Remove a Passpoint profile based on either FQDN (multiple matching profiles) or a unique
     * identifier (one matching profile).
     *
     * @param fqdn The FQDN of the Passpoint configuration to be removed
     * @param uniqueId The unique identifier of the Passpoint configuration to be removed
     * @return true on success or false on failure
     */
    private boolean removePasspointConfigurationInternal(String fqdn, String uniqueId) {
        final int uid = Binder.getCallingUid();
        boolean privileged = false;
        if (mWifiPermissionsUtil.checkNetworkSettingsPermission(uid)
                || mWifiPermissionsUtil.checkNetworkCarrierProvisioningPermission(uid)) {
            privileged = true;
        }
        mLog.info("removePasspointConfigurationInternal uid=%").c(Binder.getCallingUid()).flush();
        final boolean privilegedFinal = privileged;
        return mWifiThreadRunner.call(
                () -> mPasspointManager.removeProvider(uid, privilegedFinal, uniqueId, fqdn),
                false);
    }

    /**
     * Return the list of the installed Passpoint configurations.
     *
     * An empty list will be returned when no configuration is installed.
     * @param packageName String name of the calling package
     * @return A list of {@link PasspointConfiguration}.
     */
    @Override
    public List<PasspointConfiguration> getPasspointConfigurations(String packageName) {
        final int uid = Binder.getCallingUid();
        boolean privileged = false;
        if (mWifiPermissionsUtil.checkNetworkSettingsPermission(uid)
                || mWifiPermissionsUtil.checkNetworkSetupWizardPermission(uid)) {
            privileged = true;
        }
        if (isVerboseLoggingEnabled()) {
            mLog.info("getPasspointConfigurations uid=%").c(Binder.getCallingUid()).flush();
        }
        final boolean privilegedFinal = privileged;
        return mWifiThreadRunner.call(
            () -> mPasspointManager.getProviderConfigs(uid, privilegedFinal),
            Collections.emptyList());
    }

    /**
     * Query for a Hotspot 2.0 release 2 OSU icon
     * @param bssid The BSSID of the AP
     * @param fileName Icon file name
     */
    @Override
    public void queryPasspointIcon(long bssid, String fileName) {
        enforceAccessPermission();
        mLog.info("queryPasspointIcon uid=%").c(Binder.getCallingUid()).flush();
        mWifiThreadRunner.post(() -> {
            mActiveModeWarden.getPrimaryClientModeManager().syncQueryPasspointIcon(bssid, fileName);
        });
    }

    /**
     * Match the currently associated network against the SP matching the given FQDN
     * @param fqdn FQDN of the SP
     * @return ordinal [HomeProvider, RoamingProvider, Incomplete, None, Declined]
     */
    @Override
    public int matchProviderWithCurrentNetwork(String fqdn) {
        mLog.info("matchProviderWithCurrentNetwork uid=%").c(Binder.getCallingUid()).flush();
        return 0;
    }

    public String getCapabilities(String capaType) {
        return "";
    }

     /**
     * Get the country code
     * @return Get the best choice country code for wifi, regardless of if it was set or
     * not.
     * Returns null when there is no country code available.
     */
    @Override
    public String getCountryCode() {
        enforceNetworkSettingsPermission();
        if (isVerboseLoggingEnabled()) {
            mLog.info("getCountryCode uid=%").c(Binder.getCallingUid()).flush();
        }
        return mCountryCode.getCountryCode();
    }

    /**
     * Set the Wifi country code. This call will override the country code set by telephony.
     * @param countryCode A 2-Character alphanumeric country code.
     *
     */
    @RequiresApi(Build.VERSION_CODES.S)
    @Override
    public void setOverrideCountryCode(@NonNull String countryCode) {
        if (!SdkLevel.isAtLeastS()) {
            throw new UnsupportedOperationException();
        }
        mContext.enforceCallingOrSelfPermission(
                Manifest.permission.MANAGE_WIFI_COUNTRY_CODE, "WifiService");
        if (!WifiCountryCode.isValid(countryCode)) {
            throw new IllegalArgumentException("Country code must be a 2-Character alphanumeric"
                    + " code. But got countryCode " + countryCode
                    + " instead");
        }
        if (isVerboseLoggingEnabled()) {
            mLog.info("setOverrideCountryCode uid=% countryCode=%")
                    .c(Binder.getCallingUid()).c(countryCode).flush();
        }
        // Post operation to handler thread
        mWifiThreadRunner.post(() -> mCountryCode.setOverrideCountryCode(countryCode));
    }

    /**
     * Clear the country code previously set through setOverrideCountryCode method.
     *
     */
    @RequiresApi(Build.VERSION_CODES.S)
    @Override
    public void clearOverrideCountryCode() {
        if (!SdkLevel.isAtLeastS()) {
            throw new UnsupportedOperationException();
        }
        mContext.enforceCallingOrSelfPermission(
                Manifest.permission.MANAGE_WIFI_COUNTRY_CODE, "WifiService");
        if (isVerboseLoggingEnabled()) {
            mLog.info("clearCountryCode uid=%").c(Binder.getCallingUid()).flush();
        }
        // Post operation to handler thread
        mWifiThreadRunner.post(() -> mCountryCode.clearOverrideCountryCode());
    }

    /**
     * Change the default country code previously set from ro.boot.wificountrycode.
     * @param countryCode A 2-Character alphanumeric country code.
     *
     */
    @RequiresApi(Build.VERSION_CODES.S)
    @Override
    public void setDefaultCountryCode(@NonNull String countryCode) {
        if (!SdkLevel.isAtLeastS()) {
            throw new UnsupportedOperationException();
        }
        mContext.enforceCallingOrSelfPermission(
                Manifest.permission.MANAGE_WIFI_COUNTRY_CODE, "WifiService");
        if (!WifiCountryCode.isValid(countryCode)) {
            throw new IllegalArgumentException("Country code must be a 2-Character alphanumeric"
                    + " code. But got countryCode " + countryCode
                    + " instead");
        }
        if (isVerboseLoggingEnabled()) {
            mLog.info("setDefaultCountryCode uid=% countryCode=%")
                    .c(Binder.getCallingUid()).c(countryCode).flush();
        }
        // Post operation to handler thread
        mWifiThreadRunner.post(() -> mCountryCode.setDefaultCountryCode(countryCode));
    }

    @Override
    public boolean is24GHzBandSupported() {
        if (isVerboseLoggingEnabled()) {
            mLog.info("is24GHzBandSupported uid=%").c(Binder.getCallingUid()).flush();
        }

        return is24GhzBandSupportedInternal();
    }

    private boolean is24GhzBandSupportedInternal() {
        if (mContext.getResources().getBoolean(R.bool.config_wifi24ghzSupport)) {
            return true;
        }
        return mWifiThreadRunner.call(
                () -> mWifiNative.getChannelsForBand(WifiScanner.WIFI_BAND_24_GHZ).length > 0,
                false);
    }


    @Override
    public boolean is5GHzBandSupported() {
        if (isVerboseLoggingEnabled()) {
            mLog.info("is5GHzBandSupported uid=%").c(Binder.getCallingUid()).flush();
        }

        return is5GhzBandSupportedInternal();
    }

    private boolean is5GhzBandSupportedInternal() {
        if (mContext.getResources().getBoolean(R.bool.config_wifi5ghzSupport)) {
            return true;
        }
        return mWifiThreadRunner.call(
                () -> mWifiNative.getChannelsForBand(WifiScanner.WIFI_BAND_5_GHZ).length > 0,
                false);
    }

    @Override
    public boolean is6GHzBandSupported() {
        if (isVerboseLoggingEnabled()) {
            mLog.info("is6GHzBandSupported uid=%").c(Binder.getCallingUid()).flush();
        }

        return is6GhzBandSupportedInternal();
    }

    private boolean is6GhzBandSupportedInternal() {
        if (mContext.getResources().getBoolean(R.bool.config_wifi6ghzSupport)) {
            return true;
        }
        return mWifiThreadRunner.call(
                () -> mWifiNative.getChannelsForBand(WifiScanner.WIFI_BAND_6_GHZ).length > 0,
                false);
    }

    @Override
    public boolean is60GHzBandSupported() {
        if (!SdkLevel.isAtLeastS()) {
            throw new UnsupportedOperationException();
        }

        if (isVerboseLoggingEnabled()) {
            mLog.info("is60GHzBandSupported uid=%").c(Binder.getCallingUid()).flush();
        }

        return is60GhzBandSupportedInternal();
    }

    private boolean is60GhzBandSupportedInternal() {
        if (mContext.getResources().getBoolean(R.bool.config_wifi60ghzSupport)) {
            return true;
        }
        return mWifiThreadRunner.call(
                () -> mWifiNative.getChannelsForBand(WifiScanner.WIFI_BAND_60_GHZ).length > 0,
                false);
    }

    @Override
    public boolean isWifiStandardSupported(@WifiStandard int standard) {
        return mWifiThreadRunner.call(
                () -> mActiveModeWarden.getPrimaryClientModeManager().isWifiStandardSupported(
                        standard), false);
    }

    /**
     * Return the DHCP-assigned addresses from the last successful DHCP request,
     * if any.
     * @return the DHCP information
     * @deprecated
     */
    @Override
    public DhcpInfo getDhcpInfo(@NonNull String packageName) {
        enforceAccessPermission();
        int callingUid = Binder.getCallingUid();
        if (isVerboseLoggingEnabled()) {
            mLog.info("getDhcpInfo uid=%").c(callingUid).flush();
        }
        DhcpResultsParcelable dhcpResults = mWifiThreadRunner.call(
                () -> getClientModeManagerIfSecondaryCmmRequestedByCallerPresent(
                        callingUid, packageName)
                        .syncGetDhcpResultsParcelable(), new DhcpResultsParcelable());

        DhcpInfo info = new DhcpInfo();

        if (dhcpResults.baseConfiguration != null) {
            if (dhcpResults.baseConfiguration.getIpAddress() != null
                    && dhcpResults.baseConfiguration.getIpAddress().getAddress()
                    instanceof Inet4Address) {
                info.ipAddress = Inet4AddressUtils.inet4AddressToIntHTL(
                        (Inet4Address) dhcpResults.baseConfiguration.getIpAddress().getAddress());
            }

            if (dhcpResults.baseConfiguration.getGateway() != null) {
                info.gateway = Inet4AddressUtils.inet4AddressToIntHTL(
                        (Inet4Address) dhcpResults.baseConfiguration.getGateway());
            }

            int dnsFound = 0;
            for (InetAddress dns : dhcpResults.baseConfiguration.getDnsServers()) {
                if (dns instanceof Inet4Address) {
                    if (dnsFound == 0) {
                        info.dns1 = Inet4AddressUtils.inet4AddressToIntHTL((Inet4Address) dns);
                    } else {
                        info.dns2 = Inet4AddressUtils.inet4AddressToIntHTL((Inet4Address) dns);
                    }
                    if (++dnsFound > 1) break;
                }
            }
        }
        String serverAddress = dhcpResults.serverAddress;
        if (serverAddress != null) {
            InetAddress serverInetAddress = InetAddresses.parseNumericAddress(serverAddress);
            info.serverAddress =
                    Inet4AddressUtils.inet4AddressToIntHTL((Inet4Address) serverInetAddress);
        }
        info.leaseDuration = dhcpResults.leaseDuration;

        return info;
    }

    /**
     * enable TDLS for the local NIC to remote NIC
     * The APPs don't know the remote MAC address to identify NIC though,
     * so we need to do additional work to find it from remote IP address
     */

    private static class TdlsTaskParams {
        String mRemoteIpAddress;
        boolean mEnable;
    }

    private class TdlsTask extends AsyncTask<TdlsTaskParams, Integer, Integer> {
        @Override
        protected Integer doInBackground(TdlsTaskParams... params) {

            // Retrieve parameters for the call
            TdlsTaskParams param = params[0];
            String remoteIpAddress = param.mRemoteIpAddress.trim();
            boolean enable = param.mEnable;

            // Get MAC address of Remote IP
            String macAddress = null;

            try (BufferedReader reader = new BufferedReader(new FileReader("/proc/net/arp"))) {
                // Skip over the line bearing column titles
                reader.readLine();

                String line;
                while ((line = reader.readLine()) != null) {
                    String[] tokens = line.split("[ ]+");
                    if (tokens.length < 6) {
                        continue;
                    }

                    // ARP column format is
                    // Address HWType HWAddress Flags Mask IFace
                    String ip = tokens[0];
                    String mac = tokens[3];

                    if (remoteIpAddress.equals(ip)) {
                        macAddress = mac;
                        break;
                    }
                }

                if (macAddress == null) {
                    Log.w(TAG, "Did not find remoteAddress {" + remoteIpAddress + "} in "
                            + "/proc/net/arp");
                } else {
                    enableTdlsWithMacAddress(macAddress, enable);
                }

            } catch (FileNotFoundException e) {
                Log.e(TAG, "Could not open /proc/net/arp to lookup mac address");
            } catch (IOException e) {
                Log.e(TAG, "Could not read /proc/net/arp to lookup mac address");
            }
            return 0;
        }
    }

    @Override
    public void enableTdls(String remoteAddress, boolean enable) {
        if (remoteAddress == null) {
          throw new IllegalArgumentException("remoteAddress cannot be null");
        }
        mLog.info("enableTdls uid=% enable=%").c(Binder.getCallingUid()).c(enable).flush();
        TdlsTaskParams params = new TdlsTaskParams();
        params.mRemoteIpAddress = remoteAddress;
        params.mEnable = enable;
        new TdlsTask().execute(params);
    }


    @Override
    public void enableTdlsWithMacAddress(String remoteMacAddress, boolean enable) {
        mLog.info("enableTdlsWithMacAddress uid=% enable=%")
                .c(Binder.getCallingUid())
                .c(enable)
                .flush();
        if (remoteMacAddress == null) {
          throw new IllegalArgumentException("remoteMacAddress cannot be null");
        }
        mWifiThreadRunner.post(() ->
                mActiveModeWarden.getPrimaryClientModeManager().enableTdls(
                        remoteMacAddress, enable));
    }

    /**
     * Temporarily disable a network, should be trigger when user disconnect a network
     */
    @Override
    public void disableEphemeralNetwork(String network, String packageName) {
        mContext.enforceCallingOrSelfPermission(android.Manifest.permission.CHANGE_WIFI_STATE,
                "WifiService");
        if (!isPrivileged(Binder.getCallingPid(), Binder.getCallingUid())) {
            mLog.info("disableEphemeralNetwork not allowed for uid=%")
                    .c(Binder.getCallingUid()).flush();
            return;
        }
        mLog.info("disableEphemeralNetwork uid=%").c(Binder.getCallingUid()).flush();
        mWifiThreadRunner.post(() -> mWifiConfigManager.userTemporarilyDisabledNetwork(network,
                Binder.getCallingUid()));
    }

    private void removeAppStateInternal(int uid, @NonNull String pkgName) {
        ApplicationInfo ai = new ApplicationInfo();
        ai.packageName = pkgName;
        ai.uid = uid;
        mWifiConfigManager.removeNetworksForApp(ai);
        mScanRequestProxy.clearScanRequestTimestampsForApp(pkgName, uid);

        // Remove all suggestions from the package.
        mWifiNetworkSuggestionsManager.removeApp(pkgName);
        mWifiInjector.getWifiNetworkFactory().removeUserApprovedAccessPointsForApp(
                pkgName);

        // Remove all Passpoint profiles from package.
        mWifiInjector.getPasspointManager().removePasspointProviderWithPackage(
                pkgName);
    }

    private void registerForBroadcasts() {
        IntentFilter intentFilter = new IntentFilter();
        intentFilter.addAction(Intent.ACTION_PACKAGE_FULLY_REMOVED);
        intentFilter.addAction(Intent.ACTION_PACKAGE_CHANGED);
        intentFilter.addAction(Intent.ACTION_PACKAGE_REMOVED);
        intentFilter.addDataScheme("package");
        mContext.registerReceiver(
                new BroadcastReceiver() {
                    @Override
                    public void onReceive(Context context, Intent intent) {
                        int uid = intent.getIntExtra(Intent.EXTRA_UID, -1);
                        Uri uri = intent.getData();
                        if (uid == -1 || uri == null) {
                            Log.e(TAG, "Uid or Uri is missing for action:" + intent.getAction());
                            return;
                        }
                        String pkgName = uri.getSchemeSpecificPart();
                        PackageManager pm = context.getPackageManager();
                        PackageInfo packageInfo = null;
                        try {
                            packageInfo = pm.getPackageInfo(pkgName, 0);
                        } catch (PackageManager.NameNotFoundException e) {
                            Log.w(TAG, "Couldn't get PackageInfo for package:" + pkgName);
                        }
                        // If package is not removed or disabled, just ignore.
                        if (packageInfo != null
                                && packageInfo.applicationInfo != null
                                && packageInfo.applicationInfo.enabled) {
                            return;
                        }
                        Log.d(TAG, "Remove settings for package:" + pkgName);
                        removeAppStateInternal(uid, pkgName);
                    }
                },
                intentFilter,
                null,
                new Handler(mWifiHandlerThread.getLooper()));
    }

    private void registerForCarrierConfigChange() {
        IntentFilter filter = new IntentFilter();
        filter.addAction(CarrierConfigManager.ACTION_CARRIER_CONFIG_CHANGED);
        mContext.registerReceiver(
                new BroadcastReceiver() {
                    @Override
                    public void onReceive(Context context, Intent intent) {
                        final int subId = SubscriptionManager.getActiveDataSubscriptionId();
                        Log.d(TAG, "ACTION_CARRIER_CONFIG_CHANGED, active subId: " + subId);
                        mTetheredSoftApTracker
                                .updateSoftApCapabilityWhenCarrierConfigChanged(subId);
                        mActiveModeWarden.updateSoftApCapability(
                                mTetheredSoftApTracker.getSoftApCapability());
                    }
                },
                filter,
                null,
                new Handler(mWifiHandlerThread.getLooper()));

        WifiPhoneStateListener phoneStateListener = new WifiPhoneStateListener(
                mWifiHandlerThread.getLooper());

        mContext.getSystemService(TelephonyManager.class).listen(
                phoneStateListener, PhoneStateListener.LISTEN_ACTIVE_DATA_SUBSCRIPTION_ID_CHANGE);
    }

    @Override
    public int handleShellCommand(@NonNull ParcelFileDescriptor in,
            @NonNull ParcelFileDescriptor out, @NonNull ParcelFileDescriptor err,
            @NonNull String[] args) {
        WifiShellCommand shellCommand =  new WifiShellCommand(mWifiInjector, this, mContext,
                mWifiGlobals, mWifiThreadRunner);
        return shellCommand.exec(this, in.getFileDescriptor(), out.getFileDescriptor(),
                err.getFileDescriptor(), args);
    }

    private void updateWifiMetrics() {
        mWifiThreadRunner.run(() -> {
            mWifiMetrics.updateSavedNetworks(
                    mWifiConfigManager.getSavedNetworks(Process.WIFI_UID));
            mActiveModeWarden.updateMetrics();
            mPasspointManager.updateMetrics();
        });
        boolean isNonPersistentMacRandEnabled = mFrameworkFacade.getIntegerSetting(mContext,
                WifiConfigManager.NON_PERSISTENT_MAC_RANDOMIZATION_FEATURE_FORCE_ENABLE_FLAG, 0)
                == 1 ? true : false;
        mWifiMetrics.setNonPersistentMacRandomizationForceEnabled(isNonPersistentMacRandEnabled);
        mWifiMetrics.setIsScanningAlwaysEnabled(
                mSettingsStore.isScanAlwaysAvailableToggleEnabled());
        mWifiMetrics.setVerboseLoggingEnabled(isVerboseLoggingEnabled());
        mWifiMetrics.setWifiWakeEnabled(mWifiInjector.getWakeupController().isEnabled());
    }

    @Override
    protected void dump(FileDescriptor fd, PrintWriter pw, String[] args) {
        if (mContext.checkCallingOrSelfPermission(android.Manifest.permission.DUMP)
                != PERMISSION_GRANTED) {
            pw.println("Permission Denial: can't dump WifiService from from pid="
                    + Binder.getCallingPid()
                    + ", uid=" + Binder.getCallingUid());
            return;
        }
        if (args != null && args.length > 0 && WifiMetrics.PROTO_DUMP_ARG.equals(args[0])) {
            // WifiMetrics proto bytes were requested. Dump only these.
            updateWifiMetrics();
            mWifiMetrics.dump(fd, pw, args);
        } else if (args != null && args.length > 0 && IpClientUtil.DUMP_ARG.equals(args[0])) {
            // IpClient dump was requested. Pass it along and take no further action.
            String[] ipClientArgs = new String[args.length - 1];
            System.arraycopy(args, 1, ipClientArgs, 0, ipClientArgs.length);
            mActiveModeWarden.getPrimaryClientModeManager().dumpIpClient(fd, pw, ipClientArgs);
        } else if (args != null && args.length > 0 && WifiScoreReport.DUMP_ARG.equals(args[0])) {
            mActiveModeWarden.getPrimaryClientModeManager().dumpWifiScoreReport(fd, pw, args);
        } else if (args != null && args.length > 0 && WifiScoreCard.DUMP_ARG.equals(args[0])) {
            WifiScoreCard wifiScoreCard = mWifiInjector.getWifiScoreCard();
            String networkListBase64 = mWifiThreadRunner.call(() ->
                    wifiScoreCard.getNetworkListBase64(true), "");
            pw.println(networkListBase64);
        } else {
            pw.println("Verbose logging is " + (isVerboseLoggingEnabled() ? "on" : "off"));
            pw.println("Stay-awake conditions: " +
                    mFacade.getIntegerSetting(mContext,
                            Settings.Global.STAY_ON_WHILE_PLUGGED_IN, 0));
            pw.println("mInIdleMode " + mInIdleMode);
            pw.println("mScanPending " + mScanPending);
            pw.println("SettingsStore:");
            mSettingsStore.dump(fd, pw, args);
            mActiveModeWarden.dump(fd, pw, args);
            mMakeBeforeBreakManager.dump(fd, pw, args);
            pw.println();
            mWifiTrafficPoller.dump(fd, pw, args);
            pw.println();
            pw.println("Locks held:");
            mWifiLockManager.dump(pw);
            pw.println();
            mWifiMulticastLockManager.dump(pw);
            pw.println();
            WifiScoreCard wifiScoreCard = mWifiInjector.getWifiScoreCard();
            String networkListBase64 = mWifiThreadRunner.call(() ->
                    wifiScoreCard.getNetworkListBase64(true), "");
            pw.println("WifiScoreCard:");
            pw.println(networkListBase64);

            updateWifiMetrics();
            mWifiMetrics.dump(fd, pw, args);

            pw.println();
            mWifiThreadRunner.run(() -> mWifiNetworkSuggestionsManager.dump(fd, pw, args));
            pw.println();
            mWifiBackupRestore.dump(fd, pw, args);
            pw.println();
            pw.println("ScoringParams: " + mWifiInjector.getScoringParams());
            pw.println();
            mWifiThreadRunner.run(() -> {
                mWifiInjector.getWifiNetworkScoreCache().dumpWithLatestScanResults(
                        fd, pw, args, mScanRequestProxy.getScanResults());
                mWifiInjector.getSettingsConfigStore().dump(fd, pw, args);
            });
            pw.println();
            mCountryCode.dump(fd, pw, args);
            mWifiInjector.getWifiNetworkFactory().dump(fd, pw, args);
            mWifiInjector.getUntrustedWifiNetworkFactory().dump(fd, pw, args);
            mWifiInjector.getOemWifiNetworkFactory().dump(fd, pw, args);
            pw.println("Wlan Wake Reasons:" + mWifiNative.getWlanWakeReasonCount());
            pw.println();
            mWifiConfigManager.dump(fd, pw, args);
            pw.println();
            mPasspointManager.dump(pw);
            pw.println();
            mWifiInjector.getWifiDiagnostics().captureBugReportData(
                    WifiDiagnostics.REPORT_REASON_USER_ACTION);
            mWifiInjector.getWifiDiagnostics().dump(fd, pw, args);
            mWifiConnectivityManager.dump(fd, pw, args);
            mWifiThreadRunner.run(() -> {
                mWifiHealthMonitor.dump(fd, pw, args);
            });
            mWifiThreadRunner.run(() -> {
                mWifiScoreCard.dump(fd, pw, args);
            });
            mWifiInjector.getWakeupController().dump(fd, pw, args);
            mWifiInjector.getWifiLastResortWatchdog().dump(fd, pw, args);
            mWifiInjector.getAdaptiveConnectivityEnabledSettingObserver().dump(fd, pw, args);
            mWifiInjector.getWifiGlobals().dump(fd, pw, args);
            mWifiInjector.getSarManager().dump(fd, pw, args);
            pw.println();
            mLastCallerInfoManager.dump(pw);
            pw.println();
            mWifiInjector.getLinkProbeManager().dump(fd, pw, args);
        }
    }

    @Override
    public boolean acquireWifiLock(IBinder binder, int lockMode, String tag, WorkSource ws) {
        mLog.info("acquireWifiLock uid=% lockMode=%")
                .c(Binder.getCallingUid())
                .c(lockMode).flush();

        // Check on permission to make this call
        mContext.enforceCallingOrSelfPermission(android.Manifest.permission.WAKE_LOCK, null);

        // If no UID is provided in worksource, use the calling UID
        WorkSource updatedWs = (ws == null || ws.isEmpty())
                ? new WorkSource(Binder.getCallingUid()) : ws;

        if (!WifiLockManager.isValidLockMode(lockMode)) {
            throw new IllegalArgumentException("lockMode =" + lockMode);
        }

        return mWifiThreadRunner.call(() ->
                mWifiLockManager.acquireWifiLock(lockMode, tag, binder, updatedWs), false);
    }

    @Override
    public void updateWifiLockWorkSource(IBinder binder, WorkSource ws) {
        mLog.info("updateWifiLockWorkSource uid=%").c(Binder.getCallingUid()).flush();

        // Check on permission to make this call
        mContext.enforceCallingOrSelfPermission(
                android.Manifest.permission.UPDATE_DEVICE_STATS, null);

        // If no UID is provided in worksource, use the calling UID
        WorkSource updatedWs = (ws == null || ws.isEmpty())
                ? new WorkSource(Binder.getCallingUid()) : ws;

        mWifiThreadRunner.run(() ->
                mWifiLockManager.updateWifiLockWorkSource(binder, updatedWs));
    }

    @Override
    public boolean releaseWifiLock(IBinder binder) {
        mLog.info("releaseWifiLock uid=%").c(Binder.getCallingUid()).flush();

        // Check on permission to make this call
        mContext.enforceCallingOrSelfPermission(android.Manifest.permission.WAKE_LOCK, null);

        return mWifiThreadRunner.call(() ->
                mWifiLockManager.releaseWifiLock(binder), false);
    }

    @Override
    public void initializeMulticastFiltering() {
        enforceMulticastChangePermission();
        mLog.info("initializeMulticastFiltering uid=%").c(Binder.getCallingUid()).flush();
        mWifiMulticastLockManager.initializeFiltering();
    }

    @Override
    public void acquireMulticastLock(IBinder binder, String tag) {
        enforceMulticastChangePermission();
        mLog.info("acquireMulticastLock uid=%").c(Binder.getCallingUid()).flush();
        mWifiMulticastLockManager.acquireLock(binder, tag);
    }

    @Override
    public void releaseMulticastLock(String tag) {
        enforceMulticastChangePermission();
        mLog.info("releaseMulticastLock uid=%").c(Binder.getCallingUid()).flush();
        mWifiMulticastLockManager.releaseLock(tag);
    }

    @Override
    public boolean isMulticastEnabled() {
        enforceAccessPermission();
        if (isVerboseLoggingEnabled()) {
            mLog.info("isMulticastEnabled uid=%").c(Binder.getCallingUid()).flush();
        }
        return mWifiMulticastLockManager.isMulticastEnabled();
    }

    @Override
    public void enableVerboseLogging(int verbose) {
        enforceAccessPermission();
        enforceNetworkSettingsPermission();
        mLog.info("enableVerboseLogging uid=% verbose=%")
                .c(Binder.getCallingUid())
                .c(verbose).flush();
        boolean enabled = verbose > 0;
        mWifiInjector.getSettingsConfigStore().put(WIFI_VERBOSE_LOGGING_ENABLED, enabled);
        onVerboseLoggingStatusChanged(enabled);
        enableVerboseLoggingInternal(verbose);
    }

    private void onVerboseLoggingStatusChanged(boolean enabled) {
        int itemCount = mRegisteredWifiLoggingStatusListeners.beginBroadcast();
        for (int i = 0; i < itemCount; i++) {
            try {
                mRegisteredWifiLoggingStatusListeners.getBroadcastItem(i)
                        .onStatusChanged(enabled);
            } catch (RemoteException e) {
                Log.e(TAG, "onVerboseLoggingStatusChanged: RemoteException -- ", e);
            }

        }
        mRegisteredWifiLoggingStatusListeners.finishBroadcast();
    }

    private boolean isVerboseLoggingEnabled() {
        return WifiManager.VERBOSE_LOGGING_LEVEL_DISABLED != mVerboseLoggingLevel;
    }

    private void enableVerboseLoggingInternal(int verbose) {
        if (verbose > WifiManager.VERBOSE_LOGGING_LEVEL_ENABLED
                && mBuildProperties.isUserBuild()) {
            throw new SecurityException(TAG + ": Not allowed for the user build.");
        }
        mVerboseLoggingLevel = verbose;

        // Update wifi globals before sending the verbose logging change.
        mWifiThreadRunner.removeCallbacks(mAutoDisableShowKeyVerboseLoggingModeRunnable);
        if (WifiManager.VERBOSE_LOGGING_LEVEL_ENABLED_SHOW_KEY == mVerboseLoggingLevel) {
            mWifiGlobals.setShowKeyVerboseLoggingModeEnabled(true);
            mWifiThreadRunner.postDelayed(mAutoDisableShowKeyVerboseLoggingModeRunnable,
                    AUTO_DISABLE_SHOW_KEY_COUNTDOWN_MILLIS);
        } else {
            // Ensure the show key mode is disabled.
            mWifiGlobals.setShowKeyVerboseLoggingModeEnabled(false);
        }

        mActiveModeWarden.enableVerboseLogging(isVerboseLoggingEnabled());
        mWifiLockManager.enableVerboseLogging(verbose);
        mWifiMulticastLockManager.enableVerboseLogging(verbose);
        mWifiInjector.enableVerboseLogging(verbose);
        mWifiInjector.getSarManager().enableVerboseLogging(verbose);
    }

    @Override
    public int getVerboseLoggingLevel() {
        if (isVerboseLoggingEnabled()) {
            mLog.info("getVerboseLoggingLevel uid=%").c(Binder.getCallingUid()).flush();
        }
        return mVerboseLoggingLevel;
    }

    private Runnable mAutoDisableShowKeyVerboseLoggingModeRunnable = new Runnable() {
        @Override
        public void run() {
            // If still enabled, fallback to the regular verbose logging mode.
            if (isVerboseLoggingEnabled()) {
                enableVerboseLoggingInternal(WifiManager.VERBOSE_LOGGING_LEVEL_ENABLED);
            }
        }
    };

    @Override
    public void factoryReset(String packageName) {
        enforceNetworkSettingsPermission();
        if (enforceChangePermission(packageName) != MODE_ALLOWED) {
            return;
        }
        mLog.info("factoryReset uid=%").c(Binder.getCallingUid()).flush();
        if (mUserManager.hasUserRestrictionForUser(
                UserManager.DISALLOW_NETWORK_RESET,
                UserHandle.getUserHandleForUid(Binder.getCallingUid()))) {
            return;
        }
        if (!mUserManager.hasUserRestrictionForUser(
                UserManager.DISALLOW_CONFIG_TETHERING,
                UserHandle.getUserHandleForUid(Binder.getCallingUid()))) {
            // Turn mobile hotspot off
            stopSoftApInternal(WifiManager.IFACE_IP_MODE_UNSPECIFIED);
        }

        if (mUserManager.hasUserRestrictionForUser(
                UserManager.DISALLOW_CONFIG_WIFI,
                UserHandle.getUserHandleForUid(Binder.getCallingUid()))) {
            return;
        }
        // Delete all Wifi SSIDs
        List<WifiConfiguration> networks = mWifiThreadRunner.call(
                () -> mWifiConfigManager.getSavedNetworks(Process.WIFI_UID),
                Collections.emptyList());
        for (WifiConfiguration network : networks) {
            removeNetwork(network.networkId, packageName);
        }
        // Delete all Passpoint configurations
        List<PasspointConfiguration> configs = mWifiThreadRunner.call(
                () -> mPasspointManager.getProviderConfigs(Process.WIFI_UID /* ignored */, true),
                Collections.emptyList());
        for (PasspointConfiguration config : configs) {
            removePasspointConfigurationInternal(null, config.getUniqueId());
        }
        mWifiThreadRunner.post(() -> {
            mPasspointManager.clearAnqpRequestsAndFlushCache();
            mWifiConfigManager.clearUserTemporarilyDisabledList();
            mWifiConfigManager.removeAllEphemeralOrPasspointConfiguredNetworks();
            mWifiInjector.getWifiNetworkFactory().clear();
            mWifiNetworkSuggestionsManager.clear();
            mWifiInjector.getWifiScoreCard().clear();
            mWifiHealthMonitor.clear();
            mWifiCarrierInfoManager.clear();
            notifyFactoryReset();
        });
    }

    /**
     * Notify the Factory Reset Event to application who may installed wifi configurations.
     */
    private void notifyFactoryReset() {
        Intent intent = new Intent(WifiManager.ACTION_NETWORK_SETTINGS_RESET);

        // Retrieve list of broadcast receivers for this broadcast & send them directed broadcasts
        // to wake them up (if they're in background).
        List<ResolveInfo> resolveInfos =
                mContext.getPackageManager().queryBroadcastReceiversAsUser(
                        intent, 0,
                        UserHandle.of(mWifiInjector.getWifiPermissionsWrapper().getCurrentUser()));
        if (resolveInfos == null || resolveInfos.isEmpty()) return; // No need to send broadcast.

        for (ResolveInfo resolveInfo : resolveInfos) {
            Intent intentToSend = new Intent(intent);
            intentToSend.setComponent(new ComponentName(
                    resolveInfo.activityInfo.applicationInfo.packageName,
                    resolveInfo.activityInfo.name));
            mContext.sendBroadcastAsUser(intentToSend, UserHandle.CURRENT,
                    android.Manifest.permission.NETWORK_CARRIER_PROVISIONING);
        }
    }

    @Override
    public Network getCurrentNetwork() {
        if (!isSettingsOrSuw(Binder.getCallingPid(), Binder.getCallingUid())) {
            throw new SecurityException(TAG + ": Permission denied");
        }
        if (isVerboseLoggingEnabled()) {
            mLog.info("getCurrentNetwork uid=%").c(Binder.getCallingUid()).flush();
        }
        return getPrimaryClientModeManagerBlockingThreadSafe().syncGetCurrentNetwork();
    }

    public static String toHexString(String s) {
        if (s == null) {
            return "null";
        }
        StringBuilder sb = new StringBuilder();
        sb.append('\'').append(s).append('\'');
        for (int n = 0; n < s.length(); n++) {
            sb.append(String.format(" %02x", s.charAt(n) & 0xffff));
        }
        return sb.toString();
    }

    /**
     * Retrieve the data to be backed to save the current state.
     *
     * @return  Raw byte stream of the data to be backed up.
     */
    @Override
    public byte[] retrieveBackupData() {
        enforceNetworkSettingsPermission();
        mLog.info("retrieveBackupData uid=%").c(Binder.getCallingUid()).flush();
        Log.d(TAG, "Retrieving backup data");
        List<WifiConfiguration> wifiConfigurations = mWifiThreadRunner.call(
                () -> mWifiConfigManager.getConfiguredNetworksWithPasswords(), null);
        byte[] backupData =
                mWifiBackupRestore.retrieveBackupDataFromConfigurations(wifiConfigurations);
        Log.d(TAG, "Retrieved backup data");
        return backupData;
    }

    /**
     * Helper method to restore networks retrieved from backup data.
     *
     * @param configurations list of WifiConfiguration objects parsed from the backup data.
     */
    private void restoreNetworks(List<WifiConfiguration> configurations) {
        if (configurations == null) {
            Log.e(TAG, "Backup data parse failed");
            return;
        }
        int callingUid = Binder.getCallingUid();
        mWifiThreadRunner.run(
                () -> {
                    for (WifiConfiguration configuration : configurations) {
                        int networkId =
                                mWifiConfigManager.addOrUpdateNetwork(configuration, callingUid)
                                        .getNetworkId();
                        if (networkId == WifiConfiguration.INVALID_NETWORK_ID) {
                            Log.e(TAG, "Restore network failed: "
                                    + configuration.getProfileKey());
                            continue;
                        }
                        // Enable all networks restored.
                        mWifiConfigManager.enableNetwork(networkId, false, callingUid, null);
                        // Restore auto-join param.
                        mWifiConfigManager.allowAutojoin(networkId, configuration.allowAutojoin);
                    }
                });
    }

    /**
     * Restore state from the backed up data.
     *
     * @param data Raw byte stream of the backed up data.
     */
    @Override
    public void restoreBackupData(byte[] data) {
        enforceNetworkSettingsPermission();
        mLog.info("restoreBackupData uid=%").c(Binder.getCallingUid()).flush();
        Log.d(TAG, "Restoring backup data");
        List<WifiConfiguration> wifiConfigurations =
                mWifiBackupRestore.retrieveConfigurationsFromBackupData(data);
        restoreNetworks(wifiConfigurations);
        Log.d(TAG, "Restored backup data");
    }

    /**
     * Retrieve the soft ap config data to be backed to save current config data.
     *
     * @return  Raw byte stream of the data to be backed up.
     */
    @Override
    public byte[] retrieveSoftApBackupData() {
        enforceNetworkSettingsPermission();
        mLog.info("retrieveSoftApBackupData uid=%").c(Binder.getCallingUid()).flush();
        SoftApConfiguration config = mWifiThreadRunner.call(mWifiApConfigStore::getApConfiguration,
                new SoftApConfiguration.Builder().build());
        byte[] backupData =
                mSoftApBackupRestore.retrieveBackupDataFromSoftApConfiguration(config);
        Log.d(TAG, "Retrieved soft ap backup data");
        return backupData;
    }

    /**
     * Restore soft ap config from the backed up data.
     *
     * @param data Raw byte stream of the backed up data.
     * @return restored SoftApConfiguration or Null if data is invalid.
     */
    @Override
    public SoftApConfiguration restoreSoftApBackupData(byte[] data) {
        enforceNetworkSettingsPermission();
        mLog.info("restoreSoftApBackupData uid=%").c(Binder.getCallingUid()).flush();
        SoftApConfiguration softApConfig =
                mSoftApBackupRestore.retrieveSoftApConfigurationFromBackupData(data);
        if (softApConfig != null) {
            mWifiThreadRunner.post(() -> mWifiApConfigStore.setApConfiguration(
                    mWifiApConfigStore.resetToDefaultForUnsupportedConfig(
                    mWifiApConfigStore.upgradeSoftApConfiguration(softApConfig))));
            Log.d(TAG, "Restored soft ap backup data");
        }
        return softApConfig;
    }


    /**
     * Restore state from the older supplicant back up data.
     * The old backup data was essentially a backup of wpa_supplicant.conf & ipconfig.txt file.
     *
     * @param supplicantData Raw byte stream of wpa_supplicant.conf
     * @param ipConfigData Raw byte stream of ipconfig.txt
     */
    public void restoreSupplicantBackupData(byte[] supplicantData, byte[] ipConfigData) {
        enforceNetworkSettingsPermission();
        mLog.trace("restoreSupplicantBackupData uid=%").c(Binder.getCallingUid()).flush();
        Log.d(TAG, "Restoring supplicant backup data");
        List<WifiConfiguration> wifiConfigurations =
                mWifiBackupRestore.retrieveConfigurationsFromSupplicantBackupData(
                        supplicantData, ipConfigData);
        restoreNetworks(wifiConfigurations);
        Log.d(TAG, "Restored supplicant backup data");
    }

    /**
     * Starts subscription provisioning with a provider.
     *
     * @param provider {@link OsuProvider} the provider to provision with
     * @param callback {@link IProvisioningCallback} the callback object to inform status
     */
    @Override
    public void startSubscriptionProvisioning(OsuProvider provider,
            IProvisioningCallback callback) {
        if (provider == null) {
            throw new IllegalArgumentException("Provider must not be null");
        }
        if (callback == null) {
            throw new IllegalArgumentException("Callback must not be null");
        }
        if (!isSettingsOrSuw(Binder.getCallingPid(), Binder.getCallingUid())) {
            throw new SecurityException(TAG + ": Permission denied");
        }
        final int uid = Binder.getCallingUid();
        mLog.trace("startSubscriptionProvisioning uid=%").c(uid).flush();
        if (getPrimaryClientModeManagerBlockingThreadSafe()
                .syncStartSubscriptionProvisioning(uid, provider, callback)) {
            mLog.trace("Subscription provisioning started with %")
                    .c(provider.toString()).flush();
        }
    }

    /**
     * See
     * {@link WifiManager#registerTrafficStateCallback(Executor, WifiManager.TrafficStateCallback)}
     *
     * @param callback Traffic State callback to register
     *
     * @throws SecurityException if the caller does not have permission to register a callback
     * @throws RemoteException if remote exception happens
     * @throws IllegalArgumentException if the arguments are null or invalid
     */
    @Override
    public void registerTrafficStateCallback(ITrafficStateCallback callback) {
        // verify arguments
        if (callback == null) {
            throw new IllegalArgumentException("Callback must not be null");
        }
        enforceNetworkSettingsPermission();
        if (isVerboseLoggingEnabled()) {
            mLog.info("registerTrafficStateCallback uid=%").c(Binder.getCallingUid()).flush();
        }
        // Post operation to handler thread
        mWifiThreadRunner.post(() -> mWifiTrafficPoller.addCallback(callback));
    }

    /**
     * see {@link android.net.wifi.WifiManager#unregisterTrafficStateCallback(
     * WifiManager.TrafficStateCallback)}
     *
     * @param callback Traffic State callback to unregister
     *
     * @throws SecurityException if the caller does not have permission to register a callback
     */
    @Override
    public void unregisterTrafficStateCallback(ITrafficStateCallback callback) {
        enforceNetworkSettingsPermission();
        if (isVerboseLoggingEnabled()) {
            mLog.info("unregisterTrafficStateCallback uid=%").c(Binder.getCallingUid()).flush();
        }
        // Post operation to handler thread
        mWifiThreadRunner.post(() -> mWifiTrafficPoller.removeCallback(callback));
    }

    private long getSupportedFeaturesInternal() {
        long supportedFeatureSet = mWifiThreadRunner.call(
                () -> mActiveModeWarden.getPrimaryClientModeManager().getSupportedFeatures(),
                0L);
        // Mask the feature set against system properties.
        boolean rttSupported = mContext.getPackageManager().hasSystemFeature(
                PackageManager.FEATURE_WIFI_RTT);
        if (!rttSupported) {
            // flags filled in by vendor HAL, remove if overlay disables it.
            supportedFeatureSet &=
                    ~(WifiManager.WIFI_FEATURE_D2D_RTT | WifiManager.WIFI_FEATURE_D2AP_RTT);
        }
        if (!mContext.getResources().getBoolean(
                R.bool.config_wifi_p2p_mac_randomization_supported)) {
            // flags filled in by vendor HAL, remove if overlay disables it.
            supportedFeatureSet &= ~WifiManager.WIFI_FEATURE_P2P_RAND_MAC;
        }
        if (mContext.getResources().getBoolean(
                R.bool.config_wifi_connected_mac_randomization_supported)) {
            // no corresponding flags in vendor HAL, set if overlay enables it.
            supportedFeatureSet |= WifiManager.WIFI_FEATURE_CONNECTED_RAND_MAC;
        }
        if (ApConfigUtil.isApMacRandomizationSupported(mContext)) {
            // no corresponding flags in vendor HAL, set if overlay enables it.
            supportedFeatureSet |= WifiManager.WIFI_FEATURE_AP_RAND_MAC;
        }
        if (SdkLevel.isAtLeastS()) {
            if (ApConfigUtil.isBridgedModeSupported(mContext)) {
                // The bridged mode requires the kernel network modules support.
                // It doesn't relate the vendor HAL, set if overlay enables it.
                supportedFeatureSet |= WifiManager.WIFI_FEATURE_BRIDGED_AP;
            }
            if (ApConfigUtil.isStaWithBridgedModeSupported(mContext)) {
                // The bridged mode requires the kernel network modules support.
                // It doesn't relate the vendor HAL, set if overlay enables it.
                supportedFeatureSet |= WifiManager.WIFI_FEATURE_STA_BRIDGED_AP;
            }
        }
        supportedFeatureSet |= mWifiThreadRunner.call(
                () -> {
                    long concurrencyFeatureSet = 0L;
                    if (mActiveModeWarden.isStaApConcurrencySupported()) {
                        concurrencyFeatureSet |= WifiManager.WIFI_FEATURE_AP_STA;
                    }
                    if (mActiveModeWarden.isStaStaConcurrencySupportedForLocalOnlyConnections()) {
                        concurrencyFeatureSet |= WifiManager.WIFI_FEATURE_ADDITIONAL_STA_LOCAL_ONLY;
                    }
                    if (mActiveModeWarden.isStaStaConcurrencySupportedForMbb()) {
                        concurrencyFeatureSet |= WifiManager.WIFI_FEATURE_ADDITIONAL_STA_MBB;
                    }
                    if (mActiveModeWarden.isStaStaConcurrencySupportedForRestrictedConnections()) {
                        concurrencyFeatureSet |= WifiManager.WIFI_FEATURE_ADDITIONAL_STA_RESTRICTED;
                    }
                    return concurrencyFeatureSet;
                }, 0L);
        return supportedFeatureSet;
    }

    private static boolean hasAutomotiveFeature(Context context) {
        return context.getPackageManager().hasSystemFeature(PackageManager.FEATURE_AUTOMOTIVE);
    }

    /**
     * See
     * {@link WifiManager#registerNetworkRequestMatchCallback(
     * Executor, WifiManager.NetworkRequestMatchCallback)}
     *
     * @param callback Network Request Match callback to register
     *
     * @throws SecurityException if the caller does not have permission to register a callback
     * @throws RemoteException if remote exception happens
     * @throws IllegalArgumentException if the arguments are null or invalid
     */
    @Override
    public void registerNetworkRequestMatchCallback(INetworkRequestMatchCallback callback) {
        // verify arguments
        if (callback == null) {
            throw new IllegalArgumentException("Callback must not be null");
        }
        enforceNetworkSettingsPermission();
        if (isVerboseLoggingEnabled()) {
            mLog.info("registerNetworkRequestMatchCallback uid=%")
                    .c(Binder.getCallingUid()).flush();
        }
        // Post operation to handler thread
        mWifiThreadRunner.post(() ->
                mWifiInjector.getWifiNetworkFactory().addCallback(callback));
    }

    /**
     * see {@link android.net.wifi.WifiManager#unregisterNetworkRequestMatchCallback(
     * WifiManager.NetworkRequestMatchCallback)}
     *
     * @param callback Network Request Match callback to unregister
     *
     * @throws SecurityException if the caller does not have permission to register a callback
     */
    @Override
    public void unregisterNetworkRequestMatchCallback(INetworkRequestMatchCallback callback) {
        enforceNetworkSettingsPermission();
        if (isVerboseLoggingEnabled()) {
            mLog.info("unregisterNetworkRequestMatchCallback uid=%")
                    .c(Binder.getCallingUid()).flush();
        }
        // Post operation to handler thread
        mWifiThreadRunner.post(() ->
                mWifiInjector.getWifiNetworkFactory().removeCallback(callback));
    }

    /**
     * See {@link android.net.wifi.WifiManager#addNetworkSuggestions(List)}
     *
     * @param networkSuggestions List of network suggestions to be added.
     * @param callingPackageName Package Name of the app adding the suggestions.
     * @param callingFeatureId Feature in the calling package
     * @throws SecurityException if the caller does not have permission.
     * @return One of status codes from {@link WifiManager.NetworkSuggestionsStatusCode}.
     */
    @Override
    public int addNetworkSuggestions(
            List<WifiNetworkSuggestion> networkSuggestions, String callingPackageName,
            String callingFeatureId) {
        if (enforceChangePermission(callingPackageName) != MODE_ALLOWED) {
            return WifiManager.STATUS_NETWORK_SUGGESTIONS_ERROR_APP_DISALLOWED;
        }
        if (isVerboseLoggingEnabled()) {
            mLog.info("addNetworkSuggestions uid=%").c(Binder.getCallingUid()).flush();
        }
        int callingUid = Binder.getCallingUid();

        int success = mWifiThreadRunner.call(() -> mWifiNetworkSuggestionsManager.add(
                networkSuggestions, callingUid, callingPackageName, callingFeatureId),
                WifiManager.STATUS_NETWORK_SUGGESTIONS_ERROR_INTERNAL);
        if (success != WifiManager.STATUS_NETWORK_SUGGESTIONS_SUCCESS) {
            Log.e(TAG, "Failed to add network suggestions");
        }
        return success;
    }

    /**
     * See {@link android.net.wifi.WifiManager#removeNetworkSuggestions(List)}
     *
     * @param networkSuggestions List of network suggestions to be removed.
     * @param callingPackageName Package Name of the app removing the suggestions.
     * @throws SecurityException if the caller does not have permission.
     * @return One of status codes from {@link WifiManager.NetworkSuggestionsStatusCode}.
     */
    @Override
    public int removeNetworkSuggestions(
            List<WifiNetworkSuggestion> networkSuggestions, String callingPackageName) {
        if (enforceChangePermission(callingPackageName) != MODE_ALLOWED) {
            return WifiManager.STATUS_NETWORK_SUGGESTIONS_ERROR_APP_DISALLOWED;
        }
        if (isVerboseLoggingEnabled()) {
            mLog.info("removeNetworkSuggestions uid=%").c(Binder.getCallingUid()).flush();
        }
        int callingUid = Binder.getCallingUid();

        int success = mWifiThreadRunner.call(() -> mWifiNetworkSuggestionsManager.remove(
                networkSuggestions, callingUid, callingPackageName),
                WifiManager.STATUS_NETWORK_SUGGESTIONS_ERROR_INTERNAL);
        if (success != WifiManager.STATUS_NETWORK_SUGGESTIONS_SUCCESS) {
            Log.e(TAG, "Failed to remove network suggestions");
        }
        return success;
    }

    /**
     * See {@link android.net.wifi.WifiManager#getNetworkSuggestions()}
     * @param callingPackageName Package Name of the app getting the suggestions.
     * @return a list of network suggestions suggested by this app
     */
    @Override
    public List<WifiNetworkSuggestion> getNetworkSuggestions(String callingPackageName) {
        int callingUid = Binder.getCallingUid();
        mAppOps.checkPackage(callingUid, callingPackageName);
        enforceAccessPermission();
        if (isVerboseLoggingEnabled()) {
            mLog.info("getNetworkSuggestionList uid=%").c(Binder.getCallingUid()).flush();
        }
        return mWifiThreadRunner.call(() ->
                mWifiNetworkSuggestionsManager.get(callingPackageName, callingUid),
                Collections.emptyList());
    }

    /**
     * Gets the factory Wi-Fi MAC addresses.
     * @throws SecurityException if the caller does not have permission.
     * @return Array of String representing Wi-Fi MAC addresses, or empty array if failed.
     */
    @Override
    public String[] getFactoryMacAddresses() {
        final int uid = Binder.getCallingUid();
        if (!mWifiPermissionsUtil.checkNetworkSettingsPermission(uid)) {
            throw new SecurityException("App not allowed to get Wi-Fi factory MAC address "
                    + "(uid = " + uid + ")");
        }
        String result = mWifiThreadRunner.call(
                () -> mActiveModeWarden.getPrimaryClientModeManager().getFactoryMacAddress(),
                null);
        // result can be empty array if either: WifiThreadRunner.call() timed out, or
        // ClientModeImpl.getFactoryMacAddress() returned null.
        // In this particular instance, we don't differentiate the two types of nulls.
        if (result == null) {
            return new String[0];
        }
        return new String[]{result};
    }

    /**
     * Sets the current device mobility state.
     * @param state the new device mobility state
     */
    @Override
    public void setDeviceMobilityState(@DeviceMobilityState int state) {
        mContext.enforceCallingOrSelfPermission(
                android.Manifest.permission.WIFI_SET_DEVICE_MOBILITY_STATE, "WifiService");

        if (isVerboseLoggingEnabled()) {
            mLog.info("setDeviceMobilityState uid=% state=%")
                    .c(Binder.getCallingUid())
                    .c(state)
                    .flush();
        }
        // Post operation to handler thread
        mWifiThreadRunner.post(() -> {
            mWifiConnectivityManager.setDeviceMobilityState(state);
            mWifiHealthMonitor.setDeviceMobilityState(state);
            mWifiDataStall.setDeviceMobilityState(state);
        });
    }

    /**
     * Proxy for the final native call of the parent class. Enables mocking of
     * the function.
     */
    public int getMockableCallingUid() {
        return getCallingUid();
    }

    /**
     * Start DPP in Configurator-Initiator role. The current device will initiate DPP bootstrapping
     * with a peer, and send the SSID and password of the selected network.
     *
     * @param binder Caller's binder context
     * @param packageName Package name of the calling app
     * @param enrolleeUri URI of the Enrollee obtained externally (e.g. QR code scanning)
     * @param selectedNetworkId Selected network ID to be sent to the peer
     * @param netRole The network role of the enrollee
     * @param callback Callback for status updates
     */
    @Override
    public void startDppAsConfiguratorInitiator(IBinder binder, @NonNull String packageName,
            String enrolleeUri, int selectedNetworkId, int netRole, IDppCallback callback) {
        // verify arguments
        if (binder == null) {
            throw new IllegalArgumentException("Binder must not be null");
        }
        if (TextUtils.isEmpty(enrolleeUri)) {
            throw new IllegalArgumentException("Enrollee URI must not be null or empty");
        }
        if (selectedNetworkId < 0) {
            throw new IllegalArgumentException("Selected network ID invalid");
        }
        if (callback == null) {
            throw new IllegalArgumentException("Callback must not be null");
        }

        final int uid = getMockableCallingUid();

        int callingUid = Binder.getCallingUid();
        mAppOps.checkPackage(callingUid, packageName);
        if (!isSettingsOrSuw(Binder.getCallingPid(), callingUid)) {
            throw new SecurityException(TAG + ": Permission denied");
        }
        // Stop MBB (if in progress) when DPP is initiated. Otherwise, DPP operation will fail
        // when the previous primary iface is removed after MBB completion.
        mWifiThreadRunner.post(() ->
                mMakeBeforeBreakManager.stopAllSecondaryTransientClientModeManagers(() ->
                        mDppManager.startDppAsConfiguratorInitiator(
                                uid, packageName,
                                mActiveModeWarden.getPrimaryClientModeManager().getInterfaceName(),
                                binder, enrolleeUri,
                                removeSecurityTypeFromNetworkId(selectedNetworkId), netRole,
                                callback)));
    }

    /**
     * Start DPP in Enrollee-Initiator role. The current device will initiate DPP bootstrapping
     * with a peer, and receive the SSID and password from the peer configurator.
     *
     * @param binder Caller's binder context
     * @param configuratorUri URI of the Configurator obtained externally (e.g. QR code scanning)
     * @param callback Callback for status updates
     */
    @Override
    public void startDppAsEnrolleeInitiator(IBinder binder, String configuratorUri,
            IDppCallback callback) {
        // verify arguments
        if (binder == null) {
            throw new IllegalArgumentException("Binder must not be null");
        }
        if (TextUtils.isEmpty(configuratorUri)) {
            throw new IllegalArgumentException("Enrollee URI must not be null or empty");
        }
        if (callback == null) {
            throw new IllegalArgumentException("Callback must not be null");
        }

        final int uid = getMockableCallingUid();

        if (!isSettingsOrSuw(Binder.getCallingPid(), Binder.getCallingUid())) {
            throw new SecurityException(TAG + ": Permission denied");
        }

        // Stop MBB (if in progress) when DPP is initiated. Otherwise, DPP operation will fail
        // when the previous primary iface is removed after MBB completion.
        mWifiThreadRunner.post(() ->
                mMakeBeforeBreakManager.stopAllSecondaryTransientClientModeManagers(() ->
                        mDppManager.startDppAsEnrolleeInitiator(uid,
                                mActiveModeWarden.getPrimaryClientModeManager().getInterfaceName(),
                                binder, configuratorUri, callback)));
    }

    /**
     * Start DPP in Enrollee-Responder role. The current device will generate the
     * bootstrap code and wait for the peer device to start the DPP authentication process.
     *
     * @param binder Caller's binder context
     * @param deviceInfo Device specific info to display in QR code(e.g. Easy_connect_demo)
     * @param curve Elliptic curve cryptography type used to generate DPP public/private key pair.
     * @param callback Callback for status updates
     */
    @Override
    @RequiresApi(Build.VERSION_CODES.S)
    public void startDppAsEnrolleeResponder(IBinder binder, @Nullable String deviceInfo,
            @WifiManager.EasyConnectCryptographyCurve int curve, IDppCallback callback) {
        if (!SdkLevel.isAtLeastS()) {
            throw new UnsupportedOperationException();
        }
        // verify arguments
        if (binder == null) {
            throw new IllegalArgumentException("Binder must not be null");
        }
        if (callback == null) {
            throw new IllegalArgumentException("Callback must not be null");
        }

        final int uid = getMockableCallingUid();

        if (!isSettingsOrSuw(Binder.getCallingPid(), Binder.getCallingUid())) {
            throw new SecurityException(TAG + ": Permission denied");
        }

        if (deviceInfo != null) {
            int deviceInfoLen = deviceInfo.length();
            if (deviceInfoLen > WifiManager.getEasyConnectMaxAllowedResponderDeviceInfoLength()) {
                throw new IllegalArgumentException("Device info length: " + deviceInfoLen
                        + " must be less than "
                        + WifiManager.getEasyConnectMaxAllowedResponderDeviceInfoLength());
            }
            char c;
            for (int i = 0; i < deviceInfoLen; i++) {
                c = deviceInfo.charAt(i);
                if (c < '!' || c > '~' || c == ';') {
                    throw new IllegalArgumentException("Allowed Range of ASCII characters in"
                            + "deviceInfo - %x20-7E; semicolon and space are not allowed!"
                            + "Found c: " + c);
                }
            }
        }

        // Stop MBB (if in progress) when DPP is initiated. Otherwise, DPP operation will fail
        // when the previous primary iface is removed after MBB completion.
        mWifiThreadRunner.post(() ->
                mMakeBeforeBreakManager.stopAllSecondaryTransientClientModeManagers(() ->
                        mDppManager.startDppAsEnrolleeResponder(uid,
                                mActiveModeWarden.getPrimaryClientModeManager().getInterfaceName(),
                                binder, deviceInfo, curve, callback)));
    }

    /**
     * Stop or abort a current DPP session.
     */
    @Override
    public void stopDppSession() throws RemoteException {
        if (!isSettingsOrSuw(Binder.getCallingPid(), Binder.getCallingUid())) {
            throw new SecurityException(TAG + ": Permission denied");
        }
        final int uid = getMockableCallingUid();

        mWifiThreadRunner.post(() -> mDppManager.stopDppSession(uid));
    }

    /**
     * see {@link android.net.wifi.WifiManager#addWifiVerboseLoggingStatusChangedListener(Executor,
     * WifiManager.WifiVerboseLoggingStatusChangedListener)}
     *
     * @param listener IWifiVerboseLoggingStatusChangedListener listener to add
     *
     * @throws SecurityException if the caller does not have permission to add a listener.
     * @throws IllegalArgumentException if the argument is null.
     */
    @Override
    public void addWifiVerboseLoggingStatusChangedListener(
            IWifiVerboseLoggingStatusChangedListener listener) {
        if (listener == null) {
            throw new IllegalArgumentException("Listener must not be null");
        }
        enforceAccessPermission();
        // Post operation to handler thread
        mWifiThreadRunner.post(() ->
                mRegisteredWifiLoggingStatusListeners.register(listener));
    }

    /**
     * see {@link android.net.wifi.WifiManager#unregisterWifiVerboseLoggingStatusCallback
     * (WifiManager.WifiVerboseLoggingStatusCallback)}
     *
     * @param listener the listener to be removed.
     *
     * @throws SecurityException if the caller does not have permission to add a listener.
     * @throws IllegalArgumentException if the argument is null.
     */
    @Override
    public void removeWifiVerboseLoggingStatusChangedListener(
            IWifiVerboseLoggingStatusChangedListener listener) {
        if (listener == null) {
            throw new IllegalArgumentException("Listener must not be null");
        }
        enforceAccessPermission();
        // Post operation to handler thread
        mWifiThreadRunner.post(() ->
                mRegisteredWifiLoggingStatusListeners.unregister(listener));
    }

    /**
     * see {@link android.net.wifi.WifiManager#addOnWifiUsabilityStatsListener(Executor,
     * WifiManager.OnWifiUsabilityStatsListener)}
     *
     * @param listener WifiUsabilityStatsEntry listener to add
     *
     * @throws SecurityException if the caller does not have permission to add a listener
     * @throws RemoteException if remote exception happens
     * @throws IllegalArgumentException if the arguments are null or invalid
     */
    @Override
    public void addOnWifiUsabilityStatsListener(IOnWifiUsabilityStatsListener listener) {
        if (listener == null) {
            throw new IllegalArgumentException("Listener must not be null");
        }
        mContext.enforceCallingOrSelfPermission(
                android.Manifest.permission.WIFI_UPDATE_USABILITY_STATS_SCORE, "WifiService");
        if (isVerboseLoggingEnabled()) {
            mLog.info("addOnWifiUsabilityStatsListener uid=%")
                .c(Binder.getCallingUid()).flush();
        }
        // Post operation to handler thread
        mWifiThreadRunner.post(() ->
                mWifiMetrics.addOnWifiUsabilityListener(listener));
    }

    /**
     * see {@link android.net.wifi.WifiManager#removeOnWifiUsabilityStatsListener
     * (WifiManager.OnWifiUsabilityStatsListener)}
     *
     * @param listener listener to be removed.
     *
     * @throws SecurityException if the caller does not have permission to add a listener
     */
    @Override
    public void removeOnWifiUsabilityStatsListener(IOnWifiUsabilityStatsListener listener) {
        mContext.enforceCallingOrSelfPermission(
                android.Manifest.permission.WIFI_UPDATE_USABILITY_STATS_SCORE, "WifiService");
        if (isVerboseLoggingEnabled()) {
            mLog.info("removeOnWifiUsabilityStatsListener uid=%")
                    .c(Binder.getCallingUid()).flush();
        }
        // Post operation to handler thread
        mWifiThreadRunner.post(() ->
                mWifiMetrics.removeOnWifiUsabilityListener(listener));
    }

    /**
     * Updates the Wi-Fi usability score.
     * @param seqNum Sequence number of the Wi-Fi usability score.
     * @param score The Wi-Fi usability score.
     * @param predictionHorizonSec Prediction horizon of the Wi-Fi usability score in second.
     */
    @Override
    public void updateWifiUsabilityScore(int seqNum, int score, int predictionHorizonSec) {
        mContext.enforceCallingOrSelfPermission(
                android.Manifest.permission.WIFI_UPDATE_USABILITY_STATS_SCORE, "WifiService");

        if (isVerboseLoggingEnabled()) {
            mLog.info("updateWifiUsabilityScore uid=% seqNum=% score=% predictionHorizonSec=%")
                    .c(Binder.getCallingUid())
                    .c(seqNum)
                    .c(score)
                    .c(predictionHorizonSec)
                    .flush();
        }
        // Post operation to handler thread
        mWifiThreadRunner.post(() -> {
            String ifaceName = mActiveModeWarden.getPrimaryClientModeManager().getInterfaceName();
            mWifiMetrics.incrementWifiUsabilityScoreCount(
                    ifaceName, seqNum, score, predictionHorizonSec);
        });
    }

    /**
     * Notify interested parties if a wifi config has been changed.
     *
     * @param wifiCredentialEventType WIFI_CREDENTIAL_SAVED or WIFI_CREDENTIAL_FORGOT
     * @param config Must have a WifiConfiguration object to succeed
     */
    private void broadcastWifiCredentialChanged(int wifiCredentialEventType,
            WifiConfiguration config) {
        Intent intent = new Intent(WifiManager.WIFI_CREDENTIAL_CHANGED_ACTION);
        if (config != null && config.SSID != null && mWifiPermissionsUtil.isLocationModeEnabled()) {
            intent.putExtra(WifiManager.EXTRA_WIFI_CREDENTIAL_SSID, config.SSID);
        }
        intent.putExtra(WifiManager.EXTRA_WIFI_CREDENTIAL_EVENT_TYPE,
                wifiCredentialEventType);
        mContext.createContextAsUser(UserHandle.CURRENT, 0)
                .sendBroadcastWithMultiplePermissions(
                        intent,
                        new String[]{
                                android.Manifest.permission.RECEIVE_WIFI_CREDENTIAL_CHANGE,
                                android.Manifest.permission.ACCESS_FINE_LOCATION,
                        });
    }

    /**
     * Connects to a network.
     *
     * If the supplied config is not null, then the netId argument will be ignored and the config
     * will be saved (or updated if its networkId or profile key already exist) and connected to.
     *
     * If the supplied config is null, then the netId argument will be matched to a saved config to
     * be connected to.
     *
     * @param config New or existing config to add/update and connect to
     * @param netId Network ID of existing config to connect to if the supplied config is null
     * @param callback Listener to notify action result
     *
     * see: {@link WifiManager#connect(WifiConfiguration, WifiManager.ActionListener)}
     *      {@link WifiManager#connect(int, WifiManager.ActionListener)}
     */
    @Override
    public void connect(WifiConfiguration config, int netId, @Nullable IActionListener callback) {
        int uid = Binder.getCallingUid();
        if (!isPrivileged(Binder.getCallingPid(), uid)) {
            throw new SecurityException(TAG + ": Permission denied");
        }
        if (config != null) {
            config.networkId = removeSecurityTypeFromNetworkId(config.networkId);
        }
        final int netIdArg = removeSecurityTypeFromNetworkId(netId);
        mLog.info("connect uid=%").c(uid).flush();
        mWifiThreadRunner.post(() -> {
            ActionListenerWrapper wrapper = new ActionListenerWrapper(callback);
            final NetworkUpdateResult result;
            // if connecting using WifiConfiguration, save the network first
            if (config != null) {
                if (mWifiPermissionsUtil.checkNetworkSettingsPermission(uid)) {
                    mWifiMetrics.logUserActionEvent(
                            UserActionEvent.EVENT_ADD_OR_UPDATE_NETWORK, config.networkId);
                }
                result = mWifiConfigManager.addOrUpdateNetwork(config, uid);
                if (!result.isSuccess()) {
                    Log.e(TAG, "connect adding/updating config=" + config + " failed");
                    wrapper.sendFailure(WifiManager.ERROR);
                    return;
                }
                broadcastWifiCredentialChanged(WifiManager.WIFI_CREDENTIAL_SAVED, config);
            } else {
                if (mWifiPermissionsUtil.checkNetworkSettingsPermission(uid)) {
                    mWifiMetrics.logUserActionEvent(
                            UserActionEvent.EVENT_MANUAL_CONNECT, netIdArg);
                }
                result = new NetworkUpdateResult(netIdArg);
            }
            WifiConfiguration configuration = mWifiConfigManager
                    .getConfiguredNetwork(result.getNetworkId());
            if (configuration == null) {
                Log.e(TAG, "connect to Invalid network Id=" + netIdArg);
                wrapper.sendFailure(WifiManager.ERROR);
                return;
            }
            if (configuration.enterpriseConfig != null
                    && configuration.enterpriseConfig.isAuthenticationSimBased()) {
                int subId = mWifiCarrierInfoManager.getBestMatchSubscriptionId(configuration);
                if (!mWifiCarrierInfoManager.isSimReady(subId)) {
                    Log.e(TAG, "connect to SIM-based config=" + configuration
                            + "while SIM is absent");
                    wrapper.sendFailure(WifiManager.ERROR);
                    return;
                }
                if (mWifiCarrierInfoManager.requiresImsiEncryption(subId)
                        && !mWifiCarrierInfoManager.isImsiEncryptionInfoAvailable(subId)) {
                    Log.e(TAG, "Imsi protection required but not available for Network="
                            + configuration);
                    wrapper.sendFailure(WifiManager.ERROR);
                    return;
                }
            }
            mMakeBeforeBreakManager.stopAllSecondaryTransientClientModeManagers(() ->
                    mConnectHelper.connectToNetwork(result, wrapper, uid));
        });
    }

    /**
     * see {@link android.net.wifi.WifiManager#save(WifiConfiguration,
     * WifiManager.ActionListener)}
     */
    @Override
    public void save(WifiConfiguration config, @Nullable IActionListener callback) {
        int uid = Binder.getCallingUid();
        if (!isPrivileged(Binder.getCallingPid(), uid)) {
            throw new SecurityException(TAG + ": Permission denied");
        }
        if (config != null) {
            config.networkId = removeSecurityTypeFromNetworkId(config.networkId);
        }
        mLog.info("save uid=%").c(uid).flush();
        mWifiThreadRunner.post(() -> {
            ActionListenerWrapper wrapper = new ActionListenerWrapper(callback);
            NetworkUpdateResult result =
                    mWifiConfigManager.updateBeforeSaveNetwork(config, uid);
            if (result.isSuccess()) {
                broadcastWifiCredentialChanged(WifiManager.WIFI_CREDENTIAL_SAVED, config);
                mMakeBeforeBreakManager.stopAllSecondaryTransientClientModeManagers(() ->
                        mActiveModeWarden.getPrimaryClientModeManager()
                                .saveNetwork(result, wrapper, uid));
                if (mWifiPermissionsUtil.checkNetworkSettingsPermission(uid)) {
                    mWifiMetrics.logUserActionEvent(
                            UserActionEvent.EVENT_ADD_OR_UPDATE_NETWORK, config.networkId);
                }
            } else {
                wrapper.sendFailure(WifiManager.ERROR);
            }
        });
    }

    /**
     * see {@link android.net.wifi.WifiManager#forget(int, WifiManager.ActionListener)}
     */
    @Override
    public void forget(int netId, @Nullable IActionListener callback) {
        int uid = Binder.getCallingUid();
        if (!isPrivileged(Binder.getCallingPid(), uid)) {
            throw new SecurityException(TAG + ": Permission denied");
        }
        final int internalNetId = removeSecurityTypeFromNetworkId(netId);
        mLog.info("forget uid=%").c(Binder.getCallingUid()).flush();
        if (mWifiPermissionsUtil.checkNetworkSettingsPermission(uid)) {
            // It's important to log this metric before the actual forget executes because
            // the netId becomes invalid after the forget operation.
            mWifiMetrics.logUserActionEvent(UserActionEvent.EVENT_FORGET_WIFI, internalNetId);
        }
        mWifiThreadRunner.post(() -> {
            WifiConfiguration config = mWifiConfigManager.getConfiguredNetwork(internalNetId);
            boolean success = mWifiConfigManager.removeNetwork(internalNetId, uid, null);
            ActionListenerWrapper wrapper = new ActionListenerWrapper(callback);
            if (success) {
                wrapper.sendSuccess();
                broadcastWifiCredentialChanged(WifiManager.WIFI_CREDENTIAL_FORGOT, config);
            } else {
                Log.e(TAG, "Failed to remove network");
                wrapper.sendFailure(WifiManager.ERROR);
            }
        });
    }

    /**
     * See {@link WifiManager#registerScanResultsCallback(WifiManager.ScanResultsCallback)}
     */
    public void registerScanResultsCallback(@NonNull IScanResultsCallback callback) {
        if (callback == null) {
            throw new IllegalArgumentException("callback must not be null");
        }
        enforceAccessPermission();

        if (isVerboseLoggingEnabled()) {
            mLog.info("registerScanResultsCallback uid=%").c(Binder.getCallingUid()).flush();
        }
        mWifiThreadRunner.post(() -> {
            if (!mWifiInjector.getScanRequestProxy().registerScanResultsCallback(callback)) {
                Log.e(TAG, "registerScanResultsCallback: Failed to register callback");
            }
        });
    }

    /**
     * See {@link WifiManager#registerScanResultsCallback(WifiManager.ScanResultsCallback)}
     */
    public void unregisterScanResultsCallback(@NonNull IScanResultsCallback callback) {
        if (isVerboseLoggingEnabled()) {
            mLog.info("unregisterScanResultCallback uid=%").c(Binder.getCallingUid()).flush();
        }
        enforceAccessPermission();
        // post operation to handler thread
        mWifiThreadRunner.post(() -> mWifiInjector.getScanRequestProxy()
                        .unregisterScanResultsCallback(callback));

    }

    /**
     * See {@link WifiManager#addSuggestionConnectionStatusListener(Executor,
     * SuggestionConnectionStatusListener)}
     */
    public void registerSuggestionConnectionStatusListener(
            @NonNull ISuggestionConnectionStatusListener listener, String packageName,
            @Nullable String featureId) {
        if (listener == null) {
            throw new IllegalArgumentException("listener must not be null");
        }
        final int uid = Binder.getCallingUid();
        enforceAccessPermission();
        enforceLocationPermission(packageName, featureId, uid);
        if (isVerboseLoggingEnabled()) {
            mLog.info("registerSuggestionConnectionStatusListener uid=%").c(uid).flush();
        }
        mWifiThreadRunner.post(() ->
                mWifiNetworkSuggestionsManager
                        .registerSuggestionConnectionStatusListener(listener, packageName, uid));
    }

    /**
     * See {@link WifiManager#removeSuggestionConnectionStatusListener(
     * SuggestionConnectionStatusListener)}
     */
    public void unregisterSuggestionConnectionStatusListener(
            @NonNull ISuggestionConnectionStatusListener listener, String packageName) {
        enforceAccessPermission();
        int uid = Binder.getCallingUid();
        if (isVerboseLoggingEnabled()) {
            mLog.info("unregisterSuggestionConnectionStatusListener uid=%")
                    .c(uid).flush();
        }
        mWifiThreadRunner.post(() ->
                mWifiNetworkSuggestionsManager
                        .unregisterSuggestionConnectionStatusListener(listener, packageName, uid));
    }

    @Override
    public int calculateSignalLevel(int rssi) {
        return RssiUtil.calculateSignalLevel(mContext, rssi);
    }

    /**
     * See {@link android.net.wifi.WifiManager#setWifiConnectedNetworkScorer(Executor,
     * WifiManager.WifiConnectedNetworkScorer)}
     *
     * @param binder IBinder instance to allow cleanup if the app dies.
     * @param scorer Wifi connected network scorer to set.
     * @return true Scorer is set successfully.
     *
     * @throws RemoteException if remote exception happens
     * @throws IllegalArgumentException if the arguments are null or invalid
     */
    @Override
    public boolean setWifiConnectedNetworkScorer(IBinder binder,
            IWifiConnectedNetworkScorer scorer) {
        if (binder == null) {
            throw new IllegalArgumentException("Binder must not be null");
        }
        if (scorer == null) {
            throw new IllegalArgumentException("Scorer must not be null");
        }
        mContext.enforceCallingOrSelfPermission(
                android.Manifest.permission.WIFI_UPDATE_USABILITY_STATS_SCORE, "WifiService");
        if (isVerboseLoggingEnabled()) {
            mLog.info("setWifiConnectedNetworkScorer uid=%").c(Binder.getCallingUid()).flush();
        }
        // Post operation to handler thread
        return mWifiThreadRunner.call(
                () -> mActiveModeWarden.setWifiConnectedNetworkScorer(binder, scorer), false);
    }

    /**
     * See {@link WifiManager#clearWifiConnectedNetworkScorer()}
     */
    @Override
    public void clearWifiConnectedNetworkScorer() {
        mContext.enforceCallingOrSelfPermission(
                android.Manifest.permission.WIFI_UPDATE_USABILITY_STATS_SCORE, "WifiService");
        if (isVerboseLoggingEnabled()) {
            mLog.info("clearWifiConnectedNetworkScorer uid=%").c(Binder.getCallingUid()).flush();
        }
        // Post operation to handler thread
        mWifiThreadRunner.post(() -> mActiveModeWarden.clearWifiConnectedNetworkScorer());
    }

    /**
     * See {@link android.net.wifi.WifiManager#setScanThrottleEnabled(boolean)}
     */
    @Override
    public void setScanThrottleEnabled(boolean enable) {
        enforceNetworkSettingsPermission();
        mLog.info("setScanThrottleEnabled uid=% verbose=%")
                .c(Binder.getCallingUid())
                .c(enable).flush();
        mWifiThreadRunner.post(()-> mScanRequestProxy.setScanThrottleEnabled(enable));
    }

    /**
     * See {@link android.net.wifi.WifiManager#isScanThrottleEnabled()}
     */
    @Override
    public boolean isScanThrottleEnabled() {
        enforceAccessPermission();
        if (isVerboseLoggingEnabled()) {
            mLog.info("isScanThrottleEnabled uid=%").c(Binder.getCallingUid()).flush();
        }
        return mWifiThreadRunner.call(()-> mScanRequestProxy.isScanThrottleEnabled(), true);
    }

    /**
     * See {@link android.net.wifi.WifiManager#setAutoWakeupEnabled(boolean)}
     */
    @Override
    public void setAutoWakeupEnabled(boolean enable) {
        enforceNetworkSettingsPermission();
        mLog.info("setWalkeupEnabled uid=% verbose=%")
                .c(Binder.getCallingUid())
                .c(enable).flush();
        mWifiThreadRunner.post(()-> mWifiInjector.getWakeupController().setEnabled(enable));
    }

    /**
     * See {@link android.net.wifi.WifiManager#isAutoWakeupEnabled()}
     */
    @Override
    public boolean isAutoWakeupEnabled() {
        enforceAccessPermission();
        if (isVerboseLoggingEnabled()) {
            mLog.info("isAutoWakeupEnabled uid=%").c(Binder.getCallingUid()).flush();
        }
        return mWifiThreadRunner.call(()-> mWifiInjector.getWakeupController().isEnabled(), false);
    }

    /*
     * Gets SoftAP Wi-Fi Standard
     * @return Wi-Fi standard if SoftAp enabled or -1.
     */
    @Override
    public int getSoftApWifiStandard() {
        return -1;
    }

    /*
     * Check if the driver supports 11ax ready
     * @return {true} if supported, {false} otherwise.
     */
    @Override
    public boolean isVht8ssCapableDevice() {
        return false;
    }

    /**
     * See {@link android.net.wifi.WifiManager#setCarrierNetworkOffloadEnabled(int, boolean, boolean)}
     */
    @Override
    public void setCarrierNetworkOffloadEnabled(int subscriptionId, boolean merged,
            boolean enabled) {
        if (!isSettingsOrSuw(Binder.getCallingPid(), Binder.getCallingUid())) {
            throw new SecurityException(TAG + ": Permission denied");
        }
        if (isVerboseLoggingEnabled()) {
            mLog.info("setCarrierNetworkOffloadEnabled uid=%").c(Binder.getCallingUid()).flush();
        }
        mWifiThreadRunner.post(() ->
                mWifiCarrierInfoManager.setCarrierNetworkOffloadEnabled(subscriptionId, merged, enabled));
    }

    /**
     * See {@link android.net.wifi.WifiManager#isCarrierNetworkOffloadEnabled(int, boolean)}
     */
    @Override
    public boolean isCarrierNetworkOffloadEnabled(int subId, boolean merged) {
        enforceAccessPermission();
        if (isVerboseLoggingEnabled()) {
            mLog.info("isCarrierNetworkOffload uid=%").c(Binder.getCallingUid()).flush();
        }

        return mWifiThreadRunner.call(()->
                mWifiCarrierInfoManager.isCarrierNetworkOffloadEnabled(subId, merged), true);
    }

    /**
     * See {@link android.net.wifi.WifiManager#addSuggestionUserApprovalStatusListener(Executor,
     * WifiManager.SuggestionUserApprovalStatusListener)}
     */
    @Override
    public void addSuggestionUserApprovalStatusListener(
            ISuggestionUserApprovalStatusListener listener, String packageName) {
        if (listener == null) {
            throw new NullPointerException("listener must not be null");
        }
        final int uid = Binder.getCallingUid();
        enforceAccessPermission();
        long callingIdentity = Binder.clearCallingIdentity();
        try {
            if (!mWifiPermissionsUtil.doesUidBelongToCurrentUser(uid)) {
                Log.e(TAG, "UID " + uid + " not visible to the current user");
                throw new SecurityException("UID " + uid + " not visible to the current user");
            }
        } finally {
            // restore calling identity
            Binder.restoreCallingIdentity(callingIdentity);
        }
        if (isVerboseLoggingEnabled()) {
            mLog.info("addSuggestionUserApprovalStatusListener uid=%").c(uid).flush();
        }
        mWifiThreadRunner.post(() -> mWifiNetworkSuggestionsManager
                .addSuggestionUserApprovalStatusListener(listener, packageName, uid));
    }

    /**
     * See {@link android.net.wifi.WifiManager#removeSuggestionUserApprovalStatusListener(
     * WifiManager.SuggestionUserApprovalStatusListener)}
     */
    @Override
    public void removeSuggestionUserApprovalStatusListener(
            ISuggestionUserApprovalStatusListener listener, String packageName) {
        enforceAccessPermission();
        int uid = Binder.getCallingUid();
        long callingIdentity = Binder.clearCallingIdentity();
        try {
            if (!mWifiPermissionsUtil.doesUidBelongToCurrentUser(uid)) {
                Log.e(TAG, "UID " + uid + " not visible to the current user");
                throw new SecurityException("UID " + uid + " not visible to the current user");
            }
        } finally {
            // restore calling identity
            Binder.restoreCallingIdentity(callingIdentity);
        }
        if (isVerboseLoggingEnabled()) {
            mLog.info("removeSuggestionUserApprovalStatusListener uid=%")
                    .c(uid).flush();
        }
        mWifiThreadRunner.post(() ->
                mWifiNetworkSuggestionsManager
                        .removeSuggestionUserApprovalStatusListener(listener, packageName, uid));
    }

    /**
     * See {@link android.net.wifi.WifiManager#setEmergencyScanRequestInProgress(boolean)}.
     */
    @Override
    public void setEmergencyScanRequestInProgress(boolean inProgress) {
        enforceNetworkStackPermission();
        int uid = Binder.getCallingUid();
        mLog.info("setEmergencyScanRequestInProgress uid=%").c(uid).flush();
        mActiveModeWarden.setEmergencyScanRequestInProgress(inProgress);
    }

    /**
     * See {@link android.net.wifi.WifiManager#removeAppState(int, String)}.
     */
    @Override
    public void removeAppState(int targetAppUid, @NonNull String targetAppPackageName) {
        enforceNetworkSettingsPermission();
        mLog.info("removeAppState uid=%").c(Binder.getCallingUid()).flush();

        mWifiThreadRunner.post(() -> {
            removeAppStateInternal(targetAppUid, targetAppPackageName);
        });
    }

    /**
     * See {@link android.net.wifi.WifiManager#setWifiScoringEnabled(boolean)}.
     */
    @Override
    public boolean setWifiScoringEnabled(boolean enabled) {
        mContext.enforceCallingOrSelfPermission(
                android.Manifest.permission.NETWORK_SETTINGS, "WifiService");
        // Post operation to handler thread
        return mWifiThreadRunner.call(
                () -> mSettingsStore.handleWifiScoringEnabled(enabled), false);
    }

    @VisibleForTesting
    static boolean isValidBandForGetUsableChannels(@WifiScanner.WifiBand int band) {
        switch (band) {
            case WifiScanner.WIFI_BAND_UNSPECIFIED:
            case WifiScanner.WIFI_BAND_24_GHZ:
            case WifiScanner.WIFI_BAND_5_GHZ_WITH_DFS:
            case WifiScanner.WIFI_BAND_BOTH_WITH_DFS:
            case WifiScanner.WIFI_BAND_6_GHZ:
            case WifiScanner.WIFI_BAND_24_5_WITH_DFS_6_GHZ:
            case WifiScanner.WIFI_BAND_60_GHZ:
            case WifiScanner.WIFI_BAND_24_5_WITH_DFS_6_60_GHZ:
                return true;
            default:
                return false;
        }
    }

    /**
     * See {@link android.net.wifi.WifiManager#getUsableChannels(int, int) and
     * See {@link android.net.wifi.WifiManager#getAllowedChannels(int, int).
     *
     * @throws SecurityException if the caller does not have permission
     * or IllegalArgumentException if the band is invalid for this method.
     */
    @Override
    public List<WifiAvailableChannel> getUsableChannels(@WifiScanner.WifiBand int band,
            @WifiAvailableChannel.OpMode int mode, @WifiAvailableChannel.Filter int filter) {
        // Location mode must be enabled
        if (!mWifiPermissionsUtil.isLocationModeEnabled()) {
            throw new SecurityException("Location mode is disabled for the device");
        }
        final int uid = Binder.getCallingUid();
        if (isVerboseLoggingEnabled()) {
            mLog.info("getUsableChannels uid=%").c(Binder.getCallingUid()).flush();
        }
        if (!mWifiPermissionsUtil.checkCallersHardwareLocationPermission(uid)) {
            throw new SecurityException("UID " + uid + " does not have location h/w permission");
        }
        if (!isValidBandForGetUsableChannels(band)) {
            throw new IllegalArgumentException("Unsupported band: " + band);
        }
        List<WifiAvailableChannel> channels = mWifiThreadRunner.call(
                () -> mWifiNative.getUsableChannels(band, mode, filter), null);
        if (channels == null) {
            throw new UnsupportedOperationException();
        }
        return channels;
    }

    private void resetNotificationManager() {
        mWifiInjector.getWifiNotificationManager().createNotificationChannels();
        mWifiInjector.getOpenNetworkNotifier().clearPendingNotification(false);
        mWifiCarrierInfoManager.resetNotification();
        mWifiNetworkSuggestionsManager.resetNotification();
        mWifiInjector.getWakeupController().resetNotification();
    }

    /**
     * See {@link android.net.wifi.WifiManager#flushPasspointAnqpCache()}.
     */
    @Override
    public void flushPasspointAnqpCache(@NonNull String packageName) {
        mWifiPermissionsUtil.checkPackage(Binder.getCallingUid(), packageName);

        if (!isDeviceOrProfileOwner(Binder.getCallingUid(), packageName)) {
            enforceAnyPermissionOf(android.Manifest.permission.NETWORK_SETTINGS,
                    android.Manifest.permission.NETWORK_MANAGED_PROVISIONING,
                    android.Manifest.permission.NETWORK_CARRIER_PROVISIONING);
        }
        mWifiThreadRunner.post(mPasspointManager::clearAnqpRequestsAndFlushCache);
    }

<<<<<<< HEAD
    /* API to check whether SoftAp extending current sta connected AP network*/
    @Override
    public boolean isExtendingWifi() {
        return mSoftApExtendingWifi;
    }

    private boolean isCurrentStaShareThisAp() {
        if(!isWifiCoverageExtendFeatureEnabled())
            return false;

        WifiConfiguration currentStaConfig = getPrimaryClientModeManagerBlockingThreadSafe()
                 .getConnectingWifiConfiguration();
        if (currentStaConfig == null)
            currentStaConfig = getPrimaryClientModeManagerBlockingThreadSafe()
                     .getConnectedWifiConfiguration();

        if (currentStaConfig != null && currentStaConfig.shareThisAp) {
            int authType = currentStaConfig.getAuthType();

            if (authType == WifiConfiguration.KeyMgmt.NONE || authType == WifiConfiguration.KeyMgmt.WPA_PSK)
                return true;
        }

        return false;
    }

    private void startSoftApInRepeaterMode(int mode, SoftApConfiguration apConfig, WorkSource requestorWs) {
        WifiInfo wifiInfo = getPrimaryClientModeManagerBlockingThreadSafe().syncRequestConnectionInfo();
        WifiConfiguration currentStaConfig = mWifiConfigManager.getConfiguredNetworkWithPassword(wifiInfo.getNetworkId());
        SoftApConfiguration.Builder softApConfigBuilder = new SoftApConfiguration.Builder(
            ApConfigUtil.fromWifiConfiguration(currentStaConfig));

        // Remove double quotes in SSID and psk
        softApConfigBuilder.setSsid(WifiInfo.removeDoubleQuotes(currentStaConfig.SSID));
        if (currentStaConfig.getAuthType() == WifiConfiguration.KeyMgmt.WPA_PSK) {
            softApConfigBuilder.setPassphrase(WifiInfo.removeDoubleQuotes(currentStaConfig.preSharedKey),
                SoftApConfiguration.SECURITY_TYPE_WPA2_PSK);
        }

        // Get band info from SoftAP configuration
        if (apConfig == null)
            softApConfigBuilder.setBand(mWifiApConfigStore.getApConfiguration().getBand());
        else
            softApConfigBuilder.setBand(apConfig.getBand());

        SoftApConfiguration softApConfig = softApConfigBuilder.build();
        Log.d(TAG,"Repeater mode config - " + softApConfig);
        SoftApModeConfiguration softApModeConfig = new SoftApModeConfiguration(mode, softApConfig,
                mTetheredSoftApTracker.getSoftApCapability());
        mActiveModeWarden.startSoftAp(softApModeConfig, requestorWs);

    }

    @Override
    public boolean isWifiCoverageExtendFeatureEnabled() {
        enforceAccessPermission();
        return mWifiInjector.getSettingsConfigStore().get(WIFI_COVERAGE_EXTEND_FEATURE_ENABLED);
    }

    @Override
    public void enableWifiCoverageExtendFeature(boolean enable) {
        enforceAccessPermission();
        enforceNetworkSettingsPermission();
        mLog.info("enableWifiCoverageExtendFeature uid=% enable=%")
                .c(Binder.getCallingUid())
                .c(enable).flush();
         mWifiInjector.getSettingsConfigStore().put(WIFI_COVERAGE_EXTEND_FEATURE_ENABLED, enable);
    }

    private void restartSoftApIfNeeded() {
        if (getWifiApEnabledState() == WifiManager.WIFI_AP_STATE_DISABLED) {
            Log.d(TAG ,"Repeater mode: not restarting SoftAP as Hotspot is disabled.");
            return;
        }

        Log.d(TAG ,"Repeater mode: Stop SoftAP.");
        mRestartWifiApIfRequired = true;
        stopSoftAp();
    }

    private boolean isSoftApForExtendingWifi(SoftApConfiguration apConfig) {
        if (apConfig == null)
            apConfig = mWifiApConfigStore.getApConfiguration();

        mSoftApExtendingWifi = (apConfig != null
            && apConfig.getBands().length == 1
            && isCurrentStaShareThisAp());

        return mSoftApExtendingWifi;
    }


    private boolean mRestartWifiApIfRequired = false;
    private boolean mSoftApExtendingWifi = false;

    private void handleBootCompletedForCoverageExtendFeature() {
            // Register for system broadcasts.
            IntentFilter intentFilter = new IntentFilter();
            intentFilter.addAction("android.net.wifi.supplicant.STATE_CHANGE");
            intentFilter.addAction("android.net.wifi.WIFI_STATE_CHANGED");
            mContext.registerReceiver(new BroadcastReceiver() {
                @Override
                public void onReceive(Context context, Intent intent) {
                    String action = intent.getAction();
                    if (WifiManager.SUPPLICANT_STATE_CHANGED_ACTION.equals(action)) {
                        SupplicantState state = (SupplicantState) intent.getParcelableExtra(WifiManager.EXTRA_NEW_STATE);
                        if (isCurrentStaShareThisAp() && state == SupplicantState.COMPLETED && !mSoftApExtendingWifi) {
                            restartSoftApIfNeeded();
                        } else if (mSoftApExtendingWifi && state == SupplicantState.DISCONNECTED) {
                            restartSoftApIfNeeded();
                        }
                    } else if (WifiManager.WIFI_STATE_CHANGED_ACTION.equals(action)) {
                         int state = intent.getIntExtra(WifiManager.EXTRA_WIFI_STATE, WifiManager.WIFI_STATE_UNKNOWN);
                         if (mSoftApExtendingWifi && state == WifiManager.WIFI_STATE_DISABLED) {
                             restartSoftApIfNeeded();
                         }
                    }
                }
            }, intentFilter);
    }

=======
    /**
     * See {@link android.net.wifi.WifiManager#isWifiPasspointEnabled()}.
     */
    @Override
    public boolean isWifiPasspointEnabled() {
        enforceAccessPermission();

        if (isVerboseLoggingEnabled()) {
            mLog.info("isWifiPasspointEnabled uid=%").c(Binder.getCallingUid()).flush();
        }
        // Post operation to handler thread
        return mWifiThreadRunner.call(() -> mPasspointManager.isWifiPasspointEnabled(), false);
    }

    /**
     * See {@link android.net.wifi.WifiManager#setWifiPasspointEnabled()}.
     */
    @Override
    public void setWifiPasspointEnabled(boolean enabled) {
        int uid = Binder.getCallingUid();
        int pid = Binder.getCallingPid();
        if (!isSettingsOrSuw(pid, uid)) {
            throw new SecurityException(TAG + ": Permission denied");
        }

        if (isVerboseLoggingEnabled()) {
            mLog.info("setWifiPasspointEnabled uid=% pid=% enable=%")
                .c(uid).c(pid).c(enabled)
                .flush();
        }

        // Post operation to handler thread
        mWifiThreadRunner.post(() ->
                mPasspointManager.setWifiPasspointEnabled(enabled)
        );
    }
>>>>>>> d6187544
}<|MERGE_RESOLUTION|>--- conflicted
+++ resolved
@@ -5475,7 +5475,6 @@
         mWifiThreadRunner.post(mPasspointManager::clearAnqpRequestsAndFlushCache);
     }
 
-<<<<<<< HEAD
     /* API to check whether SoftAp extending current sta connected AP network*/
     @Override
     public boolean isExtendingWifi() {
@@ -5597,7 +5596,6 @@
             }, intentFilter);
     }
 
-=======
     /**
      * See {@link android.net.wifi.WifiManager#isWifiPasspointEnabled()}.
      */
@@ -5634,5 +5632,4 @@
                 mPasspointManager.setWifiPasspointEnabled(enabled)
         );
     }
->>>>>>> d6187544
 }