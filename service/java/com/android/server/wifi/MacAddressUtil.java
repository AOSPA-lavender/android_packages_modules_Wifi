--- conflicted
+++ resolved
@@ -25,17 +25,6 @@
 
 import java.nio.ByteBuffer;
 import java.nio.charset.StandardCharsets;
-<<<<<<< HEAD
-import java.security.InvalidAlgorithmParameterException;
-import java.security.InvalidKeyException;
-import android.security.keystore.BackendBusyException;
-import java.security.Key;
-import java.security.KeyStore;
-import java.security.KeyStoreException;
-import java.security.NoSuchAlgorithmException;
-import java.security.NoSuchProviderException;
-=======
->>>>>>> c5a95523
 import java.security.ProviderException;
 import java.util.Arrays;
 
@@ -106,28 +95,7 @@
             if (macAddress != null) {
                 return macAddress;
             }
-<<<<<<< HEAD
-            if (key == null) {
-                Log.e(TAG, "Failed to generate secret for " + alias);
-                return null;
-            }
-            Mac result = Mac.getInstance("HmacSHA256");
-            result.init(key);
-            return result;
-        } catch (KeyStoreException | NoSuchAlgorithmException | InvalidKeyException
-                | UnrecoverableKeyException | NoSuchProviderException | BackendBusyException e) {
-            Log.e(TAG, "Failure in obtainMacRandHashFunction", e);
-            return null;
-        } catch (Exception e) {
-            if (SdkLevel.isAtLeastS() && e instanceof BackendBusyException) {
-                Log.e(TAG, "Failure in obtainMacRandHashFunction", e);
-                return null;
-            }
-            Log.e(TAG, "Unexpected exception caught in obtainMacRandHashFunction", e);
-            throw e;
-=======
             // intentional fallthrough if calculating MacAddress with the cached hash function fails
->>>>>>> c5a95523
         }
         hashFunction = mKeystoreWrapper.getHmacSHA256ForUid(uid, alias);
         cacheHashFunction(alias, hashFunction);
