/*
 * Copyright (C) 2017 The Android Open Source Project
 *
 * Licensed under the Apache License, Version 2.0 (the "License");
 * you may not use this file except in compliance with the License.
 * You may obtain a copy of the License at
 *
 *      http://www.apache.org/licenses/LICENSE-2.0
 *
 * Unless required by applicable law or agreed to in writing, software
 * distributed under the License is distributed on an "AS IS" BASIS,
 * WITHOUT WARRANTIES OR CONDITIONS OF ANY KIND, either express or implied.
 * See the License for the specific language governing permissions and
 * limitations under the License.
 */
package com.android.server.wifi;

import static com.android.server.wifi.HalDeviceManager.HDM_CREATE_IFACE_AP;
import static com.android.server.wifi.HalDeviceManager.HDM_CREATE_IFACE_AP_BRIDGE;
import static com.android.server.wifi.HalDeviceManager.HDM_CREATE_IFACE_STA;

import android.annotation.NonNull;
import android.annotation.Nullable;
import android.content.Context;
import android.content.pm.PackageManager;
import android.net.MacAddress;
import android.net.apf.ApfCapabilities;
import android.net.wifi.ScanResult;
import android.net.wifi.SoftApConfiguration;
import android.net.wifi.WifiAvailableChannel;
import android.net.wifi.WifiManager;
import android.net.wifi.WifiScanner;
import android.net.wifi.WifiSsid;
import android.os.Handler;
import android.os.WorkSource;
import android.text.TextUtils;
import android.util.Log;
import android.util.Pair;
import android.util.SparseArray;

import com.android.internal.annotations.VisibleForTesting;
import com.android.server.wifi.HalDeviceManager.InterfaceDestroyedListener;
import com.android.server.wifi.WifiNative.RxFateReport;
import com.android.server.wifi.WifiNative.TxFateReport;
import com.android.server.wifi.hal.WifiApIface;
import com.android.server.wifi.hal.WifiChip;
import com.android.server.wifi.hal.WifiHal;
import com.android.server.wifi.hal.WifiStaIface;

import com.google.errorprone.annotations.CompileTimeConstant;

import java.util.ArrayList;
import java.util.Arrays;
import java.util.HashMap;
import java.util.List;
import java.util.Set;
import java.util.stream.Collectors;

/**
 * Wi-Fi Vendor HAL.
 * Interface management is handled by the HalDeviceManager.
 */
public class WifiVendorHal {

    private static final WifiLog sNoLog = new FakeWifiLog();

    /**
     * Chatty logging should use mVerboseLog
     */
    @VisibleForTesting
    WifiLog mVerboseLog = sNoLog;

    /**
     * Errors should use mLog
     */
    @VisibleForTesting
    WifiLog mLog = new LogcatLog("WifiVendorHal");

    /**
     * Enables or disables verbose logging
     *
     */
    public void enableVerboseLogging(boolean verboseEnabled, boolean halVerboseEnabled) {
        synchronized (sLock) {
            if (verboseEnabled) {
                mVerboseLog = mLog;
                enter("verbose=true").flush();
            } else {
                enter("verbose=false").flush();
                mVerboseLog = sNoLog;
            }
        }
    }

    /**
     * Logs at method entry
     *
     * @param format string with % placeholders
     * @return LogMessage formatter (remember to .flush())
     */
    private WifiLog.LogMessage enter(@CompileTimeConstant final String format) {
        if (mVerboseLog == sNoLog) return sNoLog.info(format);
        return mVerboseLog.trace(format, 1);
    }

    // Vendor HAL interface objects.
    private WifiChip mWifiChip;
    private HashMap<String, WifiStaIface> mWifiStaIfaces = new HashMap<>();
    private HashMap<String, WifiApIface> mWifiApIfaces = new HashMap<>();
    private static Context sContext;
    private final HalDeviceManager mHalDeviceManager;
    private final WifiGlobals mWifiGlobals;
    private final SsidTranslator mSsidTranslator;
    private final HalDeviceManagerStatusListener mHalDeviceManagerStatusCallbacks;
    private final WifiStaIface.Callback mWifiStaIfaceEventCallback;
    private final ChipEventCallback mWifiChipEventCallback;

    // Plumbing for event handling.
    //
    // Being final fields, they can be accessed without synchronization under
    // some reasonable assumptions. See
    // https://docs.oracle.com/javase/specs/jls/se7/html/jls-17.html#jls-17.5
    private final Handler mHalEventHandler;

    public WifiVendorHal(Context context, HalDeviceManager halDeviceManager, Handler handler,
            WifiGlobals wifiGlobals,
            @NonNull SsidTranslator ssidTranslator) {
        sContext = context;
        mHalDeviceManager = halDeviceManager;
        mHalEventHandler = handler;
        mWifiGlobals = wifiGlobals;
        mSsidTranslator = ssidTranslator;
        mHalDeviceManagerStatusCallbacks = new HalDeviceManagerStatusListener();
        mWifiStaIfaceEventCallback = new StaIfaceEventCallback();
        mWifiChipEventCallback = new ChipEventCallback();
    }

    public static final Object sLock = new Object();

    private WifiNative.VendorHalDeathEventHandler mDeathEventHandler;

    /**
     * Initialize the Hal device manager and register for status callbacks.
     *
     * @param handler Handler to notify if the vendor HAL dies.
     * @return true on success, false otherwise.
     */
    public boolean initialize(WifiNative.VendorHalDeathEventHandler handler) {
        synchronized (sLock) {
            mHalDeviceManager.initialize();
            mHalDeviceManager.registerStatusListener(
                    mHalDeviceManagerStatusCallbacks, mHalEventHandler);
            mDeathEventHandler = handler;
            return true;
        }
    }

    private WifiNative.VendorHalRadioModeChangeEventHandler mRadioModeChangeEventHandler;

    /**
     * Register to listen for radio mode change events from the HAL.
     *
     * @param handler Handler to notify when the vendor HAL detects a radio mode change.
     */
    public void registerRadioModeChangeHandler(
            WifiNative.VendorHalRadioModeChangeEventHandler handler) {
        synchronized (sLock) {
            mRadioModeChangeEventHandler = handler;
        }
    }

    /**
     * Register to listen for subsystem restart events from the HAL.
     *
     * @param listener SubsystemRestartListener listener object.
     */
    public void registerSubsystemRestartListener(
            HalDeviceManager.SubsystemRestartListener listener) {
        mHalDeviceManager.registerSubsystemRestartListener(listener, mHalEventHandler);
    }

    /**
     * Returns whether the vendor HAL is supported on this device or not.
     */
    public boolean isVendorHalSupported() {
        synchronized (sLock) {
            return mHalDeviceManager.isSupported();
        }
    }

    /**
     * Returns whether the vendor HAL is ready or not.
     */
    public boolean isVendorHalReady() {
        synchronized (sLock) {
            return mHalDeviceManager.isReady();
        }
    }

    /**
     * Bring up the Vendor HAL and configure for STA (Station) mode
     *
     * @return true for success
     */
    public boolean startVendorHalSta() {
        synchronized (sLock) {
            if (!startVendorHal()) {
                return false;
            }
            if (TextUtils.isEmpty(createStaIface(null, null))) {
                stopVendorHal();
                return false;
            }
            return true;
        }
    }

    /**
     * Bring up the Vendor HAL.
     * @return true on success, false otherwise.
     */
    public boolean startVendorHal() {
        synchronized (sLock) {
            if (!mHalDeviceManager.start()) {
                mLog.err("Failed to start vendor HAL").flush();
                return false;
            }
            mLog.info("Vendor Hal started successfully").flush();
            return true;
        }
    }


    /** Helper method to lookup the corresponding STA iface object using iface name. */
    private WifiStaIface getStaIface(@NonNull String ifaceName) {
        synchronized (sLock) {
            return mWifiStaIfaces.get(ifaceName);
        }
    }

    private class StaInterfaceDestroyedListenerInternal implements InterfaceDestroyedListener {
        private final InterfaceDestroyedListener mExternalListener;

        StaInterfaceDestroyedListenerInternal(InterfaceDestroyedListener externalListener) {
            mExternalListener = externalListener;
        }

        @Override
        public void onDestroyed(@NonNull String ifaceName) {
            synchronized (sLock) {
                mWifiStaIfaces.remove(ifaceName);
            }
            if (mExternalListener != null) {
                mExternalListener.onDestroyed(ifaceName);
            }
        }
    }

    /**
     * Create a STA iface using {@link HalDeviceManager}.
     *
     * @param destroyedListener Listener to be invoked when the interface is destroyed.
     * @param requestorWs Requestor worksource.
     * @return iface name on success, null otherwise.
     */
    public String createStaIface(@Nullable InterfaceDestroyedListener destroyedListener,
            @NonNull WorkSource requestorWs) {
        synchronized (sLock) {
            WifiStaIface iface = mHalDeviceManager.createStaIface(
                    new StaInterfaceDestroyedListenerInternal(destroyedListener), mHalEventHandler,
                    requestorWs);
            if (iface == null) {
                mLog.err("Failed to create STA iface").flush();
                return null;
            }
            String ifaceName = iface.getName();
            if (TextUtils.isEmpty(ifaceName)) {
                mLog.err("Failed to get iface name").flush();
                return null;
            }
            if (!registerStaIfaceCallback(iface)) {
                mLog.err("Failed to register STA iface callback").flush();
                return null;
            }
            if (!retrieveWifiChip(iface)) {
                mLog.err("Failed to get wifi chip").flush();
                return null;
            }
            mWifiStaIfaces.put(ifaceName, iface);
            return ifaceName;
        }
    }

    /**
     * Replace the requestor worksource info for a STA iface using {@link HalDeviceManager}.
     *
     * @param ifaceName Name of the interface being removed.
     * @param requestorWs Requestor worksource.
     * @return true on success, false otherwise.
     */
    public boolean replaceStaIfaceRequestorWs(@NonNull String ifaceName,
            @NonNull WorkSource requestorWs) {
        synchronized (sLock) {
            WifiStaIface iface = getStaIface(ifaceName);
            if (iface == null) return false;

            if (!mHalDeviceManager.replaceRequestorWs(iface, requestorWs)) {
                mLog.err("Failed to replace requestor worksource for STA iface").flush();
                return false;
            }
            return true;
        }
    }

    /**
     * Remove a STA iface using {@link HalDeviceManager}.
     *
     * @param ifaceName Name of the interface being removed.
     * @return true on success, false otherwise.
     */
    public boolean removeStaIface(@NonNull String ifaceName) {
        synchronized (sLock) {
            WifiStaIface iface = getStaIface(ifaceName);
            if (iface == null) return false;
            if (!mHalDeviceManager.removeIface(iface)) {
                mLog.err("Failed to remove STA iface").flush();
                return false;
            }
            mWifiStaIfaces.remove(ifaceName);
            return true;
        }
    }

    /** Helper method to lookup the corresponding AP iface object using iface name. */
    private WifiApIface getApIface(@NonNull String ifaceName) {
        synchronized (sLock) {
            return mWifiApIfaces.get(ifaceName);
        }
    }

    private class ApInterfaceDestroyedListenerInternal implements InterfaceDestroyedListener {
        private final InterfaceDestroyedListener mExternalListener;

        ApInterfaceDestroyedListenerInternal(InterfaceDestroyedListener externalListener) {
            mExternalListener = externalListener;
        }

        @Override
        public void onDestroyed(@NonNull String ifaceName) {
            synchronized (sLock) {
                mWifiApIfaces.remove(ifaceName);
            }
            if (mExternalListener != null) {
                mExternalListener.onDestroyed(ifaceName);
            }
        }
    }

    private long getNecessaryCapabilitiesForSoftApMode(@SoftApConfiguration.BandType int band) {
        long caps = HalDeviceManager.CHIP_CAPABILITY_ANY;
        if ((band & SoftApConfiguration.BAND_60GHZ) != 0) {
            caps |= WifiManager.WIFI_FEATURE_INFRA_60G;
        }
        return caps;
    }

    /**
     * Create an AP iface using {@link HalDeviceManager}.
     *
     * @param destroyedListener Listener to be invoked when the interface is destroyed.
     * @param requestorWs Requestor worksource.
     * @param band The requesting band for this AP interface.
     * @param isBridged Whether or not AP interface is a bridge interface.
     * @param softApManager SoftApManager of the request.
     * @return iface name on success, null otherwise.
     */
    public String createApIface(@Nullable InterfaceDestroyedListener destroyedListener,
            @NonNull WorkSource requestorWs,
            @SoftApConfiguration.BandType int band,
            boolean isBridged,
            @NonNull SoftApManager softApManager) {
        synchronized (sLock) {
            WifiApIface iface = mHalDeviceManager.createApIface(
                    getNecessaryCapabilitiesForSoftApMode(band),
                    new ApInterfaceDestroyedListenerInternal(destroyedListener), mHalEventHandler,
                    requestorWs, isBridged, softApManager);
            if (iface == null) {
                mLog.err("Failed to create AP iface").flush();
                return null;
            }
            String ifaceName = iface.getName();
            if (TextUtils.isEmpty(ifaceName)) {
                mLog.err("Failed to get iface name").flush();
                return null;
            }
            if (!retrieveWifiChip(iface)) {
                mLog.err("Failed to get wifi chip").flush();
                return null;
            }
            mWifiApIfaces.put(ifaceName, iface);
            return ifaceName;
        }
    }

    /**
     * Replace the requestor worksource info for an AP iface using {@link HalDeviceManager}.
     *
     * @param ifaceName Name of the interface being removed.
     * @param requestorWs Requestor worksource.
     * @return true on success, false otherwise.
     */
    public boolean replaceApIfaceRequestorWs(@NonNull String ifaceName,
            @NonNull WorkSource requestorWs) {
        synchronized (sLock) {
            WifiApIface iface = getApIface(ifaceName);
            if (iface == null) return false;

            if (!mHalDeviceManager.replaceRequestorWs(iface, requestorWs)) {
                mLog.err("Failed to replace requestor worksource for AP iface").flush();
                return false;
            }
            return true;
        }
    }

    /**
     * Remove an AP iface using {@link HalDeviceManager}.
     *
     * @param ifaceName Name of the interface being removed.
     * @return true on success, false otherwise.
     */
    public boolean removeApIface(@NonNull String ifaceName) {
        synchronized (sLock) {
            WifiApIface iface = getApIface(ifaceName);
            if (iface == null) return false;

            if (!mHalDeviceManager.removeIface(iface)) {
                mLog.err("Failed to remove AP iface").flush();
                return false;
            }
            mWifiApIfaces.remove(ifaceName);
            return true;
        }
    }

    /**
     * Helper function to remove specific instance in bridged AP iface.
     *
     * @param ifaceName Name of the iface.
     * @param apIfaceInstance The identity of the ap instance.
     * @return true if the operation succeeded, false if there is an error in Hal.
     */
    public boolean removeIfaceInstanceFromBridgedApIface(@NonNull String ifaceName,
            @NonNull String apIfaceInstance) {
        if (mWifiChip == null) return false;
        return mWifiChip.removeIfaceInstanceFromBridgedApIface(ifaceName, apIfaceInstance);
    }

    /**
     * Set the current coex unsafe channels to avoid and their restrictions.
     * @param unsafeChannels List of {@link android.net.wifi.CoexUnsafeChannel} to avoid.
     * @param restrictions int containing a bitwise-OR combination of
     *                     {@link WifiManager.CoexRestriction}.
     * @return true if the operation succeeded, false if there is an error in Hal.
     */
    public boolean setCoexUnsafeChannels(
            @NonNull List<android.net.wifi.CoexUnsafeChannel> unsafeChannels, int restrictions) {
        if (mWifiChip == null) return false;
        return mWifiChip.setCoexUnsafeChannels(unsafeChannels, restrictions);
    }

    private boolean retrieveWifiChip(WifiHal.WifiInterface iface) {
        synchronized (sLock) {
            boolean registrationNeeded = mWifiChip == null;
            mWifiChip = mHalDeviceManager.getChip(iface);
            if (mWifiChip == null) {
                mLog.err("Failed to get the chip created for the Iface").flush();
                return false;
            }
            if (!registrationNeeded) {
                return true;
            }
            if (!registerChipCallback()) {
                mLog.err("Failed to register chip callback").flush();
                mWifiChip = null;
                return false;
            }
            return true;
        }
    }

    /**
     * Registers the sta iface callback.
     */
    private boolean registerStaIfaceCallback(WifiStaIface iface) {
        synchronized (sLock) {
            if (iface == null) return false;
            if (mWifiStaIfaceEventCallback == null) return false;
            return iface.registerFrameworkCallback(mWifiStaIfaceEventCallback);
        }
    }

    /**
     * Registers the sta iface callback.
     */
    private boolean registerChipCallback() {
        synchronized (sLock) {
            if (mWifiChip == null) return false;
            return mWifiChip.registerCallback(mWifiChipEventCallback);
        }
    }

    /**
     * Stops the HAL
     */
    public void stopVendorHal() {
        synchronized (sLock) {
            mHalDeviceManager.stop();
            clearState();
            mLog.info("Vendor Hal stopped").flush();
        }
    }

    /**
     * Clears the state associated with a started Iface
     *
     * Caller should hold the lock.
     */
    private void clearState() {
        mWifiChip = null;
        mWifiStaIfaces.clear();
        mWifiApIfaces.clear();
        mDriverDescription = null;
        mFirmwareDescription = null;
    }

    /**
     * Tests whether the HAL is started and at least one iface is up.
     */
    public boolean isHalStarted() {
        // For external use only. Methods in this class should test for null directly.
        synchronized (sLock) {
            return (!mWifiStaIfaces.isEmpty() || !mWifiApIfaces.isEmpty());
        }
    }

    /**
     * Gets the scan capabilities
     *
     * @param ifaceName Name of the interface.
     * @param capabilities object to be filled in
     * @return true for success, false for failure
     */
    public boolean getBgScanCapabilities(
            @NonNull String ifaceName, WifiNative.ScanCapabilities capabilities) {
        synchronized (sLock) {
            WifiStaIface iface = getStaIface(ifaceName);
            if (iface == null) return false;

            WifiNative.ScanCapabilities result = iface.getBackgroundScanCapabilities();
            if (result != null) {
                capabilities.max_scan_cache_size = result.max_scan_cache_size;
                capabilities.max_ap_cache_per_scan = result.max_ap_cache_per_scan;
                capabilities.max_scan_buckets = result.max_scan_buckets;
                capabilities.max_rssi_sample_size = result.max_rssi_sample_size;
                capabilities.max_scan_reporting_threshold = result.max_scan_reporting_threshold;
            }
            return result != null;
        }
    }

    /**
     * Holds the current background scan state, to implement pause and restart
     */
    @VisibleForTesting
    class CurrentBackgroundScan {
        public int cmdId;
        public WifiStaIface.StaBackgroundScanParameters param;
        public WifiNative.ScanEventHandler eventHandler = null;
        public boolean paused = false;
        public WifiScanner.ScanData[] latestScanResults = null;

        CurrentBackgroundScan(int id, WifiNative.ScanSettings settings) {
            cmdId = id;
            List<WifiNative.BucketSettings> buckets = new ArrayList<>();
            if (settings.buckets != null) {
                buckets = Arrays.asList(settings.buckets);
            }
            param = new WifiStaIface.StaBackgroundScanParameters(settings.base_period_ms,
                    settings.max_ap_per_scan, settings.report_threshold_percent,
                    settings.report_threshold_num_scans, buckets);
        }
    }

    private int mLastScanCmdId; // For assigning cmdIds to scans

    @VisibleForTesting
    CurrentBackgroundScan mScan = null;

    /**
     * Starts a background scan
     *
     * Any ongoing scan will be stopped first
     *
     * @param ifaceName    Name of the interface.
     * @param settings     to control the scan
     * @param eventHandler to call with the results
     * @return true for success
     */
    public boolean startBgScan(@NonNull String ifaceName,
                               WifiNative.ScanSettings settings,
                               WifiNative.ScanEventHandler eventHandler) {
        if (eventHandler == null) return false;
        synchronized (sLock) {
            WifiStaIface iface = getStaIface(ifaceName);
            if (iface == null) return false;
            if (mScan != null && !mScan.paused) {
                iface.stopBackgroundScan(mScan.cmdId);
                mScan = null;
            }

            mLastScanCmdId = (mLastScanCmdId % 9) + 1; // cycle through non-zero single digits
            CurrentBackgroundScan scan = new CurrentBackgroundScan(mLastScanCmdId, settings);
            boolean success = iface.startBackgroundScan(scan.cmdId, scan.param);
            if (!success) return false;

            scan.eventHandler = eventHandler;
            mScan = scan;
            return true;
        }
    }


    /**
     * Stops any ongoing background scan
     *
     * @param ifaceName Name of the interface.
     */
    public void stopBgScan(@NonNull String ifaceName) {
        synchronized (sLock) {
            WifiStaIface iface = getStaIface(ifaceName);
            if (iface == null) return;
            if (mScan != null) {
                iface.stopBackgroundScan(mScan.cmdId);
                mScan = null;
            }
        }
    }

    /**
     * Pauses an ongoing background scan
     *
     * @param ifaceName Name of the interface.
     */
    public void pauseBgScan(@NonNull String ifaceName) {
        synchronized (sLock) {
            WifiStaIface iface = getStaIface(ifaceName);
            if (iface == null) return;
            if (mScan != null && !mScan.paused) {
                if (!iface.stopBackgroundScan(mScan.cmdId)) return;
                mScan.paused = true;
            }
        }
    }

    /**
     * Restarts a paused background scan
     *
     * @param ifaceName Name of the interface.
     */
    public void restartBgScan(@NonNull String ifaceName) {
        synchronized (sLock) {
            WifiStaIface iface = getStaIface(ifaceName);
            if (iface == null) return;
            if (mScan != null && mScan.paused) {
                if (!iface.startBackgroundScan(mScan.cmdId, mScan.param)) return;
                mScan.paused = false;
            }
        }
    }

    /**
     * Gets the latest scan results received from the HAL interface callback.
     *
     * @param ifaceName Name of the interface.
     */
    public WifiScanner.ScanData[] getBgScanResults(@NonNull String ifaceName) {
        synchronized (sLock) {
            WifiStaIface iface = getStaIface(ifaceName);
            if (iface == null) return null;
            if (mScan == null) return null;
            return mScan.latestScanResults;
        }
    }

    /**
     * Get the link layer statistics
     *
     * Note - we always enable link layer stats on a STA interface.
     *
     * @param ifaceName Name of the interface.
     * @return the statistics, or null if unable to do so
     */
    public WifiLinkLayerStats getWifiLinkLayerStats(@NonNull String ifaceName) {
        synchronized (sLock) {
            WifiStaIface iface = getStaIface(ifaceName);
            if (iface == null) return null;
            return iface.getLinkLayerStats();
        }
    }

    @VisibleForTesting
    boolean mLinkLayerStatsDebug = false;  // Passed to Hal

    /**
     * Enables the linkLayerStats in the Hal.
     *
     * This is called unconditionally whenever we create a STA interface.
     *
     * @param ifaceName Name of the interface.
     */
    public void enableLinkLayerStats(@NonNull String ifaceName) {
        synchronized (sLock) {
            WifiStaIface iface = getStaIface(ifaceName);
            if (iface == null) {
                mLog.err("STA iface object is NULL - Failed to enable link layer stats")
                        .flush();
                return;
            }
            if (!iface.enableLinkLayerStatsCollection(mLinkLayerStatsDebug)) {
                mLog.err("unable to enable link layer stats collection").flush();
            }
        }
    }

    /**
     * Translation table used by getSupportedFeatureSetFromPackageManager
     * for translating System caps
     */
    private static final Pair[] sSystemFeatureCapabilityTranslation = new Pair[] {
            Pair.create(WifiManager.WIFI_FEATURE_INFRA, PackageManager.FEATURE_WIFI),
            Pair.create(WifiManager.WIFI_FEATURE_P2P, PackageManager.FEATURE_WIFI_DIRECT),
            Pair.create(WifiManager.WIFI_FEATURE_AWARE, PackageManager.FEATURE_WIFI_AWARE),
    };

    /**
     * If VendorHal is not supported, reading PackageManager
     * system features to return basic capabilities.
     *
     * @return bitmask defined by WifiManager.WIFI_FEATURE_*
     */
    private long getSupportedFeatureSetFromPackageManager() {
        long featureSet = 0;
        final PackageManager pm = sContext.getPackageManager();
        for (Pair pair: sSystemFeatureCapabilityTranslation) {
            if (pm.hasSystemFeature((String) pair.second)) {
                featureSet |= (long) pair.first;
            }
        }
        enter("System feature set: %").c(featureSet).flush();
        return featureSet;
    }

    /**
     * Get the supported features
     *
     * The result may differ depending on the mode (STA or AP)
     *
     * @param ifaceName Name of the interface.
     * @return bitmask defined by WifiManager.WIFI_FEATURE_*
     */
    public long getSupportedFeatureSet(@NonNull String ifaceName) {
        long featureSet = 0L;
        if (!mHalDeviceManager.isStarted() || !mHalDeviceManager.isSupported()) {
            return getSupportedFeatureSetFromPackageManager();
        }

        synchronized (sLock) {
            if (mWifiChip != null) {
                WifiChip.Response<Long> capsResp = mWifiChip.getCapabilitiesAfterIfacesExist();
                if (capsResp.getStatusCode() == WifiHal.WIFI_STATUS_SUCCESS) {
                    featureSet = capsResp.getValue();
                } else if (capsResp.getStatusCode() == WifiHal.WIFI_STATUS_ERROR_REMOTE_EXCEPTION) {
                    return 0;
                }
            }

            WifiStaIface iface = getStaIface(ifaceName);
            if (iface != null) {
                featureSet |= iface.getCapabilities();
                if (mHalDeviceManager.is24g5gDbsSupported(iface)
                        || mHalDeviceManager.is5g6gDbsSupported(iface)) {
                    featureSet |= WifiManager.WIFI_FEATURE_DUAL_BAND_SIMULTANEOUS;
                }
            }
        }

        if (mWifiGlobals.isWpa3SaeH2eSupported()) {
            featureSet |= WifiManager.WIFI_FEATURE_SAE_H2E;
        }

        Set<Integer> supportedIfaceTypes = mHalDeviceManager.getSupportedIfaceTypes();
        if (supportedIfaceTypes.contains(WifiChip.IFACE_TYPE_STA)) {
            featureSet |= WifiManager.WIFI_FEATURE_INFRA;
        }
        if (supportedIfaceTypes.contains(WifiChip.IFACE_TYPE_AP)) {
            featureSet |= WifiManager.WIFI_FEATURE_MOBILE_HOTSPOT;
        }
        if (supportedIfaceTypes.contains(WifiChip.IFACE_TYPE_P2P)) {
            featureSet |= WifiManager.WIFI_FEATURE_P2P;
        }
        if (supportedIfaceTypes.contains(WifiChip.IFACE_TYPE_NAN)) {
            featureSet |= WifiManager.WIFI_FEATURE_AWARE;
        }

        return featureSet;
    }

    /**
     * Set Mac address on the given interface
     *
     * @param ifaceName Name of the interface
     * @param mac MAC address to change into
     * @return true for success
     */
    public boolean setStaMacAddress(@NonNull String ifaceName, @NonNull MacAddress mac) {
        synchronized (sLock) {
            WifiStaIface iface = getStaIface(ifaceName);
            if (iface == null) return false;
            return iface.setMacAddress(mac);
        }
    }

    /**
     * Reset MAC address to factory MAC address on the given interface
     *
     * @param ifaceName Name of the interface
     * @return true for success
     */
    public boolean resetApMacToFactoryMacAddress(@NonNull String ifaceName) {
        synchronized (sLock) {
            WifiApIface iface = getApIface(ifaceName);
            if (iface == null) return false;
            return iface.resetToFactoryMacAddress();
        }
    }

    /**
     * Set Mac address on the given interface
     *
     * @param ifaceName Name of the interface
     * @param mac MAC address to change into
     * @return true for success
     */
    public boolean setApMacAddress(@NonNull String ifaceName, @NonNull MacAddress mac) {
        synchronized (sLock) {
            WifiApIface iface = getApIface(ifaceName);
            if (iface == null) return false;
            return iface.setMacAddress(mac);
        }
    }

    /**
     * Returns true if Hal version supports setMacAddress, otherwise false.
     *
     * @param ifaceName Name of the interface
     */
    public boolean isApSetMacAddressSupported(@NonNull String ifaceName) {
        synchronized (sLock) {
            WifiApIface iface = getApIface(ifaceName);
            if (iface == null) return false;
            return iface.isSetMacAddressSupported();
        }
    }

    /**
     * Get factory MAC address of the given interface
     *
     * @param ifaceName Name of the interface
     * @return factory MAC address of the interface or null.
     */
    public MacAddress getStaFactoryMacAddress(@NonNull String ifaceName) {
        synchronized (sLock) {
            WifiStaIface iface = getStaIface(ifaceName);
            if (iface == null) return null;
            return iface.getFactoryMacAddress();
        }
    }

    /**
     * Get factory MAC address of the given interface
     *
     * @param ifaceName Name of the interface
     * @return factory MAC address of the interface or null.
     */
    public MacAddress getApFactoryMacAddress(@NonNull String ifaceName) {
        synchronized (sLock) {
            WifiApIface iface = getApIface(ifaceName);
            if (iface == null) return null;
            return iface.getFactoryMacAddress();
        }
    }

    /**
     * Get the APF (Android Packet Filter) capabilities of the device
     *
     * @param ifaceName Name of the interface.
     * @return APF capabilities object.
     */
    public ApfCapabilities getApfCapabilities(@NonNull String ifaceName) {
        synchronized (sLock) {
            WifiStaIface iface = getStaIface(ifaceName);
            if (iface == null) return sNoApfCapabilities;
            return iface.getApfPacketFilterCapabilities();
        }
    }

    private static final ApfCapabilities sNoApfCapabilities = new ApfCapabilities(0, 0, 0);

    /**
     * Installs an APF program on this iface, replacing any existing program.
     *
     * @param ifaceName Name of the interface.
     * @param filter is the android packet filter program
     * @return true for success
     */
    public boolean installPacketFilter(@NonNull String ifaceName, byte[] filter) {
        if (filter == null) return false;
        enter("filter length %").c(filter.length).flush();
        synchronized (sLock) {
            WifiStaIface iface = getStaIface(ifaceName);
            if (iface == null) return false;
            return iface.installApfPacketFilter(filter);
        }
    }

    /**
     * Reads the APF program and data buffer on this iface.
     *
     * @param ifaceName Name of the interface
     * @return the buffer returned by the driver, or null in case of an error
     */
    public byte[] readPacketFilter(@NonNull String ifaceName) {
        enter("").flush();
        // TODO: Must also take the wakelock here to prevent going to sleep with APF disabled.
        synchronized (sLock) {
            WifiStaIface iface = getStaIface(ifaceName);
            if (iface == null) return null;
            return iface.readApfPacketFilterData();
        }
    }

    /**
     * Set country code for this Wifi chip
     *
     * @param countryCode - two-letter country code (as ISO 3166)
     * @return true for success
     */
    public boolean setChipCountryCode(String countryCode) {
        synchronized (sLock) {
            if (mWifiChip == null) return false;
            return mWifiChip.setCountryCode(countryCode);
        }
    }

    /**
     * Get the names of the bridged AP instances.
     *
     * @param ifaceName Name of the bridged interface.
     * @return A list which contains the names of the bridged AP instances.
     */
    @Nullable
    public List<String> getBridgedApInstances(@NonNull String ifaceName) {
        synchronized (sLock) {
            WifiApIface iface = getApIface(ifaceName);
            if (iface == null) return null;
            return iface.getBridgedInstances();
        }
    }

    /**
     * Set country code for this AP iface.
     *
     * @param ifaceName Name of the interface.
     * @param countryCode - two-letter country code (as ISO 3166)
     * @return true for success
     */
    public boolean setApCountryCode(@NonNull String ifaceName, String countryCode) {
        synchronized (sLock) {
            WifiApIface iface = getApIface(ifaceName);
            if (iface == null) return false;
            return iface.setCountryCode(countryCode);
        }
    }

    private WifiNative.WifiLoggerEventHandler mLogEventHandler = null;

    /**
     * Registers the logger callback and enables alerts.
     * Ring buffer data collection is only triggered when |startLoggingRingBuffer| is invoked.
     */
    public boolean setLoggingEventHandler(WifiNative.WifiLoggerEventHandler handler) {
        if (handler == null) return false;
        synchronized (sLock) {
            if (mWifiChip == null) return false;
            if (mLogEventHandler != null) return false;
            if (!mWifiChip.enableDebugErrorAlerts(true)) {
                return false;
            }
            mLogEventHandler = handler;
            return true;
        }
    }

    /**
     * Stops all logging and resets the logger callback.
     * This stops both the alerts and ring buffer data collection.
     * Existing log handler is cleared.
     */
    public boolean resetLogHandler() {
        synchronized (sLock) {
            mLogEventHandler = null;
            if (mWifiChip == null) return false;
            if (!mWifiChip.enableDebugErrorAlerts(false)) {
                return false;
            }
            return mWifiChip.stopLoggingToDebugRingBuffer();
        }
    }

    /**
     * Control debug data collection
     *
     * @param verboseLevel       0 to 3, inclusive. 0 stops logging.
     * @param flags              Ignored.
     * @param maxIntervalInSec   Maximum interval between reports; ignore if 0.
     * @param minDataSizeInBytes Minimum data size in buffer for report; ignore if 0.
     * @param ringName           Name of the ring for which data collection is to start.
     * @return true for success
     */
    public boolean startLoggingRingBuffer(int verboseLevel, int flags, int maxIntervalInSec,
                                          int minDataSizeInBytes, String ringName) {
        enter("verboseLevel=%, flags=%, maxIntervalInSec=%, minDataSizeInBytes=%, ringName=%")
                .c(verboseLevel).c(flags).c(maxIntervalInSec).c(minDataSizeInBytes).c(ringName)
                .flush();
        synchronized (sLock) {
            if (mWifiChip == null) return false;
            return mWifiChip.startLoggingToDebugRingBuffer(
                    ringName,
                    verboseLevel,
                    maxIntervalInSec,
                    minDataSizeInBytes
            );
        }
    }

    /**
     * Pointlessly fail
     *
     * @return -1
     */
    public int getSupportedLoggerFeatureSet() {
        return -1;
    }

    private String mDriverDescription; // Cached value filled by requestChipDebugInfo()

    /**
     * Vendor-provided wifi driver version string
     */
    public String getDriverVersion() {
        synchronized (sLock) {
            if (mDriverDescription == null) requestChipDebugInfo();
            return mDriverDescription;
        }
    }

    private String mFirmwareDescription; // Cached value filled by requestChipDebugInfo()

    /**
     * Vendor-provided wifi firmware version string
     */
    public String getFirmwareVersion() {
        synchronized (sLock) {
            if (mFirmwareDescription == null) requestChipDebugInfo();
            return mFirmwareDescription;
        }
    }

    /**
     * Refreshes our idea of the driver and firmware versions
     */
    private void requestChipDebugInfo() {
        mDriverDescription = null;
        mFirmwareDescription = null;
        synchronized (sLock) {
            if (mWifiChip == null) return;
            WifiChip.ChipDebugInfo info = mWifiChip.requestChipDebugInfo();
            if (info == null) return;
            mDriverDescription = info.driverDescription;
            mFirmwareDescription = info.firmwareDescription;
        }
        mLog.info("Driver: % Firmware: %")
                .c(mDriverDescription)
                .c(mFirmwareDescription)
                .flush();
    }

    /**
     * API to get the status of all ring buffers supported by driver
     */
    public WifiNative.RingBufferStatus[] getRingBufferStatus() {
        synchronized (sLock) {
            if (mWifiChip == null) return null;
            List<WifiNative.RingBufferStatus> statusList = mWifiChip.getDebugRingBuffersStatus();
            if (statusList == null) return null;

            WifiNative.RingBufferStatus[] statusArray =
                    new WifiNative.RingBufferStatus[statusList.size()];
            statusList.toArray(statusArray);
            return statusArray;
        }
    }

    /**
     * Indicates to driver that all the data has to be uploaded urgently
     */
    public boolean getRingBufferData(String ringName) {
        enter("ringName %").c(ringName).flush();
        synchronized (sLock) {
            if (mWifiChip == null) return false;
            return mWifiChip.forceDumpToDebugRingBuffer(ringName);
        }
    }

    /**
     * request hal to flush ring buffers to files
     */
    public boolean flushRingBufferData() {
        synchronized (sLock) {
            if (mWifiChip == null) return false;
            return mWifiChip.flushRingBufferToFile();
        }
    }

    /**
     * Request vendor debug info from the firmware
     */
    public byte[] getFwMemoryDump() {
        synchronized (sLock) {
            if (mWifiChip == null) return null;
            return mWifiChip.requestFirmwareDebugDump();
        }
    }

    /**
     * Request vendor debug info from the driver
     */
    public byte[] getDriverStateDump() {
        synchronized (sLock) {
            if (mWifiChip == null) return (null);
            return mWifiChip.requestDriverDebugDump();
        }
    }

    /**
     * Start packet fate monitoring
     * <p>
     * Once started, monitoring remains active until HAL is unloaded.
     *
     * @param ifaceName Name of the interface.
     * @return true for success
     */
    public boolean startPktFateMonitoring(@NonNull String ifaceName) {
        synchronized (sLock) {
            WifiStaIface iface = getStaIface(ifaceName);
            if (iface == null) return false;
            return iface.startDebugPacketFateMonitoring();
        }
    }

    /**
     * Retrieve fates of outbound packets
     * <p>
     * Reports the outbound frames for the most recent association (space allowing).
     *
     * @param ifaceName Name of the interface.
     * @return list of TxFateReports up to size {@link WifiLoggerHal#MAX_FATE_LOG_LEN}, or empty
     * list on failure.
     */
    public List<TxFateReport> getTxPktFates(@NonNull String ifaceName) {
        synchronized (sLock) {
            WifiStaIface iface = getStaIface(ifaceName);
            if (iface == null) return new ArrayList<>();
            return iface.getDebugTxPacketFates();
        }
    }

    /**
     * Retrieve fates of inbound packets
     * <p>
     * Reports the inbound frames for the most recent association (space allowing).
     *
     * @param ifaceName Name of the interface.
     * @return list of RxFateReports up to size {@link WifiLoggerHal#MAX_FATE_LOG_LEN}, or empty
     * list on failure.
     */
    public List<RxFateReport> getRxPktFates(@NonNull String ifaceName) {
        synchronized (sLock) {
            WifiStaIface iface = getStaIface(ifaceName);
            if (iface == null) return new ArrayList<>();
            return iface.getDebugRxPacketFates();
        }
    }

    /**
     * Start sending the specified keep alive packets periodically.
     *
     * @param ifaceName Name of the interface.
     * @param slot Command ID to use for this invocation.
     * @param srcAddr Source MAC address of the packet.
     * @param dstAddr Destination MAC address of the packet.
     * @param packet IP packet contents to be transmitted.
     * @param protocol Ether type to be set in the ethernet frame transmitted.
     * @param periodInMs Interval at which this packet must be transmitted.
     * @return 0 for success, -1 for error
     */
    public int startSendingOffloadedPacket(
            @NonNull String ifaceName, int slot, byte[] srcAddr, byte[] dstAddr,
            byte[] packet, int protocol, int periodInMs) {
        enter("slot=% periodInMs=%").c(slot).c(periodInMs).flush();
        synchronized (sLock) {
            WifiStaIface iface = getStaIface(ifaceName);
            if (iface == null) return -1;
            MacAddress srcMac, dstMac;
            try {
                srcMac = MacAddress.fromBytes(srcAddr);
                dstMac = MacAddress.fromBytes(dstAddr);
            } catch (IllegalArgumentException e) {
                mLog.info("Invalid MacAddress in startSendingOffloadedPacket").flush();
                return -1;
            }
            boolean success = iface.startSendingKeepAlivePackets(
                        slot,
                        packet,
                        (short) protocol,
                        srcMac,
                        dstMac,
                        periodInMs);
            return success ? 0 : -1;
        }
    }

    /**
     * Stop sending the specified keep alive packets.
     *
     * @param ifaceName Name of the interface.
     * @param slot id - same as startSendingOffloadedPacket call.
     * @return 0 for success, -1 for error
     */
    public int stopSendingOffloadedPacket(@NonNull String ifaceName, int slot) {
        enter("slot=%").c(slot).flush();

        synchronized (sLock) {
            WifiStaIface iface = getStaIface(ifaceName);
            if (iface == null) return -1;
            boolean success = iface.stopSendingKeepAlivePackets(slot);
            return success ? 0 : -1;
        }
    }

    /**
     * A fixed cmdId for our RssiMonitoring (we only do one at a time)
     */
    @VisibleForTesting
    static final int sRssiMonCmdId = 7551;

    /**
     * Our client's handler
     */
    private WifiNative.WifiRssiEventHandler mWifiRssiEventHandler;

    /**
     * Start RSSI monitoring on the currently connected access point.
     *
     * @param ifaceName        Name of the interface.
     * @param maxRssi          Maximum RSSI threshold.
     * @param minRssi          Minimum RSSI threshold.
     * @param rssiEventHandler Called when RSSI goes above maxRssi or below minRssi
     * @return 0 for success, -1 for failure
     */
    public int startRssiMonitoring(@NonNull String ifaceName, byte maxRssi, byte minRssi,
                                   WifiNative.WifiRssiEventHandler rssiEventHandler) {
        enter("maxRssi=% minRssi=%").c(maxRssi).c(minRssi).flush();
        if (maxRssi <= minRssi) return -1;
        if (rssiEventHandler == null) return -1;
        synchronized (sLock) {
            WifiStaIface iface = getStaIface(ifaceName);
            if (iface == null) return -1;
            iface.stopRssiMonitoring(sRssiMonCmdId);
            if (!iface.startRssiMonitoring(sRssiMonCmdId, maxRssi, minRssi)) return -1;
            mWifiRssiEventHandler = rssiEventHandler;
            return 0;
        }
    }

    /**
     * Stop RSSI monitoring
     *
     * @param ifaceName Name of the interface.
     * @return 0 for success, -1 for failure
     */
    public int stopRssiMonitoring(@NonNull String ifaceName) {
        synchronized (sLock) {
            mWifiRssiEventHandler = null;
            WifiStaIface iface = getStaIface(ifaceName);
            if (iface == null) return -1;
            boolean success = iface.stopRssiMonitoring(sRssiMonCmdId);
            return success ? 0 : -1;
        }
    }

    /**
     * Fetch the host wakeup reasons stats from wlan driver.
     *
     * @return the |WlanWakeReasonAndCounts| from the wlan driver, or null on failure.
     */
    public WlanWakeReasonAndCounts getWlanWakeReasonCount() {
        synchronized (sLock) {
            if (mWifiChip == null) return null;
            return mWifiChip.getDebugHostWakeReasonStats();
        }
    }

    /**
     * Enable/Disable Neighbour discovery offload functionality in the firmware.
     *
     * @param ifaceName Name of the interface.
     * @param enabled true to enable, false to disable.
     * @return true for success, false for failure
     */
    public boolean configureNeighborDiscoveryOffload(@NonNull String ifaceName, boolean enabled) {
        enter("enabled=%").c(enabled).flush();
        synchronized (sLock) {
            WifiStaIface iface = getStaIface(ifaceName);
            if (iface == null) return false;
            return iface.enableNdOffload(enabled);
        }
    }

    // Firmware roaming control.

    /**
     * Query the firmware roaming capabilities.
     *
     * @param ifaceName Name of the interface.
     * @return capabilities object on success, null otherwise.
     */
    @Nullable
    public WifiNative.RoamingCapabilities getRoamingCapabilities(@NonNull String ifaceName) {
        synchronized (sLock) {
            WifiStaIface iface = getStaIface(ifaceName);
            if (iface == null) return null;
            return iface.getRoamingCapabilities();
        }
    }

    /**
     * Enable/disable firmware roaming.
     *
     * @param ifaceName Name of the interface.
     * @param state the intended roaming state
     * @return SET_FIRMWARE_ROAMING_SUCCESS, SET_FIRMWARE_ROAMING_FAILURE,
     *         or SET_FIRMWARE_ROAMING_BUSY
     */
    public @WifiNative.RoamingEnableStatus int enableFirmwareRoaming(@NonNull String ifaceName,
            @WifiNative.RoamingEnableState int state) {
        synchronized (sLock) {
            WifiStaIface iface = getStaIface(ifaceName);
            if (iface == null) return WifiNative.SET_FIRMWARE_ROAMING_FAILURE;
            return iface.setRoamingState(state);
        }
    }

    /**
     * Set firmware roaming configurations.
     *
     * @param ifaceName Name of the interface.
     * @param config new roaming configuration object
     * @return true for success; false for failure
     */
    public boolean configureRoaming(@NonNull String ifaceName, WifiNative.RoamingConfig config) {
        synchronized (sLock) {
            WifiStaIface iface = getStaIface(ifaceName);
            if (iface == null) return false;
            try {
                // parse the blocklist BSSIDs if any
                List<MacAddress> bssidBlocklist = new ArrayList<>();
                if (config.blocklistBssids != null) {
                    for (String bssid : config.blocklistBssids) {
                        bssidBlocklist.add(MacAddress.fromString(bssid));
                    }
                }

                // parse the allowlist SSIDs if any
                List<byte[]> ssidAllowlist = new ArrayList<>();
                if (config.allowlistSsids != null) {
                    for (String ssidStr : config.allowlistSsids) {
                        for (WifiSsid originalSsid : mSsidTranslator.getAllPossibleOriginalSsids(
                                WifiSsid.fromString(ssidStr))) {
                            // HIDL code is throwing InvalidArgumentException when ssidWhitelist has
                            // SSIDs with less than 32 byte length this is due to HAL definition of
                            // SSID declared it as 32-byte fixed length array. Thus pad additional
                            // bytes with 0's to pass SSIDs as byte arrays of 32 length
                            ssidAllowlist.add(
                                    Arrays.copyOf(originalSsid.getBytes(), 32));
                        }
                    }
                }

                return iface.configureRoaming(bssidBlocklist, ssidAllowlist);
            } catch (IllegalArgumentException e) {
                mLog.err("Illegal argument for roaming configuration").c(e.toString()).flush();
                return false;
            }
        }
    }

    /**
     * Select one of the pre-configured TX power level scenarios or reset it back to normal.
     * Primarily used for meeting SAR requirements during voice calls.
     *
     * Note: If it was found out that the scenario to be reported is the same as last reported one,
     *       then exit with success.
     *       This is to handle the case when some HAL versions deal with different inputs equally,
     *       in that case, we should not call the hal unless there is a change in scenario.
     * Note: It is assumed that this method is only called if SAR is enabled. The logic of whether
     *       to call it or not resides in SarManager class.
     *
     * @param sarInfo The collection of inputs to select the SAR scenario.
     * @return true for success; false for failure or if the HAL version does not support this API.
     */
    public boolean selectTxPowerScenario(SarInfo sarInfo) {
        synchronized (sLock) {
            if (mWifiChip == null) return false;
            return mWifiChip.selectTxPowerScenario(sarInfo);
        }
    }

    /**
     * Enable/Disable low-latency mode
     *
     * @param enabled true to enable low-latency mode, false to disable it
     */
    public boolean setLowLatencyMode(boolean enabled) {
        synchronized (sLock) {
            if (mWifiChip == null) return false;
            return mWifiChip.setLowLatencyMode(enabled);
        }
    }

    /**
     * Returns whether the given HdmIfaceTypeForCreation combo is supported or not.
     */
    public boolean canDeviceSupportCreateTypeCombo(SparseArray<Integer> combo) {
        synchronized (sLock) {
            return mHalDeviceManager.canDeviceSupportCreateTypeCombo(combo);
        }
    }

    /**
     * Returns whether a new iface can be created without tearing down any existing ifaces.
     */
    public boolean canDeviceSupportAdditionalIface(
            @HalDeviceManager.HdmIfaceTypeForCreation int createIfaceType,
            @NonNull WorkSource requestorWs) {
        synchronized (sLock) {
            List<Pair<Integer, WorkSource>> creationImpact =
                    mHalDeviceManager.reportImpactToCreateIface(createIfaceType, true, requestorWs);
            return creationImpact != null && creationImpact.isEmpty();
        }
    }

    /**
     * Returns whether STA + AP concurrency is supported or not.
     */
    public boolean isStaApConcurrencySupported() {
        synchronized (sLock) {
            return mHalDeviceManager.canDeviceSupportCreateTypeCombo(new SparseArray<Integer>() {{
                    put(HDM_CREATE_IFACE_STA, 1);
                    put(HDM_CREATE_IFACE_AP, 1);
                }});
        }
    }

    /**
     * Returns whether STA + STA concurrency is supported or not.
     */
    public boolean isStaStaConcurrencySupported() {
        synchronized (sLock) {
            return mHalDeviceManager.canDeviceSupportCreateTypeCombo(new SparseArray<Integer>() {{
                    put(HDM_CREATE_IFACE_STA, 2);
                }});
        }
    }

    /**
     * Returns whether a new AP iface can be created or not.
     */
    public boolean isItPossibleToCreateApIface(@NonNull WorkSource requestorWs) {
        synchronized (sLock) {
            return mHalDeviceManager.isItPossibleToCreateIface(HDM_CREATE_IFACE_AP, requestorWs);
        }
    }

    /**
     * Returns whether a new AP iface can be created or not.
     */
    public boolean isItPossibleToCreateBridgedApIface(@NonNull WorkSource requestorWs) {
        synchronized (sLock) {
            return mHalDeviceManager.isItPossibleToCreateIface(
                    HDM_CREATE_IFACE_AP_BRIDGE, requestorWs);
        }
    }

    /**
     * Returns whether a new STA iface can be created or not.
     */
    public boolean isItPossibleToCreateStaIface(@NonNull WorkSource requestorWs) {
        synchronized (sLock) {
            return mHalDeviceManager.isItPossibleToCreateIface(HDM_CREATE_IFACE_STA, requestorWs);
        }

    }
    /**
     * Set primary connection when multiple STA ifaces are active.
     *
     * @param ifaceName Name of the interface.
     * @return true for success
     */
    public boolean setMultiStaPrimaryConnection(@NonNull String ifaceName) {
        if (TextUtils.isEmpty(ifaceName)) return false;
        synchronized (sLock) {
            if (mWifiChip == null) return false;
            return mWifiChip.setMultiStaPrimaryConnection(ifaceName);
        }
    }

    /**
     * Set use-case when multiple STA ifaces are active.
     *
     * @param useCase one of the use cases.
     * @return true for success
     */
    public boolean setMultiStaUseCase(@WifiNative.MultiStaUseCase int useCase) {
        synchronized (sLock) {
            if (mWifiChip == null) return false;
            return mWifiChip.setMultiStaUseCase(useCase);
        }
    }

    /**
     * Notify scan mode state to driver to save power in scan-only mode.
     *
     * @param ifaceName Name of the interface.
     * @param enable whether is in scan-only mode
     * @return true for success
     */
    public boolean setScanMode(@NonNull String ifaceName, boolean enable) {
        synchronized (sLock) {
            WifiStaIface iface = getStaIface(ifaceName);
            if (iface == null) return false;
            return iface.setScanMode(enable);
        }
    }

    /**
     * Callback for events on the STA interface.
     */
    private class StaIfaceEventCallback implements WifiStaIface.Callback {
        @Override
        public void onBackgroundScanFailure(int cmdId) {
            mVerboseLog.d("onBackgroundScanFailure " + cmdId);
            WifiNative.ScanEventHandler eventHandler;
            synchronized (sLock) {
                if (mScan == null || cmdId != mScan.cmdId) return;
                eventHandler = mScan.eventHandler;
            }
            eventHandler.onScanStatus(WifiNative.WIFI_SCAN_FAILED);
        }

        @Override
        public void onBackgroundFullScanResult(
                int cmdId, int bucketsScanned, ScanResult result) {
            mVerboseLog.d("onBackgroundFullScanResult " + cmdId);
            WifiNative.ScanEventHandler eventHandler;
            synchronized (sLock) {
                if (mScan == null || cmdId != mScan.cmdId) return;
                eventHandler = mScan.eventHandler;
            }
            eventHandler.onFullScanResult(result, bucketsScanned);
        }

        @Override
        public void onBackgroundScanResults(int cmdId, WifiScanner.ScanData[] scanDatas) {
            mVerboseLog.d("onBackgroundScanResults " + cmdId);
            WifiNative.ScanEventHandler eventHandler;
            // WifiScanner currently uses the results callback to fetch the scan results.
            // So, simulate that by sending out the notification and then caching the results
            // locally. This will then be returned to WifiScanner via getScanResults.
            synchronized (sLock) {
                if (mScan == null || cmdId != mScan.cmdId) return;
                eventHandler = mScan.eventHandler;
                mScan.latestScanResults = scanDatas;
            }
            eventHandler.onScanStatus(WifiNative.WIFI_SCAN_RESULTS_AVAILABLE);
        }

        @Override
        public void onRssiThresholdBreached(int cmdId, byte[/* 6 */] currBssid, int currRssi) {
            mVerboseLog.d("onRssiThresholdBreached " + cmdId + "currRssi " + currRssi);
            WifiNative.WifiRssiEventHandler eventHandler;
            synchronized (sLock) {
                if (mWifiRssiEventHandler == null || cmdId != sRssiMonCmdId) return;
                eventHandler = mWifiRssiEventHandler;
            }
            eventHandler.onRssiThresholdBreached((byte) currRssi);
        }
    }

    /**
     * Callback for events on the chip.
     */
    private class ChipEventCallback implements WifiChip.Callback {
        @Override
        public void onChipReconfigured(int modeId) {
            mVerboseLog.d("onChipReconfigured " + modeId);
        }

        @Override
        public void onChipReconfigureFailure(int status) {
            mVerboseLog.d("onChipReconfigureFailure " + status);
        }

        public void onIfaceAdded(int type, String name) {
            mVerboseLog.d("onIfaceAdded " + type + ", name: " + name);
        }

        @Override
        public void onIfaceRemoved(int type, String name) {
            mVerboseLog.d("onIfaceRemoved " + type + ", name: " + name);
        }

        @Override
        public void onDebugRingBufferDataAvailable(
                WifiNative.RingBufferStatus status, byte[] data) {
            mHalEventHandler.post(() -> {
                WifiNative.WifiLoggerEventHandler eventHandler;
                synchronized (sLock) {
                    if (mLogEventHandler == null || status == null || data == null) return;
                    eventHandler = mLogEventHandler;
                }
                // Because |sLock| has been released, there is a chance that we'll execute
                // a spurious callback (after someone has called resetLogHandler()).
                //
                // However, the alternative risks deadlock. Consider:
                // [T1.1] WifiDiagnostics.captureBugReport()
                // [T1.2] -- acquire WifiDiagnostics object's intrinsic lock
                // [T1.3]    -> WifiVendorHal.getRingBufferData()
                // [T1.4]       -- acquire WifiVendorHal.sLock
                // [T2.1] <lambda>()
                // [T2.2] -- acquire WifiVendorHal.sLock
                // [T2.3]    -> WifiDiagnostics.onRingBufferData()
                // [T2.4]       -- acquire WifiDiagnostics object's intrinsic lock
                //
                // The problem here is that the two threads acquire the locks in opposite order.
                // If, for example, T2.2 executes between T1.2 and 1.4, then T1 and T2
                // will be deadlocked.
                int sizeBefore = data.length;
                boolean conversionFailure = false;
                try {
                    eventHandler.onRingBufferData(status, data);
                    int sizeAfter = data.length;
                    if (sizeAfter != sizeBefore) {
                        conversionFailure = true;
                    }
                } catch (ArrayIndexOutOfBoundsException e) {
                    conversionFailure = true;
                }
                if (conversionFailure) {
                    Log.wtf("WifiVendorHal", "Conversion failure detected in "
                            + "onDebugRingBufferDataAvailable. "
                            + "The input ArrayList |data| is potentially corrupted. "
                            + "Starting size=" + sizeBefore + ", "
                            + "final size=" + data.length);
                }
            });
        }

        @Override
        public void onDebugErrorAlert(int errorCode, byte[] debugData) {
            mLog.w("onDebugErrorAlert " + errorCode);
            mHalEventHandler.post(() -> {
                WifiNative.WifiLoggerEventHandler eventHandler;
                synchronized (sLock) {
                    if (mLogEventHandler == null || debugData == null) return;
                    eventHandler = mLogEventHandler;
                }
                // See comment in onDebugRingBufferDataAvailable(), for an explanation
                // of why this callback is invoked without |sLock| held.
                eventHandler.onWifiAlert(errorCode, debugData);
            });
        }

        @Override
        public void onRadioModeChange(List<WifiChip.RadioModeInfo> radioModeInfoList) {
            mVerboseLog.d("onRadioModeChange " + radioModeInfoList);
            WifiNative.VendorHalRadioModeChangeEventHandler handler;
            synchronized (sLock) {
                if (mRadioModeChangeEventHandler == null || radioModeInfoList == null) return;
                handler = mRadioModeChangeEventHandler;
            }
            // Should only contain 1 or 2 radio infos.
            if (radioModeInfoList.size() == 0 || radioModeInfoList.size() > 2) {
                mLog.e("Unexpected number of radio info in list " + radioModeInfoList.size());
                return;
            }
            WifiChip.RadioModeInfo radioModeInfo0 = radioModeInfoList.get(0);
            WifiChip.RadioModeInfo radioModeInfo1 =
                    radioModeInfoList.size() == 2 ? radioModeInfoList.get(1) : null;
            // Number of ifaces on each radio should be equal.
            if (radioModeInfo1 != null
                    && radioModeInfo0.ifaceInfos.size() != radioModeInfo1.ifaceInfos.size()) {
                mLog.e("Unexpected number of iface info in list "
                        + radioModeInfo0.ifaceInfos.size() + ", "
                        + radioModeInfo1.ifaceInfos.size());
                return;
            }
            int numIfacesOnEachRadio = radioModeInfo0.ifaceInfos.size();
            // Only 1 or 2 ifaces should be present on each radio.
            if (numIfacesOnEachRadio == 0 || numIfacesOnEachRadio > 2) {
                mLog.e("Unexpected number of iface info in list " + numIfacesOnEachRadio);
                return;
            }
            Runnable runnable = null;
            // 2 ifaces simultaneous on 2 radios.
            if (radioModeInfoList.size() == 2 && numIfacesOnEachRadio == 1) {
                // Iface on radio0 should be different from the iface on radio1 for DBS & SBS.
                if (areSameIfaceNames(radioModeInfo0.ifaceInfos, radioModeInfo1.ifaceInfos)) {
                    mLog.e("Unexpected for both radio infos to have same iface");
                    return;
                }
                if (radioModeInfo0.bandInfo != radioModeInfo1.bandInfo) {
                    runnable = () -> {
                        handler.onDbs();
                    };
                } else {
                    runnable = () -> {
                        handler.onSbs(radioModeInfo0.bandInfo);
                    };
                }
            // 2 ifaces time sharing on 1 radio.
            } else if (radioModeInfoList.size() == 1 && numIfacesOnEachRadio == 2) {
                WifiChip.IfaceInfo ifaceInfo0 = radioModeInfo0.ifaceInfos.get(0);
                WifiChip.IfaceInfo ifaceInfo1 = radioModeInfo0.ifaceInfos.get(1);
                if (ifaceInfo0.channel != ifaceInfo1.channel) {
                    runnable = () -> {
                        handler.onMcc(radioModeInfo0.bandInfo);
                    };
                } else {
                    runnable = () -> {
                        handler.onScc(radioModeInfo0.bandInfo);
                    };
                }
            } else {
                // Not concurrency scenario, uninteresting...
            }
            if (runnable != null) mHalEventHandler.post(runnable);
        }
    }

    private boolean areSameIfaceNames(List<WifiChip.IfaceInfo> ifaceList1,
            List<WifiChip.IfaceInfo> ifaceList2) {
        List<String> ifaceNamesList1 = ifaceList1
                .stream()
                .map(i -> i.name)
                .collect(Collectors.toList());
        List<String> ifaceNamesList2 = ifaceList2
                .stream()
                .map(i -> i.name)
                .collect(Collectors.toList());
        return ifaceNamesList1.containsAll(ifaceNamesList2);
    }

    /**
     * Hal Device Manager callbacks.
     */
    public class HalDeviceManagerStatusListener implements HalDeviceManager.ManagerStatusListener {
        @Override
        public void onStatusChanged() {
            boolean isReady = mHalDeviceManager.isReady();
            boolean isStarted = mHalDeviceManager.isStarted();

            mVerboseLog.i("Device Manager onStatusChanged. isReady(): " + isReady
                    + ", isStarted(): " + isStarted);
            if (!isReady) {
                // Probably something unpleasant, e.g. the server died
                WifiNative.VendorHalDeathEventHandler handler;
                synchronized (sLock) {
                    clearState();
                    handler = mDeathEventHandler;
                }
                if (handler != null) {
                    handler.onDeath();
                }
            }
        }
    }

    /**
     * Trigger subsystem restart in vendor side
     */
    public boolean startSubsystemRestart() {
        synchronized (sLock) {
            if (mWifiChip == null) return false;
            return mWifiChip.triggerSubsystemRestart();
        }
    }

    /**
     * Retrieve the list of usable Wifi channels.
     */
    public List<WifiAvailableChannel> getUsableChannels(
            @WifiScanner.WifiBand int band,
            @WifiAvailableChannel.OpMode int mode,
            @WifiAvailableChannel.Filter int filter) {
        synchronized (sLock) {
            if (mWifiChip == null) return null;
            return mWifiChip.getUsableChannels(band, mode, filter);
        }
    }

<<<<<<< HEAD
    public boolean needToDeleteIfacesDueToBridgeMode(int ifaceType, WorkSource requestorWs) {
       return mHalDeviceManager.needToDeleteIfacesDueToBridgeMode(ifaceType, requestorWs);
=======
    /**
     * Set DTIM multiplier used when the system is in the suspended mode.
     */
    public boolean setDtimMultiplier(@NonNull String ifaceName, int multiplier) {
        synchronized (sLock) {
            WifiStaIface iface = getStaIface(ifaceName);
            if (iface == null) return false;
            return iface.setDtimMultiplier(multiplier);
        }
>>>>>>> dfa163d9
    }
}<|MERGE_RESOLUTION|>--- conflicted
+++ resolved
@@ -1840,19 +1840,18 @@
         }
     }
 
-<<<<<<< HEAD
+    /**
+     * Set DTIM multiplier used when the system is in the suspended mode.
+     */
+    public boolean setDtimMultiplier(@NonNull String ifaceName, int multiplier) {
+        synchronized (sLock) {
+            WifiStaIface iface = getStaIface(ifaceName);
+            if (iface == null) return false;
+            return iface.setDtimMultiplier(multiplier);
+        }
+    }
+
     public boolean needToDeleteIfacesDueToBridgeMode(int ifaceType, WorkSource requestorWs) {
        return mHalDeviceManager.needToDeleteIfacesDueToBridgeMode(ifaceType, requestorWs);
-=======
-    /**
-     * Set DTIM multiplier used when the system is in the suspended mode.
-     */
-    public boolean setDtimMultiplier(@NonNull String ifaceName, int multiplier) {
-        synchronized (sLock) {
-            WifiStaIface iface = getStaIface(ifaceName);
-            if (iface == null) return false;
-            return iface.setDtimMultiplier(multiplier);
-        }
->>>>>>> dfa163d9
     }
 }