--- conflicted
+++ resolved
@@ -1852,10 +1852,10 @@
         }
     }
 
-<<<<<<< HEAD
     public boolean needToDeleteIfacesDueToBridgeMode(int ifaceType, WorkSource requestorWs) {
        return mHalDeviceManager.needToDeleteIfacesDueToBridgeMode(ifaceType, requestorWs);
-=======
+    }
+
     /**
      * Set the Multi-Link Operation mode.
      *
@@ -1883,6 +1883,5 @@
             if (mWifiChip == null) return false;
             return mWifiChip.enableStaChannelForPeerNetwork(enableIndoorChannel, enableDfsChannel);
         }
->>>>>>> 21d549dc
     }
 }