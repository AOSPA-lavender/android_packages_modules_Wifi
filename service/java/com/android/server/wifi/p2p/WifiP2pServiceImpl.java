/*
 * Copyright (C) 2011 The Android Open Source Project
 *
 * Licensed under the Apache License, Version 2.0 (the "License");
 * you may not use this file except in compliance with the License.
 * You may obtain a copy of the License at
 *
 *      http://www.apache.org/licenses/LICENSE-2.0
 *
 * Unless required by applicable law or agreed to in writing, software
 * distributed under the License is distributed on an "AS IS" BASIS,
 * WITHOUT WARRANTIES OR CONDITIONS OF ANY KIND, either express or implied.
 * See the License for the specific language governing permissions and
 * limitations under the License.
 */

package com.android.server.wifi.p2p;

import static com.android.server.wifi.WifiSettingsConfigStore.WIFI_P2P_DEVICE_NAME;
import static com.android.server.wifi.WifiSettingsConfigStore.WIFI_P2P_PENDING_FACTORY_RESET;
import static com.android.server.wifi.WifiSettingsConfigStore.WIFI_VERBOSE_LOGGING_ENABLED;

import android.annotation.Nullable;
import android.app.AlertDialog;
import android.content.BroadcastReceiver;
import android.content.Context;
import android.content.DialogInterface;
import android.content.DialogInterface.OnClickListener;
import android.content.Intent;
import android.content.IntentFilter;
import android.content.pm.PackageInfo;
import android.content.pm.PackageManager;
import android.content.res.Configuration;
import android.content.res.Resources;
import android.location.LocationManager;
import android.net.ConnectivityManager;
import android.net.DhcpResultsParcelable;
import android.net.InetAddresses;
import android.net.LinkProperties;
import android.net.NetworkInfo;
import android.net.NetworkStack;
import android.net.TetheringManager;
import android.net.ip.IIpClient;
import android.net.ip.IpClientCallbacks;
import android.net.ip.IpClientUtil;
import android.net.shared.ProvisioningConfiguration;
import android.net.wifi.CoexUnsafeChannel;
import android.net.wifi.ScanResult;
import android.net.wifi.WifiConfiguration;
import android.net.wifi.WifiInfo;
import android.net.wifi.WifiManager;
import android.net.wifi.WpsInfo;
import android.net.wifi.p2p.IWifiP2pManager;
import android.net.wifi.p2p.WifiP2pConfig;
import android.net.wifi.p2p.WifiP2pDevice;
import android.net.wifi.p2p.WifiP2pDeviceList;
import android.net.wifi.p2p.WifiP2pGroup;
import android.net.wifi.p2p.WifiP2pGroupList;
import android.net.wifi.p2p.WifiP2pGroupList.GroupDeleteListener;
import android.net.wifi.p2p.WifiP2pInfo;
import android.net.wifi.p2p.WifiP2pManager;
import android.net.wifi.p2p.WifiP2pProvDiscEvent;
import android.net.wifi.p2p.WifiP2pWfdInfo;
import android.net.wifi.p2p.nsd.WifiP2pServiceInfo;
import android.net.wifi.p2p.nsd.WifiP2pServiceRequest;
import android.net.wifi.p2p.nsd.WifiP2pServiceResponse;
import android.os.Binder;
import android.os.Bundle;
import android.os.Handler;
import android.os.HandlerThread;
import android.os.IBinder;
import android.os.Looper;
import android.os.Message;
import android.os.Messenger;
import android.os.Process;
import android.os.RemoteException;
import android.os.SystemClock;
import android.os.UserHandle;
import android.os.UserManager;
import android.os.WorkSource;
import android.provider.Settings;
import android.text.TextUtils;
import android.util.Log;
import android.util.SparseArray;
import android.view.KeyEvent;
import android.view.LayoutInflater;
import android.view.View;
import android.view.ViewGroup;
import android.view.WindowManager;
import android.widget.EditText;
import android.widget.TextView;

import com.android.internal.annotations.VisibleForTesting;
import com.android.internal.util.AsyncChannel;
import com.android.internal.util.Protocol;
import com.android.internal.util.State;
import com.android.internal.util.StateMachine;
import com.android.internal.util.WakeupMessage;
import com.android.modules.utils.build.SdkLevel;
import com.android.server.wifi.FrameworkFacade;
import com.android.server.wifi.WifiGlobals;
import com.android.server.wifi.WifiInjector;
import com.android.server.wifi.WifiLog;
import com.android.server.wifi.WifiSettingsConfigStore;
import com.android.server.wifi.coex.CoexManager;
import com.android.server.wifi.proto.nano.WifiMetricsProto.P2pConnectionEvent;
import com.android.server.wifi.util.NetdWrapper;
import com.android.server.wifi.util.StringUtil;
import com.android.server.wifi.util.WifiAsyncChannel;
import com.android.server.wifi.util.WifiHandler;
import com.android.server.wifi.util.WifiPermissionsUtil;
import com.android.server.wifi.util.WifiPermissionsWrapper;
import com.android.wifi.resources.R;

import java.io.FileDescriptor;
import java.io.PrintWriter;
import java.net.Inet4Address;
import java.net.InetAddress;
import java.net.NetworkInterface;
import java.net.SocketException;
import java.nio.charset.StandardCharsets;
import java.util.ArrayList;
import java.util.Collection;
import java.util.Enumeration;
import java.util.HashMap;
import java.util.List;
import java.util.Map;
import java.util.Objects;
import java.util.concurrent.ConcurrentHashMap;
import java.util.stream.Collectors;

/**
 * WifiP2pService includes a state machine to perform Wi-Fi p2p operations. Applications
 * communicate with this service to issue device discovery and connectivity requests
 * through the WifiP2pManager interface. The state machine communicates with the wifi
 * driver through wpa_supplicant and handles the event responses through WifiMonitor.
 *
 * Note that the term Wifi when used without a p2p suffix refers to the client mode
 * of Wifi operation
 * @hide
 */
public class WifiP2pServiceImpl extends IWifiP2pManager.Stub {
    private static final String TAG = "WifiP2pService";
    @VisibleForTesting
    public static final String P2P_IDLE_SHUTDOWN_MESSAGE_TIMEOUT_TAG = TAG
            + " Idle Shutdown Message Timeout";
    private boolean mVerboseLoggingEnabled = false;
    private static final String NETWORKTYPE = "WIFI_P2P";
    @VisibleForTesting
    static final String DEFAULT_DEVICE_NAME_PREFIX = "Android_";
    // The maxinum length of the device name is 32 bytes, see
    // Section 4.1.15 in Wi-Fi Direct Specification v1 and
    // Section 12 in Wi-Fi Protected Setup Specification v2.
    @VisibleForTesting
    static final int DEVICE_NAME_LENGTH_MAX = 32;
    @VisibleForTesting
    static final int DEVICE_NAME_POSTFIX_LENGTH_MIN = 4;
    @VisibleForTesting
    static final int DEVICE_NAME_PREFIX_LENGTH_MAX =
            DEVICE_NAME_LENGTH_MAX - DEVICE_NAME_POSTFIX_LENGTH_MIN;
    @VisibleForTesting
    static final int DEFAULT_GROUP_OWNER_INTENT = 6;

    @VisibleForTesting
    // It requires to over "DISCOVER_TIMEOUT_S(120)" or "GROUP_CREATING_WAIT_TIME_MS(120)".
    // Otherwise it will cause interface down before function timeout.
    static final long P2P_INTERFACE_IDLE_SHUTDOWN_TIMEOUT_MS = 150_000;

    private Context mContext;

    NetdWrapper mNetdWrapper;
    private IIpClient mIpClient;
    private int mIpClientStartIndex = 0;
    private DhcpResultsParcelable mDhcpResultsParcelable;

    private P2pStateMachine mP2pStateMachine;
    private AsyncChannel mReplyChannel = new WifiAsyncChannel(TAG);
    private AsyncChannel mWifiChannel;
    private LocationManager mLocationManager;
    private WifiInjector mWifiInjector;
    private WifiPermissionsUtil mWifiPermissionsUtil;
    private FrameworkFacade mFrameworkFacade;
    private WifiSettingsConfigStore mSettingsConfigStore;
    private WifiP2pMetrics mWifiP2pMetrics;
    // This will only be null if SdkLevel is not at least S
    @Nullable private CoexManager mCoexManager;
    private WifiGlobals mWifiGlobals;

    private static final Boolean JOIN_GROUP = true;
    private static final Boolean FORM_GROUP = false;

    private static final Boolean RELOAD = true;
    private static final Boolean NO_RELOAD = false;

    private static final String[] RECEIVER_PERMISSIONS_FOR_BROADCAST = {
            android.Manifest.permission.ACCESS_FINE_LOCATION,
            android.Manifest.permission.ACCESS_WIFI_STATE
    };

    private static final String[] RECEIVER_PERMISSIONS_FOR_BROADCAST_LOCATION_OFF = {
            android.Manifest.permission.NETWORK_SETTINGS,
            android.Manifest.permission.ACCESS_FINE_LOCATION,
            android.Manifest.permission.ACCESS_WIFI_STATE
    };

    // Maximum number of bytes allowed for a network name, i.e. SSID.
    private static final int MAX_NETWORK_NAME_BYTES = 32;
    // Minimum number of bytes for a network name, i.e. DIRECT-xy.
    private static final int MIN_NETWORK_NAME_BYTES = 9;

    // Two minutes comes from the wpa_supplicant setting
    private static final int GROUP_CREATING_WAIT_TIME_MS = 120 * 1000;
    private static int sGroupCreatingTimeoutIndex = 0;

    private static final int DISABLE_P2P_WAIT_TIME_MS = 5 * 1000;
    private static int sDisableP2pTimeoutIndex = 0;

    // Set a two minute discover timeout to avoid STA scans from being blocked
    private static final int DISCOVER_TIMEOUT_S = 120;

    // Idle time after a peer is gone when the group is torn down
    private static final int GROUP_IDLE_TIME_S = 10;

    private static final int BASE = Protocol.BASE_WIFI_P2P_SERVICE;

    // Delayed message to timeout group creation
    public static final int GROUP_CREATING_TIMED_OUT        =   BASE + 1;

    // User accepted a peer request
    private static final int PEER_CONNECTION_USER_ACCEPT    =   BASE + 2;
    // User rejected a peer request
    private static final int PEER_CONNECTION_USER_REJECT    =   BASE + 3;
    // User wants to disconnect wifi in favour of p2p
    private static final int DROP_WIFI_USER_ACCEPT          =   BASE + 4;
    // User wants to keep his wifi connection and drop p2p
    private static final int DROP_WIFI_USER_REJECT          =   BASE + 5;
    // Delayed message to timeout p2p disable
    public static final int DISABLE_P2P_TIMED_OUT           =   BASE + 6;
    // User confirm a peer request
    public static final int PEER_CONNECTION_USER_CONFIRM    =   BASE + 7;

    // Commands to the ClientModeImpl
    public static final int P2P_CONNECTION_CHANGED          =   BASE + 11;

    // These commands are used to temporarily disconnect wifi when we detect
    // a frequency conflict which would make it impossible to have with p2p
    // and wifi active at the same time.
    // If the user chooses to disable wifi temporarily, we keep wifi disconnected
    // until the p2p connection is done and terminated at which point we will
    // bring back wifi up
    // DISCONNECT_WIFI_REQUEST
    //      msg.arg1 = 1 enables temporary disconnect and 0 disables it.
    public static final int DISCONNECT_WIFI_REQUEST         =   BASE + 12;
    public static final int DISCONNECT_WIFI_RESPONSE        =   BASE + 13;

    public static final int SET_MIRACAST_MODE               =   BASE + 14;

    // During dhcp (and perhaps other times) we can't afford to drop packets
    // but Discovery will switch our channel enough we will.
    //   msg.arg1 = ENABLED for blocking, DISABLED for resumed.
    //   msg.arg2 = msg to send when blocked
    //   msg.obj  = StateMachine to send to when blocked
    public static final int BLOCK_DISCOVERY                 =   BASE + 15;
    public static final int ENABLE_P2P                      =   BASE + 16;
    public static final int DISABLE_P2P                     =   BASE + 17;
    public static final int REMOVE_CLIENT_INFO              =   BASE + 18;
    // idle shutdown message
    public static final int CMD_P2P_IDLE_SHUTDOWN           =   BASE + 19;

    // Messages for interaction with IpClient.
    private static final int IPC_PRE_DHCP_ACTION            =   BASE + 30;
    private static final int IPC_POST_DHCP_ACTION           =   BASE + 31;
    private static final int IPC_DHCP_RESULTS               =   BASE + 32;
    private static final int IPC_PROVISIONING_SUCCESS       =   BASE + 33;
    private static final int IPC_PROVISIONING_FAILURE       =   BASE + 34;

    private static final int GROUP_OWNER_TETHER_READY       =   BASE + 35;

    private static final int UPDATE_P2P_DISALLOWED_CHANNELS =   BASE + 36;

    public static final int ENABLED                         = 1;
    public static final int DISABLED                        = 0;

    private static final int P2P_CONNECT_TRIGGER_GROUP_NEG_REQ      = 1;
    private static final int P2P_CONNECT_TRIGGER_INVITATION_REQ     = 2;
    private static final int P2P_CONNECT_TRIGGER_OTHER              = 3;


    private final boolean mP2pSupported;

    private final WifiP2pDevice mThisDevice = new WifiP2pDevice();

    // When a group has been explicitly created by an app, we persist the group
    // even after all clients have been disconnected until an explicit remove
    // is invoked
    private boolean mAutonomousGroup;

    // Invitation to join an existing p2p group
    private boolean mJoinExistingGroup;

    // Track whether we are in p2p discovery. This is used to avoid sending duplicate
    // broadcasts
    private boolean mDiscoveryStarted;

    // Track whether servcice/peer discovery is blocked in favor of other wifi actions
    // (notably dhcp)
    private boolean mDiscoveryBlocked;

    // remember if we were in a scan when it had to be stopped
    private boolean mDiscoveryPostponed = false;

    private NetworkInfo.DetailedState mDetailedState;

    private boolean mTemporarilyDisconnectedWifi = false;

    // The transaction Id of service discovery request
    private int mServiceTransactionId = 0;

    // Service discovery request ID of wpa_supplicant.
    // null means it's not set yet.
    private String mServiceDiscReqId;

    // clients(application) information list
    private HashMap<Messenger, ClientInfo> mClientInfoList = new HashMap<Messenger, ClientInfo>();

    // clients(application) channel list
    private Map<IBinder, Messenger> mClientChannelList = new HashMap<IBinder, Messenger>();

    // The empty device address set by wpa_supplicant.
    private static final String EMPTY_DEVICE_ADDRESS = "00:00:00:00:00:00";

    // An anonymized device address. This is used instead of the own device MAC to prevent the
    // latter from leaking to apps
    private static final String ANONYMIZED_DEVICE_ADDRESS = "02:00:00:00:00:00";

    // Idle shut down
    @VisibleForTesting
    public WakeupMessage mP2pIdleShutdownMessage;

    /**
     * Error code definition.
     * see the Table.8 in the WiFi Direct specification for the detail.
     */
    public enum P2pStatus {
        // Success
        SUCCESS,

        // The target device is currently unavailable
        INFORMATION_IS_CURRENTLY_UNAVAILABLE,

        // Protocol error
        INCOMPATIBLE_PARAMETERS,

        // The target device reached the limit of the number of the connectable device.
        // For example, device limit or group limit is set
        LIMIT_REACHED,

        // Protocol error
        INVALID_PARAMETER,

        // Unable to accommodate request
        UNABLE_TO_ACCOMMODATE_REQUEST,

        // Previous protocol error, or disruptive behavior
        PREVIOUS_PROTOCOL_ERROR,

        // There is no common channels the both devices can use
        NO_COMMON_CHANNEL,

        // Unknown p2p group. For example, Device A tries to invoke the previous persistent group,
        // but device B has removed the specified credential already
        UNKNOWN_P2P_GROUP,

        // Both p2p devices indicated an intent of 15 in group owner negotiation
        BOTH_GO_INTENT_15,

        // Incompatible provisioning method
        INCOMPATIBLE_PROVISIONING_METHOD,

        // Rejected by user
        REJECTED_BY_USER,

        // Unknown error
        UNKNOWN;

        /**
         * Returns P2p status corresponding to a given error value
         * @param error integer error value
         * @return P2pStatus enum for value
         */
        public static P2pStatus valueOf(int error) {
            switch(error) {
                case 0 :
                    return SUCCESS;
                case 1:
                    return INFORMATION_IS_CURRENTLY_UNAVAILABLE;
                case 2:
                    return INCOMPATIBLE_PARAMETERS;
                case 3:
                    return LIMIT_REACHED;
                case 4:
                    return INVALID_PARAMETER;
                case 5:
                    return UNABLE_TO_ACCOMMODATE_REQUEST;
                case 6:
                    return PREVIOUS_PROTOCOL_ERROR;
                case 7:
                    return NO_COMMON_CHANNEL;
                case 8:
                    return UNKNOWN_P2P_GROUP;
                case 9:
                    return BOTH_GO_INTENT_15;
                case 10:
                    return INCOMPATIBLE_PROVISIONING_METHOD;
                case 11:
                    return REJECTED_BY_USER;
                default:
                    return UNKNOWN;
            }
        }
    }

    /**
     * Handles client connections
     */
    private class ClientHandler extends WifiHandler {

        ClientHandler(String tag, android.os.Looper looper) {
            super(tag, looper);
        }

        @Override
        public void handleMessage(Message msg) {
            super.handleMessage(msg);
            switch (msg.what) {
                case WifiP2pManager.SET_DEVICE_NAME:
                case WifiP2pManager.SET_WFD_INFO:
                case WifiP2pManager.DISCOVER_PEERS:
                case WifiP2pManager.STOP_DISCOVERY:
                case WifiP2pManager.CONNECT:
                case WifiP2pManager.CANCEL_CONNECT:
                case WifiP2pManager.CREATE_GROUP:
                case WifiP2pManager.REMOVE_GROUP:
                case WifiP2pManager.START_LISTEN:
                case WifiP2pManager.STOP_LISTEN:
                case WifiP2pManager.SET_CHANNEL:
                case WifiP2pManager.START_WPS:
                case WifiP2pManager.ADD_LOCAL_SERVICE:
                case WifiP2pManager.REMOVE_LOCAL_SERVICE:
                case WifiP2pManager.CLEAR_LOCAL_SERVICES:
                case WifiP2pManager.DISCOVER_SERVICES:
                case WifiP2pManager.ADD_SERVICE_REQUEST:
                case WifiP2pManager.REMOVE_SERVICE_REQUEST:
                case WifiP2pManager.CLEAR_SERVICE_REQUESTS:
                case WifiP2pManager.REQUEST_PEERS:
                case WifiP2pManager.REQUEST_CONNECTION_INFO:
                case WifiP2pManager.REQUEST_GROUP_INFO:
                case WifiP2pManager.DELETE_PERSISTENT_GROUP:
                case WifiP2pManager.REQUEST_PERSISTENT_GROUP_INFO:
                case WifiP2pManager.FACTORY_RESET:
                case WifiP2pManager.SET_ONGOING_PEER_CONFIG:
                case WifiP2pManager.REQUEST_ONGOING_PEER_CONFIG:
                case WifiP2pManager.REQUEST_P2P_STATE:
                case WifiP2pManager.REQUEST_DISCOVERY_STATE:
                case WifiP2pManager.REQUEST_NETWORK_INFO:
                case WifiP2pManager.UPDATE_CHANNEL_INFO:
                case WifiP2pManager.REQUEST_DEVICE_INFO:
                    mP2pStateMachine.sendMessage(Message.obtain(msg));
                    break;
                default:
                    Log.d(TAG, "ClientHandler.handleMessage ignoring msg=" + msg);
                    break;
            }
        }
    }
    private ClientHandler mClientHandler;

    private NetworkInfo makeNetworkInfo() {
        final NetworkInfo info = new NetworkInfo(ConnectivityManager.TYPE_WIFI_P2P,
                0, NETWORKTYPE, "");
        if (mDetailedState != NetworkInfo.DetailedState.IDLE) {
            info.setDetailedState(mDetailedState, null, null);
        }
        return info;
    }

    /**
     * Provide a way for unit tests to set valid log object in the WifiHandler
     * @param log WifiLog object to assign to the clientHandler
     */
    @VisibleForTesting
    void setWifiHandlerLogForTest(WifiLog log) {
        mClientHandler.setWifiLog(log);

    }

    /**
     * Provide a way for unit tests to set valid log object in the WifiAsyncChannel
     * @param log WifiLog object to assign to the mReplyChannel
     */
    @VisibleForTesting
    void setWifiLogForReplyChannel(WifiLog log) {
        ((WifiAsyncChannel) mReplyChannel).setWifiLog(log);
    }

    private class DeathHandlerData {
        DeathHandlerData(DeathRecipient dr, Messenger m, WorkSource ws) {
            mDeathRecipient = dr;
            mMessenger = m;
            mWorkSource = ws;
        }

        @Override
        public String toString() {
            return "deathRecipient=" + mDeathRecipient + ", messenger=" + mMessenger
                    + ", worksource=" + mWorkSource;
        }

        final DeathRecipient mDeathRecipient;
        final Messenger mMessenger;
        final WorkSource mWorkSource;
    }
    private Object mLock = new Object();
    private final Map<IBinder, DeathHandlerData> mDeathDataByBinder = new ConcurrentHashMap<>();

    public WifiP2pServiceImpl(Context context, WifiInjector wifiInjector) {
        mContext = context;
        mWifiInjector = wifiInjector;
        mWifiPermissionsUtil = mWifiInjector.getWifiPermissionsUtil();
        mFrameworkFacade = mWifiInjector.getFrameworkFacade();
        mSettingsConfigStore = mWifiInjector.getSettingsConfigStore();
        mWifiP2pMetrics = mWifiInjector.getWifiP2pMetrics();
        mCoexManager = mWifiInjector.getCoexManager();
        mWifiGlobals = mWifiInjector.getWifiGlobals();

        mDetailedState = NetworkInfo.DetailedState.IDLE;

        mP2pSupported = mContext.getPackageManager().hasSystemFeature(
                PackageManager.FEATURE_WIFI_DIRECT);

        HandlerThread wifiP2pThread = mWifiInjector.getWifiP2pServiceHandlerThread();
        mClientHandler = new ClientHandler(TAG, wifiP2pThread.getLooper());
        mP2pStateMachine = new P2pStateMachine(TAG, wifiP2pThread.getLooper(), mP2pSupported);
        mP2pStateMachine.start();
    }

    /**
     * Obtains the service interface for Managements services
     */
    public void connectivityServiceReady() {
        mNetdWrapper = mWifiInjector.makeNetdWrapper();
    }

    private void enforceAccessPermission() {
        mContext.enforceCallingOrSelfPermission(android.Manifest.permission.ACCESS_WIFI_STATE,
                "WifiP2pService");
    }

    private void enforceChangePermission() {
        mContext.enforceCallingOrSelfPermission(android.Manifest.permission.CHANGE_WIFI_STATE,
                "WifiP2pService");
    }

    private boolean checkAnyPermissionOf(String... permissions) {
        for (String permission : permissions) {
            if (mContext.checkCallingOrSelfPermission(permission)
                    == PackageManager.PERMISSION_GRANTED) {
                return true;
            }
        }
        return false;
    }

    private void enforceAnyPermissionOf(String... permissions) {
        if (!checkAnyPermissionOf(permissions)) {
            throw new SecurityException("Requires one of the following permissions: "
                    + String.join(", ", permissions) + ".");
        }
    }

    private void enforceNetworkStackOrLocationHardwarePermission() {
        enforceAnyPermissionOf(
                android.Manifest.permission.LOCATION_HARDWARE,
                android.Manifest.permission.NETWORK_STACK,
                NetworkStack.PERMISSION_MAINLINE_NETWORK_STACK);
    }

    private void stopIpClient() {
        // Invalidate all previous start requests
        mIpClientStartIndex++;
        if (mIpClient != null) {
            try {
                mIpClient.shutdown();
            } catch (RemoteException e) {
                e.rethrowFromSystemServer();
            }
            mIpClient = null;
        }
        mDhcpResultsParcelable = null;
    }

    private void startIpClient(String ifname, Handler smHandler) {
        stopIpClient();
        mIpClientStartIndex++;
        IpClientUtil.makeIpClient(mContext, ifname, new IpClientCallbacksImpl(
                mIpClientStartIndex, smHandler));
    }

    private class IpClientCallbacksImpl extends IpClientCallbacks {
        private final int mStartIndex;
        private final Handler mHandler;

        private IpClientCallbacksImpl(int startIndex, Handler handler) {
            mStartIndex = startIndex;
            mHandler = handler;
        }

        @Override
        public void onIpClientCreated(IIpClient ipClient) {
            mHandler.post(() -> {
                if (mIpClientStartIndex != mStartIndex) {
                    // This start request is obsolete
                    return;
                }
                mIpClient = ipClient;

                final ProvisioningConfiguration config =
                        new ProvisioningConfiguration.Builder()
                                .withoutIpReachabilityMonitor()
                                .withPreDhcpAction(30 * 1000)
                                .withProvisioningTimeoutMs(36 * 1000)
                                .build();
                try {
                    mIpClient.startProvisioning(config.toStableParcelable());
                } catch (RemoteException e) {
                    e.rethrowFromSystemServer();
                }
            });
        }

        @Override
        public void onPreDhcpAction() {
            mP2pStateMachine.sendMessage(IPC_PRE_DHCP_ACTION);
        }
        @Override
        public void onPostDhcpAction() {
            mP2pStateMachine.sendMessage(IPC_POST_DHCP_ACTION);
        }
        @Override
        public void onNewDhcpResults(DhcpResultsParcelable dhcpResults) {
            mP2pStateMachine.sendMessage(IPC_DHCP_RESULTS, dhcpResults);
        }
        @Override
        public void onProvisioningSuccess(LinkProperties newLp) {
            mP2pStateMachine.sendMessage(IPC_PROVISIONING_SUCCESS);
        }
        @Override
        public void onProvisioningFailure(LinkProperties newLp) {
            mP2pStateMachine.sendMessage(IPC_PROVISIONING_FAILURE);
        }
    }

    /**
     * Get a reference to handler. This is used by a client to establish
     * an AsyncChannel communication with WifiP2pService
     */
    @Override
    public Messenger getMessenger(final IBinder binder, final String packageName) {
        enforceAccessPermission();
        enforceChangePermission();

        synchronized (mLock) {
            final Messenger messenger = new Messenger(mClientHandler);
            if (mVerboseLoggingEnabled) {
                Log.d(TAG, "getMessenger: uid=" + getCallingUid() + ", binder=" + binder
                        + ", messenger=" + messenger);
            }

            IBinder.DeathRecipient dr = () -> {
                if (mVerboseLoggingEnabled) Log.d(TAG, "binderDied: binder=" + binder);
                close(binder);
            };

            WorkSource ws = packageName != null
                    ? new WorkSource(Binder.getCallingUid(), packageName)
                    : new WorkSource(Binder.getCallingUid());
            try {
                binder.linkToDeath(dr, 0);
                mDeathDataByBinder.put(binder, new DeathHandlerData(dr, messenger, ws));
            } catch (RemoteException e) {
                Log.e(TAG, "Error on linkToDeath: e=" + e);
                // fall-through here - won't clean up
            }
            // If p2p is already on, send ENABLE_P2P to merge the new worksource.
            // If p2p is off, the first one activates P2P will merge all worksources.
            if (!mP2pStateMachine.isP2pDisabled()) {
                mP2pStateMachine.sendMessage(ENABLE_P2P);
            }
            return messenger;
        }
    }

    /**
     * Get a reference to handler. This is used by a ClientModeImpl to establish
     * an AsyncChannel communication with P2pStateMachine
     * @hide
     */
    @Override
    public Messenger getP2pStateMachineMessenger() {
        enforceNetworkStackOrLocationHardwarePermission();
        enforceAccessPermission();
        enforceChangePermission();
        return new Messenger(mP2pStateMachine.getHandler());
    }

    /**
     * Clean-up the state and configuration requested by the closing app. Takes same action as
     * when the app dies (binder death).
     */
    @Override
    public void close(IBinder binder) {
        enforceAccessPermission();
        enforceChangePermission();

        DeathHandlerData dhd;
        synchronized (mLock) {
            dhd = mDeathDataByBinder.get(binder);
            if (dhd == null) {
                Log.w(TAG, "close(): no death recipient for binder");
                return;
            }

            mP2pStateMachine.sendMessage(REMOVE_CLIENT_INFO, 0, 0, binder);
            binder.unlinkToDeath(dhd.mDeathRecipient, 0);
            mDeathDataByBinder.remove(binder);

            // clean-up if there are no more clients registered
            // TODO: what does the ClientModeImpl client do? It isn't tracked through here!
            if (dhd.mMessenger != null && mDeathDataByBinder.isEmpty()) {
                try {
                    dhd.mMessenger.send(
                            mClientHandler.obtainMessage(WifiP2pManager.STOP_DISCOVERY));
                    dhd.mMessenger.send(mClientHandler.obtainMessage(WifiP2pManager.REMOVE_GROUP));
                } catch (RemoteException e) {
                    Log.e(TAG, "close: Failed sending clean-up commands: e=" + e);
                }
                mP2pStateMachine.sendMessage(DISABLE_P2P);
            }
        }
    }

    /** This is used to provide information to drivers to optimize performance depending
     * on the current mode of operation.
     * 0 - disabled
     * 1 - source operation
     * 2 - sink operation
     *
     * As an example, the driver could reduce the channel dwell time during scanning
     * when acting as a source or sink to minimize impact on miracast.
     * @param int mode of operation
     */
    @Override
    public void setMiracastMode(int mode) {
        checkConfigureWifiDisplayPermission();
        mP2pStateMachine.sendMessage(SET_MIRACAST_MODE, mode);
    }

    @Override
    public void checkConfigureWifiDisplayPermission() {
        if (!getWfdPermission(Binder.getCallingUid())) {
            throw new SecurityException("Wifi Display Permission denied for uid = "
                    + Binder.getCallingUid());
        }
    }

    private boolean getWfdPermission(int uid) {
        WifiPermissionsWrapper wifiPermissionsWrapper = mWifiInjector.getWifiPermissionsWrapper();
        return wifiPermissionsWrapper.getUidPermission(
                android.Manifest.permission.CONFIGURE_WIFI_DISPLAY, uid)
                != PackageManager.PERMISSION_DENIED;
    }

    @Override
    protected void dump(FileDescriptor fd, PrintWriter pw, String[] args) {
        if (mContext.checkCallingOrSelfPermission(android.Manifest.permission.DUMP)
                != PackageManager.PERMISSION_GRANTED) {
            pw.println("Permission Denial: can't dump WifiP2pService from from pid="
                    + Binder.getCallingPid()
                    + ", uid=" + Binder.getCallingUid());
            return;
        }
        mP2pStateMachine.dump(fd, pw, args);
        pw.println("mAutonomousGroup " + mAutonomousGroup);
        pw.println("mJoinExistingGroup " + mJoinExistingGroup);
        pw.println("mDiscoveryStarted " + mDiscoveryStarted);
        pw.println("mDetailedState " + mDetailedState);
        pw.println("mTemporarilyDisconnectedWifi " + mTemporarilyDisconnectedWifi);
        pw.println("mServiceDiscReqId " + mServiceDiscReqId);
        pw.println("mDeathDataByBinder " + mDeathDataByBinder);
        pw.println("mClientInfoList " + mClientInfoList.size());
        pw.println();

        final IIpClient ipClient = mIpClient;
        if (ipClient != null) {
            pw.println("mIpClient:");
            IpClientUtil.dumpIpClient(ipClient, fd, pw, args);
        }
    }

    /**
     * Handles interaction with ClientModeImpl
     */
    private class P2pStateMachine extends StateMachine {

        private DefaultState mDefaultState = new DefaultState();
        private P2pNotSupportedState mP2pNotSupportedState = new P2pNotSupportedState();
        private P2pDisablingState mP2pDisablingState = new P2pDisablingState();
        private P2pDisabledState mP2pDisabledState = new P2pDisabledState();
        private P2pEnabledState mP2pEnabledState = new P2pEnabledState();
        // Inactive is when p2p is enabled with no connectivity
        private InactiveState mInactiveState = new InactiveState();
        private GroupCreatingState mGroupCreatingState = new GroupCreatingState();
        private UserAuthorizingInviteRequestState mUserAuthorizingInviteRequestState =
                new UserAuthorizingInviteRequestState();
        private UserAuthorizingNegotiationRequestState mUserAuthorizingNegotiationRequestState =
                new UserAuthorizingNegotiationRequestState();
        private ProvisionDiscoveryState mProvisionDiscoveryState = new ProvisionDiscoveryState();
        private GroupNegotiationState mGroupNegotiationState = new GroupNegotiationState();
        private FrequencyConflictState mFrequencyConflictState = new FrequencyConflictState();

        private GroupCreatedState mGroupCreatedState = new GroupCreatedState();
        private UserAuthorizingJoinState mUserAuthorizingJoinState = new UserAuthorizingJoinState();
        private OngoingGroupRemovalState mOngoingGroupRemovalState = new OngoingGroupRemovalState();

        private WifiP2pNative mWifiNative = mWifiInjector.getWifiP2pNative();
        private WifiP2pMonitor mWifiMonitor = mWifiInjector.getWifiP2pMonitor();
        private final WifiP2pDeviceList mPeers = new WifiP2pDeviceList();
        private String mInterfaceName;

        private List<CoexUnsafeChannel> mCoexUnsafeChannels = new ArrayList<>();
        private int mUserListenChannel = 0;
        private int mUserOperatingChannel = 0;

        // During a connection, supplicant can tell us that a device was lost. From a supplicant's
        // perspective, the discovery stops during connection and it purges device since it does
        // not get latest updates about the device without being in discovery state.
        // From the framework perspective, the device is still there since we are connecting or
        // connected to it. so we keep these devices in a separate list, so that they are removed
        // when connection is cancelled or lost
        private final WifiP2pDeviceList mPeersLostDuringConnection = new WifiP2pDeviceList();
        private final WifiP2pGroupList mGroups = new WifiP2pGroupList(null,
                new GroupDeleteListener() {
                    @Override
                    public void onDeleteGroup(int netId) {
                        if (mVerboseLoggingEnabled) logd("called onDeleteGroup() netId=" + netId);
                        mWifiNative.removeP2pNetwork(netId);
                        mWifiNative.saveConfig();
                        sendP2pPersistentGroupsChangedBroadcast();
                    }
                });
        private final WifiP2pInfo mWifiP2pInfo = new WifiP2pInfo();
        private WifiP2pGroup mGroup;
        // Is wifi on or off.
        private boolean mIsWifiEnabled = false;

        // Saved WifiP2pConfig for an ongoing peer connection. This will never be null.
        // The deviceAddress will be an empty string when the device is inactive
        // or if it is connected without any ongoing join request
        private WifiP2pConfig mSavedPeerConfig = new WifiP2pConfig();

        P2pStateMachine(String name, Looper looper, boolean p2pSupported) {
            super(name, looper);

            // CHECKSTYLE:OFF IndentationCheck
            addState(mDefaultState);
                addState(mP2pNotSupportedState, mDefaultState);
                addState(mP2pDisablingState, mDefaultState);
                addState(mP2pDisabledState, mDefaultState);
                addState(mP2pEnabledState, mDefaultState);
                    addState(mInactiveState, mP2pEnabledState);
                    addState(mGroupCreatingState, mP2pEnabledState);
                        addState(mUserAuthorizingInviteRequestState, mGroupCreatingState);
                        addState(mUserAuthorizingNegotiationRequestState, mGroupCreatingState);
                        addState(mProvisionDiscoveryState, mGroupCreatingState);
                        addState(mGroupNegotiationState, mGroupCreatingState);
                        addState(mFrequencyConflictState, mGroupCreatingState);
                    addState(mGroupCreatedState, mP2pEnabledState);
                        addState(mUserAuthorizingJoinState, mGroupCreatedState);
                        addState(mOngoingGroupRemovalState, mGroupCreatedState);
            // CHECKSTYLE:ON IndentationCheck

            if (p2pSupported) {
                setInitialState(mP2pDisabledState);
            } else {
                setInitialState(mP2pNotSupportedState);
            }
            setLogRecSize(50);
            setLogOnlyTransitions(true);

            if (p2pSupported) {
                // Init p2p idle shutdown message
                mP2pIdleShutdownMessage = new WakeupMessage(mContext,
                                  this.getHandler(),
                                  P2P_IDLE_SHUTDOWN_MESSAGE_TIMEOUT_TAG,
                                  CMD_P2P_IDLE_SHUTDOWN);

                // Register for wifi on/off broadcasts
                mContext.registerReceiver(new BroadcastReceiver() {
                    @Override
                    public void onReceive(Context context, Intent intent) {
                        int wifistate = intent.getIntExtra(WifiManager.EXTRA_WIFI_STATE,
                                WifiManager.WIFI_STATE_UNKNOWN);
                        if (wifistate == WifiManager.WIFI_STATE_ENABLED) {
                            mIsWifiEnabled = true;
                        } else {
                            mIsWifiEnabled = false;
                            // Teardown P2P if it's up already.
                            sendMessage(DISABLE_P2P);
                        }
                        checkAndSendP2pStateChangedBroadcast();
                    }
                }, new IntentFilter(WifiManager.WIFI_STATE_CHANGED_ACTION));
                // Register for location mode on/off broadcasts
                mContext.registerReceiver(new BroadcastReceiver() {
                    @Override
                    public void onReceive(Context context, Intent intent) {
                        /* if location mode is off, ongoing discovery should be stopped.
                         * possible ongoing discovery:
                         * - peer discovery
                         * - service discovery
                         * - group joining scan in native service
                         */
                        if (!mWifiPermissionsUtil.isLocationModeEnabled()) {
                            sendMessage(WifiP2pManager.STOP_DISCOVERY);
                        }
                    }
                }, new IntentFilter(LocationManager.MODE_CHANGED_ACTION));
                // Register for tethering state
                mContext.registerReceiver(new BroadcastReceiver() {
                    @Override
                    public void onReceive(Context context, Intent intent) {
                        if (mGroup == null) return;
                        if (!mGroup.isGroupOwner()) return;
                        if (TextUtils.isEmpty(mGroup.getInterface())) return;

                        final ArrayList<String> interfaces = intent.getStringArrayListExtra(
                                TetheringManager.EXTRA_ACTIVE_LOCAL_ONLY);

                        if (interfaces.contains(mGroup.getInterface())) {
                            sendMessage(GROUP_OWNER_TETHER_READY);
                        }
                    }
                }, new IntentFilter(TetheringManager.ACTION_TETHER_STATE_CHANGED));
                mSettingsConfigStore.registerChangeListener(
                        WIFI_VERBOSE_LOGGING_ENABLED,
                        (key, newValue) -> enableVerboseLogging(newValue),
                        getHandler());
                if (SdkLevel.isAtLeastS()) {
                    mCoexManager.registerCoexListener(new CoexManager.CoexListener() {
                        @Override
                        public void onCoexUnsafeChannelsChanged() {
                            checkCoexUnsafeChannels();
                        }
                    });
                }
            }
        }

        // Clear internal data when P2P is shut down due to wifi off or no client.
        // For idle shutdown case, there are clients and data should be restored when
        // P2P goes back P2pEnabledState.
        // For a real shutdown case which caused by wifi off or no client, those internal
        // data should be cleared because the caller might not clear them, ex. WFD app
        // enables WFD, but does not disable it after leaving the app.
        private void clearP2pInternalDataIfNecessary() {
            if (mIsWifiEnabled && !mDeathDataByBinder.isEmpty()) return;

            mThisDevice.wfdInfo = null;
        }

        boolean isP2pDisabled() {
            return getCurrentState() == mP2pDisabledState;
        }

        void scheduleIdleShutdown() {
            if (mP2pIdleShutdownMessage != null) {
                mP2pIdleShutdownMessage.cancel();
                mP2pIdleShutdownMessage.schedule(SystemClock.elapsedRealtime()
                        + P2P_INTERFACE_IDLE_SHUTDOWN_TIMEOUT_MS);
                if (mVerboseLoggingEnabled) {
                    Log.d(TAG, "IdleShutDown message (re)scheduled in "
                            + (P2P_INTERFACE_IDLE_SHUTDOWN_TIMEOUT_MS / 1000) + "s");
                }
            }
            mP2pStateMachine.getHandler().removeMessages(CMD_P2P_IDLE_SHUTDOWN);
        }

        void cancelIdleShutdown() {
            if (mP2pIdleShutdownMessage != null) {
                mP2pIdleShutdownMessage.cancel();
                if (mVerboseLoggingEnabled) {
                    Log.d(TAG, "IdleShutDown message canceled");
                }
            }
            mP2pStateMachine.getHandler().removeMessages(CMD_P2P_IDLE_SHUTDOWN);
        }

        void checkCoexUnsafeChannels() {
            List<CoexUnsafeChannel> unsafeChannels = null;

            // If WIFI DIRECT bit is not set, pass null to clear unsafe channels.
            if (SdkLevel.isAtLeastS()
                    && (mCoexManager.getCoexRestrictions()
                    & WifiManager.COEX_RESTRICTION_WIFI_DIRECT) != 0) {
                unsafeChannels = mCoexManager.getCoexUnsafeChannels();
                Log.d(TAG, "UnsafeChannels: "
                        + unsafeChannels.stream()
                                .map(Object::toString)
                                .collect(Collectors.joining(",")));
            }

            sendMessage(UPDATE_P2P_DISALLOWED_CHANNELS, unsafeChannels);
        }

        /**
         * Enable verbose logging for all sub modules.
         */
        private void enableVerboseLogging(boolean verbose) {
            mVerboseLoggingEnabled = verbose;
            mWifiNative.enableVerboseLogging(verbose ? 1 : 0);
            mWifiMonitor.enableVerboseLogging(verbose ? 1 : 0);
        }

        public void registerForWifiMonitorEvents() {
            mWifiMonitor.registerHandler(mInterfaceName,
                    WifiP2pMonitor.AP_STA_CONNECTED_EVENT, getHandler());
            mWifiMonitor.registerHandler(mInterfaceName,
                    WifiP2pMonitor.AP_STA_DISCONNECTED_EVENT, getHandler());
            mWifiMonitor.registerHandler(mInterfaceName,
                    WifiP2pMonitor.P2P_DEVICE_FOUND_EVENT, getHandler());
            mWifiMonitor.registerHandler(mInterfaceName,
                    WifiP2pMonitor.P2P_DEVICE_LOST_EVENT, getHandler());
            mWifiMonitor.registerHandler(mInterfaceName,
                    WifiP2pMonitor.P2P_FIND_STOPPED_EVENT, getHandler());
            mWifiMonitor.registerHandler(mInterfaceName,
                    WifiP2pMonitor.P2P_GO_NEGOTIATION_FAILURE_EVENT, getHandler());
            mWifiMonitor.registerHandler(mInterfaceName,
                    WifiP2pMonitor.P2P_GO_NEGOTIATION_REQUEST_EVENT, getHandler());
            mWifiMonitor.registerHandler(mInterfaceName,
                    WifiP2pMonitor.P2P_GO_NEGOTIATION_SUCCESS_EVENT, getHandler());
            mWifiMonitor.registerHandler(mInterfaceName,
                    WifiP2pMonitor.P2P_GROUP_FORMATION_FAILURE_EVENT, getHandler());
            mWifiMonitor.registerHandler(mInterfaceName,
                    WifiP2pMonitor.P2P_GROUP_FORMATION_SUCCESS_EVENT, getHandler());
            mWifiMonitor.registerHandler(mInterfaceName,
                    WifiP2pMonitor.P2P_GROUP_REMOVED_EVENT, getHandler());
            mWifiMonitor.registerHandler(mInterfaceName,
                    WifiP2pMonitor.P2P_GROUP_STARTED_EVENT, getHandler());
            mWifiMonitor.registerHandler(mInterfaceName,
                    WifiP2pMonitor.P2P_INVITATION_RECEIVED_EVENT, getHandler());
            mWifiMonitor.registerHandler(mInterfaceName,
                    WifiP2pMonitor.P2P_INVITATION_RESULT_EVENT, getHandler());
            mWifiMonitor.registerHandler(mInterfaceName,
                    WifiP2pMonitor.P2P_PROV_DISC_ENTER_PIN_EVENT, getHandler());
            mWifiMonitor.registerHandler(mInterfaceName,
                    WifiP2pMonitor.P2P_PROV_DISC_FAILURE_EVENT, getHandler());
            mWifiMonitor.registerHandler(mInterfaceName,
                    WifiP2pMonitor.P2P_PROV_DISC_PBC_REQ_EVENT, getHandler());
            mWifiMonitor.registerHandler(mInterfaceName,
                    WifiP2pMonitor.P2P_PROV_DISC_PBC_RSP_EVENT, getHandler());
            mWifiMonitor.registerHandler(mInterfaceName,
                    WifiP2pMonitor.P2P_PROV_DISC_SHOW_PIN_EVENT, getHandler());
            mWifiMonitor.registerHandler(mInterfaceName,
                    WifiP2pMonitor.P2P_SERV_DISC_RESP_EVENT, getHandler());
            mWifiMonitor.registerHandler(mInterfaceName,
                    WifiP2pMonitor.SUP_CONNECTION_EVENT, getHandler());
            mWifiMonitor.registerHandler(mInterfaceName,
                    WifiP2pMonitor.SUP_DISCONNECTION_EVENT, getHandler());

            mWifiMonitor.startMonitoring(mInterfaceName);
        }

        private WorkSource createMergedRequestorWs() {
            WorkSource requestorWs = new WorkSource();
            for (DeathHandlerData deathHandlerData : mDeathDataByBinder.values()) {
                requestorWs.add(deathHandlerData.mWorkSource);
            }
            return requestorWs;
        }

        class DefaultState extends State {
            @Override
            public boolean processMessage(Message message) {
                if (mVerboseLoggingEnabled) logd(getName() + message.toString());
                switch (message.what) {
                    case AsyncChannel.CMD_CHANNEL_HALF_CONNECTED:
                        if (message.arg1 == AsyncChannel.STATUS_SUCCESSFUL) {
                            if (mVerboseLoggingEnabled) {
                                logd("Full connection with ClientModeImpl established");
                            }
                            mWifiChannel = (AsyncChannel) message.obj;
                        } else {
                            loge("Full connection failure, error = " + message.arg1);
                            mWifiChannel = null;
                            transitionTo(mP2pDisabledState);
                        }
                        break;
                    case AsyncChannel.CMD_CHANNEL_DISCONNECTED:
                        if (message.arg1 == AsyncChannel.STATUS_SEND_UNSUCCESSFUL) {
                            loge("Send failed, client connection lost");
                        } else {
                            loge("Client connection lost with reason: " + message.arg1);
                        }
                        mWifiChannel = null;
                        transitionTo(mP2pDisabledState);
                        break;
                    case AsyncChannel.CMD_CHANNEL_FULL_CONNECTION:
                        AsyncChannel ac = new WifiAsyncChannel(TAG);
                        ac.connect(mContext, getHandler(), message.replyTo);
                        break;
                    case BLOCK_DISCOVERY:
                        mDiscoveryBlocked = (message.arg1 == ENABLED ? true : false);
                        // always reset this - we went to a state that doesn't support discovery so
                        // it would have stopped regardless
                        mDiscoveryPostponed = false;
                        if (mDiscoveryBlocked && mWifiChannel != null) {
                            mWifiChannel.replyToMessage(message, message.arg2);
                        }
                        break;
                    case WifiP2pManager.DISCOVER_PEERS:
                        replyToMessage(message, WifiP2pManager.DISCOVER_PEERS_FAILED,
                                WifiP2pManager.BUSY);
                        break;
                    case WifiP2pManager.STOP_DISCOVERY:
                        if (mIsWifiEnabled) {
                            replyToMessage(message, WifiP2pManager.STOP_DISCOVERY_SUCCEEDED);
                        } else {
                            replyToMessage(message, WifiP2pManager.STOP_DISCOVERY_FAILED,
                                    WifiP2pManager.BUSY);
                        }
                        break;
                    case WifiP2pManager.DISCOVER_SERVICES:
                        replyToMessage(message, WifiP2pManager.DISCOVER_SERVICES_FAILED,
                                WifiP2pManager.BUSY);
                        break;
                    case WifiP2pManager.CONNECT:
                        replyToMessage(message, WifiP2pManager.CONNECT_FAILED,
                                WifiP2pManager.BUSY);
                        break;
                    case WifiP2pManager.CANCEL_CONNECT:
                        replyToMessage(message, WifiP2pManager.CANCEL_CONNECT_FAILED,
                                 WifiP2pManager.BUSY);
                        break;
                    case WifiP2pManager.CREATE_GROUP:
                        replyToMessage(message, WifiP2pManager.CREATE_GROUP_FAILED,
                                WifiP2pManager.BUSY);
                        break;
                    case WifiP2pManager.REMOVE_GROUP:
                        replyToMessage(message, WifiP2pManager.REMOVE_GROUP_FAILED,
                                WifiP2pManager.BUSY);
                        break;
                    case WifiP2pManager.STOP_LISTEN:
                        if (mIsWifiEnabled) {
                            replyToMessage(message, WifiP2pManager.STOP_LISTEN_SUCCEEDED);
                        }
                        break;
                    case WifiP2pManager.ADD_LOCAL_SERVICE:
                        replyToMessage(message, WifiP2pManager.ADD_LOCAL_SERVICE_FAILED,
                                WifiP2pManager.BUSY);
                        break;
                    case WifiP2pManager.REMOVE_LOCAL_SERVICE:
                        replyToMessage(message, WifiP2pManager.REMOVE_LOCAL_SERVICE_FAILED,
                                WifiP2pManager.BUSY);
                        break;
                    case WifiP2pManager.CLEAR_LOCAL_SERVICES:
                        replyToMessage(message, WifiP2pManager.CLEAR_LOCAL_SERVICES_FAILED,
                                WifiP2pManager.BUSY);
                        break;
                    case WifiP2pManager.ADD_SERVICE_REQUEST:
                        replyToMessage(message, WifiP2pManager.ADD_SERVICE_REQUEST_FAILED,
                                WifiP2pManager.BUSY);
                        break;
                    case WifiP2pManager.REMOVE_SERVICE_REQUEST:
                        replyToMessage(message,
                                WifiP2pManager.REMOVE_SERVICE_REQUEST_FAILED,
                                WifiP2pManager.BUSY);
                        break;
                    case WifiP2pManager.CLEAR_SERVICE_REQUESTS:
                        replyToMessage(message,
                                WifiP2pManager.CLEAR_SERVICE_REQUESTS_FAILED,
                                WifiP2pManager.BUSY);
                        break;
                    case WifiP2pManager.SET_DEVICE_NAME:
                    {
                        if (!mIsWifiEnabled) {
                            replyToMessage(message, WifiP2pManager.SET_DEVICE_NAME_FAILED,
                                    WifiP2pManager.BUSY);
                            break;
                        }
                        if (!checkNetworkSettingsOrNetworkStackOrOverrideWifiConfigPermission(
                                message.sendingUid)) {
                            loge("Permission violation - none of NETWORK_SETTING, NETWORK_STACK,"
                                    + " or OVERRIDE_WIFI_CONFIG permission, uid = "
                                    + message.sendingUid);
                            replyToMessage(message, WifiP2pManager.SET_DEVICE_NAME_FAILED,
                                    WifiP2pManager.ERROR);
                            break;
                        }
                        WifiP2pDevice d = (WifiP2pDevice) message.obj;
                        if (d != null && setAndPersistDeviceName(d.deviceName)) {
                            if (mVerboseLoggingEnabled) logd("set device name " + d.deviceName);
                            replyToMessage(message, WifiP2pManager.SET_DEVICE_NAME_SUCCEEDED);
                        } else {
                            replyToMessage(message, WifiP2pManager.SET_DEVICE_NAME_FAILED,
                                    WifiP2pManager.ERROR);
                        }
                        break;
                    }
                    case WifiP2pManager.DELETE_PERSISTENT_GROUP:
                        replyToMessage(message, WifiP2pManager.DELETE_PERSISTENT_GROUP_FAILED,
                                WifiP2pManager.BUSY);
                        break;
                    case WifiP2pManager.SET_WFD_INFO:
                        WifiP2pWfdInfo d = (WifiP2pWfdInfo) message.obj;
                        if (!getWfdPermission(message.sendingUid)) {
                            replyToMessage(message, WifiP2pManager.SET_WFD_INFO_FAILED,
                                    WifiP2pManager.ERROR);
                        } else if (d != null) {
                            mThisDevice.wfdInfo = d;
                            replyToMessage(message, WifiP2pManager.SET_WFD_INFO_SUCCEEDED);
                        } else {
                            replyToMessage(message, WifiP2pManager.SET_WFD_INFO_FAILED,
                                    WifiP2pManager.ERROR);
                        }
                        break;
                    case WifiP2pManager.REQUEST_PEERS:
                        replyToMessage(message, WifiP2pManager.RESPONSE_PEERS,
                                getPeers(getCallingPkgName(message.sendingUid, message.replyTo),
                                        getCallingFeatureId(message.sendingUid, message.replyTo),
                                        message.sendingUid));
                        break;
                    case WifiP2pManager.REQUEST_CONNECTION_INFO:
                        replyToMessage(message, WifiP2pManager.RESPONSE_CONNECTION_INFO,
                                new WifiP2pInfo(mWifiP2pInfo));
                        break;
                    case WifiP2pManager.REQUEST_GROUP_INFO:
                        if (!mWifiPermissionsUtil.checkCanAccessWifiDirect(
                                getCallingPkgName(message.sendingUid, message.replyTo),
                                getCallingFeatureId(message.sendingUid, message.replyTo),
                                message.sendingUid, false)) {
                            replyToMessage(message, WifiP2pManager.RESPONSE_GROUP_INFO, null);
                            // remain at this state.
                            break;
                        }
                        replyToMessage(message, WifiP2pManager.RESPONSE_GROUP_INFO,
                                maybeEraseOwnDeviceAddress(mGroup, message.sendingUid));
                        break;
                    case WifiP2pManager.REQUEST_PERSISTENT_GROUP_INFO:
                        if (!checkNetworkSettingsOrNetworkStackOrReadWifiCredentialPermission(
                                message.sendingUid)) {
                            loge("Permission violation - none of NETWORK_SETTING, NETWORK_STACK,"
                                    + " or READ_WIFI_CREDENTIAL permission, uid = "
                                    + message.sendingUid);
                            replyToMessage(message, WifiP2pManager.RESPONSE_PERSISTENT_GROUP_INFO,
                                    new WifiP2pGroupList());
                            break;
                        }
                        replyToMessage(message, WifiP2pManager.RESPONSE_PERSISTENT_GROUP_INFO,
                                new WifiP2pGroupList(
                                        maybeEraseOwnDeviceAddress(mGroups, message.sendingUid),
                                        null));
                        break;
                    case WifiP2pManager.REQUEST_P2P_STATE:
                        replyToMessage(message, WifiP2pManager.RESPONSE_P2P_STATE,
                                mIsWifiEnabled
                                ? WifiP2pManager.WIFI_P2P_STATE_ENABLED
                                : WifiP2pManager.WIFI_P2P_STATE_DISABLED);
                        break;
                    case WifiP2pManager.REQUEST_DISCOVERY_STATE:
                        replyToMessage(message, WifiP2pManager.RESPONSE_DISCOVERY_STATE,
                                mDiscoveryStarted
                                ? WifiP2pManager.WIFI_P2P_DISCOVERY_STARTED
                                : WifiP2pManager.WIFI_P2P_DISCOVERY_STOPPED);
                        break;
                    case WifiP2pManager.REQUEST_NETWORK_INFO:
                        replyToMessage(message, WifiP2pManager.RESPONSE_NETWORK_INFO,
                                makeNetworkInfo());
                        break;
                    case WifiP2pManager.START_WPS:
                        replyToMessage(message, WifiP2pManager.START_WPS_FAILED,
                                WifiP2pManager.BUSY);
                        break;
                    case WifiP2pManager.GET_HANDOVER_REQUEST:
                    case WifiP2pManager.GET_HANDOVER_SELECT:
                        replyToMessage(message, WifiP2pManager.RESPONSE_GET_HANDOVER_MESSAGE, null);
                        break;
                    case WifiP2pManager.INITIATOR_REPORT_NFC_HANDOVER:
                    case WifiP2pManager.RESPONDER_REPORT_NFC_HANDOVER:
                        replyToMessage(message, WifiP2pManager.REPORT_NFC_HANDOVER_FAILED,
                                WifiP2pManager.BUSY);
                        break;
                    case WifiP2pMonitor.P2P_INVITATION_RESULT_EVENT:
                    case WifiP2pMonitor.SUP_CONNECTION_EVENT:
                    case WifiP2pMonitor.SUP_DISCONNECTION_EVENT:
                    case WifiP2pMonitor.P2P_GROUP_REMOVED_EVENT:
                    case WifiP2pMonitor.P2P_DEVICE_FOUND_EVENT:
                    case WifiP2pMonitor.P2P_DEVICE_LOST_EVENT:
                    case WifiP2pMonitor.P2P_FIND_STOPPED_EVENT:
                    case WifiP2pMonitor.P2P_SERV_DISC_RESP_EVENT:
                    case PEER_CONNECTION_USER_ACCEPT:
                    case PEER_CONNECTION_USER_REJECT:
                    case DISCONNECT_WIFI_RESPONSE:
                    case DROP_WIFI_USER_ACCEPT:
                    case DROP_WIFI_USER_REJECT:
                    case GROUP_CREATING_TIMED_OUT:
                    case DISABLE_P2P_TIMED_OUT:
                    case IPC_PRE_DHCP_ACTION:
                    case IPC_POST_DHCP_ACTION:
                    case IPC_DHCP_RESULTS:
                    case IPC_PROVISIONING_SUCCESS:
                    case IPC_PROVISIONING_FAILURE:
                    case GROUP_OWNER_TETHER_READY:
                    case UPDATE_P2P_DISALLOWED_CHANNELS:
                    case WifiP2pMonitor.P2P_PROV_DISC_FAILURE_EVENT:
                    case SET_MIRACAST_MODE:
                    case WifiP2pManager.START_LISTEN:
                    case WifiP2pManager.SET_CHANNEL:
                    case ENABLE_P2P:
                        // Enable is lazy and has no response
                        break;
                    case DISABLE_P2P:
                        // If we end up handling in default, p2p is not enabled
                        break;
                    case WifiP2pMonitor.P2P_GROUP_STARTED_EVENT:
                        // unexpected group created, remove
                        if (message.obj == null) {
                            Log.e(TAG, "Illegal arguments");
                            break;
                        }
                        mGroup = (WifiP2pGroup) message.obj;
                        loge("Unexpected group creation, remove " + mGroup);
                        mWifiNative.p2pGroupRemove(mGroup.getInterface());
                        break;
                    case WifiP2pMonitor.P2P_GROUP_FORMATION_FAILURE_EVENT:
                        // A group formation failure is always followed by
                        // a group removed event. Flushing things at group formation
                        // failure causes supplicant issues. Ignore right now.
                        break;
                    case WifiP2pManager.FACTORY_RESET:
                        if (factoryReset(message.sendingUid)) {
                            replyToMessage(message, WifiP2pManager.FACTORY_RESET_SUCCEEDED);
                        } else {
                            replyToMessage(message, WifiP2pManager.FACTORY_RESET_FAILED,
                                    WifiP2pManager.ERROR);
                        }
                        break;
                    case WifiP2pManager.SET_ONGOING_PEER_CONFIG:
                        if (mWifiPermissionsUtil.checkNetworkStackPermission(message.sendingUid)) {
                            WifiP2pConfig peerConfig = (WifiP2pConfig) message.obj;
                            if (isConfigInvalid(peerConfig)) {
                                loge("Dropping set mSavedPeerConfig requeset" + peerConfig);
                                replyToMessage(message,
                                        WifiP2pManager.SET_ONGOING_PEER_CONFIG_FAILED);
                            } else {
                                logd("setSavedPeerConfig to " + peerConfig);
                                mSavedPeerConfig = peerConfig;
                                replyToMessage(message,
                                        WifiP2pManager.SET_ONGOING_PEER_CONFIG_SUCCEEDED);
                            }
                        } else {
                            loge("Permission violation - no NETWORK_STACK permission,"
                                    + " uid = " + message.sendingUid);
                            replyToMessage(message,
                                    WifiP2pManager.SET_ONGOING_PEER_CONFIG_FAILED);
                        }
                        break;
                    case WifiP2pManager.REQUEST_ONGOING_PEER_CONFIG:
                        if (mWifiPermissionsUtil.checkNetworkStackPermission(message.sendingUid)) {
                            replyToMessage(message,
                                    WifiP2pManager.RESPONSE_ONGOING_PEER_CONFIG, mSavedPeerConfig);
                        } else {
                            loge("Permission violation - no NETWORK_STACK permission,"
                                    + " uid = " + message.sendingUid);
                            replyToMessage(message,
                                    WifiP2pManager.RESPONSE_ONGOING_PEER_CONFIG, null);
                        }
                        break;
                    case WifiP2pManager.UPDATE_CHANNEL_INFO:
                        if (!(message.obj instanceof Bundle)) {
                            break;
                        }
                        Bundle bundle = (Bundle) message.obj;
                        String pkgName = bundle.getString(WifiP2pManager.CALLING_PACKAGE);
                        String featureId = bundle.getString(WifiP2pManager.CALLING_FEATURE_ID);
                        IBinder binder = bundle.getBinder(WifiP2pManager.CALLING_BINDER);
                        try {
                            mWifiPermissionsUtil.checkPackage(message.sendingUid, pkgName);
                        } catch (SecurityException se) {
                            loge("Unable to update calling package, " + se);
                            break;
                        }
                        if (binder != null && message.replyTo != null) {
                            mClientChannelList.put(binder, message.replyTo);
                            ClientInfo clientInfo = getClientInfo(message.replyTo, true);
                            clientInfo.mPackageName = pkgName;
                            clientInfo.mFeatureId = featureId;
                        }
                        break;
                    case WifiP2pManager.REQUEST_DEVICE_INFO:
                        if (!mWifiPermissionsUtil.checkCanAccessWifiDirect(
                                getCallingPkgName(message.sendingUid, message.replyTo),
                                getCallingFeatureId(message.sendingUid, message.replyTo),
                                message.sendingUid, false)) {
                            replyToMessage(message, WifiP2pManager.RESPONSE_DEVICE_INFO, null);
                            break;
                        }
                        replyToMessage(message, WifiP2pManager.RESPONSE_DEVICE_INFO,
                                maybeEraseOwnDeviceAddress(mThisDevice, message.sendingUid));
                        break;
                    default:
                        loge("Unhandled message " + message);
                        return NOT_HANDLED;
                }
                return HANDLED;
            }
        }

        class P2pNotSupportedState extends State {
            @Override
            public boolean processMessage(Message message) {
                switch (message.what) {
                    case WifiP2pManager.DISCOVER_PEERS:
                        replyToMessage(message, WifiP2pManager.DISCOVER_PEERS_FAILED,
                                WifiP2pManager.P2P_UNSUPPORTED);
                        break;
                    case WifiP2pManager.STOP_DISCOVERY:
                        replyToMessage(message, WifiP2pManager.STOP_DISCOVERY_FAILED,
                                WifiP2pManager.P2P_UNSUPPORTED);
                        break;
                    case WifiP2pManager.DISCOVER_SERVICES:
                        replyToMessage(message, WifiP2pManager.DISCOVER_SERVICES_FAILED,
                                WifiP2pManager.P2P_UNSUPPORTED);
                        break;
                    case WifiP2pManager.CONNECT:
                        replyToMessage(message, WifiP2pManager.CONNECT_FAILED,
                                WifiP2pManager.P2P_UNSUPPORTED);
                        break;
                    case WifiP2pManager.CANCEL_CONNECT:
                        replyToMessage(message, WifiP2pManager.CANCEL_CONNECT_FAILED,
                                WifiP2pManager.P2P_UNSUPPORTED);
                        break;
                    case WifiP2pManager.CREATE_GROUP:
                        replyToMessage(message, WifiP2pManager.CREATE_GROUP_FAILED,
                                WifiP2pManager.P2P_UNSUPPORTED);
                        break;
                    case WifiP2pManager.REMOVE_GROUP:
                        replyToMessage(message, WifiP2pManager.REMOVE_GROUP_FAILED,
                                WifiP2pManager.P2P_UNSUPPORTED);
                        break;
                    case WifiP2pManager.ADD_LOCAL_SERVICE:
                        replyToMessage(message, WifiP2pManager.ADD_LOCAL_SERVICE_FAILED,
                                WifiP2pManager.P2P_UNSUPPORTED);
                        break;
                    case WifiP2pManager.REMOVE_LOCAL_SERVICE:
                        replyToMessage(message, WifiP2pManager.REMOVE_LOCAL_SERVICE_FAILED,
                                WifiP2pManager.P2P_UNSUPPORTED);
                        break;
                    case WifiP2pManager.CLEAR_LOCAL_SERVICES:
                        replyToMessage(message, WifiP2pManager.CLEAR_LOCAL_SERVICES_FAILED,
                                WifiP2pManager.P2P_UNSUPPORTED);
                        break;
                    case WifiP2pManager.ADD_SERVICE_REQUEST:
                        replyToMessage(message, WifiP2pManager.ADD_SERVICE_REQUEST_FAILED,
                                WifiP2pManager.P2P_UNSUPPORTED);
                        break;
                    case WifiP2pManager.REMOVE_SERVICE_REQUEST:
                        replyToMessage(message,
                                WifiP2pManager.REMOVE_SERVICE_REQUEST_FAILED,
                                WifiP2pManager.P2P_UNSUPPORTED);
                        break;
                    case WifiP2pManager.CLEAR_SERVICE_REQUESTS:
                        replyToMessage(message,
                                WifiP2pManager.CLEAR_SERVICE_REQUESTS_FAILED,
                                WifiP2pManager.P2P_UNSUPPORTED);
                        break;
                    case WifiP2pManager.SET_DEVICE_NAME:
                        replyToMessage(message, WifiP2pManager.SET_DEVICE_NAME_FAILED,
                                WifiP2pManager.P2P_UNSUPPORTED);
                        break;
                    case WifiP2pManager.DELETE_PERSISTENT_GROUP:
                        replyToMessage(message, WifiP2pManager.DELETE_PERSISTENT_GROUP_FAILED,
                                WifiP2pManager.P2P_UNSUPPORTED);
                        break;
                    case WifiP2pManager.SET_WFD_INFO:
                        if (!getWfdPermission(message.sendingUid)) {
                            replyToMessage(message, WifiP2pManager.SET_WFD_INFO_FAILED,
                                    WifiP2pManager.ERROR);
                        } else {
                            replyToMessage(message, WifiP2pManager.SET_WFD_INFO_FAILED,
                                    WifiP2pManager.P2P_UNSUPPORTED);
                        }
                        break;
                    case WifiP2pManager.START_WPS:
                        replyToMessage(message, WifiP2pManager.START_WPS_FAILED,
                                WifiP2pManager.P2P_UNSUPPORTED);
                        break;
                    case WifiP2pManager.START_LISTEN:
                        replyToMessage(message, WifiP2pManager.START_LISTEN_FAILED,
                                WifiP2pManager.P2P_UNSUPPORTED);
                        break;
                    case WifiP2pManager.STOP_LISTEN:
                        replyToMessage(message, WifiP2pManager.STOP_LISTEN_FAILED,
                                WifiP2pManager.P2P_UNSUPPORTED);
                        break;
                    case WifiP2pManager.FACTORY_RESET:
                        replyToMessage(message, WifiP2pManager.FACTORY_RESET_FAILED,
                                WifiP2pManager.P2P_UNSUPPORTED);
                        break;

                    default:
                        return NOT_HANDLED;
                }
                return HANDLED;
            }
        }

        class P2pDisablingState extends State {
            @Override
            public void enter() {
                if (mVerboseLoggingEnabled) logd(getName());
                sendMessageDelayed(obtainMessage(DISABLE_P2P_TIMED_OUT,
                        ++sDisableP2pTimeoutIndex, 0), DISABLE_P2P_WAIT_TIME_MS);
            }

            @Override
            public boolean processMessage(Message message) {
                if (mVerboseLoggingEnabled) logd(getName() + message.toString());
                switch (message.what) {
                    case WifiP2pMonitor.SUP_DISCONNECTION_EVENT:
                        if (mVerboseLoggingEnabled) logd("p2p socket connection lost");
                        transitionTo(mP2pDisabledState);
                        break;
                    case ENABLE_P2P:
                    case DISABLE_P2P:
                    case REMOVE_CLIENT_INFO:
                        deferMessage(message);
                        break;
                    case DISABLE_P2P_TIMED_OUT:
                        if (sDisableP2pTimeoutIndex == message.arg1) {
                            loge("P2p disable timed out");
                            transitionTo(mP2pDisabledState);
                        }
                        break;
                    default:
                        return NOT_HANDLED;
                }
                return HANDLED;
            }
        }

        class P2pDisabledState extends State {
            @Override
            public void enter() {
                if (mVerboseLoggingEnabled) logd(getName());
                mInterfaceName = null; // reset iface name on disable.
                clearP2pInternalDataIfNecessary();
            }

            private void setupInterfaceFeatures(String interfaceName) {
                if (mContext.getResources().getBoolean(
                        R.bool.config_wifi_p2p_mac_randomization_supported)) {
                    Log.i(TAG, "Supported feature: P2P MAC randomization");
                    mWifiNative.setMacRandomization(true);
                } else {
                    mWifiNative.setMacRandomization(false);
                }
            }

            private boolean setupInterface() {
                if (!mIsWifiEnabled) {
                    Log.e(TAG, "Ignore P2P enable since wifi is " + mIsWifiEnabled);
                    return false;
                }
                WorkSource requestorWs = createMergedRequestorWs();
                mInterfaceName = mWifiNative.setupInterface((String ifaceName) -> {
                    sendMessage(DISABLE_P2P);
                    checkAndSendP2pStateChangedBroadcast();
                }, getHandler(), requestorWs);
                if (mInterfaceName == null) {
                    Log.e(TAG, "Failed to setup interface for P2P");
                    return false;
                }
                setupInterfaceFeatures(mInterfaceName);
                try {
                    mNetdWrapper.setInterfaceUp(mInterfaceName);
                } catch (IllegalStateException ie) {
                    loge("Unable to change interface settings: " + ie);
                }
                registerForWifiMonitorEvents();
                return true;
            }

            private boolean needsActiveP2p(int cmd) {
                switch (cmd) {
                    case WifiP2pManager.UPDATE_CHANNEL_INFO:
                    case WifiP2pManager.SET_WFD_INFO:
                    // If P2P is not active, these commands do not take effect actually.
                    case WifiP2pManager.STOP_DISCOVERY:
                    case WifiP2pManager.STOP_LISTEN:
                    case WifiP2pManager.CANCEL_CONNECT:
                    case WifiP2pManager.REMOVE_GROUP:
                    case WifiP2pManager.REMOVE_LOCAL_SERVICE:
                    case WifiP2pManager.CLEAR_LOCAL_SERVICES:
                    case WifiP2pManager.REMOVE_SERVICE_REQUEST:
                    case WifiP2pManager.CLEAR_SERVICE_REQUESTS:
                    // These commands return wifi service p2p information which
                    // does not need active P2P.
                    case WifiP2pManager.REQUEST_P2P_STATE:
                    case WifiP2pManager.REQUEST_DISCOVERY_STATE:
                    case WifiP2pManager.REQUEST_NETWORK_INFO:
                    case WifiP2pManager.REQUEST_CONNECTION_INFO:
                    case WifiP2pManager.REQUEST_GROUP_INFO:
                    case WifiP2pManager.REQUEST_DEVICE_INFO:
                    case WifiP2pManager.REQUEST_PEERS:
                    // These commands could be cached and executed on activating P2P.
                    case WifiP2pManager.SET_DEVICE_NAME:
                        return false;
                }
                return true;
            }

            @Override
            public boolean processMessage(Message message) {
                if (mVerboseLoggingEnabled) logd(getName() + message.toString());
                switch (message.what) {
                    case ENABLE_P2P:
                        if (setupInterface()) {
                            transitionTo(mInactiveState);
                        }
                        break;
                    case REMOVE_CLIENT_INFO:
                        if (!(message.obj instanceof IBinder)) {
                            loge("Invalid obj when REMOVE_CLIENT_INFO");
                            break;
                        }
                        IBinder b = (IBinder) message.obj;
                        // client service info is clear before enter disable p2p,
                        // just need to remove it from list
                        Messenger m = mClientChannelList.remove(b);
                        ClientInfo clientInfo = mClientInfoList.remove(m);
                        if (clientInfo != null) {
                            logd("Remove client - " + clientInfo.mPackageName);
                        }
                        break;
                    default:
                        // only handle commands from clients and only commands
                        // which require P2P to be active.
                        if (message.what < Protocol.BASE_WIFI_P2P_MANAGER
                                || Protocol.BASE_WIFI_P2P_SERVICE <= message.what
<<<<<<< HEAD
                                || message.what == WifiP2pManager.UPDATE_CHANNEL_INFO
                                || message.what == WifiP2pManager.SET_WFD_INFO) {
=======
                                || !needsActiveP2p(message.what)) {
>>>>>>> dc92eb52
                            return NOT_HANDLED;
                        }
                        // If P2P is not ready, it might be disabled due
                        // to another interface, ex. turn on softap from
                        // the quicksettings.
                        // As the new priority scheme, the foreground app
                        // might be able to use P2P, so just try to enable
                        // it.
                        // Check & re-enable P2P if needed.
                        // P2P interface will be created if all of the below are true:
                        // a) Wifi is enabled.
                        // b) There is at least 1 client app which invoked initialize().
                        if (mVerboseLoggingEnabled) {
                            Log.d(TAG, "Wifi enabled=" + mIsWifiEnabled + ", Number of clients="
                                    + mDeathDataByBinder.size());
                        }
                        if (!mIsWifiEnabled) return NOT_HANDLED;
                        if (mDeathDataByBinder.isEmpty()) return NOT_HANDLED;
                        if (!setupInterface()) return NOT_HANDLED;
                        deferMessage(message);
                        transitionTo(mInactiveState);
                        break;
                }
                return HANDLED;
            }
        }

        class P2pEnabledState extends State {
            @Override
            public void enter() {
                if (mVerboseLoggingEnabled) logd(getName());

                if (isPendingFactoryReset()) {
                    factoryReset(Process.SYSTEM_UID);
                }

                checkCoexUnsafeChannels();

                sendP2pConnectionChangedBroadcast();
                initializeP2pSettings();
            }

            @Override
            public boolean processMessage(Message message) {
                if (mVerboseLoggingEnabled) logd(getName() + message.toString());
                switch (message.what) {
                    case WifiP2pMonitor.SUP_DISCONNECTION_EVENT:
                        loge("Unexpected loss of p2p socket connection");
                        transitionTo(mP2pDisabledState);
                        break;
                    case ENABLE_P2P:
                        if (!mWifiNative.replaceRequestorWs(createMergedRequestorWs())) {
                            Log.e(TAG, "Failed to replace requestorWs");
                        }
                        break;
                    case DISABLE_P2P:
                        if (mPeers.clear()) {
                            sendPeersChangedBroadcast();
                        }
                        if (mGroups.clear()) sendP2pPersistentGroupsChangedBroadcast();
                        // clear services list for all clients since interface will teardown soon.
                        clearServicesForAllClients();
                        mWifiMonitor.stopMonitoring(mInterfaceName);
                        mWifiNative.teardownInterface();
                        transitionTo(mP2pDisablingState);
                        break;
                    case REMOVE_CLIENT_INFO:
                        if (!(message.obj instanceof IBinder)) {
                            break;
                        }
                        IBinder b = (IBinder) message.obj;
                        // clear client info and remove it from list
                        clearClientInfo(mClientChannelList.get(b));
                        mClientChannelList.remove(b);
                        if (!mWifiNative.replaceRequestorWs(createMergedRequestorWs())) {
                            Log.e(TAG, "Failed to replace requestorWs");
                        }
                        break;
                    case WifiP2pManager.SET_WFD_INFO:
                    {
                        WifiP2pWfdInfo d = (WifiP2pWfdInfo) message.obj;
                        if (!getWfdPermission(message.sendingUid)) {
                            replyToMessage(message, WifiP2pManager.SET_WFD_INFO_FAILED,
                                    WifiP2pManager.ERROR);
                        } else if (d != null && setWfdInfo(d)) {
                            replyToMessage(message, WifiP2pManager.SET_WFD_INFO_SUCCEEDED);
                        } else {
                            replyToMessage(message, WifiP2pManager.SET_WFD_INFO_FAILED,
                                    WifiP2pManager.ERROR);
                        }
                        break;
                    }
                    case BLOCK_DISCOVERY:
                        boolean blocked = (message.arg1 == ENABLED ? true : false);
                        if (mDiscoveryBlocked == blocked) break;
                        mDiscoveryBlocked = blocked;
                        if (blocked && mDiscoveryStarted) {
                            mWifiNative.p2pStopFind();
                            mDiscoveryPostponed = true;
                        }
                        if (!blocked && mDiscoveryPostponed) {
                            mDiscoveryPostponed = false;
                            if (mWifiNative.p2pFind(DISCOVER_TIMEOUT_S)) {
                                sendP2pDiscoveryChangedBroadcast(true);
                            }
                        }
                        if (blocked && mWifiChannel != null) {
                            mWifiChannel.replyToMessage(message, message.arg2);
                        }
                        break;
                    case WifiP2pManager.DISCOVER_PEERS:
                        if (!mWifiPermissionsUtil.checkCanAccessWifiDirect(
                                getCallingPkgName(message.sendingUid, message.replyTo),
                                getCallingFeatureId(message.sendingUid, message.replyTo),
                                message.sendingUid, true)) {
                            replyToMessage(message, WifiP2pManager.DISCOVER_PEERS_FAILED,
                                    WifiP2pManager.ERROR);
                            // remain at this state.
                            break;
                        }
                        if (mDiscoveryBlocked) {
                            replyToMessage(message, WifiP2pManager.DISCOVER_PEERS_FAILED,
                                    WifiP2pManager.BUSY);
                            break;
                        }
                        // do not send service discovery request while normal find operation.
                        clearSupplicantServiceRequest();
                        if (mWifiNative.p2pFind(DISCOVER_TIMEOUT_S)) {
                            mWifiP2pMetrics.incrementPeerScans();
                            replyToMessage(message, WifiP2pManager.DISCOVER_PEERS_SUCCEEDED);
                            sendP2pDiscoveryChangedBroadcast(true);
                        } else {
                            replyToMessage(message, WifiP2pManager.DISCOVER_PEERS_FAILED,
                                    WifiP2pManager.ERROR);
                        }
                        break;
                    case WifiP2pMonitor.P2P_FIND_STOPPED_EVENT:
                        sendP2pDiscoveryChangedBroadcast(false);
                        break;
                    case WifiP2pManager.STOP_DISCOVERY:
                        if (mWifiNative.p2pStopFind()) {
                            replyToMessage(message, WifiP2pManager.STOP_DISCOVERY_SUCCEEDED);
                        } else {
                            replyToMessage(message, WifiP2pManager.STOP_DISCOVERY_FAILED,
                                    WifiP2pManager.ERROR);
                        }
                        break;
                    case WifiP2pManager.DISCOVER_SERVICES:
                        if (!mWifiPermissionsUtil.checkCanAccessWifiDirect(
                                getCallingPkgName(message.sendingUid, message.replyTo),
                                getCallingFeatureId(message.sendingUid, message.replyTo),
                                message.sendingUid, true)) {
                            replyToMessage(message, WifiP2pManager.DISCOVER_SERVICES_FAILED,
                                    WifiP2pManager.ERROR);
                            // remain at this state.
                            break;
                        }
                        if (mDiscoveryBlocked) {
                            replyToMessage(message, WifiP2pManager.DISCOVER_SERVICES_FAILED,
                                    WifiP2pManager.BUSY);
                            break;
                        }
                        if (mVerboseLoggingEnabled) logd(getName() + " discover services");
                        if (!updateSupplicantServiceRequest()) {
                            replyToMessage(message, WifiP2pManager.DISCOVER_SERVICES_FAILED,
                                    WifiP2pManager.NO_SERVICE_REQUESTS);
                            break;
                        }
                        if (mWifiNative.p2pFind(DISCOVER_TIMEOUT_S)) {
                            sendP2pDiscoveryChangedBroadcast(true);
                            mWifiP2pMetrics.incrementServiceScans();
                            replyToMessage(message, WifiP2pManager.DISCOVER_SERVICES_SUCCEEDED);
                        } else {
                            replyToMessage(message, WifiP2pManager.DISCOVER_SERVICES_FAILED,
                                    WifiP2pManager.ERROR);
                        }
                        break;
                    case WifiP2pMonitor.P2P_DEVICE_FOUND_EVENT:
                        if (message.obj == null) {
                            Log.e(TAG, "Illegal argument(s)");
                            break;
                        }
                        WifiP2pDevice device = (WifiP2pDevice) message.obj;
                        if (mThisDevice.deviceAddress.equals(device.deviceAddress)) break;
                        mPeers.updateSupplicantDetails(device);
                        sendPeersChangedBroadcast();
                        break;
                    case WifiP2pMonitor.P2P_DEVICE_LOST_EVENT:
                        if (message.obj == null) {
                            Log.e(TAG, "Illegal argument(s)");
                            break;
                        }
                        device = (WifiP2pDevice) message.obj;
                        // Gets current details for the one removed
                        device = mPeers.remove(device.deviceAddress);
                        if (device != null) {
                            sendPeersChangedBroadcast();
                        }
                        break;
                    case WifiP2pManager.ADD_LOCAL_SERVICE:
                        if (!mWifiPermissionsUtil.checkCanAccessWifiDirect(
                                getCallingPkgName(message.sendingUid, message.replyTo),
                                getCallingFeatureId(message.sendingUid, message.replyTo),
                                message.sendingUid, false)) {
                            replyToMessage(message, WifiP2pManager.ADD_LOCAL_SERVICE_FAILED);
                            // remain at this state.
                            break;
                        }
                        if (mVerboseLoggingEnabled) logd(getName() + " add service");
                        WifiP2pServiceInfo servInfo = (WifiP2pServiceInfo) message.obj;
                        if (addLocalService(message.replyTo, servInfo)) {
                            replyToMessage(message, WifiP2pManager.ADD_LOCAL_SERVICE_SUCCEEDED);
                        } else {
                            replyToMessage(message, WifiP2pManager.ADD_LOCAL_SERVICE_FAILED);
                        }
                        break;
                    case WifiP2pManager.REMOVE_LOCAL_SERVICE:
                        if (mVerboseLoggingEnabled) logd(getName() + " remove service");
                        servInfo = (WifiP2pServiceInfo) message.obj;
                        removeLocalService(message.replyTo, servInfo);
                        replyToMessage(message, WifiP2pManager.REMOVE_LOCAL_SERVICE_SUCCEEDED);
                        break;
                    case WifiP2pManager.CLEAR_LOCAL_SERVICES:
                        if (mVerboseLoggingEnabled) logd(getName() + " clear service");
                        clearLocalServices(message.replyTo);
                        replyToMessage(message, WifiP2pManager.CLEAR_LOCAL_SERVICES_SUCCEEDED);
                        break;
                    case WifiP2pManager.ADD_SERVICE_REQUEST:
                        if (mVerboseLoggingEnabled) logd(getName() + " add service request");
                        if (!addServiceRequest(message.replyTo,
                                (WifiP2pServiceRequest) message.obj)) {
                            replyToMessage(message, WifiP2pManager.ADD_SERVICE_REQUEST_FAILED);
                            break;
                        }
                        replyToMessage(message, WifiP2pManager.ADD_SERVICE_REQUEST_SUCCEEDED);
                        break;
                    case WifiP2pManager.REMOVE_SERVICE_REQUEST:
                        if (mVerboseLoggingEnabled) logd(getName() + " remove service request");
                        removeServiceRequest(message.replyTo, (WifiP2pServiceRequest) message.obj);
                        replyToMessage(message, WifiP2pManager.REMOVE_SERVICE_REQUEST_SUCCEEDED);
                        break;
                    case WifiP2pManager.CLEAR_SERVICE_REQUESTS:
                        if (mVerboseLoggingEnabled) logd(getName() + " clear service request");
                        clearServiceRequests(message.replyTo);
                        replyToMessage(message, WifiP2pManager.CLEAR_SERVICE_REQUESTS_SUCCEEDED);
                        break;
                    case WifiP2pMonitor.P2P_SERV_DISC_RESP_EVENT:
                        if (mVerboseLoggingEnabled) logd(getName() + " receive service response");
                        if (message.obj == null) {
                            Log.e(TAG, "Illegal argument(s)");
                            break;
                        }
                        List<WifiP2pServiceResponse> sdRespList =
                                (List<WifiP2pServiceResponse>) message.obj;
                        for (WifiP2pServiceResponse resp : sdRespList) {
                            WifiP2pDevice dev =
                                    mPeers.get(resp.getSrcDevice().deviceAddress);
                            resp.setSrcDevice(dev);
                            sendServiceResponse(resp);
                        }
                        break;
                    case WifiP2pManager.DELETE_PERSISTENT_GROUP:
                        if (!checkNetworkSettingsOrNetworkStackOrOverrideWifiConfigPermission(
                                message.sendingUid)) {
                            loge("Permission violation - none of NETWORK_SETTING, NETWORK_STACK,"
                                    + " or OVERRIDE_WIFI_CONFIG permission, uid = "
                                    + message.sendingUid);
                            replyToMessage(message, WifiP2pManager.DELETE_PERSISTENT_GROUP_FAILED,
                                    WifiP2pManager.ERROR);
                            break;
                        }
                        if (mVerboseLoggingEnabled) logd(getName() + " delete persistent group");
                        mGroups.remove(message.arg1);
                        mWifiP2pMetrics.updatePersistentGroup(mGroups);
                        replyToMessage(message, WifiP2pManager.DELETE_PERSISTENT_GROUP_SUCCEEDED);
                        break;
                    case SET_MIRACAST_MODE:
                        mWifiNative.setMiracastMode(message.arg1);
                        break;
                    case WifiP2pManager.START_LISTEN:
                        if (!mWifiPermissionsUtil.checkNetworkSettingsPermission(
                                message.sendingUid)) {
                            loge("Permission violation - no NETWORK_SETTING permission,"
                                    + " uid = " + message.sendingUid);
                            replyToMessage(message, WifiP2pManager.START_LISTEN_FAILED);
                            break;
                        }
                        if (mVerboseLoggingEnabled) logd(getName() + " start listen mode");
                        mWifiNative.p2pFlush();
                        if (mWifiNative.p2pExtListen(true, 500, 500)) {
                            replyToMessage(message, WifiP2pManager.START_LISTEN_SUCCEEDED);
                        } else {
                            replyToMessage(message, WifiP2pManager.START_LISTEN_FAILED);
                        }
                        break;
                    case WifiP2pManager.STOP_LISTEN:
                        if (!mWifiPermissionsUtil.checkNetworkSettingsPermission(
                                message.sendingUid)) {
                            loge("Permission violation - no NETWORK_SETTING permission,"
                                    + " uid = " + message.sendingUid);
                            replyToMessage(message, WifiP2pManager.STOP_LISTEN_FAILED);
                            break;
                        }
                        if (mVerboseLoggingEnabled) logd(getName() + " stop listen mode");
                        if (mWifiNative.p2pExtListen(false, 0, 0)) {
                            replyToMessage(message, WifiP2pManager.STOP_LISTEN_SUCCEEDED);
                        } else {
                            replyToMessage(message, WifiP2pManager.STOP_LISTEN_FAILED);
                        }
                        mWifiNative.p2pFlush();
                        break;
                    case WifiP2pManager.SET_CHANNEL:
                        if (!checkNetworkSettingsOrNetworkStackOrOverrideWifiConfigPermission(
                                message.sendingUid)) {
                            loge("Permission violation - none of NETWORK_SETTING, NETWORK_STACK,"
                                    + " or OVERRIDE_WIFI_CONFIG permission, uid = "
                                    + message.sendingUid);
                            replyToMessage(message, WifiP2pManager.SET_CHANNEL_FAILED,
                                    WifiP2pManager.ERROR);
                            break;
                        }
                        if (message.obj == null) {
                            Log.e(TAG, "Illegal arguments(s)");
                            break;
                        }
                        Bundle p2pChannels = (Bundle) message.obj;
                        mUserListenChannel = p2pChannels.getInt("lc", 0);
                        mUserOperatingChannel = p2pChannels.getInt("oc", 0);
                        if (updateP2pChannels()) {
                            replyToMessage(message, WifiP2pManager.SET_CHANNEL_SUCCEEDED);
                        } else {
                            replyToMessage(message, WifiP2pManager.SET_CHANNEL_FAILED);
                        }
                        break;
                    case WifiP2pManager.GET_HANDOVER_REQUEST:
                        Bundle requestBundle = new Bundle();
                        requestBundle.putString(WifiP2pManager.EXTRA_HANDOVER_MESSAGE,
                                mWifiNative.getNfcHandoverRequest());
                        replyToMessage(message, WifiP2pManager.RESPONSE_GET_HANDOVER_MESSAGE,
                                requestBundle);
                        break;
                    case WifiP2pManager.GET_HANDOVER_SELECT:
                        Bundle selectBundle = new Bundle();
                        selectBundle.putString(WifiP2pManager.EXTRA_HANDOVER_MESSAGE,
                                mWifiNative.getNfcHandoverSelect());
                        replyToMessage(message, WifiP2pManager.RESPONSE_GET_HANDOVER_MESSAGE,
                                selectBundle);
                        break;
                    case UPDATE_P2P_DISALLOWED_CHANNELS:
                        mCoexUnsafeChannels.clear();
                        if (null != message.obj) {
                            mCoexUnsafeChannels.addAll((List<CoexUnsafeChannel>) message.obj);
                        }
                        updateP2pChannels();
                        break;
                    default:
                        return NOT_HANDLED;
                }
                return HANDLED;
            }

            @Override
            public void exit() {
                sendP2pDiscoveryChangedBroadcast(false);
                mUserListenChannel = 0;
                mUserOperatingChannel = 0;
                mCoexUnsafeChannels.clear();
            }
        }

        class InactiveState extends State {
            @Override
            public void enter() {
                if (mVerboseLoggingEnabled) logd(getName());
                mSavedPeerConfig.invalidate();
                mDetailedState = NetworkInfo.DetailedState.IDLE;
                scheduleIdleShutdown();
            }

            @Override
            public void exit() {
                cancelIdleShutdown();
            }

            @Override
            public boolean processMessage(Message message) {
                if (mVerboseLoggingEnabled) logd(getName() + message.toString());
                // Re-schedule the shutdown timer since we got the new operation.
                // only handle commands from clients.
                if (message.what > Protocol.BASE_WIFI_P2P_MANAGER
                        && message.what < Protocol.BASE_WIFI_P2P_SERVICE) {
                    scheduleIdleShutdown();
                }
                switch (message.what) {
                    case WifiP2pManager.CONNECT:
                        if (!mWifiPermissionsUtil.checkCanAccessWifiDirect(
                                getCallingPkgName(message.sendingUid, message.replyTo),
                                getCallingFeatureId(message.sendingUid, message.replyTo),
                                message.sendingUid, false)) {
                            replyToMessage(message, WifiP2pManager.CONNECT_FAILED);
                            // remain at this state.
                            break;
                        }
                        if (mVerboseLoggingEnabled) logd(getName() + " sending connect");
                        WifiP2pConfig config = (WifiP2pConfig) message.obj;

                        boolean isConnectFailed = false;
                        if (isConfigValidAsGroup(config)) {
                            mAutonomousGroup = false;
                            mWifiNative.p2pStopFind();
                            if (mWifiNative.p2pGroupAdd(config, true)) {
                                mWifiP2pMetrics.startConnectionEvent(
                                        P2pConnectionEvent.CONNECTION_FAST,
                                        config);
                                transitionTo(mGroupNegotiationState);
                            } else {
                                loge("Cannot join a group with config.");
                                isConnectFailed = true;
                                replyToMessage(message, WifiP2pManager.CONNECT_FAILED);
                            }
                        } else {
                            if (isConfigInvalid(config)) {
                                loge("Dropping connect request " + config);
                                isConnectFailed = true;
                                replyToMessage(message, WifiP2pManager.CONNECT_FAILED);
                            } else {
                                mAutonomousGroup = false;
                                mWifiNative.p2pStopFind();
                                if (reinvokePersistentGroup(config, false)) {
                                    mWifiP2pMetrics.startConnectionEvent(
                                            P2pConnectionEvent.CONNECTION_REINVOKE,
                                            config);
                                    transitionTo(mGroupNegotiationState);
                                } else {
                                    mWifiP2pMetrics.startConnectionEvent(
                                            P2pConnectionEvent.CONNECTION_FRESH,
                                            config);
                                    transitionTo(mProvisionDiscoveryState);
                                }
                            }
                        }

                        if (!isConnectFailed) {
                            mSavedPeerConfig = config;
                            mPeers.updateStatus(mSavedPeerConfig.deviceAddress,
                                    WifiP2pDevice.INVITED);
                            sendPeersChangedBroadcast();
                            replyToMessage(message, WifiP2pManager.CONNECT_SUCCEEDED);
                        }
                        break;
                    case WifiP2pManager.STOP_DISCOVERY:
                        if (mWifiNative.p2pStopFind()) {
                            // When discovery stops in inactive state, flush to clear
                            // state peer data
                            mWifiNative.p2pFlush();
                            mServiceDiscReqId = null;
                            replyToMessage(message, WifiP2pManager.STOP_DISCOVERY_SUCCEEDED);
                        } else {
                            replyToMessage(message, WifiP2pManager.STOP_DISCOVERY_FAILED,
                                    WifiP2pManager.ERROR);
                        }
                        break;
                    case CMD_P2P_IDLE_SHUTDOWN:
                        Log.d(TAG, "IdleShutDown message received");
                        sendMessage(DISABLE_P2P);
                        break;
                    case WifiP2pMonitor.P2P_GO_NEGOTIATION_REQUEST_EVENT:
                        config = (WifiP2pConfig) message.obj;
                        if (isConfigInvalid(config)) {
                            loge("Dropping GO neg request " + config);
                            break;
                        }
                        mSavedPeerConfig = config;
                        mAutonomousGroup = false;
                        mJoinExistingGroup = false;
                        mWifiP2pMetrics.startConnectionEvent(
                                P2pConnectionEvent.CONNECTION_FRESH,
                                config);
                        transitionTo(mUserAuthorizingNegotiationRequestState);
                        break;
                    case WifiP2pMonitor.P2P_INVITATION_RECEIVED_EVENT:
                        if (message.obj == null) {
                            Log.e(TAG, "Invalid argument(s)");
                            break;
                        }
                        WifiP2pGroup group = (WifiP2pGroup) message.obj;
                        WifiP2pDevice owner = group.getOwner();
                        if (owner == null) {
                            int id = group.getNetworkId();
                            if (id < 0) {
                                loge("Ignored invitation from null owner");
                                break;
                            }

                            String addr = mGroups.getOwnerAddr(id);
                            if (addr != null) {
                                group.setOwner(new WifiP2pDevice(addr));
                                owner = group.getOwner();
                            } else {
                                loge("Ignored invitation from null owner");
                                break;
                            }
                        }
                        config = new WifiP2pConfig();
                        config.deviceAddress = group.getOwner().deviceAddress;
                        if (isConfigInvalid(config)) {
                            loge("Dropping invitation request " + config);
                            break;
                        }
                        mSavedPeerConfig = config;

                        // Check if we have the owner in peer list and use appropriate
                        // wps method. Default is to use PBC.
                        if (owner != null && ((owner = mPeers.get(owner.deviceAddress)) != null)) {
                            if (owner.wpsPbcSupported()) {
                                mSavedPeerConfig.wps.setup = WpsInfo.PBC;
                            } else if (owner.wpsKeypadSupported()) {
                                mSavedPeerConfig.wps.setup = WpsInfo.KEYPAD;
                            } else if (owner.wpsDisplaySupported()) {
                                mSavedPeerConfig.wps.setup = WpsInfo.DISPLAY;
                            }
                        }

                        mAutonomousGroup = false;
                        mJoinExistingGroup = true;
                        mWifiP2pMetrics.startConnectionEvent(
                                P2pConnectionEvent.CONNECTION_FRESH,
                                config);
                        transitionTo(mUserAuthorizingInviteRequestState);
                        break;
                    case WifiP2pMonitor.P2P_PROV_DISC_PBC_REQ_EVENT:
                    case WifiP2pMonitor.P2P_PROV_DISC_ENTER_PIN_EVENT:
                        // We let the supplicant handle the provision discovery response
                        // and wait instead for the GO_NEGOTIATION_REQUEST_EVENT.
                        // Handling provision discovery and issuing a p2p_connect before
                        // group negotiation comes through causes issues
                        break;
                    case WifiP2pMonitor.P2P_PROV_DISC_SHOW_PIN_EVENT:
                        if (message.obj == null) {
                            Log.e(TAG, "Illegal argument(s)");
                            break;
                        }
                        WifiP2pProvDiscEvent provDisc = (WifiP2pProvDiscEvent) message.obj;
                        WifiP2pDevice device = provDisc.device;
                        if (device == null) {
                            loge("Device entry is null");
                            break;
                        }
                        mSavedPeerConfig = new WifiP2pConfig();
                        mSavedPeerConfig.wps.setup = WpsInfo.KEYPAD;
                        mSavedPeerConfig.deviceAddress = device.deviceAddress;
                        mSavedPeerConfig.wps.pin = provDisc.pin;

                        notifyP2pProvDiscShowPinRequest(provDisc.pin, device.deviceAddress);
                        mPeers.updateStatus(device.deviceAddress, WifiP2pDevice.INVITED);
                        sendPeersChangedBroadcast();
                        transitionTo(mUserAuthorizingNegotiationRequestState);
                        break;
                    case WifiP2pManager.CREATE_GROUP:
                        if (!mWifiPermissionsUtil.checkCanAccessWifiDirect(
                                getCallingPkgName(message.sendingUid, message.replyTo),
                                getCallingFeatureId(message.sendingUid, message.replyTo),
                                message.sendingUid, false)) {
                            replyToMessage(message, WifiP2pManager.CREATE_GROUP_FAILED,
                                    WifiP2pManager.ERROR);
                            // remain at this state.
                            break;
                        }
                        mAutonomousGroup = true;
                        int netId = message.arg1;
                        config = (WifiP2pConfig) message.obj;
                        boolean ret = false;
                        if (config != null) {
                            if (isConfigValidAsGroup(config)) {
                                mWifiP2pMetrics.startConnectionEvent(
                                        P2pConnectionEvent.CONNECTION_FAST,
                                        config);
                                ret = mWifiNative.p2pGroupAdd(config, false);
                            } else {
                                ret = false;
                            }
                        } else if (netId == WifiP2pGroup.NETWORK_ID_PERSISTENT) {
                            // check if the go persistent group is present.
                            netId = mGroups.getNetworkId(mThisDevice.deviceAddress);
                            if (netId != -1) {
                                mWifiP2pMetrics.startConnectionEvent(
                                        P2pConnectionEvent.CONNECTION_REINVOKE,
                                        null);
                                ret = mWifiNative.p2pGroupAdd(netId);
                            } else {
                                mWifiP2pMetrics.startConnectionEvent(
                                        P2pConnectionEvent.CONNECTION_LOCAL,
                                        null);
                                ret = mWifiNative.p2pGroupAdd(true);
                            }
                        } else {
                            mWifiP2pMetrics.startConnectionEvent(
                                    P2pConnectionEvent.CONNECTION_LOCAL,
                                    null);
                            ret = mWifiNative.p2pGroupAdd(false);
                        }

                        if (ret) {
                            replyToMessage(message, WifiP2pManager.CREATE_GROUP_SUCCEEDED);
                            transitionTo(mGroupNegotiationState);
                        } else {
                            replyToMessage(message, WifiP2pManager.CREATE_GROUP_FAILED,
                                    WifiP2pManager.ERROR);
                            // remain at this state.
                        }
                        break;
                    case WifiP2pMonitor.P2P_GROUP_STARTED_EVENT:
                        if (message.obj == null) {
                            Log.e(TAG, "Invalid argument(s)");
                            break;
                        }
                        mGroup = (WifiP2pGroup) message.obj;
                        if (mVerboseLoggingEnabled) logd(getName() + " group started");
                        if (mGroup.isGroupOwner()
                                && EMPTY_DEVICE_ADDRESS.equals(mGroup.getOwner().deviceAddress)) {
                            // wpa_supplicant doesn't set own device address to go_dev_addr.
                            mGroup.getOwner().deviceAddress = mThisDevice.deviceAddress;
                        }
                        // We hit this scenario when a persistent group is reinvoked
                        if (mGroup.getNetworkId() == WifiP2pGroup.NETWORK_ID_PERSISTENT) {
                            mAutonomousGroup = false;
                            deferMessage(message);
                            transitionTo(mGroupNegotiationState);
                        } else {
                            loge("Unexpected group creation, remove " + mGroup);
                            mWifiNative.p2pGroupRemove(mGroup.getInterface());
                        }
                        break;
                    case WifiP2pManager.START_LISTEN:
                        if (!mWifiPermissionsUtil.checkNetworkSettingsPermission(
                                message.sendingUid)) {
                            loge("Permission violation - no NETWORK_SETTING permission,"
                                    + " uid = " + message.sendingUid);
                            replyToMessage(message, WifiP2pManager.START_LISTEN_FAILED);
                            break;
                        }
                        if (mVerboseLoggingEnabled) logd(getName() + " start listen mode");
                        mWifiNative.p2pFlush();
                        if (mWifiNative.p2pExtListen(true, 500, 500)) {
                            replyToMessage(message, WifiP2pManager.START_LISTEN_SUCCEEDED);
                        } else {
                            replyToMessage(message, WifiP2pManager.START_LISTEN_FAILED);
                        }
                        break;
                    case WifiP2pManager.STOP_LISTEN:
                        if (!mWifiPermissionsUtil.checkNetworkSettingsPermission(
                                message.sendingUid)) {
                            loge("Permission violation - no NETWORK_SETTING permission,"
                                    + " uid = " + message.sendingUid);
                            replyToMessage(message, WifiP2pManager.STOP_LISTEN_FAILED);
                            break;
                        }
                        if (mVerboseLoggingEnabled) logd(getName() + " stop listen mode");
                        if (mWifiNative.p2pExtListen(false, 0, 0)) {
                            replyToMessage(message, WifiP2pManager.STOP_LISTEN_SUCCEEDED);
                        } else {
                            replyToMessage(message, WifiP2pManager.STOP_LISTEN_FAILED);
                        }
                        mWifiNative.p2pFlush();
                        break;
                    case WifiP2pManager.SET_CHANNEL:
                        if (!checkNetworkSettingsOrNetworkStackOrOverrideWifiConfigPermission(
                                message.sendingUid)) {
                            loge("Permission violation - none of NETWORK_SETTING, NETWORK_STACK,"
                                    + " or OVERRIDE_WIFI_CONFIG permission, uid = "
                                    + message.sendingUid);
                            replyToMessage(message, WifiP2pManager.SET_CHANNEL_FAILED,
                                    WifiP2pManager.ERROR);
                            break;
                        }
                        if (message.obj == null) {
                            Log.e(TAG, "Illegal arguments(s)");
                            break;
                        }
                        Bundle p2pChannels = (Bundle) message.obj;
                        mUserListenChannel = p2pChannels.getInt("lc", 0);
                        mUserOperatingChannel = p2pChannels.getInt("oc", 0);
                        if (updateP2pChannels()) {
                            replyToMessage(message, WifiP2pManager.SET_CHANNEL_SUCCEEDED);
                        } else {
                            replyToMessage(message, WifiP2pManager.SET_CHANNEL_FAILED);
                        }
                        break;
                    case WifiP2pManager.INITIATOR_REPORT_NFC_HANDOVER:
                        String handoverSelect = null;

                        if (message.obj != null) {
                            handoverSelect = ((Bundle) message.obj)
                                    .getString(WifiP2pManager.EXTRA_HANDOVER_MESSAGE);
                        }

                        if (handoverSelect != null
                                && mWifiNative.initiatorReportNfcHandover(handoverSelect)) {
                            replyToMessage(message, WifiP2pManager.REPORT_NFC_HANDOVER_SUCCEEDED);
                            transitionTo(mGroupCreatingState);
                        } else {
                            replyToMessage(message, WifiP2pManager.REPORT_NFC_HANDOVER_FAILED);
                        }
                        break;
                    case WifiP2pManager.RESPONDER_REPORT_NFC_HANDOVER:
                        String handoverRequest = null;

                        if (message.obj != null) {
                            handoverRequest = ((Bundle) message.obj)
                                    .getString(WifiP2pManager.EXTRA_HANDOVER_MESSAGE);
                        }

                        if (handoverRequest != null
                                && mWifiNative.responderReportNfcHandover(handoverRequest)) {
                            replyToMessage(message, WifiP2pManager.REPORT_NFC_HANDOVER_SUCCEEDED);
                            transitionTo(mGroupCreatingState);
                        } else {
                            replyToMessage(message, WifiP2pManager.REPORT_NFC_HANDOVER_FAILED);
                        }
                        break;
                    default:
                        return NOT_HANDLED;
                }
                return HANDLED;
            }
        }

        class GroupCreatingState extends State {
            @Override
            public void enter() {
                if (mVerboseLoggingEnabled) logd(getName());
                sendMessageDelayed(obtainMessage(GROUP_CREATING_TIMED_OUT,
                        ++sGroupCreatingTimeoutIndex, 0), GROUP_CREATING_WAIT_TIME_MS);
            }

            @Override
            public boolean processMessage(Message message) {
                if (mVerboseLoggingEnabled) logd(getName() + message.toString());
                boolean ret = HANDLED;
                switch (message.what) {
                    case GROUP_CREATING_TIMED_OUT:
                        if (sGroupCreatingTimeoutIndex == message.arg1) {
                            if (mVerboseLoggingEnabled) logd("Group negotiation timed out");
                            mWifiP2pMetrics.endConnectionEvent(
                                    P2pConnectionEvent.CLF_TIMEOUT);
                            handleGroupCreationFailure();
                            transitionTo(mInactiveState);
                        }
                        break;
                    case WifiP2pMonitor.P2P_DEVICE_LOST_EVENT:
                        if (message.obj == null) {
                            Log.e(TAG, "Illegal argument(s)");
                            break;
                        }
                        WifiP2pDevice device = (WifiP2pDevice) message.obj;
                        if (!mSavedPeerConfig.deviceAddress.equals(device.deviceAddress)) {
                            if (mVerboseLoggingEnabled) {
                                logd("mSavedPeerConfig " + mSavedPeerConfig.deviceAddress
                                        + "device " + device.deviceAddress);
                            }
                            // Do the regular device lost handling
                            ret = NOT_HANDLED;
                            break;
                        }
                        // Do nothing
                        if (mVerboseLoggingEnabled) logd("Add device to lost list " + device);
                        mPeersLostDuringConnection.updateSupplicantDetails(device);
                        break;
                    case WifiP2pManager.DISCOVER_PEERS:
                        // Discovery will break negotiation
                        replyToMessage(message, WifiP2pManager.DISCOVER_PEERS_FAILED,
                                WifiP2pManager.BUSY);
                        break;
                    case WifiP2pManager.CANCEL_CONNECT:
                        // Do a supplicant p2p_cancel which only cancels an ongoing
                        // group negotiation. This will fail for a pending provision
                        // discovery or for a pending user action, but at the framework
                        // level, we always treat cancel as succeeded and enter
                        // an inactive state
                        mWifiNative.p2pCancelConnect();
                        mWifiP2pMetrics.endConnectionEvent(
                                P2pConnectionEvent.CLF_CANCEL);
                        handleGroupCreationFailure();
                        transitionTo(mInactiveState);
                        replyToMessage(message, WifiP2pManager.CANCEL_CONNECT_SUCCEEDED);
                        break;
                    case WifiP2pMonitor.P2P_GO_NEGOTIATION_SUCCESS_EVENT:
                        // We hit this scenario when NFC handover is invoked.
                        mAutonomousGroup = false;
                        transitionTo(mGroupNegotiationState);
                        break;
                    default:
                        ret = NOT_HANDLED;
                }
                return ret;
            }
        }

        class UserAuthorizingNegotiationRequestState extends State {
            @Override
            public void enter() {
                if (mVerboseLoggingEnabled) logd(getName());
                if (mSavedPeerConfig.wps.setup == WpsInfo.PBC
                            || TextUtils.isEmpty(mSavedPeerConfig.wps.pin)) {
                    notifyInvitationReceived();
                }
            }

            @Override
            public boolean processMessage(Message message) {
                if (mVerboseLoggingEnabled) logd(getName() + message.toString());
                boolean ret = HANDLED;
                switch (message.what) {
                    case PEER_CONNECTION_USER_ACCEPT:
                        mWifiNative.p2pStopFind();
                        p2pConnectWithPinDisplay(mSavedPeerConfig,
                                                 P2P_CONNECT_TRIGGER_GROUP_NEG_REQ);
                        mPeers.updateStatus(mSavedPeerConfig.deviceAddress, WifiP2pDevice.INVITED);
                        sendPeersChangedBroadcast();
                        transitionTo(mGroupNegotiationState);
                        break;
                    case PEER_CONNECTION_USER_REJECT:
                        if (mVerboseLoggingEnabled) {
                            logd("User rejected negotiation " + mSavedPeerConfig);
                        }
                        transitionTo(mInactiveState);
                        break;
                    case PEER_CONNECTION_USER_CONFIRM:
                        mSavedPeerConfig.wps.setup = WpsInfo.DISPLAY;
                        mSavedPeerConfig.groupOwnerIntent =
                                selectGroupOwnerIntentIfNecessary(mSavedPeerConfig);
                        mWifiNative.p2pConnect(mSavedPeerConfig, FORM_GROUP);
                        transitionTo(mGroupNegotiationState);
                        break;
                    default:
                        return NOT_HANDLED;
                }
                return ret;
            }

            @Override
            public void exit() {
                // TODO: dismiss dialog if not already done
            }
        }

        class UserAuthorizingInviteRequestState extends State {
            @Override
            public void enter() {
                if (mVerboseLoggingEnabled) logd(getName());
                notifyInvitationReceived();
            }

            @Override
            public boolean processMessage(Message message) {
                if (mVerboseLoggingEnabled) logd(getName() + message.toString());
                boolean ret = HANDLED;
                switch (message.what) {
                    case PEER_CONNECTION_USER_ACCEPT:
                        mWifiNative.p2pStopFind();
                        if (!reinvokePersistentGroup(mSavedPeerConfig, true)) {
                            // Do negotiation when persistence fails
                            p2pConnectWithPinDisplay(mSavedPeerConfig,
                                                     P2P_CONNECT_TRIGGER_INVITATION_REQ);
                        }
                        mPeers.updateStatus(mSavedPeerConfig.deviceAddress, WifiP2pDevice.INVITED);
                        sendPeersChangedBroadcast();
                        transitionTo(mGroupNegotiationState);
                        break;
                    case PEER_CONNECTION_USER_REJECT:
                        if (mVerboseLoggingEnabled) {
                            logd("User rejected invitation " + mSavedPeerConfig);
                        }
                        transitionTo(mInactiveState);
                        break;
                    default:
                        return NOT_HANDLED;
                }
                return ret;
            }

            @Override
            public void exit() {
                // TODO: dismiss dialog if not already done
            }
        }

        class ProvisionDiscoveryState extends State {
            @Override
            public void enter() {
                if (mVerboseLoggingEnabled) logd(getName());
                mWifiNative.p2pProvisionDiscovery(mSavedPeerConfig);
            }

            @Override
            public boolean processMessage(Message message) {
                if (mVerboseLoggingEnabled) logd(getName() + message.toString());
                WifiP2pProvDiscEvent provDisc = null;
                WifiP2pDevice device = null;
                switch (message.what) {
                    case WifiP2pMonitor.P2P_PROV_DISC_PBC_RSP_EVENT:
                        if (message.obj == null) {
                            Log.e(TAG, "Invalid argument(s)");
                            break;
                        }
                        provDisc = (WifiP2pProvDiscEvent) message.obj;
                        device = provDisc.device;
                        if (device != null
                                && !device.deviceAddress.equals(mSavedPeerConfig.deviceAddress)) {
                            break;
                        }
                        if (mSavedPeerConfig.wps.setup == WpsInfo.PBC) {
                            if (mVerboseLoggingEnabled) logd("Found a match " + mSavedPeerConfig);
                            p2pConnectWithPinDisplay(mSavedPeerConfig, P2P_CONNECT_TRIGGER_OTHER);
                            transitionTo(mGroupNegotiationState);
                        }
                        break;
                    case WifiP2pMonitor.P2P_PROV_DISC_ENTER_PIN_EVENT:
                        if (message.obj == null) {
                            Log.e(TAG, "Illegal argument(s)");
                            break;
                        }
                        provDisc = (WifiP2pProvDiscEvent) message.obj;
                        device = provDisc.device;
                        if (device != null
                                && !device.deviceAddress.equals(mSavedPeerConfig.deviceAddress)) {
                            break;
                        }
                        if (mSavedPeerConfig.wps.setup == WpsInfo.KEYPAD) {
                            if (mVerboseLoggingEnabled) logd("Found a match " + mSavedPeerConfig);
                            // we already have the pin
                            if (!TextUtils.isEmpty(mSavedPeerConfig.wps.pin)) {
                                p2pConnectWithPinDisplay(mSavedPeerConfig,
                                                         P2P_CONNECT_TRIGGER_OTHER);
                                transitionTo(mGroupNegotiationState);
                            } else {
                                mJoinExistingGroup = false;
                                transitionTo(mUserAuthorizingNegotiationRequestState);
                            }
                        }
                        break;
                    case WifiP2pMonitor.P2P_PROV_DISC_SHOW_PIN_EVENT:
                        if (message.obj == null) {
                            Log.e(TAG, "Illegal argument(s)");
                            break;
                        }
                        provDisc = (WifiP2pProvDiscEvent) message.obj;
                        device = provDisc.device;
                        if (device == null) {
                            Log.e(TAG, "Invalid device");
                            break;
                        }
                        if (!device.deviceAddress.equals(mSavedPeerConfig.deviceAddress)) {
                            break;
                        }
                        if (mSavedPeerConfig.wps.setup == WpsInfo.DISPLAY) {
                            if (mVerboseLoggingEnabled) logd("Found a match " + mSavedPeerConfig);
                            mSavedPeerConfig.wps.pin = provDisc.pin;
                            p2pConnectWithPinDisplay(mSavedPeerConfig, P2P_CONNECT_TRIGGER_OTHER);
                            notifyInvitationSent(provDisc.pin, device.deviceAddress);
                            transitionTo(mGroupNegotiationState);
                        }
                        break;
                    case WifiP2pMonitor.P2P_PROV_DISC_FAILURE_EVENT:
                        loge("provision discovery failed");
                        mWifiP2pMetrics.endConnectionEvent(
                                P2pConnectionEvent.CLF_PROV_DISC_FAIL);
                        handleGroupCreationFailure();
                        transitionTo(mInactiveState);
                        break;
                    default:
                        return NOT_HANDLED;
                }
                return HANDLED;
            }
        }

        class GroupNegotiationState extends State {
            @Override
            public void enter() {
                if (mVerboseLoggingEnabled) logd(getName());
            }

            @Override
            public boolean processMessage(Message message) {
                if (mVerboseLoggingEnabled) logd(getName() + message.toString());
                switch (message.what) {
                    // We ignore these right now, since we get a GROUP_STARTED notification
                    // afterwards
                    case WifiP2pMonitor.P2P_GO_NEGOTIATION_SUCCESS_EVENT:
                    case WifiP2pMonitor.P2P_GROUP_FORMATION_SUCCESS_EVENT:
                        if (mVerboseLoggingEnabled) logd(getName() + " go success");
                        break;
                    case WifiP2pMonitor.P2P_GROUP_STARTED_EVENT:
                        if (message.obj == null) {
                            Log.e(TAG, "Illegal argument(s)");
                            break;
                        }
                        mGroup = (WifiP2pGroup) message.obj;
                        if (mVerboseLoggingEnabled) logd(getName() + " group started");
                        if (mGroup.isGroupOwner()
                                && EMPTY_DEVICE_ADDRESS.equals(mGroup.getOwner().deviceAddress)) {
                            // wpa_supplicant doesn't set own device address to go_dev_addr.
                            mGroup.getOwner().deviceAddress = mThisDevice.deviceAddress;
                        }
                        if (mGroup.getNetworkId() == WifiP2pGroup.NETWORK_ID_PERSISTENT) {
                             // update cache information and set network id to mGroup.
                            updatePersistentNetworks(RELOAD);
                            String devAddr = mGroup.getOwner().deviceAddress;
                            mGroup.setNetworkId(mGroups.getNetworkId(devAddr,
                                    mGroup.getNetworkName()));
                        }

                        if (mGroup.isGroupOwner()) {
                            // Setting an idle time out on GO causes issues with certain scenarios
                            // on clients where it can be off-channel for longer and with the power
                            // save modes used.
                            // TODO: Verify multi-channel scenarios and supplicant behavior are
                            // better before adding a time out in future
                            // Set group idle timeout of 10 sec, to avoid GO beaconing incase of any
                            // failure during 4-way Handshake.
                            if (!mAutonomousGroup) {
                                mWifiNative.setP2pGroupIdle(mGroup.getInterface(),
                                        GROUP_IDLE_TIME_S);
                            }
                            // {@link com.android.server.connectivity.Tethering} listens to
                            // {@link WifiP2pManager#WIFI_P2P_CONNECTION_CHANGED_ACTION}
                            // events and takes over the DHCP server management automatically.
                            // Because tethering service introduces random IP range, P2P could not
                            // hard-coded group owner IP and needs to wait for tethering completion.
                            // As a result, P2P sends a unicast intent to tether service to trigger
                            // the whole flow before entering GroupCreatedState.
                            setWifiP2pInfoOnGroupFormation(null);
                            if (!sendP2pTetherRequestBroadcast()) {
                                loge("Cannot start tethering, remove " + mGroup);
                                mWifiNative.p2pGroupRemove(mGroup.getInterface());
                            }
                            break;
                        }

                        mWifiNative.setP2pGroupIdle(mGroup.getInterface(), GROUP_IDLE_TIME_S);
                        startIpClient(mGroup.getInterface(), getHandler());
                        WifiP2pDevice groupOwner = mGroup.getOwner();
                        WifiP2pDevice peer = mPeers.get(groupOwner.deviceAddress);
                        if (peer != null) {
                            // update group owner details with peer details found at discovery
                            groupOwner.updateSupplicantDetails(peer);
                            mPeers.updateStatus(groupOwner.deviceAddress,
                                    WifiP2pDevice.CONNECTED);
                            sendPeersChangedBroadcast();
                        } else {
                            // A supplicant bug can lead to reporting an invalid
                            // group owner address (all zeroes) at times. Avoid a
                            // crash, but continue group creation since it is not
                            // essential.
                            logw("Unknown group owner " + groupOwner);
                        }
                        transitionTo(mGroupCreatedState);
                        break;
                    case GROUP_OWNER_TETHER_READY:
                        if (mGroup != null && mGroup.isGroupOwner()) {
                            Log.d(TAG, "tether " + mGroup.getInterface() + " ready");
                            transitionTo(mGroupCreatedState);
                        }
                        break;
                    case WifiP2pMonitor.P2P_GO_NEGOTIATION_FAILURE_EVENT:
                        P2pStatus status = (P2pStatus) message.obj;
                        if (status == P2pStatus.NO_COMMON_CHANNEL) {
                            transitionTo(mFrequencyConflictState);
                            break;
                        }
                        // continue with group removal handling
                    case WifiP2pMonitor.P2P_GROUP_REMOVED_EVENT:
                        if (mVerboseLoggingEnabled) logd(getName() + " go failure");
                        mWifiP2pMetrics.endConnectionEvent(
                                P2pConnectionEvent.CLF_UNKNOWN);
                        handleGroupCreationFailure();
                        transitionTo(mInactiveState);
                        break;
                    case WifiP2pMonitor.P2P_GROUP_FORMATION_FAILURE_EVENT:
                        // A group formation failure is always followed by
                        // a group removed event. Flushing things at group formation
                        // failure causes supplicant issues. Ignore right now.
                        status = (P2pStatus) message.obj;
                        if (status == P2pStatus.NO_COMMON_CHANNEL) {
                            transitionTo(mFrequencyConflictState);
                            break;
                        }
                        break;
                    case WifiP2pMonitor.P2P_INVITATION_RESULT_EVENT:
                        status = (P2pStatus) message.obj;
                        if (status == P2pStatus.SUCCESS) {
                            // invocation was succeeded.
                            // wait P2P_GROUP_STARTED_EVENT.
                            break;
                        }
                        loge("Invitation result " + status);
                        if (status == P2pStatus.UNKNOWN_P2P_GROUP) {
                            // target device has already removed the credential.
                            // So, remove this credential accordingly.
                            int netId = mSavedPeerConfig.netId;
                            if (netId >= 0) {
                                if (mVerboseLoggingEnabled) {
                                    logd("Remove unknown client from the list");
                                }
                                removeClientFromList(netId, mSavedPeerConfig.deviceAddress, true);
                            }

                            // Reinvocation has failed, try group negotiation
                            mSavedPeerConfig.netId = WifiP2pGroup.NETWORK_ID_PERSISTENT;
                            p2pConnectWithPinDisplay(mSavedPeerConfig, P2P_CONNECT_TRIGGER_OTHER);
                        } else if (status == P2pStatus.INFORMATION_IS_CURRENTLY_UNAVAILABLE) {

                            // Devices setting persistent_reconnect to 0 in wpa_supplicant
                            // always defer the invocation request and return
                            // "information is currently unavailable" error.
                            // So, try another way to connect for interoperability.
                            mSavedPeerConfig.netId = WifiP2pGroup.NETWORK_ID_PERSISTENT;
                            p2pConnectWithPinDisplay(mSavedPeerConfig, P2P_CONNECT_TRIGGER_OTHER);
                        } else if (status == P2pStatus.NO_COMMON_CHANNEL) {
                            transitionTo(mFrequencyConflictState);
                        } else {
                            mWifiP2pMetrics.endConnectionEvent(
                                    P2pConnectionEvent.CLF_INVITATION_FAIL);
                            handleGroupCreationFailure();
                            transitionTo(mInactiveState);
                        }
                        break;
                    case WifiP2pMonitor.AP_STA_CONNECTED_EVENT:
                    case WifiP2pMonitor.AP_STA_DISCONNECTED_EVENT:
                        // Group owner needs to wait for tethering completion before
                        // moving to GroupCreatedState. If native layer reports STA event
                        // earlier, defer it.
                        if (mGroup != null && mGroup.isGroupOwner()) {
                            deferMessage(message);
                            break;
                        }
                    default:
                        return NOT_HANDLED;
                }
                return HANDLED;
            }
        }

        class FrequencyConflictState extends State {
            private AlertDialog mFrequencyConflictDialog;
            @Override
            public void enter() {
                if (mVerboseLoggingEnabled) logd(getName());
                notifyFrequencyConflict();
            }

            private void notifyFrequencyConflict() {
                logd("Notify frequency conflict");
                Resources r = mContext.getResources();

                AlertDialog dialog = mFrameworkFacade.makeAlertDialogBuilder(mContext)
                        .setMessage(r.getString(R.string.wifi_p2p_frequency_conflict_message,
                            getDeviceName(mSavedPeerConfig.deviceAddress)))
                        .setPositiveButton(r.getString(R.string.dlg_ok), new OnClickListener() {
                            @Override
                            public void onClick(DialogInterface dialog, int which) {
                                sendMessage(DROP_WIFI_USER_ACCEPT);
                            }
                        })
                        .setNegativeButton(r.getString(R.string.decline), new OnClickListener() {
                            @Override
                            public void onClick(DialogInterface dialog, int which) {
                                sendMessage(DROP_WIFI_USER_REJECT);
                            }
                        })
                        .setOnCancelListener(new DialogInterface.OnCancelListener() {
                            @Override
                            public void onCancel(DialogInterface arg0) {
                                sendMessage(DROP_WIFI_USER_REJECT);
                            }
                        })
                        .create();
                dialog.setCanceledOnTouchOutside(false);

                dialog.getWindow().setType(WindowManager.LayoutParams.TYPE_SYSTEM_ALERT);
                dialog.getWindow().addSystemFlags(
                        WindowManager.LayoutParams.SYSTEM_FLAG_SHOW_FOR_ALL_USERS);
                dialog.show();
                mFrequencyConflictDialog = dialog;
            }

            @Override
            public boolean processMessage(Message message) {
                if (mVerboseLoggingEnabled) logd(getName() + message.toString());
                switch (message.what) {
                    case WifiP2pMonitor.P2P_GO_NEGOTIATION_SUCCESS_EVENT:
                    case WifiP2pMonitor.P2P_GROUP_FORMATION_SUCCESS_EVENT:
                        loge(getName() + "group sucess during freq conflict!");
                        break;
                    case WifiP2pMonitor.P2P_GROUP_STARTED_EVENT:
                        loge(getName() + "group started after freq conflict, handle anyway");
                        deferMessage(message);
                        transitionTo(mGroupNegotiationState);
                        break;
                    case WifiP2pMonitor.P2P_GO_NEGOTIATION_FAILURE_EVENT:
                    case WifiP2pMonitor.P2P_GROUP_REMOVED_EVENT:
                    case WifiP2pMonitor.P2P_GROUP_FORMATION_FAILURE_EVENT:
                        // Ignore failures since we retry again
                        break;
                    case DROP_WIFI_USER_REJECT:
                        // User rejected dropping wifi in favour of p2p
                        mWifiP2pMetrics.endConnectionEvent(
                                P2pConnectionEvent.CLF_USER_REJECT);
                        handleGroupCreationFailure();
                        transitionTo(mInactiveState);
                        break;
                    case DROP_WIFI_USER_ACCEPT:
                        // User accepted dropping wifi in favour of p2p
                        if (mWifiChannel != null) {
                            mWifiChannel.sendMessage(WifiP2pServiceImpl.DISCONNECT_WIFI_REQUEST, 1);
                        } else {
                            loge("DROP_WIFI_USER_ACCEPT message received when WifiChannel is null");
                        }
                        mTemporarilyDisconnectedWifi = true;
                        break;
                    case DISCONNECT_WIFI_RESPONSE:
                        // Got a response from ClientModeImpl, retry p2p
                        if (mVerboseLoggingEnabled) {
                            logd(getName() + "Wifi disconnected, retry p2p");
                        }
                        transitionTo(mInactiveState);
                        sendMessage(WifiP2pManager.CONNECT, mSavedPeerConfig);
                        break;
                    default:
                        return NOT_HANDLED;
                }
                return HANDLED;
            }

            public void exit() {
                if (mFrequencyConflictDialog != null) mFrequencyConflictDialog.dismiss();
            }
        }

        class GroupCreatedState extends State {
            @Override
            public void enter() {
                if (mVerboseLoggingEnabled) logd(getName());
                // Once connected, peer config details are invalid
                mSavedPeerConfig.invalidate();
                mDetailedState = NetworkInfo.DetailedState.CONNECTED;

                updateThisDevice(WifiP2pDevice.CONNECTED);

                // DHCP server has already been started if I am a group owner
                if (mGroup.isGroupOwner()) {
                    Inet4Address addr = getInterfaceAddress(mGroup.getInterface());
                    if (addr != null) {
                        setWifiP2pInfoOnGroupFormation(addr.getHostAddress());
                        Log.d(TAG, "Group owner address: " + addr.getHostAddress()
                                + " at " + mGroup.getInterface());
                    } else {
                        mWifiNative.p2pGroupRemove(mGroup.getInterface());
                    }
                }

                // In case of a negotiation group, connection changed is sent
                // after a client joins. For autonomous, send now
                if (mAutonomousGroup) {
                    sendP2pConnectionChangedBroadcast();
                }

                mWifiP2pMetrics.endConnectionEvent(
                        P2pConnectionEvent.CLF_NONE);
                mWifiP2pMetrics.startGroupEvent(mGroup);
            }

            @Override
            public boolean processMessage(Message message) {
                if (mVerboseLoggingEnabled) logd(getName() + message.toString());
                WifiP2pDevice device = null;
                String deviceAddress = null;
                switch (message.what) {
                    case WifiP2pMonitor.AP_STA_CONNECTED_EVENT:
                        if (message.obj == null) {
                            Log.e(TAG, "Illegal argument(s)");
                            break;
                        }
                        device = (WifiP2pDevice) message.obj;
                        deviceAddress = device.deviceAddress;
                        // Clear timeout that was set when group was started.
                        mWifiNative.setP2pGroupIdle(mGroup.getInterface(), 0);
                        if (deviceAddress != null) {
                            if (mPeers.get(deviceAddress) != null) {
                                mGroup.addClient(mPeers.get(deviceAddress));
                            } else {
                                mGroup.addClient(deviceAddress);
                            }
                            mPeers.updateStatus(deviceAddress, WifiP2pDevice.CONNECTED);
                            if (mVerboseLoggingEnabled) logd(getName() + " ap sta connected");
                            sendPeersChangedBroadcast();
                            mWifiP2pMetrics.updateGroupEvent(mGroup);
                        } else {
                            loge("Connect on null device address, ignore");
                        }
                        sendP2pConnectionChangedBroadcast();
                        break;
                    case WifiP2pMonitor.AP_STA_DISCONNECTED_EVENT:
                        if (message.obj == null) {
                            Log.e(TAG, "Illegal argument(s)");
                            break;
                        }
                        device = (WifiP2pDevice) message.obj;
                        deviceAddress = device.deviceAddress;
                        if (deviceAddress != null) {
                            mPeers.updateStatus(deviceAddress, WifiP2pDevice.AVAILABLE);
                            if (mGroup.removeClient(deviceAddress)) {
                                if (mVerboseLoggingEnabled) logd("Removed client " + deviceAddress);
                                if (!mAutonomousGroup && mGroup.isClientListEmpty()) {
                                    logd("Client list empty, remove non-persistent p2p group");
                                    mWifiNative.p2pGroupRemove(mGroup.getInterface());
                                    // We end up sending connection changed broadcast
                                    // when this happens at exit()
                                } else {
                                    // Notify when a client disconnects from group
                                    sendP2pConnectionChangedBroadcast();
                                }
                                mWifiP2pMetrics.updateGroupEvent(mGroup);
                            } else {
                                if (mVerboseLoggingEnabled) {
                                    logd("Failed to remove client " + deviceAddress);
                                }
                                for (WifiP2pDevice c : mGroup.getClientList()) {
                                    if (mVerboseLoggingEnabled) logd("client " + c.deviceAddress);
                                }
                            }
                            sendPeersChangedBroadcast();
                            if (mVerboseLoggingEnabled) logd(getName() + " ap sta disconnected");
                        } else {
                            loge("Disconnect on unknown device: " + device);
                        }
                        break;
                    case IPC_PRE_DHCP_ACTION:
                        mWifiNative.setP2pPowerSave(mGroup.getInterface(), false);
                        try {
                            mIpClient.completedPreDhcpAction();
                        } catch (RemoteException e) {
                            e.rethrowFromSystemServer();
                        }
                        break;
                    case IPC_POST_DHCP_ACTION:
                        mWifiNative.setP2pPowerSave(mGroup.getInterface(), true);
                        break;
                    case IPC_DHCP_RESULTS:
                        mDhcpResultsParcelable = (DhcpResultsParcelable) message.obj;
                        if (mDhcpResultsParcelable == null) {
                            break;
                        }

                        if (mVerboseLoggingEnabled) {
                            logd("mDhcpResultsParcelable: " + mDhcpResultsParcelable);
                        }
                        setWifiP2pInfoOnGroupFormation(mDhcpResultsParcelable.serverAddress);
                        try {
                            final String ifname = mGroup.getInterface();
                            if (mDhcpResultsParcelable != null) {
                                mNetdWrapper.addInterfaceToLocalNetwork(
                                        ifname,
                                        mDhcpResultsParcelable.baseConfiguration.getRoutes(ifname));
                            }
                        } catch (Exception e) {
                            loge("Failed to add iface to local network " + e);
                        }
                        sendP2pConnectionChangedBroadcast();
                        break;
                    case IPC_PROVISIONING_SUCCESS:
                        break;
                    case IPC_PROVISIONING_FAILURE:
                        loge("IP provisioning failed");
                        mWifiNative.p2pGroupRemove(mGroup.getInterface());
                        break;
                    case WifiP2pManager.REMOVE_GROUP:
                        if (mVerboseLoggingEnabled) logd(getName() + " remove group");
                        if (mWifiNative.p2pGroupRemove(mGroup.getInterface())) {
                            transitionTo(mOngoingGroupRemovalState);
                            replyToMessage(message, WifiP2pManager.REMOVE_GROUP_SUCCEEDED);
                        } else {
                            handleGroupRemoved();
                            transitionTo(mInactiveState);
                            replyToMessage(message, WifiP2pManager.REMOVE_GROUP_FAILED,
                                    WifiP2pManager.ERROR);
                        }
                        break;
                    case WifiP2pMonitor.P2P_GROUP_REMOVED_EVENT:
                        // We do not listen to NETWORK_DISCONNECTION_EVENT for group removal
                        // handling since supplicant actually tries to reconnect after a temporary
                        // disconnect until group idle time out. Eventually, a group removal event
                        // will come when group has been removed.
                        //
                        // When there are connectivity issues during temporary disconnect,
                        // the application will also just remove the group.
                        //
                        // Treating network disconnection as group removal causes race conditions
                        // since supplicant would still maintain the group at that stage.
                        if (mVerboseLoggingEnabled) logd(getName() + " group removed");
                        handleGroupRemoved();
                        transitionTo(mInactiveState);
                        break;
                    case WifiP2pMonitor.P2P_DEVICE_LOST_EVENT:
                        if (message.obj == null) {
                            Log.e(TAG, "Illegal argument(s)");
                            return NOT_HANDLED;
                        }
                        device = (WifiP2pDevice) message.obj;
                        if (!mGroup.contains(device)) {
                            // do the regular device lost handling
                            return NOT_HANDLED;
                        }
                        // Device loss for a connected device indicates
                        // it is not in discovery any more
                        if (mVerboseLoggingEnabled) logd("Add device to lost list " + device);
                        mPeersLostDuringConnection.updateSupplicantDetails(device);
                        return HANDLED;
                    case DISABLE_P2P:
                        sendMessage(WifiP2pManager.REMOVE_GROUP);
                        deferMessage(message);
                        break;
                        // This allows any client to join the GO during the
                        // WPS window
                    case WifiP2pManager.START_WPS:
                        WpsInfo wps = (WpsInfo) message.obj;
                        if (wps == null) {
                            replyToMessage(message, WifiP2pManager.START_WPS_FAILED);
                            break;
                        }
                        boolean ret = true;
                        if (wps.setup == WpsInfo.PBC) {
                            ret = mWifiNative.startWpsPbc(mGroup.getInterface(), null);
                        } else {
                            if (wps.pin == null) {
                                String pin = mWifiNative.startWpsPinDisplay(
                                        mGroup.getInterface(), null);
                                try {
                                    Integer.parseInt(pin);
                                    notifyInvitationSent(pin, "any");
                                } catch (NumberFormatException ignore) {
                                    ret = false;
                                }
                            } else {
                                ret = mWifiNative.startWpsPinKeypad(mGroup.getInterface(),
                                        wps.pin);
                            }
                        }
                        replyToMessage(message, ret ? WifiP2pManager.START_WPS_SUCCEEDED :
                                WifiP2pManager.START_WPS_FAILED);
                        break;
                    case WifiP2pManager.CONNECT:
                        if (!mWifiPermissionsUtil.checkCanAccessWifiDirect(
                                getCallingPkgName(message.sendingUid, message.replyTo),
                                getCallingFeatureId(message.sendingUid, message.replyTo),
                                message.sendingUid, false)) {
                            replyToMessage(message, WifiP2pManager.CONNECT_FAILED);
                            // remain at this state.
                            break;
                        }
                        WifiP2pConfig config = (WifiP2pConfig) message.obj;
                        if (isConfigInvalid(config)) {
                            loge("Dropping connect request " + config);
                            replyToMessage(message, WifiP2pManager.CONNECT_FAILED);
                            break;
                        }
                        logd("Inviting device : " + config.deviceAddress);
                        mSavedPeerConfig = config;
                        if (mWifiNative.p2pInvite(mGroup, config.deviceAddress)) {
                            mPeers.updateStatus(config.deviceAddress, WifiP2pDevice.INVITED);
                            sendPeersChangedBroadcast();
                            replyToMessage(message, WifiP2pManager.CONNECT_SUCCEEDED);
                        } else {
                            replyToMessage(message, WifiP2pManager.CONNECT_FAILED,
                                    WifiP2pManager.ERROR);
                        }
                        // TODO: figure out updating the status to declined
                        // when invitation is rejected
                        break;
                    case WifiP2pMonitor.P2P_INVITATION_RESULT_EVENT:
                        P2pStatus status = (P2pStatus) message.obj;
                        if (status == P2pStatus.SUCCESS) {
                            // invocation was succeeded.
                            break;
                        }
                        loge("Invitation result " + status);
                        if (status == P2pStatus.UNKNOWN_P2P_GROUP) {
                            // target device has already removed the credential.
                            // So, remove this credential accordingly.
                            int netId = mGroup.getNetworkId();
                            if (netId >= 0) {
                                if (mVerboseLoggingEnabled) {
                                    logd("Remove unknown client from the list");
                                }
                                removeClientFromList(netId, mSavedPeerConfig.deviceAddress, false);
                                // try invitation.
                                sendMessage(WifiP2pManager.CONNECT, mSavedPeerConfig);
                            }
                        }
                        break;
                    case WifiP2pMonitor.P2P_PROV_DISC_PBC_REQ_EVENT:
                    case WifiP2pMonitor.P2P_PROV_DISC_ENTER_PIN_EVENT:
                    case WifiP2pMonitor.P2P_PROV_DISC_SHOW_PIN_EVENT:
                        WifiP2pProvDiscEvent provDisc = (WifiP2pProvDiscEvent) message.obj;
                        mSavedPeerConfig = new WifiP2pConfig();
                        if (provDisc != null && provDisc.device != null) {
                            mSavedPeerConfig.deviceAddress = provDisc.device.deviceAddress;
                        }
                        if (message.what == WifiP2pMonitor.P2P_PROV_DISC_ENTER_PIN_EVENT) {
                            mSavedPeerConfig.wps.setup = WpsInfo.KEYPAD;
                        } else if (message.what == WifiP2pMonitor.P2P_PROV_DISC_SHOW_PIN_EVENT) {
                            mSavedPeerConfig.wps.setup = WpsInfo.DISPLAY;
                            mSavedPeerConfig.wps.pin = provDisc.pin;
                        } else {
                            mSavedPeerConfig.wps.setup = WpsInfo.PBC;
                        }

                        // According to section 3.2.3 in SPEC, only GO can handle group join.
                        // Multiple groups is not supported, ignore this discovery for GC.
                        if (mGroup.isGroupOwner()) {
                            transitionTo(mUserAuthorizingJoinState);
                        } else {
                            if (mVerboseLoggingEnabled) logd("Ignore provision discovery for GC");
                        }
                        break;
                    case WifiP2pMonitor.P2P_GROUP_STARTED_EVENT:
                        loge("Duplicate group creation event notice, ignore");
                        break;
                    case WifiP2pManager.CANCEL_CONNECT:
                        mWifiNative.p2pCancelConnect();
                        mWifiP2pMetrics.endConnectionEvent(
                                P2pConnectionEvent.CLF_CANCEL);

                        ArrayList<WifiP2pDevice> invitingPeers = new ArrayList<>();
                        mPeers.getDeviceList().forEach(dev -> {
                            if (dev.status == WifiP2pDevice.INVITED) {
                                invitingPeers.add(dev);
                            }
                        });
                        if (mPeers.remove(new WifiP2pDeviceList(invitingPeers))) {
                            sendPeersChangedBroadcast();
                        }

                        replyToMessage(message, WifiP2pManager.CANCEL_CONNECT_SUCCEEDED);
                        break;
                    default:
                        return NOT_HANDLED;
                }
                return HANDLED;
            }

            public void exit() {
                // The group is still there and handling incoming request,
                // no need to update P2P connection information.
                if (mGroup != null) return;

                mWifiP2pMetrics.endGroupEvent();
                updateThisDevice(WifiP2pDevice.AVAILABLE);
                resetWifiP2pInfo();
                mDetailedState = NetworkInfo.DetailedState.DISCONNECTED;
                sendP2pConnectionChangedBroadcast();
                // When location mode is off, tethering service cannot receive regular
                // p2p connection changed event to stop tethering, send a
                // dedicated update to stop it.
                if (!mWifiPermissionsUtil.isLocationModeEnabled()) {
                    sendP2pTetherRequestBroadcast();
                }
            }
        }

        class UserAuthorizingJoinState extends State {
            @Override
            public void enter() {
                if (mVerboseLoggingEnabled) logd(getName());
                notifyInvitationReceived();
            }

            @Override
            public boolean processMessage(Message message) {
                if (mVerboseLoggingEnabled) logd(getName() + message.toString());
                switch (message.what) {
                    case WifiP2pMonitor.P2P_PROV_DISC_PBC_REQ_EVENT:
                    case WifiP2pMonitor.P2P_PROV_DISC_ENTER_PIN_EVENT:
                    case WifiP2pMonitor.P2P_PROV_DISC_SHOW_PIN_EVENT:
                        // Ignore more client requests
                        break;
                    case PEER_CONNECTION_USER_ACCEPT:
                        // Stop discovery to avoid failure due to channel switch
                        mWifiNative.p2pStopFind();
                        if (mSavedPeerConfig.wps.setup == WpsInfo.PBC) {
                            mWifiNative.startWpsPbc(mGroup.getInterface(), null);
                        } else {
                            mWifiNative.startWpsPinKeypad(mGroup.getInterface(),
                                    mSavedPeerConfig.wps.pin);
                        }
                        transitionTo(mGroupCreatedState);
                        break;
                    case PEER_CONNECTION_USER_REJECT:
                        if (mVerboseLoggingEnabled) logd("User rejected incoming request");
                        transitionTo(mGroupCreatedState);
                        break;
                    default:
                        return NOT_HANDLED;
                }
                return HANDLED;
            }

            @Override
            public void exit() {
                // TODO: dismiss dialog if not already done
            }
        }

        class OngoingGroupRemovalState extends State {
            @Override
            public void enter() {
                if (mVerboseLoggingEnabled) logd(getName());
            }

            @Override
            public boolean processMessage(Message message) {
                if (mVerboseLoggingEnabled) logd(getName() + message.toString());
                switch (message.what) {
                    // Group removal ongoing. Multiple calls
                    // end up removing persisted network. Do nothing.
                    case WifiP2pManager.REMOVE_GROUP:
                        replyToMessage(message, WifiP2pManager.REMOVE_GROUP_SUCCEEDED);
                        break;
                    // Parent state will transition out of this state
                    // when removal is complete
                    default:
                        return NOT_HANDLED;
                }
                return HANDLED;
            }
        }

        @Override
        public void dump(FileDescriptor fd, PrintWriter pw, String[] args) {
            super.dump(fd, pw, args);
            pw.println("mWifiP2pInfo " + mWifiP2pInfo);
            pw.println("mGroup " + mGroup);
            pw.println("mSavedPeerConfig " + mSavedPeerConfig);
            pw.println("mGroups" + mGroups);
            pw.println();
        }

        private void checkAndSendP2pStateChangedBroadcast() {
            Log.d(TAG, "Wifi enabled=" + mIsWifiEnabled);
            sendP2pStateChangedBroadcast(mIsWifiEnabled);
        }

        private void sendP2pStateChangedBroadcast(boolean enabled) {
            final Intent intent = new Intent(WifiP2pManager.WIFI_P2P_STATE_CHANGED_ACTION);
            intent.addFlags(Intent.FLAG_RECEIVER_REGISTERED_ONLY_BEFORE_BOOT);
            if (enabled) {
                intent.putExtra(WifiP2pManager.EXTRA_WIFI_STATE,
                        WifiP2pManager.WIFI_P2P_STATE_ENABLED);
            } else {
                intent.putExtra(WifiP2pManager.EXTRA_WIFI_STATE,
                        WifiP2pManager.WIFI_P2P_STATE_DISABLED);
            }
            mContext.sendStickyBroadcastAsUser(intent, UserHandle.ALL);
        }

        private void sendP2pDiscoveryChangedBroadcast(boolean started) {
            if (mDiscoveryStarted == started) return;
            mDiscoveryStarted = started;

            if (mVerboseLoggingEnabled) logd("discovery change broadcast " + started);

            final Intent intent = new Intent(WifiP2pManager.WIFI_P2P_DISCOVERY_CHANGED_ACTION);
            intent.addFlags(Intent.FLAG_RECEIVER_REGISTERED_ONLY_BEFORE_BOOT);
            intent.putExtra(WifiP2pManager.EXTRA_DISCOVERY_STATE, started
                    ? WifiP2pManager.WIFI_P2P_DISCOVERY_STARTED :
                    WifiP2pManager.WIFI_P2P_DISCOVERY_STOPPED);
            mContext.sendStickyBroadcastAsUser(intent, UserHandle.ALL);
        }

        private void sendBroadcastMultiplePermissions(Intent intent) {
            Context context = mContext.createContextAsUser(UserHandle.ALL, 0);
            String[] permissions = RECEIVER_PERMISSIONS_FOR_BROADCAST;
            if (!mWifiPermissionsUtil.isLocationModeEnabled()) {
                permissions = RECEIVER_PERMISSIONS_FOR_BROADCAST_LOCATION_OFF;
            }
            context.sendBroadcastWithMultiplePermissions(
                    intent, permissions);
        }

        private void sendThisDeviceChangedBroadcast() {
            final Intent intent = new Intent(WifiP2pManager.WIFI_P2P_THIS_DEVICE_CHANGED_ACTION);
            intent.addFlags(Intent.FLAG_RECEIVER_REGISTERED_ONLY_BEFORE_BOOT);
            intent.putExtra(WifiP2pManager.EXTRA_WIFI_P2P_DEVICE,
                    eraseOwnDeviceAddress(mThisDevice));
            sendBroadcastMultiplePermissions(intent);
        }

        private void sendPeersChangedBroadcast() {
            final Intent intent = new Intent(WifiP2pManager.WIFI_P2P_PEERS_CHANGED_ACTION);
            intent.putExtra(WifiP2pManager.EXTRA_P2P_DEVICE_LIST, new WifiP2pDeviceList(mPeers));
            intent.addFlags(Intent.FLAG_RECEIVER_REGISTERED_ONLY_BEFORE_BOOT);
            sendBroadcastMultiplePermissions(intent);
        }

        private void sendP2pConnectionChangedBroadcast() {
            if (mVerboseLoggingEnabled) logd("sending p2p connection changed broadcast");
            Intent intent = new Intent(WifiP2pManager.WIFI_P2P_CONNECTION_CHANGED_ACTION);
            intent.addFlags(Intent.FLAG_RECEIVER_REGISTERED_ONLY_BEFORE_BOOT
                    | Intent.FLAG_RECEIVER_REPLACE_PENDING);
            intent.putExtra(WifiP2pManager.EXTRA_WIFI_P2P_INFO, new WifiP2pInfo(mWifiP2pInfo));
            intent.putExtra(WifiP2pManager.EXTRA_NETWORK_INFO, makeNetworkInfo());
            intent.putExtra(WifiP2pManager.EXTRA_WIFI_P2P_GROUP, eraseOwnDeviceAddress(mGroup));
            sendBroadcastMultiplePermissions(intent);
            if (mWifiChannel != null) {
                mWifiChannel.sendMessage(WifiP2pServiceImpl.P2P_CONNECTION_CHANGED,
                        makeNetworkInfo());
            } else {
                loge("sendP2pConnectionChangedBroadcast(): WifiChannel is null");
            }
        }

        private boolean isPackageExisted(String pkgName) {
            PackageManager pm = mContext.getPackageManager();
            try {
                PackageInfo info = pm.getPackageInfo(pkgName, PackageManager.GET_META_DATA);
            } catch (PackageManager.NameNotFoundException e) {
                return false;
            }
            return true;
        }

        private String findTetheringServicePackage() {
            ArrayList<String> possiblePackageNames = new ArrayList<>();
            // AOSP
            possiblePackageNames.add("com.android.networkstack.tethering");
            // mainline release
            possiblePackageNames.add("com.google.android.networkstack.tethering");
            // Android Go
            possiblePackageNames.add("com.android.networkstack.tethering.inprocess");

            for (String pkgName: possiblePackageNames) {
                if (isPackageExisted(pkgName)) {
                    Log.d(TAG, "Tethering service package: " + pkgName);
                    return pkgName;
                }
            }
            Log.w(TAG, "Cannot find tethering service package!");
            return null;
        }

        private boolean sendP2pTetherRequestBroadcast() {
            String tetheringServicePackage = findTetheringServicePackage();
            if (TextUtils.isEmpty(tetheringServicePackage)) return false;
            Log.i(TAG, "sending p2p tether request broadcast to "
                    + tetheringServicePackage);

            Intent intent = new Intent(WifiP2pManager.WIFI_P2P_CONNECTION_CHANGED_ACTION);
            intent.setPackage(tetheringServicePackage);
            intent.addFlags(Intent.FLAG_RECEIVER_REGISTERED_ONLY_BEFORE_BOOT
                    | Intent.FLAG_RECEIVER_REPLACE_PENDING);
            intent.putExtra(WifiP2pManager.EXTRA_WIFI_P2P_INFO, new WifiP2pInfo(mWifiP2pInfo));
            intent.putExtra(WifiP2pManager.EXTRA_NETWORK_INFO, makeNetworkInfo());
            intent.putExtra(WifiP2pManager.EXTRA_WIFI_P2P_GROUP, eraseOwnDeviceAddress(mGroup));

            Context context = mContext.createContextAsUser(UserHandle.ALL, 0);
            context.sendBroadcastWithMultiplePermissions(
                    intent, RECEIVER_PERMISSIONS_FOR_BROADCAST);
            return true;
        }

        private void sendP2pPersistentGroupsChangedBroadcast() {
            if (mVerboseLoggingEnabled) logd("sending p2p persistent groups changed broadcast");
            Intent intent = new Intent(WifiP2pManager.ACTION_WIFI_P2P_PERSISTENT_GROUPS_CHANGED);
            intent.addFlags(Intent.FLAG_RECEIVER_REGISTERED_ONLY_BEFORE_BOOT);
            mContext.sendStickyBroadcastAsUser(intent, UserHandle.ALL);
        }

        private void addRowToDialog(ViewGroup group, int stringId, String value) {
            Resources r = mContext.getResources();
            View row = LayoutInflater.from(mContext).cloneInContext(mContext)
                    .inflate(R.layout.wifi_p2p_dialog_row, group, false);
            ((TextView) row.findViewById(R.id.name)).setText(r.getString(stringId));
            ((TextView) row.findViewById(R.id.value)).setText(value);
            group.addView(row);
        }

        private void notifyInvitationSent(String pin, String peerAddress) {
            Resources r = mContext.getResources();

            final View textEntryView = LayoutInflater.from(mContext).cloneInContext(mContext)
                    .inflate(R.layout.wifi_p2p_dialog, null);

            ViewGroup group = (ViewGroup) textEntryView.findViewById(R.id.info);
            addRowToDialog(group, R.string.wifi_p2p_to_message, getDeviceName(peerAddress));
            addRowToDialog(group, R.string.wifi_p2p_show_pin_message, pin);

            AlertDialog dialog = mFrameworkFacade.makeAlertDialogBuilder(mContext)
                    .setTitle(r.getString(R.string.wifi_p2p_invitation_sent_title))
                    .setView(textEntryView)
                    .setPositiveButton(r.getString(R.string.ok), null)
                    .create();
            dialog.setCanceledOnTouchOutside(false);
            dialog.getWindow().setType(WindowManager.LayoutParams.TYPE_SYSTEM_ALERT);
            dialog.getWindow().addSystemFlags(
                    WindowManager.LayoutParams.SYSTEM_FLAG_SHOW_FOR_ALL_USERS);
            dialog.show();
        }

        private void notifyP2pProvDiscShowPinRequest(String pin, String peerAddress) {
            Resources r = mContext.getResources();
            final View textEntryView = LayoutInflater.from(mContext).cloneInContext(mContext)
                    .inflate(R.layout.wifi_p2p_dialog, null);

            ViewGroup group = (ViewGroup) textEntryView.findViewById(R.id.info);
            addRowToDialog(group, R.string.wifi_p2p_to_message, getDeviceName(peerAddress));
            addRowToDialog(group, R.string.wifi_p2p_show_pin_message, pin);

            AlertDialog dialog = mFrameworkFacade.makeAlertDialogBuilder(mContext)
                    .setTitle(r.getString(R.string.wifi_p2p_invitation_sent_title))
                    .setView(textEntryView)
                    .setPositiveButton(r.getString(R.string.accept), new OnClickListener() {
                            public void onClick(DialogInterface dialog, int which) {
                                sendMessage(PEER_CONNECTION_USER_CONFIRM);
                            }
                    })
                    .create();
            dialog.setCanceledOnTouchOutside(false);
            dialog.getWindow().setType(WindowManager.LayoutParams.TYPE_SYSTEM_ALERT);
            dialog.getWindow().addSystemFlags(
                    WindowManager.LayoutParams.SYSTEM_FLAG_SHOW_FOR_ALL_USERS);
            dialog.show();
        }

        private void notifyInvitationReceived() {
            Resources r = mContext.getResources();
            final WpsInfo wps = mSavedPeerConfig.wps;
            final View textEntryView = LayoutInflater.from(mContext).cloneInContext(mContext)
                    .inflate(R.layout.wifi_p2p_dialog, null);

            ViewGroup group = (ViewGroup) textEntryView.findViewById(R.id.info);
            addRowToDialog(group, R.string.wifi_p2p_from_message, getDeviceName(
                    mSavedPeerConfig.deviceAddress));

            final EditText pin = (EditText) textEntryView.findViewById(R.id.wifi_p2p_wps_pin);

            AlertDialog dialog = mFrameworkFacade.makeAlertDialogBuilder(mContext)
                    .setTitle(r.getString(R.string.wifi_p2p_invitation_to_connect_title))
                    .setView(textEntryView)
                    .setPositiveButton(r.getString(R.string.accept), new OnClickListener() {
                            public void onClick(DialogInterface dialog, int which) {
                                if (wps.setup == WpsInfo.KEYPAD) {
                                    mSavedPeerConfig.wps.pin = pin.getText().toString();
                                }
                                if (mVerboseLoggingEnabled) {
                                    logd(getName() + " accept invitation " + mSavedPeerConfig);
                                }
                                sendMessage(PEER_CONNECTION_USER_ACCEPT);
                            }
                        })
                    .setNegativeButton(r.getString(R.string.decline), new OnClickListener() {
                            @Override
                            public void onClick(DialogInterface dialog, int which) {
                                if (mVerboseLoggingEnabled) logd(getName() + " ignore connect");
                                sendMessage(PEER_CONNECTION_USER_REJECT);
                            }
                        })
                    .setOnCancelListener(new DialogInterface.OnCancelListener() {
                            @Override
                            public void onCancel(DialogInterface arg0) {
                                if (mVerboseLoggingEnabled) logd(getName() + " ignore connect");
                                sendMessage(PEER_CONNECTION_USER_REJECT);
                            }
                        })
                    .create();
            dialog.setCanceledOnTouchOutside(false);

            // make the enter pin area or the display pin area visible
            switch (wps.setup) {
                case WpsInfo.KEYPAD:
                    if (mVerboseLoggingEnabled) logd("Enter pin section visible");
                    textEntryView.findViewById(R.id.enter_pin_section).setVisibility(View.VISIBLE);
                    break;
                case WpsInfo.DISPLAY:
                    if (mVerboseLoggingEnabled) logd("Shown pin section visible");
                    addRowToDialog(group, R.string.wifi_p2p_show_pin_message, wps.pin);
                    break;
                default:
                    break;
            }

            if ((r.getConfiguration().uiMode & Configuration.UI_MODE_TYPE_APPLIANCE)
                    == Configuration.UI_MODE_TYPE_APPLIANCE) {
                // For appliance devices, add a key listener which accepts.
                dialog.setOnKeyListener(new DialogInterface.OnKeyListener() {

                    @Override
                    public boolean onKey(DialogInterface dialog, int keyCode, KeyEvent event) {
                        // TODO: make the actual key come from a config value.
                        if (keyCode == KeyEvent.KEYCODE_VOLUME_MUTE) {
                            sendMessage(PEER_CONNECTION_USER_ACCEPT);
                            dialog.dismiss();
                            return true;
                        }
                        return false;
                    }
                });
                // TODO: add timeout for this dialog.
                // TODO: update UI in appliance mode to tell user what to do.
            }

            dialog.getWindow().setType(WindowManager.LayoutParams.TYPE_SYSTEM_ALERT);
            dialog.getWindow().addSystemFlags(
                    WindowManager.LayoutParams.SYSTEM_FLAG_SHOW_FOR_ALL_USERS);
            dialog.show();
        }

        /**
         * This method unifies the persisent group list, cleans up unused
         * networks and if required, updates corresponding broadcast receivers
         * @param reload if true, reload the group list from scratch
         *                and send broadcast message with fresh list
         */
        private void updatePersistentNetworks(boolean reload) {
            if (reload) mGroups.clear();

            // Save in all cases, including when reload was requested, but
            // no network has been found.
            if (mWifiNative.p2pListNetworks(mGroups) || reload) {
                for (WifiP2pGroup group : mGroups.getGroupList()) {
                    if (group.getOwner() == null) {
                        Log.d(TAG, "group.getOwner() null");
                        continue;
                    }
                    if (Objects.equals(mThisDevice.deviceAddress, group.getOwner().deviceAddress)) {
                        group.setOwner(mThisDevice);
                    }
                }
                mWifiNative.saveConfig();
                mWifiP2pMetrics.updatePersistentGroup(mGroups);
                sendP2pPersistentGroupsChangedBroadcast();
            }
        }

        /**
         * A config is valid if it has a peer address that has already been
         * discovered
         * @param WifiP2pConfig config to be validated
         * @return true if it is invalid, false otherwise
         */
        private boolean isConfigInvalid(WifiP2pConfig config) {
            if (config == null) return true;
            if (TextUtils.isEmpty(config.deviceAddress)) return true;
            if (mPeers.get(config.deviceAddress) == null) return true;
            return false;
        }

        /**
         * Check the network name complies standard SSID naming rules.
         *
         * The network name of a group is also the broadcasting SSID,
         * as a result, the network name must complies standard SSID naming
         * rules.
         */
        private boolean isValidNetworkName(String networkName) {
            if (TextUtils.isEmpty(networkName)) return false;

            byte[] ssidBytes = networkName.getBytes(StandardCharsets.UTF_8);
            if (ssidBytes.length < MIN_NETWORK_NAME_BYTES) return false;
            if (ssidBytes.length > MAX_NETWORK_NAME_BYTES) return false;

            return true;
        }

        /**
         * A config is valid as a group if it has network name and passphrase.
         * Supplicant can construct a group on the fly for creating a group with specified config
         * or join a group without negotiation and WPS.
         * @param WifiP2pConfig config to be validated
         * @return true if it is valid, false otherwise
         */
        private boolean isConfigValidAsGroup(WifiP2pConfig config) {
            if (config == null) return false;
            if (TextUtils.isEmpty(config.deviceAddress)) return false;
            if (isValidNetworkName(config.networkName)
                    && !TextUtils.isEmpty(config.passphrase)) {
                return true;
            }

            return false;
        }

        private WifiP2pDevice fetchCurrentDeviceDetails(WifiP2pConfig config) {
            if (config == null) return null;
            // Fetch & update group capability from supplicant on the device
            int gc = mWifiNative.getGroupCapability(config.deviceAddress);
            // TODO: The supplicant does not provide group capability changes as an event.
            // Having it pushed as an event would avoid polling for this information right
            // before a connection
            mPeers.updateGroupCapability(config.deviceAddress, gc);
            return mPeers.get(config.deviceAddress);
        }

        /**
         * Erase the MAC address of our interface if it is present in a given device, to prevent
         * apps from having access to persistent identifiers.
         *
         * @param device a device possibly having the same physical address as the wlan interface.
         * @return a copy of the input, possibly with the device address erased.
         */
        private WifiP2pDevice eraseOwnDeviceAddress(WifiP2pDevice device) {
            if (device == null) {
                return null;
            }
            WifiP2pDevice result = new WifiP2pDevice(device);
            if (device.deviceAddress != null
                    && mThisDevice.deviceAddress != null
                    && device.deviceAddress.length() > 0
                    && mThisDevice.deviceAddress.equals(device.deviceAddress)) {
                result.deviceAddress = ANONYMIZED_DEVICE_ADDRESS;
            }
            return result;
        }

        /**
         * Erase the MAC address of our interface if it is set as the device address for any of the
         * devices in a group.
         *
         * @param group a p2p group containing p2p devices.
         * @return a copy of the input, with any devices corresponding to our wlan interface having
         *      their device address erased.
         */
        private WifiP2pGroup eraseOwnDeviceAddress(WifiP2pGroup group) {
            if (group == null) {
                return null;
            }

            WifiP2pGroup result = new WifiP2pGroup(group);

            // Create copies of the clients so they're not shared with the original object.
            for (WifiP2pDevice originalDevice : group.getClientList()) {
                result.removeClient(originalDevice);
                result.addClient(eraseOwnDeviceAddress(originalDevice));
            }

            WifiP2pDevice groupOwner = group.getOwner();
            result.setOwner(eraseOwnDeviceAddress(groupOwner));

            return result;
        }

        /**
         * Erase the MAC address of our interface if it is present in a given device, to prevent
         * apps from having access to persistent identifiers. If the requesting party holds the
         * {@link Manifest.permission.LOCAL_MAC_ADDRESS} permission, the address is not erased.
         *
         * @param device a device possibly having the same physical address as the wlan interface.
         * @param uid the user id of the app that requested the information.
         * @return a copy of the input, possibly with the device address erased.
         */
        private WifiP2pDevice maybeEraseOwnDeviceAddress(WifiP2pDevice device, int uid) {
            if (device == null) {
                return null;
            }
            if (mWifiPermissionsUtil.checkLocalMacAddressPermission(uid)) {
                // Calling app holds the LOCAL_MAC_ADDRESS permission, and is allowed to see this
                // device's MAC.
                return new WifiP2pDevice(device);
            } else {
                return eraseOwnDeviceAddress(device);
            }
        }

        /**
         * Erase the MAC address of our interface if it is set as the device address for any of the
         * devices in a group. If the requesting party holds the
         * {@link Manifest.permission.LOCAL_MAC_ADDRESS} permission, the address is not erased.
         *
         * @param group a p2p group containing p2p devices.
         * @param uid the user id of the app that requested the information.
         * @return a copy of the input, with any devices corresponding to our wlan interface having
         *      their device address erased. If the requesting app holds the LOCAL_MAC_ADDRESS
         *      permission, this method returns a copy of the input.
         */
        private WifiP2pGroup maybeEraseOwnDeviceAddress(WifiP2pGroup group, int uid) {
            if (group == null) {
                return null;
            }
            if (mWifiPermissionsUtil.checkLocalMacAddressPermission(uid)) {
                // Calling app holds the LOCAL_MAC_ADDRESS permission, and is allowed to see this
                // device's MAC.
                return new WifiP2pGroup(group);
            } else {
                return eraseOwnDeviceAddress(group);
            }
        }

        /**
         * Erase the MAC address of our interface if it is set as the device address for any of the
         * devices in a list of groups. If the requesting party holds the
         * {@link Manifest.permission.LOCAL_MAC_ADDRESS} permission, the address is not erased.
         *
         * @param groupList a list of p2p groups containing p2p devices.
         * @param uid the user id of the app that requested the information.
         * @return a copy of the input, with any devices corresponding to our wlan interface having
         *      their device address erased. If the requesting app holds the LOCAL_MAC_ADDRESS
         *      permission, this method returns a copy of the input.
         */
        private WifiP2pGroupList maybeEraseOwnDeviceAddress(WifiP2pGroupList groupList, int uid) {
            if (groupList == null) {
                return null;
            }
            WifiP2pGroupList result = new WifiP2pGroupList();
            for (WifiP2pGroup group : groupList.getGroupList()) {
                result.add(maybeEraseOwnDeviceAddress(group, uid));
            }
            return result;
        }

        /**
         * Start a p2p group negotiation and display pin if necessary
         * @param config for the peer
         */
        private void p2pConnectWithPinDisplay(WifiP2pConfig config, int triggerType) {
            if (config == null) {
                Log.e(TAG, "Illegal argument(s)");
                return;
            }
            WifiP2pDevice dev = fetchCurrentDeviceDetails(config);
            if (dev == null) {
                Log.e(TAG, "Invalid device");
                return;
            }
            config.groupOwnerIntent = selectGroupOwnerIntentIfNecessary(config);
            boolean action;
            if (triggerType == P2P_CONNECT_TRIGGER_INVITATION_REQ) {
                // The group owner won't report it is a Group Owner always.
                // If this is called from the invitation path, the sender should be in
                // a group, and the target should be a group owner.
                action = JOIN_GROUP;
            } else {
                action = dev.isGroupOwner() ? JOIN_GROUP : FORM_GROUP;
            }

            String pin = mWifiNative.p2pConnect(config, action);
            try {
                Integer.parseInt(pin);
                notifyInvitationSent(pin, config.deviceAddress);
            } catch (NumberFormatException ignore) {
                // do nothing if p2pConnect did not return a pin
            }
        }

        /**
         * Reinvoke a persistent group.
         *
         * @param config for the peer
         * @return true on success, false on failure
         */
        private boolean reinvokePersistentGroup(WifiP2pConfig config, boolean isInvited) {
            if (config == null) {
                Log.e(TAG, "Illegal argument(s)");
                return false;
            }
            WifiP2pDevice dev = fetchCurrentDeviceDetails(config);
            if (dev == null) {
                Log.e(TAG, "Invalid device");
                return false;
            }
            // The group owner won't report it is a Group Owner always.
            // If this is called from the invitation path, the sender should be in
            // a group, and the target should be a group owner.
            boolean join = dev.isGroupOwner() || isInvited;
            String ssid = mWifiNative.p2pGetSsid(dev.deviceAddress);
            if (mVerboseLoggingEnabled) logd("target ssid is " + ssid + " join:" + join);

            if (join && dev.isGroupLimit()) {
                if (mVerboseLoggingEnabled) logd("target device reaches group limit.");

                // if the target group has reached the limit,
                // try group formation.
                join = false;
            } else if (join) {
                int netId = mGroups.getNetworkId(dev.deviceAddress, ssid);
                if (isInvited && netId < 0) {
                    netId = mGroups.getNetworkId(dev.deviceAddress);
                }
                if (netId >= 0) {
                    // Skip WPS and start 4way handshake immediately.
                    if (!mWifiNative.p2pGroupAdd(netId)) {
                        return false;
                    }
                    return true;
                }
            }

            if (!join && dev.isDeviceLimit()) {
                loge("target device reaches the device limit.");
                return false;
            }

            if (!join && dev.isInvitationCapable()) {
                int netId = WifiP2pGroup.NETWORK_ID_PERSISTENT;
                if (config.netId >= 0) {
                    if (config.deviceAddress.equals(mGroups.getOwnerAddr(config.netId))) {
                        netId = config.netId;
                    }
                } else {
                    netId = mGroups.getNetworkId(dev.deviceAddress);
                }
                if (netId < 0) {
                    netId = getNetworkIdFromClientList(dev.deviceAddress);
                }
                if (mVerboseLoggingEnabled) {
                    logd("netId related with " + dev.deviceAddress + " = " + netId);
                }
                if (netId >= 0) {
                    // Invoke the persistent group.
                    if (mWifiNative.p2pReinvoke(netId, dev.deviceAddress)) {
                        // Save network id. It'll be used when an invitation
                        // result event is received.
                        config.netId = netId;
                        return true;
                    } else {
                        loge("p2pReinvoke() failed, update networks");
                        updatePersistentNetworks(RELOAD);
                        return false;
                    }
                }
            }
            return false;
        }

        /**
         * Return the network id of the group owner profile which has the p2p client with
         * the specified device address in it's client list.
         * If more than one persistent group of the same address is present in its client
         * lists, return the first one.
         *
         * @param deviceAddress p2p device address.
         * @return the network id. if not found, return -1.
         */
        private int getNetworkIdFromClientList(String deviceAddress) {
            if (deviceAddress == null) return -1;

            Collection<WifiP2pGroup> groups = mGroups.getGroupList();
            for (WifiP2pGroup group : groups) {
                int netId = group.getNetworkId();
                String[] p2pClientList = getClientList(netId);
                if (p2pClientList == null) continue;
                for (String client : p2pClientList) {
                    if (deviceAddress.equalsIgnoreCase(client)) {
                        return netId;
                    }
                }
            }
            return -1;
        }

        /**
         * Return p2p client list associated with the specified network id.
         * @param netId network id.
         * @return p2p client list. if not found, return null.
         */
        private String[] getClientList(int netId) {
            String p2pClients = mWifiNative.getP2pClientList(netId);
            if (p2pClients == null) {
                return null;
            }
            return p2pClients.split(" ");
        }

        /**
         * Remove the specified p2p client from the specified profile.
         * @param netId network id of the profile.
         * @param addr p2p client address to be removed.
         * @param isRemovable if true, remove the specified profile if its client
         *             list becomes empty.
         * @return whether removing the specified p2p client is successful or not.
         */
        private boolean removeClientFromList(int netId, String addr, boolean isRemovable) {
            StringBuilder modifiedClientList =  new StringBuilder();
            String[] currentClientList = getClientList(netId);
            boolean isClientRemoved = false;
            if (currentClientList != null) {
                for (String client : currentClientList) {
                    if (!client.equalsIgnoreCase(addr)) {
                        modifiedClientList.append(" ");
                        modifiedClientList.append(client);
                    } else {
                        isClientRemoved = true;
                    }
                }
            }
            if (modifiedClientList.length() == 0 && isRemovable) {
                // the client list is empty. so remove it.
                if (mVerboseLoggingEnabled) logd("Remove unknown network");
                mGroups.remove(netId);
                mWifiP2pMetrics.updatePersistentGroup(mGroups);
                return true;
            }

            if (!isClientRemoved) {
                // specified p2p client is not found. already removed.
                return false;
            }

            if (mVerboseLoggingEnabled) logd("Modified client list: " + modifiedClientList);
            if (modifiedClientList.length() == 0) {
                modifiedClientList.append("\"\"");
            }
            mWifiNative.setP2pClientList(netId, modifiedClientList.toString());
            mWifiNative.saveConfig();
            return true;
        }

        private Inet4Address getInterfaceAddress(String interfaceName) {
            NetworkInterface iface;
            try {
                iface = NetworkInterface.getByName(interfaceName);
            } catch (SocketException ex) {
                Log.w(TAG, "Could not obtain address of network interface "
                        + interfaceName, ex);
                return null;
            }
            Enumeration<InetAddress> addrs = iface.getInetAddresses();
            while (addrs.hasMoreElements()) {
                InetAddress addr = addrs.nextElement();
                if (addr instanceof Inet4Address) {
                    return (Inet4Address) addr;
                }
            }
            Log.w(TAG, "Could not obtain address of network interface "
                    + interfaceName + " because it had no IPv4 addresses.");
            return null;
        }

        private void setWifiP2pInfoOnGroupFormation(String serverAddress) {
            InetAddress serverInetAddress = serverAddress == null
                    ? null
                    : InetAddresses.parseNumericAddress(serverAddress);
            mWifiP2pInfo.groupFormed = true;
            mWifiP2pInfo.isGroupOwner = mGroup.isGroupOwner();
            mWifiP2pInfo.groupOwnerAddress = serverInetAddress;
        }

        private void resetWifiP2pInfo() {
            mWifiP2pInfo.groupFormed = false;
            mWifiP2pInfo.isGroupOwner = false;
            mWifiP2pInfo.groupOwnerAddress = null;
        }

        private String getDeviceName(String deviceAddress) {
            WifiP2pDevice d = mPeers.get(deviceAddress);
            if (d != null) {
                return d.deviceName;
            }
            //Treat the address as name if there is no match
            return deviceAddress;
        }

        private String getPersistedDeviceName() {
            String deviceName = mSettingsConfigStore.get(WIFI_P2P_DEVICE_NAME);
            if (!TextUtils.isEmpty(deviceName)) return deviceName;

            String prefix = mWifiGlobals.getWifiP2pDeviceNamePrefix();
            if (DEVICE_NAME_PREFIX_LENGTH_MAX < prefix.getBytes(StandardCharsets.UTF_8).length
                    || 0 == prefix.getBytes(StandardCharsets.UTF_8).length) {
                logw("The length of default device name prefix is invalid"
                        + ", fallback to default name.");
                prefix = DEFAULT_DEVICE_NAME_PREFIX;
            }
            // The length of remaining bytes is at least {@link #DEVICE_NAME_POSTFIX_LENGTH_MIN}.
            int remainingBytes =
                    DEVICE_NAME_LENGTH_MAX - prefix.getBytes(StandardCharsets.UTF_8).length;

            int numDigits = mWifiGlobals.getWifiP2pDeviceNamePostfixNumDigits();
            if (numDigits > remainingBytes) {
                logw("The postfix length exceeds the remaining byte number"
                        + ", use the smaller one.");
                numDigits = remainingBytes;
            }

            String postfix;
            if (numDigits >= DEVICE_NAME_POSTFIX_LENGTH_MIN) {
                postfix = StringUtil.generateRandomNumberString(numDigits);
            } else {
                // We use the 4 digits of the ANDROID_ID to have a friendly
                // default that has low likelihood of collision with a peer
                String id = mFrameworkFacade.getSecureStringSetting(mContext,
                        Settings.Secure.ANDROID_ID);
                postfix = id.substring(0, 4);
            }
            logd("the default device name: " + prefix + postfix);
            return prefix + postfix;
        }

        private boolean setAndPersistDeviceName(String devName) {
            if (TextUtils.isEmpty(devName)) return false;

            if (mInterfaceName != null) {
                if (!mWifiNative.setDeviceName(devName)
                        || !mWifiNative.setP2pSsidPostfix("-" + devName)) {
                    loge("Failed to set device name " + devName);
                    return false;
                }
            }

            mThisDevice.deviceName = devName;
            mSettingsConfigStore.put(WIFI_P2P_DEVICE_NAME, devName);
            sendThisDeviceChangedBroadcast();
            return true;
        }

        private boolean setWfdInfo(WifiP2pWfdInfo wfdInfo) {
            final boolean enabled = wfdInfo.isEnabled();
            boolean success;
            if (!mWifiNative.setWfdEnable(enabled)) {
                loge("Failed to set wfd enable: " + enabled);
                return false;
            }

            if (enabled) {
                if (!mWifiNative.setWfdDeviceInfo(wfdInfo.getDeviceInfoHex())) {
                    loge("Failed to set wfd properties");
                    return false;
                }
                if (!setWfdR2InfoIfNecessary(wfdInfo)) {
                    loge("Failed to set wfd r2 properties");
                    return false;
                }
            }
            mThisDevice.wfdInfo = wfdInfo;
            sendThisDeviceChangedBroadcast();
            return true;
        }

        private boolean setWfdR2InfoIfNecessary(WifiP2pWfdInfo wfdInfo) {
            if (!SdkLevel.isAtLeastS()) return true;
            if (!wfdInfo.isR2Supported()) return true;
            return mWifiNative.setWfdR2DeviceInfo(wfdInfo.getR2DeviceInfoHex());
        }

        private void initializeP2pSettings() {
            mThisDevice.deviceName = getPersistedDeviceName();
            mThisDevice.primaryDeviceType = mContext.getResources().getString(
                    R.string.config_wifi_p2p_device_type);

            mWifiNative.setDeviceName(mThisDevice.deviceName);
            // DIRECT-XY-DEVICENAME (XY is randomly generated)
            mWifiNative.setP2pSsidPostfix("-" + mThisDevice.deviceName);
            mWifiNative.setP2pDeviceType(mThisDevice.primaryDeviceType);
            // Supplicant defaults to using virtual display with display
            // which refers to a remote display. Use physical_display
            mWifiNative.setConfigMethods("virtual_push_button physical_display keypad");

            mThisDevice.deviceAddress = mWifiNative.p2pGetDeviceAddress();
            updateThisDevice(WifiP2pDevice.AVAILABLE);
            if (mVerboseLoggingEnabled) logd("DeviceAddress: " + mThisDevice.deviceAddress);
            mWifiNative.p2pFlush();
            mWifiNative.p2pServiceFlush();
            mServiceTransactionId = 0;
            mServiceDiscReqId = null;

            if (null != mThisDevice.wfdInfo) {
                setWfdInfo(mThisDevice.wfdInfo);
            }

            updatePersistentNetworks(RELOAD);
            enableVerboseLogging(mSettingsConfigStore.get(WIFI_VERBOSE_LOGGING_ENABLED));
        }

        private void updateThisDevice(int status) {
            mThisDevice.status = status;
            sendThisDeviceChangedBroadcast();
        }

        private void handleGroupCreationFailure() {
            // A group is formed, but the tethering request is not proceed.
            if (null != mGroup) {
                // Clear any timeout that was set. This is essential for devices
                // that reuse the main p2p interface for a created group.
                mWifiNative.setP2pGroupIdle(mGroup.getInterface(), 0);
                mWifiNative.p2pGroupRemove(mGroup.getInterface());
                mGroup = null;
            }
            resetWifiP2pInfo();
            mDetailedState = NetworkInfo.DetailedState.FAILED;
            sendP2pConnectionChangedBroadcast();

            // Remove only the peer we failed to connect to so that other devices discovered
            // that have not timed out still remain in list for connection
            boolean peersChanged = mPeers.remove(mPeersLostDuringConnection);
            if (!TextUtils.isEmpty(mSavedPeerConfig.deviceAddress)
                    && mPeers.remove(mSavedPeerConfig.deviceAddress) != null) {
                peersChanged = true;
            }
            if (peersChanged) {
                sendPeersChangedBroadcast();
            }

            mPeersLostDuringConnection.clear();
            mServiceDiscReqId = null;
            sendMessage(WifiP2pManager.DISCOVER_PEERS);
        }

        private void handleGroupRemoved() {
            if (mGroup.isGroupOwner()) {
                // {@link com.android.server.connectivity.Tethering} listens to
                // {@link WifiP2pManager#WIFI_P2P_CONNECTION_CHANGED_ACTION}
                // events and takes over the DHCP server management automatically.
            } else {
                if (mVerboseLoggingEnabled) logd("stop IpClient");
                stopIpClient();
                try {
                    mNetdWrapper.removeInterfaceFromLocalNetwork(mGroup.getInterface());
                } catch (IllegalStateException e) {
                    loge("Failed to remove iface from local network " + e);
                }
            }

            try {
                mNetdWrapper.clearInterfaceAddresses(mGroup.getInterface());
            } catch (Exception e) {
                loge("Failed to clear addresses " + e);
            }

            // Clear any timeout that was set. This is essential for devices
            // that reuse the main p2p interface for a created group.
            mWifiNative.setP2pGroupIdle(mGroup.getInterface(), 0);
            mWifiNative.p2pFlush();

            boolean peersChanged = false;
            // Remove only peers part of the group, so that other devices discovered
            // that have not timed out still remain in list for connection
            for (WifiP2pDevice d : mGroup.getClientList()) {
                if (mPeers.remove(d)) peersChanged = true;
            }
            if (mPeers.remove(mGroup.getOwner())) peersChanged = true;
            if (mPeers.remove(mPeersLostDuringConnection)) peersChanged = true;
            if (peersChanged) {
                sendPeersChangedBroadcast();
            }

            mGroup = null;
            mPeersLostDuringConnection.clear();
            mServiceDiscReqId = null;

            if (mTemporarilyDisconnectedWifi) {
                if (mWifiChannel != null) {
                    mWifiChannel.sendMessage(WifiP2pServiceImpl.DISCONNECT_WIFI_REQUEST, 0);
                } else {
                    loge("handleGroupRemoved(): WifiChannel is null");
                }
                mTemporarilyDisconnectedWifi = false;
            }
        }

        private void replyToMessage(Message msg, int what) {
            // State machine initiated requests can have replyTo set to null
            // indicating there are no recipients, we ignore those reply actions
            if (msg.replyTo == null) return;
            Message dstMsg = obtainMessage(msg);
            dstMsg.what = what;
            mReplyChannel.replyToMessage(msg, dstMsg);
        }

        private void replyToMessage(Message msg, int what, int arg1) {
            if (msg.replyTo == null) return;
            Message dstMsg = obtainMessage(msg);
            dstMsg.what = what;
            dstMsg.arg1 = arg1;
            mReplyChannel.replyToMessage(msg, dstMsg);
        }

        private void replyToMessage(Message msg, int what, Object obj) {
            if (msg.replyTo == null) return;
            Message dstMsg = obtainMessage(msg);
            dstMsg.what = what;
            dstMsg.obj = obj;
            mReplyChannel.replyToMessage(msg, dstMsg);
        }

        private Message obtainMessage(Message srcMsg) {
            // arg2 on the source message has a hash code that needs to
            // be retained in replies see WifiP2pManager for details
            Message msg = Message.obtain();
            msg.arg2 = srcMsg.arg2;
            return msg;
        }

        @Override
        protected void logd(String s) {
            Log.d(TAG, s);
        }

        @Override
        protected void loge(String s) {
            Log.e(TAG, s);
        }

        /**
         * Update service discovery request to wpa_supplicant.
         */
        private boolean updateSupplicantServiceRequest() {
            clearSupplicantServiceRequest();

            StringBuffer sb = new StringBuffer();
            for (ClientInfo c: mClientInfoList.values()) {
                int key;
                WifiP2pServiceRequest req;
                for (int i = 0; i < c.mReqList.size(); i++) {
                    req = c.mReqList.valueAt(i);
                    if (req != null) {
                        sb.append(req.getSupplicantQuery());
                    }
                }
            }

            if (sb.length() == 0) {
                return false;
            }

            mServiceDiscReqId = mWifiNative.p2pServDiscReq("00:00:00:00:00:00", sb.toString());
            if (mServiceDiscReqId == null) {
                return false;
            }
            return true;
        }

        /**
         * Clear service discovery request in wpa_supplicant
         */
        private void clearSupplicantServiceRequest() {
            if (mServiceDiscReqId == null) return;

            mWifiNative.p2pServDiscCancelReq(mServiceDiscReqId);
            mServiceDiscReqId = null;
        }

        private boolean addServiceRequest(Messenger m, WifiP2pServiceRequest req) {
            if (m == null || req == null) {
                Log.e(TAG, "Illegal argument(s)");
                return false;
            }
            // TODO: We could track individual service adds separately and avoid
            // having to do update all service requests on every new request
            clearClientDeadChannels();

            ClientInfo clientInfo = getClientInfo(m, false);
            if (clientInfo == null) {
                return false;
            }

            ++mServiceTransactionId;
            // The Wi-Fi p2p spec says transaction id should be 1 byte and non-zero.
            if (mServiceTransactionId == 256) mServiceTransactionId = 1;
            req.setTransactionId((mServiceTransactionId));
            clientInfo.mReqList.put(mServiceTransactionId, req);

            if (mServiceDiscReqId == null) {
                return true;
            }

            return updateSupplicantServiceRequest();
        }

        private void removeServiceRequest(Messenger m, WifiP2pServiceRequest req) {
            if (m == null || req == null) {
                Log.e(TAG, "Illegal argument(s)");
            }

            ClientInfo clientInfo = getClientInfo(m, false);
            if (clientInfo == null) {
                return;
            }

            // Application does not have transaction id information
            // go through stored requests to remove
            boolean removed = false;
            for (int i = 0; i < clientInfo.mReqList.size(); i++) {
                if (req.equals(clientInfo.mReqList.valueAt(i))) {
                    removed = true;
                    clientInfo.mReqList.removeAt(i);
                    break;
                }
            }

            if (!removed) return;

            if (mServiceDiscReqId == null) {
                return;
            }

            updateSupplicantServiceRequest();
        }

        private void clearServiceRequests(Messenger m) {
            if (m == null) {
                Log.e(TAG, "Illegal argument(s)");
                return;
            }

            ClientInfo clientInfo = getClientInfo(m, false);
            if (clientInfo == null) {
                return;
            }

            if (clientInfo.mReqList.size() == 0) {
                return;
            }

            clientInfo.mReqList.clear();

            if (mServiceDiscReqId == null) {
                return;
            }

            updateSupplicantServiceRequest();
        }

        private boolean addLocalService(Messenger m, WifiP2pServiceInfo servInfo) {
            if (m == null || servInfo == null) {
                Log.e(TAG, "Illegal arguments");
                return false;
            }

            clearClientDeadChannels();

            ClientInfo clientInfo = getClientInfo(m, false);

            if (clientInfo == null) {
                return false;
            }

            if (!clientInfo.mServList.add(servInfo)) {
                return false;
            }

            if (!mWifiNative.p2pServiceAdd(servInfo)) {
                clientInfo.mServList.remove(servInfo);
                return false;
            }

            return true;
        }

        private void removeLocalService(Messenger m, WifiP2pServiceInfo servInfo) {
            if (m == null || servInfo == null) {
                Log.e(TAG, "Illegal arguments");
                return;
            }

            ClientInfo clientInfo = getClientInfo(m, false);
            if (clientInfo == null) {
                return;
            }

            mWifiNative.p2pServiceDel(servInfo);
            clientInfo.mServList.remove(servInfo);
        }

        private void clearLocalServices(Messenger m) {
            if (m == null) {
                Log.e(TAG, "Illegal argument(s)");
                return;
            }

            ClientInfo clientInfo = getClientInfo(m, false);
            if (clientInfo == null) {
                return;
            }

            for (WifiP2pServiceInfo servInfo: clientInfo.mServList) {
                mWifiNative.p2pServiceDel(servInfo);
            }

            clientInfo.mServList.clear();
        }

        private void clearClientInfo(Messenger m) {
            // update wpa_supplicant service info
            clearLocalServices(m);
            clearServiceRequests(m);
            // remove client from client list
            ClientInfo clientInfo = mClientInfoList.remove(m);
            if (clientInfo != null) {
                logd("Client:" + clientInfo.mPackageName + " is removed");
            }
        }

        /**
         * Send the service response to the WifiP2pManager.Channel.
         * @param WifiP2pServiceResponse response to service discovery
         */
        private void sendServiceResponse(WifiP2pServiceResponse resp) {
            if (resp == null) {
                Log.e(TAG, "sendServiceResponse with null response");
                return;
            }
            for (ClientInfo c : mClientInfoList.values()) {
                WifiP2pServiceRequest req = c.mReqList.get(resp.getTransactionId());
                if (req != null) {
                    Message msg = Message.obtain();
                    msg.what = WifiP2pManager.RESPONSE_SERVICE;
                    msg.arg1 = 0;
                    msg.arg2 = 0;
                    msg.obj = resp;
                    if (c.mMessenger == null) {
                        continue;
                    }
                    try {
                        c.mMessenger.send(msg);
                    } catch (RemoteException e) {
                        if (mVerboseLoggingEnabled) logd("detect dead channel");
                        clearClientInfo(c.mMessenger);
                        return;
                    }
                }
            }
        }

        /**
         * We don't get notifications of clients that have gone away.
         * We detect this actively when services are added and throw
         * them away.
         *
         * TODO: This can be done better with full async channels.
         */
        private void clearClientDeadChannels() {
            ArrayList<Messenger> deadClients = new ArrayList<Messenger>();

            for (ClientInfo c : mClientInfoList.values()) {
                Message msg = Message.obtain();
                msg.what = WifiP2pManager.PING;
                msg.arg1 = 0;
                msg.arg2 = 0;
                msg.obj = null;
                if (c.mMessenger == null) {
                    continue;
                }
                try {
                    c.mMessenger.send(msg);
                } catch (RemoteException e) {
                    if (mVerboseLoggingEnabled) logd("detect dead channel");
                    deadClients.add(c.mMessenger);
                }
            }

            for (Messenger m : deadClients) {
                clearClientInfo(m);
            }
        }

        /**
         * Return the specified ClientInfo.
         * @param m Messenger
         * @param createIfNotExist if true and the specified channel info does not exist,
         * create new client info.
         * @return the specified ClientInfo.
         */
        private ClientInfo getClientInfo(Messenger m, boolean createIfNotExist) {
            ClientInfo clientInfo = mClientInfoList.get(m);

            if (clientInfo == null && createIfNotExist) {
                if (mVerboseLoggingEnabled) logd("add a new client");
                clientInfo = new ClientInfo(m);
                mClientInfoList.put(m, clientInfo);
            }

            return clientInfo;
        }

        /**
         * Enforces permissions on the caller who is requesting for P2p Peers
         * @param pkgName Package name of the caller
         * @param featureId Feature in the package of the caller
         * @param uid of the caller
         * @return WifiP2pDeviceList the peer list
         */
        private WifiP2pDeviceList getPeers(String pkgName, @Nullable String featureId, int uid) {
            // getPeers() is guaranteed to be invoked after Wifi Service is up
            // This ensures getInstance() will return a non-null object now
            if (mWifiPermissionsUtil.checkCanAccessWifiDirect(pkgName, featureId, uid, true)) {
                return new WifiP2pDeviceList(mPeers);
            } else {
                return new WifiP2pDeviceList();
            }
        }

        private void setPendingFactoryReset(boolean pending) {
            mSettingsConfigStore.put(WIFI_P2P_PENDING_FACTORY_RESET, pending);
        }

        private boolean isPendingFactoryReset() {
            return mSettingsConfigStore.get(WIFI_P2P_PENDING_FACTORY_RESET);
        }

        /**
         * Enforces permissions on the caller who is requesting factory reset.
         * @param pkg Bundle containing the calling package string.
         * @param uid The caller uid.
         */
        private boolean factoryReset(int uid) {
            String pkgName = mContext.getPackageManager().getNameForUid(uid);
            UserManager userManager = mWifiInjector.getUserManager();

            if (!mWifiPermissionsUtil.checkNetworkSettingsPermission(uid)) return false;

            if (userManager.hasUserRestrictionForUser(
                    UserManager.DISALLOW_NETWORK_RESET, UserHandle.getUserHandleForUid(uid))
                    || userManager.hasUserRestrictionForUser(
                    UserManager.DISALLOW_CONFIG_WIFI, UserHandle.getUserHandleForUid(uid))) {
                return false;
            }

            Log.i(TAG, "factoryReset uid=" + uid + " pkg=" + pkgName);

            if (mInterfaceName != null) {
                if (mWifiNative.p2pListNetworks(mGroups)) {
                    for (WifiP2pGroup group : mGroups.getGroupList()) {
                        mWifiNative.removeP2pNetwork(group.getNetworkId());
                    }
                }
                // reload will save native config and broadcast changed event.
                updatePersistentNetworks(true);
                setPendingFactoryReset(false);
            } else {
                setPendingFactoryReset(true);
            }
            return true;
        }

        /**
        * Get calling package string from Client HashMap
        *
        * @param uid The uid of the caller package
        * @param replyMessenger AsyncChannel handler in caller
        */
        private String getCallingPkgName(int uid, Messenger replyMessenger) {
            ClientInfo clientInfo = mClientInfoList.get(replyMessenger);
            if (clientInfo != null) {
                return clientInfo.mPackageName;
            }
            if (uid == Process.SYSTEM_UID) return mContext.getOpPackageName();
            return null;
        }

        /**
         * Get calling feature id from Client HashMap
         *
         * @param uid The uid of the caller
         * @param replyMessenger AsyncChannel handler in caller
         */
        private String getCallingFeatureId(int uid, Messenger replyMessenger) {
            ClientInfo clientInfo = mClientInfoList.get(replyMessenger);
            if (clientInfo != null) {
                return clientInfo.mFeatureId;
            }
            if (uid == Process.SYSTEM_UID) return mContext.getAttributionTag();
            return null;
        }

        /**
         * Clear all of p2p local service request/response for all p2p clients
         */
        private void clearServicesForAllClients() {
            for (ClientInfo c : mClientInfoList.values()) {
                clearLocalServices(c.mMessenger);
                clearServiceRequests(c.mMessenger);
            }
        }

        private int selectGroupOwnerIntentIfNecessary(WifiP2pConfig config) {
            int intent = config.groupOwnerIntent;
            // return the legacy default value for invalid values.
            if (intent != WifiP2pConfig.GROUP_OWNER_INTENT_AUTO) {
                if (intent < WifiP2pConfig.GROUP_OWNER_INTENT_MIN
                        || intent > WifiP2pConfig.GROUP_OWNER_INTENT_MAX) {
                    intent = DEFAULT_GROUP_OWNER_INTENT;
                }
                return intent;
            }

            WifiManager wifiManager = mContext.getSystemService(WifiManager.class);

            WifiInfo wifiInfo = wifiManager.getConnectionInfo();
            Log.d(TAG, "WifiInfo: " + wifiInfo);
            int freq = wifiInfo.getFrequency();
            if (wifiInfo.getNetworkId() == WifiConfiguration.INVALID_NETWORK_ID) {
                intent = DEFAULT_GROUP_OWNER_INTENT + 1;
            } else if (ScanResult.is24GHz(freq)) {
                intent = WifiP2pConfig.GROUP_OWNER_INTENT_MIN;
            } else if (ScanResult.is5GHz(freq)) {
                // If both sides use the maximum, the negotiation would fail.
                intent = WifiP2pConfig.GROUP_OWNER_INTENT_MAX - 1;
            } else {
                intent = DEFAULT_GROUP_OWNER_INTENT;
            }
            Log.i(TAG, "change GO intent value from "
                    + config.groupOwnerIntent + " to " + intent);
            return intent;
        }

        private boolean updateP2pChannels() {
            Log.d(TAG, "Set P2P listen channel to " + mUserListenChannel);
            if (!mWifiNative.p2pSetListenChannel(mUserListenChannel)) {
                Log.e(TAG, "Cannot set listen channel.");
                return false;
            }

            Log.d(TAG, "Set P2P operating channel to " + mUserOperatingChannel
                    + ", unsafe channels: "
                    + mCoexUnsafeChannels.stream()
                            .map(Object::toString).collect(Collectors.joining(",")));
            if (!mWifiNative.p2pSetOperatingChannel(mUserOperatingChannel, mCoexUnsafeChannels)) {
                Log.e(TAG, "Cannot set operate channel.");
                return false;
            }
            return true;
        }
    }

    /**
     * Information about a particular client and we track the service discovery requests
     * and the local services registered by the client.
     */
    private class ClientInfo {

        // A reference to WifiP2pManager.Channel handler.
        // The response of this request is notified to WifiP2pManager.Channel handler
        private Messenger mMessenger;
        private String mPackageName;
        private @Nullable String mFeatureId;


        // A service discovery request list.
        private SparseArray<WifiP2pServiceRequest> mReqList;

        // A local service information list.
        private List<WifiP2pServiceInfo> mServList;

        private ClientInfo(Messenger m) {
            mMessenger = m;
            mPackageName = null;
            mFeatureId = null;
            mReqList = new SparseArray();
            mServList = new ArrayList<WifiP2pServiceInfo>();
        }
    }

    /**
     * Check that the UID has one of the following permissions:
     * {@link android.Manifest.permission.NETWORK_SETTINGS}
     * {@link android.Manifest.permission.NETWORK_STACK}
     * {@link android.Manifest.permission.OVERRIDE_WIFI_CONFIG}
     *
     * @param uid the UID to check
     * @return whether the UID has any of the above permissions
     */
    private boolean checkNetworkSettingsOrNetworkStackOrOverrideWifiConfigPermission(int uid) {
        return mWifiPermissionsUtil.checkNetworkSettingsPermission(uid)
                || mWifiPermissionsUtil.checkNetworkStackPermission(uid)
                || mWifiPermissionsUtil.checkConfigOverridePermission(uid);
    }

    /**
     * Check that the UID has one of the following permissions:
     * {@link android.Manifest.permission.NETWORK_SETTINGS}
     * {@link android.Manifest.permission.NETWORK_STACK}
     * {@link android.Manifest.permission.READ_WIFI_CREDENTIAL}
     *
     * @param uid the UID to check
     * @return whether the UID has any of the above permissions
     */
    private boolean checkNetworkSettingsOrNetworkStackOrReadWifiCredentialPermission(int uid) {
        return mWifiPermissionsUtil.checkNetworkSettingsPermission(uid)
                || mWifiPermissionsUtil.checkNetworkStackPermission(uid)
                || mWifiPermissionsUtil.checkReadWifiCredentialPermission(uid);
    }
}<|MERGE_RESOLUTION|>--- conflicted
+++ resolved
@@ -1657,12 +1657,9 @@
                         // which require P2P to be active.
                         if (message.what < Protocol.BASE_WIFI_P2P_MANAGER
                                 || Protocol.BASE_WIFI_P2P_SERVICE <= message.what
-<<<<<<< HEAD
                                 || message.what == WifiP2pManager.UPDATE_CHANNEL_INFO
-                                || message.what == WifiP2pManager.SET_WFD_INFO) {
-=======
+                                || message.what == WifiP2pManager.SET_WFD_INFO
                                 || !needsActiveP2p(message.what)) {
->>>>>>> dc92eb52
                             return NOT_HANDLED;
                         }
                         // If P2P is not ready, it might be disabled due
