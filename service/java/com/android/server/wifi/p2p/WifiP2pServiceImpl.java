--- conflicted
+++ resolved
@@ -1694,15 +1694,9 @@
                     default:
                         // only handle commands from clients and only commands
                         // which require P2P to be active.
-<<<<<<< HEAD
-                        if (message.what < Protocol.BASE_WIFI_P2P_MANAGER
-                                || Protocol.BASE_WIFI_P2P_SERVICE <= message.what
-                                || message.what == WifiP2pManager.UPDATE_CHANNEL_INFO
+                        if (message.what == WifiP2pManager.UPDATE_CHANNEL_INFO
                                 || message.what == WifiP2pManager.SET_WFD_INFO
                                 || !needsActiveP2p(message.what)) {
-=======
-                        if (!needsActiveP2p(message.what)) {
->>>>>>> ed5ebe71
                             return NOT_HANDLED;
                         }
                         // If P2P is not ready, it might be disabled due
