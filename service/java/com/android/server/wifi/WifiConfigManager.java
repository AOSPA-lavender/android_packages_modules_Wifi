--- conflicted
+++ resolved
@@ -1236,13 +1236,8 @@
         }
 
         internalConfig.allowAutojoin = externalConfig.allowAutojoin;
-<<<<<<< HEAD
-
-        // Copy over the |WifiEnterpriseConfig| parameters if set.
-=======
         // Copy over the |WifiEnterpriseConfig| parameters if set. For fields which should
         // only be set by the framework, cache the internal config's value and restore.
->>>>>>> 35b47968
         if (externalConfig.enterpriseConfig != null) {
             boolean userApproveNoCaCertInternal =
                     internalConfig.enterpriseConfig.isUserApproveNoCaCert();
