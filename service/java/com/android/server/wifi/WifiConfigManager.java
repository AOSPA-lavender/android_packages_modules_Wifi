--- conflicted
+++ resolved
@@ -3759,16 +3759,9 @@
         }
         for (String configKey : linkedConfigurations.keySet()) {
             WifiConfiguration linkConfig = getConfiguredNetworkWithoutMasking(configKey);
-<<<<<<< HEAD
             if (linkConfig == null ||
                 !linkConfig.isSecurityType(WifiConfiguration.SECURITY_TYPE_PSK))
                 continue;
-=======
-            if (linkConfig == null
-                    || !linkConfig.isSecurityType(WifiConfiguration.SECURITY_TYPE_PSK)) {
-                continue;
-            }
->>>>>>> dc92eb52
 
             linkConfig.getNetworkSelectionStatus().setCandidateSecurityParams(
                     SecurityParams.createSecurityParamsBySecurityType(
