/*
 * Copyright (C) 2016 The Android Open Source Project
 *
 * Licensed under the Apache License, Version 2.0 (the "License");
 * you may not use this file except in compliance with the License.
 * You may obtain a copy of the License at
 *
 *      http://www.apache.org/licenses/LICENSE-2.0
 *
 * Unless required by applicable law or agreed to in writing, software
 * distributed under the License is distributed on an "AS IS" BASIS,
 * WITHOUT WARRANTIES OR CONDITIONS OF ANY KIND, either express or implied.
 * See the License for the specific language governing permissions and
 * limitations under the License.
 */

package com.android.server.wifi;

import android.annotation.NonNull;
import android.annotation.Nullable;
import android.app.ActivityManager;
import android.app.AlarmManager;
import android.app.AppOpsManager;
import android.content.Context;
import android.net.IpMemoryStore;
import android.net.LinkProperties;
import android.net.MatchAllNetworkSpecifier;
import android.net.NetworkAgentConfig;
import android.net.NetworkCapabilities;
import android.net.NetworkKey;
import android.net.NetworkProvider;
import android.net.NetworkScoreManager;
import android.net.wifi.WifiScanner;
import android.net.wifi.nl80211.WifiNl80211Manager;
import android.os.BatteryStatsManager;
import android.os.Handler;
import android.os.HandlerExecutor;
import android.os.HandlerThread;
import android.os.Looper;
import android.os.Process;
import android.os.UserManager;
import android.os.WorkSource;
import android.provider.Settings.Secure;
import android.security.keystore.AndroidKeyStoreProvider;
import android.telephony.CarrierConfigManager;
import android.telephony.SubscriptionManager;
import android.telephony.TelephonyManager;
import android.util.LocalLog;
import android.util.Log;

import com.android.internal.annotations.VisibleForTesting;
import com.android.modules.utils.build.SdkLevel;
import com.android.server.wifi.aware.WifiAwareMetrics;
import com.android.server.wifi.coex.CoexManager;
import com.android.server.wifi.hotspot2.PasspointManager;
import com.android.server.wifi.hotspot2.PasspointNetworkNominateHelper;
import com.android.server.wifi.hotspot2.PasspointObjectFactory;
import com.android.server.wifi.p2p.SupplicantP2pIfaceHal;
import com.android.server.wifi.p2p.WifiP2pMetrics;
import com.android.server.wifi.p2p.WifiP2pMonitor;
import com.android.server.wifi.p2p.WifiP2pNative;
import com.android.server.wifi.rtt.RttMetrics;
import com.android.server.wifi.util.LastCallerInfoManager;
import com.android.server.wifi.util.LruConnectionTracker;
import com.android.server.wifi.util.NetdWrapper;
import com.android.server.wifi.util.SettingsMigrationDataHolder;
import com.android.server.wifi.util.WifiPermissionsUtil;
import com.android.server.wifi.util.WifiPermissionsWrapper;
import com.android.server.wifi.util.WorkSourceHelper;
import com.android.wifi.resources.R;

import java.security.KeyStore;
import java.security.KeyStoreException;
import java.security.NoSuchProviderException;
import java.util.Random;

/**
 *  WiFi dependency injector. To be used for accessing various WiFi class instances and as a
 *  handle for mock injection.
 *
 *  Some WiFi class instances currently depend on having a Looper from a HandlerThread that has
 *  been started. To accommodate this, we have a two-phased approach to initialize and retrieve
 *  an instance of the WifiInjector.
 */
public class WifiInjector {
    private static final String TAG = "WifiInjector";
    private static final String BOOT_DEFAULT_WIFI_COUNTRY_CODE = "ro.boot.wificountrycode";
    /**
     * Maximum number in-memory store network connection order;
     */
    private static final int MAX_RECENTLY_CONNECTED_NETWORK = 100;

    private static NetworkCapabilities.Builder makeBaseNetworkCapatibilitiesFilterBuilder() {
        NetworkCapabilities.Builder builder = new NetworkCapabilities.Builder()
                .addTransportType(NetworkCapabilities.TRANSPORT_WIFI)
                .addCapability(NetworkCapabilities.NET_CAPABILITY_INTERNET)
                .addCapability(NetworkCapabilities.NET_CAPABILITY_NOT_METERED)
                .addCapability(NetworkCapabilities.NET_CAPABILITY_NOT_ROAMING)
                .addCapability(NetworkCapabilities.NET_CAPABILITY_NOT_CONGESTED)
                .addCapability(NetworkCapabilities.NET_CAPABILITY_NOT_SUSPENDED)
                .setLinkUpstreamBandwidthKbps(1024 * 1024)
                .setLinkDownstreamBandwidthKbps(1024 * 1024)
                .setNetworkSpecifier(new MatchAllNetworkSpecifier());
        if (SdkLevel.isAtLeastS()) {
            builder.addCapability(NetworkCapabilities.NET_CAPABILITY_NOT_VCN_MANAGED);
        }
        return builder;
    }

    @VisibleForTesting
    public static final NetworkCapabilities REGULAR_NETWORK_CAPABILITIES_FILTER =
            makeBaseNetworkCapatibilitiesFilterBuilder()
                    .addCapability(NetworkCapabilities.NET_CAPABILITY_NOT_RESTRICTED)
                    .build();

    private static NetworkCapabilities makeOemNetworkCapatibilitiesFilter() {
        NetworkCapabilities.Builder builder =
                makeBaseNetworkCapatibilitiesFilterBuilder()
                .addCapability(NetworkCapabilities.NET_CAPABILITY_OEM_PAID);
        if (SdkLevel.isAtLeastS()) {
            // OEM_PRIVATE capability was only added in Android S.
            builder.addCapability(NetworkCapabilities.NET_CAPABILITY_OEM_PRIVATE);
        }
        return builder.build();
    }

    private static final NetworkCapabilities OEM_NETWORK_CAPABILITIES_FILTER =
            makeOemNetworkCapatibilitiesFilter();


    static WifiInjector sWifiInjector = null;

    private final WifiContext mContext;
    private final BatteryStatsManager mBatteryStats;
    private final FrameworkFacade mFrameworkFacade = new FrameworkFacade();
    private final DeviceConfigFacade mDeviceConfigFacade;
    private final UserManager mUserManager;
    private final HandlerThread mWifiHandlerThread;
    private final HandlerThread mWifiP2pServiceHandlerThread;
    private final HandlerThread mPasspointProvisionerHandlerThread;
    private final HandlerThread mWifiDiagnosticsHandlerThread;
    private final WifiTrafficPoller mWifiTrafficPoller;
    private final WifiCountryCode mCountryCode;
    private final BackupManagerProxy mBackupManagerProxy = new BackupManagerProxy();
    private final WifiApConfigStore mWifiApConfigStore;
    private final WifiNative mWifiNative;
    private final WifiMonitor mWifiMonitor;
    private final WifiP2pNative mWifiP2pNative;
    private final WifiP2pMonitor mWifiP2pMonitor;
    private final SupplicantStaIfaceHal mSupplicantStaIfaceHal;
    private final SupplicantP2pIfaceHal mSupplicantP2pIfaceHal;
    private final HostapdHal mHostapdHal;
    private final WifiVendorHal mWifiVendorHal;
    private final ScoringParams mScoringParams;
    private final ActiveModeWarden mActiveModeWarden;
    private final WifiSettingsStore mSettingsStore;
    private final OpenNetworkNotifier mOpenNetworkNotifier;
    private final WifiLockManager mLockManager;
    private final WifiNl80211Manager mWifiCondManager;
    private final Clock mClock = new Clock();
    private final WifiMetrics mWifiMetrics;
    private final WifiP2pMetrics mWifiP2pMetrics;
    private final WifiLastResortWatchdog mWifiLastResortWatchdog;
    private final PropertyService mPropertyService = new SystemPropertyService();
    private final BuildProperties mBuildProperties = new SystemBuildProperties();
    private final WifiBackupRestore mWifiBackupRestore;
    // This will only be null if SdkLevel is not at least S
    @Nullable private final CoexManager mCoexManager;
    private final SoftApBackupRestore mSoftApBackupRestore;
    private final WifiMulticastLockManager mWifiMulticastLockManager;
    private final WifiConfigStore mWifiConfigStore;
    private final WifiKeyStore mWifiKeyStore;
    private final WifiConfigManager mWifiConfigManager;
    private final WifiConnectivityHelper mWifiConnectivityHelper;
    private final LocalLog mConnectivityLocalLog;
    private final WifiNetworkSelector mWifiNetworkSelector;
    private final SavedNetworkNominator mSavedNetworkNominator;
    private final NetworkSuggestionNominator mNetworkSuggestionNominator;
    private final ScoredNetworkNominator mScoredNetworkNominator;
    private final WifiNetworkScoreCache mWifiNetworkScoreCache;
    private final NetworkScoreManager mNetworkScoreManager;
    private final ClientModeManagerBroadcastQueue mBroadcastQueue;
    private WifiScanner mWifiScanner;
    private final WifiPermissionsWrapper mWifiPermissionsWrapper;
    private final WifiPermissionsUtil mWifiPermissionsUtil;
    private final PasspointManager mPasspointManager;
    private HandlerThread mWifiAwareHandlerThread;
    private HandlerThread mRttHandlerThread;
    private final HalDeviceManager mHalDeviceManager;
    private final WifiStateTracker mWifiStateTracker;
    private final SelfRecovery mSelfRecovery;
    private final WakeupController mWakeupController;
    private final ScanRequestProxy mScanRequestProxy;
    private final SarManager mSarManager;
    private final WifiDiagnostics mWifiDiagnostics;
    private final WifiDataStall mWifiDataStall;
    private final WifiScoreCard mWifiScoreCard;
    private final WifiNetworkSuggestionsManager mWifiNetworkSuggestionsManager;
    private final DppMetrics mDppMetrics;
    private final DppManager mDppManager;
    private final LinkProbeManager mLinkProbeManager;
    private IpMemoryStore mIpMemoryStore;
    private final WifiThreadRunner mWifiThreadRunner;
    private final WifiBlocklistMonitor mWifiBlocklistMonitor;
    private final MacAddressUtil mMacAddressUtil = new MacAddressUtil();
    private final MboOceController mMboOceController;
    private final WifiCarrierInfoManager mWifiCarrierInfoManager;
    private final WifiChannelUtilization mWifiChannelUtilizationScan;
    private final KeyStore mKeyStore;
    private final ConnectionFailureNotificationBuilder mConnectionFailureNotificationBuilder;
    private final ThroughputPredictor mThroughputPredictor;
    private NetdWrapper mNetdWrapper;
    private final WifiHealthMonitor mWifiHealthMonitor;
    private final WifiSettingsConfigStore mSettingsConfigStore;
    private final WifiScanAlwaysAvailableSettingsCompatibility
            mWifiScanAlwaysAvailableSettingsCompatibility;
    private final SettingsMigrationDataHolder mSettingsMigrationDataHolder;
    private final LruConnectionTracker mLruConnectionTracker;
    private final WifiConnectivityManager mWifiConnectivityManager;
    private final ConnectHelper mConnectHelper;
    private final ConnectionFailureNotifier mConnectionFailureNotifier;
    private final WifiNetworkFactory mWifiNetworkFactory;
    private final UntrustedWifiNetworkFactory mUntrustedWifiNetworkFactory;
    private final OemWifiNetworkFactory mOemWifiNetworkFactory;
    private final WifiP2pConnection mWifiP2pConnection;
    private final WifiGlobals mWifiGlobals;
    private final SimRequiredNotifier mSimRequiredNotifier;
    private final DefaultClientModeManager mDefaultClientModeManager;
    private final AdaptiveConnectivityEnabledSettingObserver
            mAdaptiveConnectivityEnabledSettingObserver;
    private final MakeBeforeBreakManager mMakeBeforeBreakManager;
    private final ClientModeImplMonitor mCmiMonitor = new ClientModeImplMonitor();
    private final ExternalScoreUpdateObserverProxy mExternalScoreUpdateObserverProxy;
    private final WifiNotificationManager mWifiNotificationManager;
    private final LastCallerInfoManager mLastCallerInfoManager;

    public WifiInjector(WifiContext context) {
        if (context == null) {
            throw new IllegalStateException(
                    "WifiInjector should not be initialized with a null Context.");
        }

        if (sWifiInjector != null) {
            throw new IllegalStateException(
                    "WifiInjector was already created, use getInstance instead.");
        }

        sWifiInjector = this;

        // Now create and start handler threads
        mWifiHandlerThread = new HandlerThread("WifiHandlerThread");
        mWifiHandlerThread.start();
        Looper wifiLooper = mWifiHandlerThread.getLooper();
        Handler wifiHandler = new Handler(wifiLooper);
        mWifiDiagnosticsHandlerThread = new HandlerThread("WifiDiagnostics");
        mWifiDiagnosticsHandlerThread.start();

        mContext = context;
        mWifiNotificationManager = new WifiNotificationManager(mContext);
        mWifiGlobals = new WifiGlobals(mContext);
        mScoringParams = new ScoringParams(mContext);
        mWifiChannelUtilizationScan = new WifiChannelUtilization(mClock, mContext);
        mSettingsMigrationDataHolder = new SettingsMigrationDataHolder(mContext);
        mConnectionFailureNotificationBuilder = new ConnectionFailureNotificationBuilder(
                mContext, mFrameworkFacade);
        mBatteryStats = context.getSystemService(BatteryStatsManager.class);
        mWifiPermissionsWrapper = new WifiPermissionsWrapper(mContext);
        mNetworkScoreManager = mContext.getSystemService(NetworkScoreManager.class);
        mWifiNetworkScoreCache = new WifiNetworkScoreCache(mContext);
        mNetworkScoreManager.registerNetworkScoreCallback(NetworkKey.TYPE_WIFI,
                NetworkScoreManager.SCORE_FILTER_NONE,
                new HandlerExecutor(wifiHandler), mWifiNetworkScoreCache);
        mUserManager = mContext.getSystemService(UserManager.class);
        mWifiPermissionsUtil = new WifiPermissionsUtil(mWifiPermissionsWrapper, mContext,
                mUserManager, this);
        mWifiBackupRestore = new WifiBackupRestore(mWifiPermissionsUtil);
        mSoftApBackupRestore = new SoftApBackupRestore(mContext, mSettingsMigrationDataHolder);
        mWifiStateTracker = new WifiStateTracker(mBatteryStats);
        mWifiThreadRunner = new WifiThreadRunner(wifiHandler);
        mWifiP2pServiceHandlerThread = new HandlerThread("WifiP2pService");
        mWifiP2pServiceHandlerThread.start();
        mPasspointProvisionerHandlerThread =
                new HandlerThread("PasspointProvisionerHandlerThread");
        mPasspointProvisionerHandlerThread.start();
        WifiAwareMetrics awareMetrics = new WifiAwareMetrics(mClock);
        RttMetrics rttMetrics = new RttMetrics(mClock);
        mWifiP2pMetrics = new WifiP2pMetrics(mClock);
        mDppMetrics = new DppMetrics();
        mWifiMonitor = new WifiMonitor();
        mWifiMetrics = new WifiMetrics(mContext, mFrameworkFacade, mClock, wifiLooper,
                awareMetrics, rttMetrics, new WifiPowerMetrics(mBatteryStats), mWifiP2pMetrics,
                mDppMetrics, mWifiMonitor);
        mDeviceConfigFacade = new DeviceConfigFacade(mContext, wifiHandler, mWifiMetrics);
        mAdaptiveConnectivityEnabledSettingObserver =
                new AdaptiveConnectivityEnabledSettingObserver(wifiHandler, mWifiMetrics,
                        mFrameworkFacade, mContext);
        // Modules interacting with Native.
        mHalDeviceManager = new HalDeviceManager(mClock, this, wifiHandler);
        mWifiVendorHal = new WifiVendorHal(mContext, mHalDeviceManager, wifiHandler, mWifiGlobals);
        mSupplicantStaIfaceHal = new SupplicantStaIfaceHal(
                mContext, mWifiMonitor, mFrameworkFacade, wifiHandler, mClock, mWifiMetrics,
                mWifiGlobals);
        mHostapdHal = new HostapdHal(mContext, wifiHandler);
        mWifiCondManager = (WifiNl80211Manager) mContext.getSystemService(
                Context.WIFI_NL80211_SERVICE);
        mWifiNative = new WifiNative(
                mWifiVendorHal, mSupplicantStaIfaceHal, mHostapdHal, mWifiCondManager,
                mWifiMonitor, mPropertyService, mWifiMetrics,
                wifiHandler, new Random(), mBuildProperties, this);
        mWifiP2pMonitor = new WifiP2pMonitor();
        mSupplicantP2pIfaceHal = new SupplicantP2pIfaceHal(mWifiP2pMonitor);
        mWifiP2pNative = new WifiP2pNative(mWifiCondManager, mWifiNative,
                mWifiVendorHal, mSupplicantP2pIfaceHal, mHalDeviceManager, mPropertyService);
        SubscriptionManager subscriptionManager =
                mContext.getSystemService(SubscriptionManager.class);
        if (SdkLevel.isAtLeastS()) {
            mCoexManager = new CoexManager(mContext, mWifiNative, makeTelephonyManager(),
                    subscriptionManager, mContext.getSystemService(CarrierConfigManager.class),
                    wifiHandler);
        } else {
            mCoexManager = null;
        }

        // Now get instances of all the objects that depend on the HandlerThreads
        mWifiTrafficPoller = new WifiTrafficPoller(mContext);
        // WifiConfigManager/Store objects and their dependencies.
        KeyStore keyStore = null;
        try {
            keyStore = AndroidKeyStoreProvider.getKeyStoreForUid(Process.WIFI_UID);
        } catch (KeyStoreException | NoSuchProviderException e) {
            Log.wtf(TAG, "Failed to load keystore", e);
        }
        mKeyStore = keyStore;
        mWifiKeyStore = new WifiKeyStore(mContext, mKeyStore, mFrameworkFacade);
        // New config store
        mWifiConfigStore = new WifiConfigStore(mContext, wifiHandler, mClock, mWifiMetrics,
                WifiConfigStore.createSharedFiles(mFrameworkFacade.isNiapModeOn(mContext)));
        mWifiCarrierInfoManager = new WifiCarrierInfoManager(makeTelephonyManager(),
                subscriptionManager, this, mFrameworkFacade, mContext,
                mWifiConfigStore, wifiHandler, mWifiMetrics, mClock);
        String l2KeySeed = Secure.getString(mContext.getContentResolver(), Secure.ANDROID_ID);
        mWifiScoreCard = new WifiScoreCard(mClock, l2KeySeed, mDeviceConfigFacade,
                mFrameworkFacade, mContext);
        mWifiMetrics.setWifiScoreCard(mWifiScoreCard);
        mLruConnectionTracker = new LruConnectionTracker(MAX_RECENTLY_CONNECTED_NETWORK,
                mContext);
        mWifiConnectivityHelper = new WifiConnectivityHelper(this);
        int maxLinesLowRam = mContext.getResources().getInteger(
                R.integer.config_wifiConnectivityLocalLogMaxLinesLowRam);
        int maxLinesHighRam = mContext.getResources().getInteger(
                R.integer.config_wifiConnectivityLocalLogMaxLinesHighRam);
        mConnectivityLocalLog = new LocalLog(
                mContext.getSystemService(ActivityManager.class).isLowRamDevice() ? maxLinesLowRam
                        : maxLinesHighRam);
        mWifiDiagnostics = new WifiDiagnostics(
                mContext, this, mWifiNative, mBuildProperties,
                new LastMileLogger(this), mClock, mWifiDiagnosticsHandlerThread.getLooper());
        mWifiLastResortWatchdog = new WifiLastResortWatchdog(this, mContext, mClock,
                mWifiMetrics, mWifiDiagnostics, wifiLooper,
                mDeviceConfigFacade, mWifiThreadRunner, mWifiMonitor);
        mWifiBlocklistMonitor = new WifiBlocklistMonitor(mContext, mWifiConnectivityHelper,
                mWifiLastResortWatchdog, mClock, new LocalLog(
                mContext.getSystemService(ActivityManager.class).isLowRamDevice() ? 128 : 256),
                mWifiScoreCard, mScoringParams, mWifiMetrics);
        mWifiMetrics.setWifiBlocklistMonitor(mWifiBlocklistMonitor);
        // Config Manager
        mWifiConfigManager = new WifiConfigManager(mContext, mClock,
                mUserManager, mWifiCarrierInfoManager,
                mWifiKeyStore, mWifiConfigStore, mWifiPermissionsUtil,
                mMacAddressUtil, mWifiMetrics, mWifiBlocklistMonitor, mWifiLastResortWatchdog,
                new NetworkListSharedStoreData(mContext),
                new NetworkListUserStoreData(mContext),
                new RandomizedMacStoreData(), mFrameworkFacade, mDeviceConfigFacade,
                mWifiScoreCard, mLruConnectionTracker, mBuildProperties);
        mSettingsConfigStore = new WifiSettingsConfigStore(context, wifiHandler,
                mSettingsMigrationDataHolder, mWifiConfigManager, mWifiConfigStore);
        mSettingsStore = new WifiSettingsStore(mContext, mSettingsConfigStore);
        mWifiMetrics.setWifiConfigManager(mWifiConfigManager);
        mWifiMetrics.setWifiSettingsStore(mSettingsStore);

        mWifiMetrics.setScoringParams(mScoringParams);
        mThroughputPredictor = new ThroughputPredictor(mContext);
        mScanRequestProxy = new ScanRequestProxy(mContext,
                mContext.getSystemService(AppOpsManager.class),
                mContext.getSystemService(ActivityManager.class),
                this, mWifiConfigManager,
                mWifiPermissionsUtil, mWifiMetrics, mClock, wifiHandler, mSettingsConfigStore);
        mSarManager = new SarManager(mContext, makeTelephonyManager(), wifiLooper,
                mWifiNative);
        mWifiNetworkSelector = new WifiNetworkSelector(mContext, mWifiScoreCard, mScoringParams,
                mWifiConfigManager, mClock, mConnectivityLocalLog, mWifiMetrics, this,
                mThroughputPredictor, mWifiChannelUtilizationScan, mWifiGlobals,
                mScanRequestProxy);
        CompatibilityScorer compatibilityScorer = new CompatibilityScorer(mScoringParams);
        mWifiNetworkSelector.registerCandidateScorer(compatibilityScorer);
        ScoreCardBasedScorer scoreCardBasedScorer = new ScoreCardBasedScorer(mScoringParams);
        mWifiNetworkSelector.registerCandidateScorer(scoreCardBasedScorer);
        BubbleFunScorer bubbleFunScorer = new BubbleFunScorer(mScoringParams);
        mWifiNetworkSelector.registerCandidateScorer(bubbleFunScorer);
        ThroughputScorer throughputScorer = new ThroughputScorer(mScoringParams);
        mWifiNetworkSelector.registerCandidateScorer(throughputScorer);
        mWifiMetrics.setWifiNetworkSelector(mWifiNetworkSelector);
        mWifiNetworkSuggestionsManager = new WifiNetworkSuggestionsManager(mContext, wifiHandler,
                this, mWifiPermissionsUtil, mWifiConfigManager, mWifiConfigStore, mWifiMetrics,
                mWifiCarrierInfoManager, mWifiKeyStore, mLruConnectionTracker,
                mClock);
        mPasspointManager = new PasspointManager(mContext, this,
                wifiHandler, mWifiNative, mWifiKeyStore, mClock, new PasspointObjectFactory(),
                mWifiConfigManager, mWifiConfigStore, mWifiMetrics, mWifiCarrierInfoManager,
                mMacAddressUtil, mWifiPermissionsUtil);
        PasspointNetworkNominateHelper nominateHelper =
                new PasspointNetworkNominateHelper(mPasspointManager, mWifiConfigManager,
                        mConnectivityLocalLog);
        mSavedNetworkNominator = new SavedNetworkNominator(
                mWifiConfigManager, nominateHelper, mConnectivityLocalLog, mWifiCarrierInfoManager,
                mWifiPermissionsUtil, mWifiNetworkSuggestionsManager);
        mNetworkSuggestionNominator = new NetworkSuggestionNominator(mWifiNetworkSuggestionsManager,
                mWifiConfigManager, nominateHelper, mConnectivityLocalLog, mWifiCarrierInfoManager,
                mWifiMetrics);
        mScoredNetworkNominator = new ScoredNetworkNominator(mContext, wifiHandler,
                mFrameworkFacade, mNetworkScoreManager, mContext.getPackageManager(),
                mWifiConfigManager, mConnectivityLocalLog,
                mWifiNetworkScoreCache, mWifiPermissionsUtil);

        mWifiMetrics.setPasspointManager(mPasspointManager);
        WifiChannelUtilization wifiChannelUtilizationConnected =
                new WifiChannelUtilization(mClock, mContext);
        mWifiMetrics.setWifiChannelUtilization(wifiChannelUtilizationConnected);
        mLinkProbeManager = new LinkProbeManager(mClock, mWifiNative, mWifiMetrics,
                mFrameworkFacade, wifiHandler, mContext);
        mDefaultClientModeManager = new DefaultClientModeManager();
        mExternalScoreUpdateObserverProxy =
                new ExternalScoreUpdateObserverProxy(mWifiThreadRunner);
        mDppManager = new DppManager(wifiHandler, mWifiNative,
                mWifiConfigManager, mContext, mDppMetrics, mScanRequestProxy, mWifiPermissionsUtil);
        mActiveModeWarden = new ActiveModeWarden(this, wifiLooper,
                mWifiNative, mDefaultClientModeManager, mBatteryStats, mWifiDiagnostics,
                mContext, mSettingsStore, mFrameworkFacade, mWifiPermissionsUtil, mWifiMetrics,
                mExternalScoreUpdateObserverProxy, mDppManager);
        mWifiMetrics.setActiveModeWarden(mActiveModeWarden);
        mWifiHealthMonitor = new WifiHealthMonitor(mContext, this, mClock, mWifiConfigManager,
            mWifiScoreCard, wifiHandler, mWifiNative, l2KeySeed, mDeviceConfigFacade,
            mActiveModeWarden);
        mWifiDataStall = new WifiDataStall(mFrameworkFacade, mWifiMetrics, mContext,
                mDeviceConfigFacade, wifiChannelUtilizationConnected, mClock, wifiHandler,
                mThroughputPredictor, mActiveModeWarden, mCmiMonitor);
        mWifiMetrics.setWifiDataStall(mWifiDataStall);
        mWifiMetrics.setWifiHealthMonitor(mWifiHealthMonitor);
        mWifiP2pConnection = new WifiP2pConnection(mContext, wifiLooper, mActiveModeWarden);
        mConnectHelper = new ConnectHelper(mActiveModeWarden, mWifiConfigManager);
        mBroadcastQueue = new ClientModeManagerBroadcastQueue(mActiveModeWarden, mContext);
        mMakeBeforeBreakManager = new MakeBeforeBreakManager(mActiveModeWarden, mFrameworkFacade,
                mContext, mCmiMonitor, mBroadcastQueue, mWifiMetrics);
        mOpenNetworkNotifier = new OpenNetworkNotifier(mContext,
                wifiLooper, mFrameworkFacade, mClock, mWifiMetrics,
                mWifiConfigManager, mWifiConfigStore, mConnectHelper,
                new ConnectToNetworkNotificationBuilder(mContext, mFrameworkFacade),
                mMakeBeforeBreakManager, mWifiNotificationManager);
        mWifiConnectivityManager = new WifiConnectivityManager(
                mContext, mScoringParams, mWifiConfigManager,
                mWifiNetworkSuggestionsManager, mWifiNetworkSelector,
                mWifiConnectivityHelper, mWifiLastResortWatchdog, mOpenNetworkNotifier,
                mWifiMetrics, wifiHandler,
                mClock, mConnectivityLocalLog, mWifiScoreCard, mWifiBlocklistMonitor,
                mWifiChannelUtilizationScan, mPasspointManager, mDeviceConfigFacade,
                mActiveModeWarden, mWifiGlobals);
        mMboOceController = new MboOceController(makeTelephonyManager(), mActiveModeWarden);
        mCountryCode = new WifiCountryCode(mContext, mActiveModeWarden,
                mCmiMonitor, mWifiNative, mSettingsConfigStore);
        mConnectionFailureNotifier = new ConnectionFailureNotifier(
                mContext, mFrameworkFacade, mWifiConfigManager,
                mWifiConnectivityManager, wifiHandler,
                mWifiNotificationManager, mConnectionFailureNotificationBuilder);
        mWifiNetworkFactory = new WifiNetworkFactory(
                wifiLooper, mContext, REGULAR_NETWORK_CAPABILITIES_FILTER,
                (ActivityManager) mContext.getSystemService(Context.ACTIVITY_SERVICE),
                (AlarmManager) mContext.getSystemService(Context.ALARM_SERVICE),
                (AppOpsManager) mContext.getSystemService(Context.APP_OPS_SERVICE),
                mClock, this, mWifiConnectivityManager, mWifiConfigManager,
                mWifiConfigStore, mWifiPermissionsUtil, mWifiMetrics, mActiveModeWarden,
                mConnectHelper, mCmiMonitor);
        // We can't filter untrusted network in the capabilities filter because a trusted
        // network would still satisfy a request that accepts untrusted ones.
        // We need a second network factory for untrusted network requests because we need a
        // different score filter for these requests.
        mUntrustedWifiNetworkFactory = new UntrustedWifiNetworkFactory(
                wifiLooper, mContext, REGULAR_NETWORK_CAPABILITIES_FILTER,
                mWifiConnectivityManager);
        mOemWifiNetworkFactory = new OemWifiNetworkFactory(
                wifiLooper, mContext, OEM_NETWORK_CAPABILITIES_FILTER,
                mWifiConnectivityManager);
        mWifiScanAlwaysAvailableSettingsCompatibility =
                new WifiScanAlwaysAvailableSettingsCompatibility(mContext, wifiHandler,
                        mSettingsStore, mActiveModeWarden, mFrameworkFacade);
        mWifiApConfigStore = new WifiApConfigStore(
                mContext, this, wifiHandler, mBackupManagerProxy,
                mWifiConfigStore, mWifiConfigManager, mActiveModeWarden, mWifiMetrics);
        WakeupNotificationFactory wakeupNotificationFactory =
                new WakeupNotificationFactory(mContext, mFrameworkFacade);
        WakeupOnboarding wakeupOnboarding = new WakeupOnboarding(mContext, mWifiConfigManager,
                wifiHandler, mFrameworkFacade, wakeupNotificationFactory, mWifiNotificationManager);
        mWakeupController = new WakeupController(mContext, wifiHandler,
                new WakeupLock(mWifiConfigManager, mWifiMetrics.getWakeupMetrics(), mClock),
                new WakeupEvaluator(mScoringParams), wakeupOnboarding, mWifiConfigManager,
                mWifiConfigStore, mWifiNetworkSuggestionsManager, mWifiMetrics.getWakeupMetrics(),
                this, mFrameworkFacade, mClock, mActiveModeWarden);
        mLockManager = new WifiLockManager(mContext, mBatteryStats, mActiveModeWarden,
                mFrameworkFacade, wifiHandler, mClock, mWifiMetrics);
        mSelfRecovery = new SelfRecovery(mContext, mActiveModeWarden, mClock, mWifiNative);
        mWifiMulticastLockManager = new WifiMulticastLockManager(mActiveModeWarden, mBatteryStats);

        // Register the various network Nominators with the network selector.
        mWifiNetworkSelector.registerNetworkNominator(mSavedNetworkNominator);
        mWifiNetworkSelector.registerNetworkNominator(mNetworkSuggestionNominator);
        mWifiNetworkSelector.registerNetworkNominator(mScoredNetworkNominator);

        mSimRequiredNotifier = new SimRequiredNotifier(mContext, mFrameworkFacade,
                mWifiNotificationManager);
        mLastCallerInfoManager = new LastCallerInfoManager();
    }

    /**
     * Obtain an instance of the WifiInjector class.
     *
     * This is the generic method to get an instance of the class. The first instance should be
     * retrieved using the getInstanceWithContext method.
     */
    public static WifiInjector getInstance() {
        if (sWifiInjector == null) {
            throw new IllegalStateException(
                    "Attempted to retrieve a WifiInjector instance before constructor was called.");
        }
        return sWifiInjector;
    }

    /**
     * Enable verbose logging in Injector objects. Called from the WifiServiceImpl (based on
     * binder call).
     */
    public void enableVerboseLogging(int verbose) {
        mWifiLastResortWatchdog.enableVerboseLogging(verbose);
        mWifiBackupRestore.enableVerboseLogging(verbose);
        mHalDeviceManager.enableVerboseLogging(verbose);
        mScanRequestProxy.enableVerboseLogging(verbose);
        mWakeupController.enableVerboseLogging(verbose);
        mWifiNetworkSuggestionsManager.enableVerboseLogging(verbose);
        LogcatLog.enableVerboseLogging(verbose);
        mDppManager.enableVerboseLogging(verbose);
        mWifiCarrierInfoManager.enableVerboseLogging(verbose);

        boolean verboseBool = verbose > 0;
        Log.i(TAG, "enableVerboseLogging(" + verbose + "): " + verboseBool);
        mCountryCode.enableVerboseLogging(verboseBool);
        mWifiDiagnostics.enableVerboseLogging(verboseBool);
        mWifiMonitor.enableVerboseLogging(verboseBool);
        mWifiNative.enableVerboseLogging(verboseBool);
        mWifiConfigManager.enableVerboseLogging(verboseBool);
        mPasspointManager.enableVerboseLogging(verboseBool);
        mWifiNetworkFactory.enableVerboseLogging(verboseBool);
        mLinkProbeManager.enableVerboseLogging(verboseBool);
        mMboOceController.enableVerboseLogging(verboseBool);
        mWifiScoreCard.enableVerboseLogging(verboseBool);
        mWifiHealthMonitor.enableVerboseLogging(verboseBool);
        mThroughputPredictor.enableVerboseLogging(verboseBool);
        mWifiDataStall.enableVerboseLogging(verboseBool);
        mWifiConnectivityManager.enableVerboseLogging(verboseBool);
        mWifiNetworkSelector.enableVerboseLogging(verboseBool);
        mMakeBeforeBreakManager.setVerboseLoggingEnabled(verboseBool);
        mBroadcastQueue.setVerboseLoggingEnabled(verboseBool);
        if (SdkLevel.isAtLeastS()) {
            mCoexManager.enableVerboseLogging(verboseBool);
        }
        mWifiPermissionsWrapper.enableVerboseLogging(verboseBool);
        mWifiPermissionsUtil.enableVerboseLogging(verboseBool);
    }

    public UserManager getUserManager() {
        return mUserManager;
    }

    public WifiMetrics getWifiMetrics() {
        return mWifiMetrics;
    }

    public WifiP2pMetrics getWifiP2pMetrics() {
        return mWifiP2pMetrics;
    }

    public SupplicantStaIfaceHal getSupplicantStaIfaceHal() {
        return mSupplicantStaIfaceHal;
    }

    public BackupManagerProxy getBackupManagerProxy() {
        return mBackupManagerProxy;
    }

    public FrameworkFacade getFrameworkFacade() {
        return mFrameworkFacade;
    }

    public HandlerThread getWifiP2pServiceHandlerThread() {
        return mWifiP2pServiceHandlerThread;
    }

    public HandlerThread getPasspointProvisionerHandlerThread() {
        return mPasspointProvisionerHandlerThread;
    }

    public HandlerThread getWifiHandlerThread() {
        return mWifiHandlerThread;
    }

    /**
     * Wrapper method for getting the current native Java Thread ID of the current thread.
     */
    public long getCurrentThreadId() {
        return Thread.currentThread().getId();
    }

    public WifiTrafficPoller getWifiTrafficPoller() {
        return mWifiTrafficPoller;
    }

    public WifiCountryCode getWifiCountryCode() {
        return mCountryCode;
    }

    public WifiApConfigStore getWifiApConfigStore() {
        return mWifiApConfigStore;
    }

    public SarManager getSarManager() {
        return mSarManager;
    }

    public ActiveModeWarden getActiveModeWarden() {
        return mActiveModeWarden;
    }

    public WifiSettingsStore getWifiSettingsStore() {
        return mSettingsStore;
    }

    public WifiLockManager getWifiLockManager() {
        return mLockManager;
    }

    public WifiLastResortWatchdog getWifiLastResortWatchdog() {
        return mWifiLastResortWatchdog;
    }

    public Clock getClock() {
        return mClock;
    }

    public WifiBackupRestore getWifiBackupRestore() {
        return mWifiBackupRestore;
    }

    public SoftApBackupRestore getSoftApBackupRestore() {
        return mSoftApBackupRestore;
    }

    public WifiMulticastLockManager getWifiMulticastLockManager() {
        return mWifiMulticastLockManager;
    }

    public WifiConfigManager getWifiConfigManager() {
        return mWifiConfigManager;
    }

    public PasspointManager getPasspointManager() {
        return mPasspointManager;
    }

    public WakeupController getWakeupController() {
        return mWakeupController;
    }

    public ScoringParams getScoringParams() {
        return mScoringParams;
    }

    public WifiScoreCard getWifiScoreCard() {
        return mWifiScoreCard;
    }

    public TelephonyManager makeTelephonyManager() {
        return mContext.getSystemService(TelephonyManager.class);
    }

    public WifiCarrierInfoManager getWifiCarrierInfoManager() {
        return mWifiCarrierInfoManager;
    }

    public DppManager getDppManager() {
        return mDppManager;
    }

    /**
     * Create a WifiShellCommand.
     *
     * @param wifiService WifiServiceImpl object shell commands get sent to.
     * @return an instance of WifiShellCommand
     */
    public WifiShellCommand makeWifiShellCommand(WifiServiceImpl wifiService) {
        return new WifiShellCommand(this, wifiService, mContext,
                mWifiGlobals, mWifiThreadRunner);
    }

    /**
     * Create a SoftApManager.
     *
     * @param config SoftApModeConfiguration object holding the config and mode
     * @return an instance of SoftApManager
     */
    public SoftApManager makeSoftApManager(
            @NonNull ActiveModeManager.Listener<SoftApManager> listener,
            @NonNull WifiServiceImpl.SoftApCallbackInternal callback,
            @NonNull SoftApModeConfiguration config,
            @NonNull WorkSource requestorWs,
            @NonNull ActiveModeManager.SoftApRole role,
            boolean verboseLoggingEnabled) {
        return new SoftApManager(mContext, mWifiHandlerThread.getLooper(),
                mFrameworkFacade, mWifiNative, mCoexManager, mCountryCode.getCountryCode(),
                listener, callback, mWifiApConfigStore, config, mWifiMetrics, mSarManager,
                mWifiDiagnostics, new SoftApNotifier(mContext, mFrameworkFacade,
                mWifiNotificationManager), mCmiMonitor, mActiveModeWarden,
                mClock.getElapsedSinceBootMillis(), requestorWs, role, verboseLoggingEnabled);
    }

    /**
     * Create a ClientModeImpl
     * @param ifaceName interface name for the ClientModeImpl
     * @param clientModeManager ClientModeManager that will own the ClientModeImpl
     */
    public ClientModeImpl makeClientModeImpl(
            @NonNull String ifaceName,
            @NonNull ConcreteClientModeManager clientModeManager,
            boolean verboseLoggingEnabled) {
        ExtendedWifiInfo wifiInfo = new ExtendedWifiInfo(mWifiGlobals, ifaceName);
        SupplicantStateTracker supplicantStateTracker = new SupplicantStateTracker(
                mContext, mWifiConfigManager, mBatteryStats, mWifiHandlerThread.getLooper(),
                mWifiMonitor, ifaceName, clientModeManager, mBroadcastQueue);
        supplicantStateTracker.enableVerboseLogging(verboseLoggingEnabled);
        return new ClientModeImpl(mContext, mWifiMetrics, mClock,
                mWifiScoreCard, mWifiStateTracker, mWifiPermissionsUtil, mWifiConfigManager,
                mPasspointManager, mWifiMonitor, mWifiDiagnostics,
                mWifiDataStall, mScoringParams, mWifiThreadRunner,
                mWifiNetworkSuggestionsManager, mWifiHealthMonitor, mThroughputPredictor,
                mDeviceConfigFacade, mScanRequestProxy, wifiInfo, mWifiConnectivityManager,
                mWifiBlocklistMonitor, mConnectionFailureNotifier,
                REGULAR_NETWORK_CAPABILITIES_FILTER, mWifiNetworkFactory,
                mUntrustedWifiNetworkFactory, mOemWifiNetworkFactory,
                mWifiLastResortWatchdog, mWakeupController,
                mLockManager, mFrameworkFacade, mWifiHandlerThread.getLooper(),
                mWifiNative, new WrongPasswordNotifier(mContext, mFrameworkFacade,
                mWifiNotificationManager),
                mWifiTrafficPoller, mLinkProbeManager, mClock.getElapsedSinceBootMillis(),
                mBatteryStats, supplicantStateTracker, mMboOceController, mWifiCarrierInfoManager,
                new EapFailureNotifier(mContext, mFrameworkFacade, mWifiCarrierInfoManager,
                        mWifiNotificationManager),
                mSimRequiredNotifier,
                new WifiScoreReport(mScoringParams, mClock, mWifiMetrics, wifiInfo,
                        mWifiNative, mWifiBlocklistMonitor, mWifiThreadRunner, mWifiScoreCard,
                        mDeviceConfigFacade, mContext, mAdaptiveConnectivityEnabledSettingObserver,
                        ifaceName, mExternalScoreUpdateObserverProxy, mSettingsStore),
                mWifiP2pConnection, mWifiGlobals, ifaceName, clientModeManager,
                mCmiMonitor, mBroadcastQueue, mWifiNetworkSelector, makeTelephonyManager(),
                this, mSettingsConfigStore, verboseLoggingEnabled);
    }

    public WifiNetworkAgent makeWifiNetworkAgent(
            @NonNull NetworkCapabilities nc,
            @NonNull LinkProperties linkProperties,
            @NonNull NetworkAgentConfig naConfig,
            @Nullable NetworkProvider provider,
            @NonNull WifiNetworkAgent.Callback callback) {
        return new WifiNetworkAgent(mContext, mWifiHandlerThread.getLooper(),
                nc, linkProperties, naConfig, provider, callback);
    }

    /**
     * Create a ClientModeManager
     *
     * @param listener listener for ClientModeManager state changes
     * @return a new instance of ClientModeManager
     */
    public ConcreteClientModeManager makeClientModeManager(
            @NonNull ClientModeManager.Listener<ConcreteClientModeManager> listener,
            @NonNull WorkSource requestorWs,
            @NonNull ActiveModeManager.ClientRole role,
            boolean verboseLoggingEnabled) {
        return new ConcreteClientModeManager(
                mContext, mWifiHandlerThread.getLooper(), mClock,
                mWifiNative, listener, mWifiMetrics, mWakeupController,
                this, mSelfRecovery, mWifiGlobals, mDefaultClientModeManager,
                mClock.getElapsedSinceBootMillis(), requestorWs, role, mBroadcastQueue,
                verboseLoggingEnabled);
    }

    public ScanOnlyModeImpl makeScanOnlyModeImpl(@NonNull String ifaceName) {
        return new ScanOnlyModeImpl(mClock.getElapsedSinceBootMillis(), mWifiNative, ifaceName);
    }

    /**
     * Create a WifiLog instance.
     *
     * @param tag module name to include in all log messages
     */
    public WifiLog makeLog(String tag) {
        return new LogcatLog(tag);
    }

    /**
     * Obtain an instance of WifiScanner.
     * If it was not already created, then obtain an instance.  Note, this must be done lazily since
     * WifiScannerService is separate and created later.
     */
    public synchronized WifiScanner getWifiScanner() {
        if (mWifiScanner == null) {
            mWifiScanner = mContext.getSystemService(WifiScanner.class);
        }
        return mWifiScanner;
    }

    /**
     * Construct an instance of {@link NetworkRequestStoreData}.
     */
    public NetworkRequestStoreData makeNetworkRequestStoreData(
            NetworkRequestStoreData.DataSource dataSource) {
        return new NetworkRequestStoreData(dataSource);
    }

    /**
     * Construct an instance of {@link NetworkSuggestionStoreData}.
     */
    public NetworkSuggestionStoreData makeNetworkSuggestionStoreData(
            NetworkSuggestionStoreData.DataSource dataSource) {
        return new NetworkSuggestionStoreData(dataSource);
    }

    /**
     * Construct an instance of {@link WifiCarrierInfoStoreManagerData}
     */
    public WifiCarrierInfoStoreManagerData makeWifiCarrierInfoStoreManagerData(
            WifiCarrierInfoStoreManagerData.DataSource dataSource) {
        return new WifiCarrierInfoStoreManagerData(dataSource);
    }

    /**
     * Construct an instance of {@link ImsiPrivacyProtectionExemptionStoreData}
     */
    public ImsiPrivacyProtectionExemptionStoreData makeImsiPrivacyProtectionExemptionStoreData(
            ImsiPrivacyProtectionExemptionStoreData.DataSource dataSource) {
        return new ImsiPrivacyProtectionExemptionStoreData(dataSource);
    }

    /**
     * Construct an instance of {@link SoftApStoreData}.
     */
    public SoftApStoreData makeSoftApStoreData(
            SoftApStoreData.DataSource dataSource) {
        return new SoftApStoreData(mContext, mSettingsMigrationDataHolder, dataSource);
    }

    public WifiPermissionsUtil getWifiPermissionsUtil() {
        return mWifiPermissionsUtil;
    }

    public WifiPermissionsWrapper getWifiPermissionsWrapper() {
        return mWifiPermissionsWrapper;
    }

    /**
     * Returns a singleton instance of a HandlerThread for injection. Uses lazy initialization.
     *
     * TODO: share worker thread with other Wi-Fi handlers (b/27924886)
     */
    public HandlerThread getWifiAwareHandlerThread() {
        if (mWifiAwareHandlerThread == null) { // lazy initialization
            mWifiAwareHandlerThread = new HandlerThread("wifiAwareService");
            mWifiAwareHandlerThread.start();
        }
        return mWifiAwareHandlerThread;
    }

    /**
     * Returns a singleton instance of a HandlerThread for injection. Uses lazy initialization.
     *
     * TODO: share worker thread with other Wi-Fi handlers (b/27924886)
     */
    public HandlerThread getRttHandlerThread() {
        if (mRttHandlerThread == null) { // lazy initialization
            mRttHandlerThread = new HandlerThread("wifiRttService");
            mRttHandlerThread.start();
        }
        return mRttHandlerThread;
    }

    public MacAddressUtil getMacAddressUtil() {
        return mMacAddressUtil;
    }

    /**
     * Returns a single instance of HalDeviceManager for injection.
     */
    public HalDeviceManager getHalDeviceManager() {
        return mHalDeviceManager;
    }

    public WifiNative getWifiNative() {
        return mWifiNative;
    }

    public WifiMonitor getWifiMonitor() {
        return mWifiMonitor;
    }

    public WifiP2pNative getWifiP2pNative() {
        return mWifiP2pNative;
    }

    /**
     * Returns a single instance of CoexManager for injection.
     * This will be null if SdkLevel is not at least S.
     */
    @Nullable public CoexManager getCoexManager() {
        return mCoexManager;
    }

    public WifiP2pMonitor getWifiP2pMonitor() {
        return mWifiP2pMonitor;
    }

    public SelfRecovery getSelfRecovery() {
        return mSelfRecovery;
    }

    public ScanRequestProxy getScanRequestProxy() {
        return mScanRequestProxy;
    }

    public Runtime getJavaRuntime() {
        return Runtime.getRuntime();
    }

    public WifiDataStall getWifiDataStall() {
        return mWifiDataStall;
    }

    public WifiNetworkSuggestionsManager getWifiNetworkSuggestionsManager() {
        return mWifiNetworkSuggestionsManager;
    }

    public IpMemoryStore getIpMemoryStore() {
        if (mIpMemoryStore == null) {
            mIpMemoryStore = IpMemoryStore.getMemoryStore(mContext);
        }
        return mIpMemoryStore;
    }

    public WifiBlocklistMonitor getWifiBlocklistMonitor() {
        return mWifiBlocklistMonitor;
    }

    public HostapdHal getHostapdHal() {
        return mHostapdHal;
    }

    public WifiThreadRunner getWifiThreadRunner() {
        return mWifiThreadRunner;
    }

    public WifiNetworkScoreCache getWifiNetworkScoreCache() {
        return mWifiNetworkScoreCache;
    }

    public NetdWrapper makeNetdWrapper() {
        if (mNetdWrapper == null) {
            mNetdWrapper = new NetdWrapper(mContext, new Handler(mWifiHandlerThread.getLooper()));
        }
        return mNetdWrapper;
    }

    public WifiNl80211Manager getWifiCondManager() {
        return mWifiCondManager;
    }

    public WifiHealthMonitor getWifiHealthMonitor() {
        return mWifiHealthMonitor;
    }

    public WifiSettingsConfigStore getSettingsConfigStore() {
        return mSettingsConfigStore;
    }

    public WifiScanAlwaysAvailableSettingsCompatibility
            getWifiScanAlwaysAvailableSettingsCompatibility() {
        return mWifiScanAlwaysAvailableSettingsCompatibility;
    }

    public DeviceConfigFacade getDeviceConfigFacade() {
        return mDeviceConfigFacade;
    }

    public WifiConnectivityManager getWifiConnectivityManager() {
        return mWifiConnectivityManager;
    }

    public ConnectHelper getConnectHelper() {
        return mConnectHelper;
    }

    public WifiNetworkFactory getWifiNetworkFactory() {
        return mWifiNetworkFactory;
    }

    public UntrustedWifiNetworkFactory getUntrustedWifiNetworkFactory() {
        return mUntrustedWifiNetworkFactory;
    }

    public OemWifiNetworkFactory getOemWifiNetworkFactory() {
        return mOemWifiNetworkFactory;
    }

    public WifiDiagnostics getWifiDiagnostics() {
        return mWifiDiagnostics;
    }

    public WifiP2pConnection getWifiP2pConnection() {
        return mWifiP2pConnection;
    }

    public WifiGlobals getWifiGlobals() {
        return mWifiGlobals;
    }

    public SimRequiredNotifier getSimRequiredNotifier() {
        return mSimRequiredNotifier;
    }

    /**
     * Useful for mocking {@link WorkSourceHelper} instance in {@link HalDeviceManager} unit tests.
     */
    public WorkSourceHelper makeWsHelper(@NonNull WorkSource ws) {
        return new WorkSourceHelper(ws, mWifiPermissionsUtil,
                mContext.getSystemService(ActivityManager.class), mContext.getPackageManager());
    }

    public AdaptiveConnectivityEnabledSettingObserver
            getAdaptiveConnectivityEnabledSettingObserver() {
        return mAdaptiveConnectivityEnabledSettingObserver;
    }

    public MakeBeforeBreakManager getMakeBeforeBreakManager() {
        return mMakeBeforeBreakManager;
    }

    public OpenNetworkNotifier getOpenNetworkNotifier() {
        return mOpenNetworkNotifier;
    }

    public WifiNotificationManager getWifiNotificationManager() {
        return mWifiNotificationManager;
    }

    public LastCallerInfoManager getLastCallerInfoManager() {
        return mLastCallerInfoManager;
    }

    public BuildProperties getBuildProperties() {
        return mBuildProperties;
    }

    public DefaultClientModeManager getDefaultClientModeManager() {
        return mDefaultClientModeManager;
    }

    public LinkProbeManager getLinkProbeManager() {
        return mLinkProbeManager;
    }
<<<<<<< HEAD
    public Context getContext() {
        return mContext;
=======

    @NonNull
    public WifiKeyStore getWifiKeyStore() {
        return mWifiKeyStore;
>>>>>>> 6abae3f1
    }
}<|MERGE_RESOLUTION|>--- conflicted
+++ resolved
@@ -1080,14 +1080,12 @@
     public LinkProbeManager getLinkProbeManager() {
         return mLinkProbeManager;
     }
-<<<<<<< HEAD
     public Context getContext() {
         return mContext;
-=======
+    }
 
     @NonNull
     public WifiKeyStore getWifiKeyStore() {
         return mWifiKeyStore;
->>>>>>> 6abae3f1
     }
 }