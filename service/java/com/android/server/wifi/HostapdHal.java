/*
 * Copyright (C) 2017 The Android Open Source Project
 *
 * Licensed under the Apache License, Version 2.0 (the "License");
 * you may not use this file except in compliance with the License.
 * You may obtain a copy of the License at
 *
 *      http://www.apache.org/licenses/LICENSE-2.0
 *
 * Unless required by applicable law or agreed to in writing, software
 * distributed under the License is distributed on an "AS IS" BASIS,
 * WITHOUT WARRANTIES OR CONDITIONS OF ANY KIND, either express or implied.
 * See the License for the specific language governing permissions and
 * limitations under the License.
 */
package com.android.server.wifi;

import android.annotation.NonNull;
import android.content.Context;
import android.net.MacAddress;
import android.net.wifi.SoftApConfiguration;
import android.net.wifi.WifiManager;
import android.os.Handler;
import android.util.Log;

import com.android.internal.annotations.VisibleForTesting;
import com.android.server.wifi.WifiNative.HostapdDeathEventHandler;
import com.android.server.wifi.WifiNative.SoftApListener;

import javax.annotation.concurrent.ThreadSafe;

import vendor.qti.hardware.wifi.hostapd.V1_0.IHostapdVendor;
import vendor.qti.hardware.wifi.hostapd.V1_0.IHostapdVendorIfaceCallback;

/**
 * To maintain thread-safety, the locking protocol is that every non-static method (regardless of
 * access level) acquires mLock.
 */
@ThreadSafe
public class HostapdHal {
    private static final String TAG = "HostapdHal";

    private final Object mLock = new Object();
    private boolean mVerboseLoggingEnabled = false;
    private final Context mContext;
    private final Handler mEventHandler;

    // Hostapd HAL interface object - might be implemented by HIDL or AIDL
    private IHostapdHal mIHostapd;

    public HostapdHal(Context context, Handler handler) {
        mContext = context;
        mEventHandler = handler;
<<<<<<< HEAD
        mServiceManagerDeathRecipient = new ServiceManagerDeathRecipient();
        mHostapdDeathRecipient = new HostapdDeathRecipient();
        mHostapdVendorDeathRecipient = new HostapdVendorDeathRecipient();
=======
>>>>>>> dc92eb52
    }

    /**
     * Enable/Disable verbose logging.
     *
     * @param enable true to enable, false to disable.
     */
    public void enableVerboseLogging(boolean enable) {
        synchronized (mLock) {
            mVerboseLoggingEnabled = enable;
            if (mIHostapd != null) {
                mIHostapd.enableVerboseLogging(enable);
            }
        }
    }

    /**
<<<<<<< HEAD
     * Link to death for IServiceManager object.
     * @return true on success, false otherwise.
     */
    private boolean linkToServiceManagerDeath() {
        synchronized (mLock) {
            if (mIServiceManager == null) return false;
            try {
                if (!mIServiceManager.linkToDeath(mServiceManagerDeathRecipient, 0)) {
                    Log.wtf(TAG, "Error on linkToDeath on IServiceManager");
                    hostapdServiceDiedHandler(mDeathRecipientCookie);
                    mIServiceManager = null; // Will need to register a new ServiceNotification
                    return false;
                }
            } catch (RemoteException e) {
                Log.e(TAG, "IServiceManager.linkToDeath exception", e);
                mIServiceManager = null; // Will need to register a new ServiceNotification
                return false;
            }
            return true;
        }
    }

    /**
     * Returns whether or not the hostapd supported to get the AP info from the callback.
     */
    public boolean isApInfoCallbackSupported() {
        return isV1_3() || useVendorHostapdHal();
    }

    /**
     * Registers a service notification for the IHostapd service, which triggers intialization of
     * the IHostapd
     * @return true if the service notification was successfully registered
=======
     * Initialize the HostapdHal. Creates the internal IHostapdHal object
     * and calls its initialize method.
     *
     * @return true if the initialization succeeded
>>>>>>> dc92eb52
     */
    public boolean initialize() {
        synchronized (mLock) {
            if (mVerboseLoggingEnabled) {
                Log.i(TAG, "Initializing Hostapd Service.");
            }
<<<<<<< HEAD
            mIHostapd = null;
            mIHostapdVendor = null;
            if (mIServiceManager != null) {
                // Already have an IServiceManager and serviceNotification registered, don't
                // don't register another.
                return true;
=======
            if (mIHostapd != null) {
                Log.wtf(TAG, "Hostapd HAL has already been initialized.");
                return false;
>>>>>>> dc92eb52
            }
            mIHostapd = createIHostapdHalMockable();
            if (mIHostapd == null) {
                Log.e(TAG, "Failed to get Hostapd HAL instance");
                return false;
            }
            mIHostapd.enableVerboseLogging(mVerboseLoggingEnabled);
            if (!mIHostapd.initialize()) {
                Log.e(TAG, "Fail to init hostapd, Stopping hostapd startup");
                mIHostapd = null;
                return false;
            }
            return true;
        }
    }

    /**
     * Wrapper function to create the IHostapdHal object. Created to be mockable in unit tests.
     */
    @VisibleForTesting
    protected IHostapdHal createIHostapdHalMockable() {
        synchronized (mLock) {
            // Prefer AIDL implementation if service is declared.
            if (HostapdHalAidlImp.serviceDeclared()) {
                return new HostapdHalAidlImp(mContext, mEventHandler);

            } else if (HostapdHalHidlImp.serviceDeclared()) {
                return new HostapdHalHidlImp(mContext, mEventHandler);
            }
            return null;
        }
    }

    /**
     * Returns whether or not the hostapd supports getting the AP info from the callback.
     */
    public boolean isApInfoCallbackSupported() {
        synchronized (mLock) {
            String methodStr = "isApInfoCallbackSupported";
            if (mIHostapd == null) {
                return handleNullIHostapd(methodStr);
            }
            return mIHostapd.isApInfoCallbackSupported();
        }
<<<<<<< HEAD

        if (!initHostapdVendorService()) {
            Log.e(TAG, "Failed to init HostapdVendor service");
        }

        return true;
=======
>>>>>>> dc92eb52
    }

    /**
     * Register the provided callback handler for SoftAp events.
     * <p>
     * Note that only one callback can be registered at a time - any registration overrides previous
     * registrations.
     *
     * @param ifaceName Name of the interface.
     * @param listener Callback listener for AP events.
     * @return true on success, false on failure.
     */
    public boolean registerApCallback(@NonNull String ifaceName,
            @NonNull SoftApListener listener) {
<<<<<<< HEAD
        if (listener == null) {
            Log.e(TAG, "registerApCallback called with a null callback");
            return false;
        }

        if (!isApInfoCallbackSupported()) {
            Log.d(TAG, "The current HAL doesn't support event callback.");
            return false;
=======
        synchronized (mLock) {
            String methodStr = "registerApCallback";
            if (mIHostapd == null) {
                return handleNullIHostapd(methodStr);
            }
            return mIHostapd.registerApCallback(ifaceName, listener);
>>>>>>> dc92eb52
        }
    }

    /**
     * Add and start a new access point.
     *
     * @param ifaceName Name of the interface.
     * @param config Configuration to use for the AP.
     * @param isMetered Indicates the network is metered or not.
     * @param onFailureListener A runnable to be triggered on failure.
     * @return true on success, false otherwise.
     */
    public boolean addAccessPoint(@NonNull String ifaceName, @NonNull SoftApConfiguration config,
                                  boolean isMetered, @NonNull Runnable onFailureListener) {
        synchronized (mLock) {
            String methodStr = "addAccessPoint";
            if (mIHostapd == null) {
                return handleNullIHostapd(methodStr);
            }
            return mIHostapd.addAccessPoint(ifaceName, config, isMetered, onFailureListener);
        }
    }

    /**
     * Remove a previously started access point.
     *
     * @param ifaceName Name of the interface.
     * @return true on success, false otherwise.
     */
    public boolean removeAccessPoint(@NonNull String ifaceName) {
        synchronized (mLock) {
            String methodStr = "removeAccessPoint";
            if (mIHostapd == null) {
                return handleNullIHostapd(methodStr);
            }
            return mIHostapd.removeAccessPoint(ifaceName);
        }
    }

    /**
     * Remove a previously connected client.
     *
     * @param ifaceName Name of the interface.
     * @param client Mac Address of the client.
     * @param reasonCode One of disconnect reason code which defined in {@link WifiManager}.
     * @return true on success, false otherwise.
     */
    public boolean forceClientDisconnect(@NonNull String ifaceName,
            @NonNull MacAddress client, int reasonCode) {
        synchronized (mLock) {
            String methodStr = "forceClientDisconnect";
            if (mIHostapd == null) {
                return handleNullIHostapd(methodStr);
            }
            return mIHostapd.forceClientDisconnect(ifaceName, client, reasonCode);
        }
    }

    /**
     * Registers a death notification for hostapd.
     * @return Returns true on success.
     */
    public boolean registerDeathHandler(@NonNull HostapdDeathEventHandler handler) {
        synchronized (mLock) {
            String methodStr = "registerDeathHandler";
            if (mIHostapd == null) {
                return handleNullIHostapd(methodStr);
            }
            return mIHostapd.registerDeathHandler(handler);
        }
    }

    /**
     * Deregisters a death notification for hostapd.
     * @return Returns true on success.
     */
    public boolean deregisterDeathHandler() {
<<<<<<< HEAD
        if (mDeathEventHandler == null) {
            Log.e(TAG, "No Death handler present");
        }
        mDeathEventHandler = null;
        return true;
    }

    /**
     * Clear internal state.
     */
    private void clearState() {
        synchronized (mLock) {
            mIHostapd = null;
            mIHostapdVendor = null;
        }
    }

    /**
     * Handle hostapd death.
     */
    private void hostapdServiceDiedHandler(long cookie) {
=======
>>>>>>> dc92eb52
        synchronized (mLock) {
            String methodStr = "deregisterDeathHandler";
            if (mIHostapd == null) {
                return handleNullIHostapd(methodStr);
            }
            return mIHostapd.deregisterDeathHandler();
        }
    }

    /**
     * Signals whether Initialization completed successfully.
     */
    public boolean isInitializationStarted() {
        synchronized (mLock) {
            String methodStr = "isInitializationStarted";
            if (mIHostapd == null) {
                return handleNullIHostapd(methodStr);
            }
            return mIHostapd.isInitializationStarted();
        }
    }

    /**
     * Signals whether Initialization completed successfully.
     */
    public boolean isInitializationComplete() {
        synchronized (mLock) {
            String methodStr = "isInitializationComplete";
            if (mIHostapd == null) {
                return handleNullIHostapd(methodStr);
            }
            return mIHostapd.isInitializationComplete();
        }
    }

    /**
     * Start the hostapd daemon.
     *
     * @return true on success, false otherwise.
     */
    public boolean startDaemon() {
        synchronized (mLock) {
            String methodStr = "startDaemon";
            if (mIHostapd == null) {
                return handleNullIHostapd(methodStr);
            }
            return mIHostapd.startDaemon();
        }
    }

    /**
     * Terminate the hostapd daemon & wait for it's death.
     */
    public void terminate() {
        synchronized (mLock) {
            String methodStr = "terminate";
            if (mIHostapd == null) {
                handleNullIHostapd(methodStr);
                return;
            }
            mIHostapd.terminate();
        }
    }

    private boolean handleNullIHostapd(String methodStr) {
        Log.e(TAG, "Cannot call " + methodStr + " because mIHostapd is null.");
        return false;
    }

    /* ######################### Hostapd Vendor change ###################### */
    // Keep hostapd vendor changes below this line to have minimal conflicts during merge/upgrade
    private IHostapdVendor mIHostapdVendor;
    private HostapdVendorDeathRecipient mHostapdVendorDeathRecipient;

    private class HostapdVendorDeathRecipient implements DeathRecipient {
        @Override
        public void serviceDied(long cookie) {
            mEventHandler.post(() -> {
                synchronized (mLock) {
                    Log.w(TAG, "IHostapdVendor died: cookie=" + cookie);
                    hostapdServiceDiedHandler(cookie);
                }
            });
        }
    }

    /**
     * Helper method for Get Vendor Encryption Type.
     */
    private static int getVendorEncryptionType(SoftApConfiguration localConfig) {
        int encryptionType;
        switch (localConfig.getSecurityType()) {
            case SoftApConfiguration.SECURITY_TYPE_OPEN:
                encryptionType =
                  vendor.qti.hardware.wifi.hostapd.V1_1.IHostapdVendor.VendorEncryptionType.NONE;
                break;
            case SoftApConfiguration.SECURITY_TYPE_WPA2_PSK:
                encryptionType =
                  vendor.qti.hardware.wifi.hostapd.V1_1.IHostapdVendor.VendorEncryptionType.WPA2;
                break;
            case SoftApConfiguration.SECURITY_TYPE_WPA3_SAE:
                encryptionType =
                  vendor.qti.hardware.wifi.hostapd.V1_1.IHostapdVendor.VendorEncryptionType.SAE;
                break;
            case SoftApConfiguration.SECURITY_TYPE_WPA3_SAE_TRANSITION:
                encryptionType =
                  vendor.qti.hardware.wifi.hostapd.V1_2.IHostapdVendor.VendorEncryptionType.SAE_TRANSITION;
                break;
            case SoftApConfiguration.SECURITY_TYPE_OWE:
                encryptionType = vendor.qti.hardware.wifi.hostapd.V1_1.IHostapdVendor.VendorEncryptionType.OWE;
                break;
            default:
                // We really shouldn't default to None, but this was how NetworkManagementService
                // used to do this.
                encryptionType =
                  vendor.qti.hardware.wifi.hostapd.V1_1.IHostapdVendor.VendorEncryptionType.NONE;
                break;
        }
        return encryptionType;
    }

    /**
     * Uses the IServiceManager to check if the device is running V1_0 of
     * the hostapd vendor HAL from the VINTF for the device.
     * @return true if supported, false otherwise.
     */
    private boolean isVendorV1_0() {
        return checkHalVersionByInterfaceName(
                vendor.qti.hardware.wifi.hostapd.V1_0.IHostapdVendor.kInterfaceName);
    }

    /**
     * Uses the IServiceManager to check if the device is running V1_1 of
     * the hostapd vendor HAL from the VINTF for the device.
     * @return true if supported, false otherwise.
     */
    private boolean isVendorV1_1() {
        return checkHalVersionByInterfaceName(
                vendor.qti.hardware.wifi.hostapd.V1_1.IHostapdVendor.kInterfaceName);
    }

    /**
     * Uses the IServiceManager to check if the device is running V1_2 of
     * the hostapd vendor HAL from the VINTF for the device.
     * @return true if supported, false otherwise.
     */
    private boolean isVendorV1_2() {
        return checkHalVersionByInterfaceName(
                vendor.qti.hardware.wifi.hostapd.V1_2.IHostapdVendor.kInterfaceName);
    }

    /**
     * Link to death for IHostapdVendor object.
     * @return true on success, false otherwise.
     */
    private boolean linkToHostapdVendorDeath() {
        synchronized (mLock) {
            if (mIHostapdVendor == null) return false;
            try {
                if (!mIHostapdVendor.linkToDeath(
                        mHostapdVendorDeathRecipient, mDeathRecipientCookie)) {
                    Log.wtf(TAG, "Error on linkToDeath on IHostapdVendor");
                    hostapdServiceDiedHandler(mDeathRecipientCookie);
                    return false;
                }
            } catch (RemoteException e) {
                Log.e(TAG, "IHostapdVendor.linkToDeath exception", e);
                return false;
            }
            return true;
        }
    }

    /**
     * Initialize the IHostapdVendor object.
     * @return true on success, false otherwise.
     */
    public boolean initHostapdVendorService() {
        synchronized (mLock) {
            try {
                mIHostapdVendor = getHostapdVendorMockable();
            } catch (RemoteException e) {
                Log.e(TAG, "IHostapdVendor.getService exception: " + e);
                return false;
            }
            if (mIHostapdVendor == null) {
                Log.e(TAG, "Got null IHostapdVendor service. Stopping hostapdVendor HIDL startup");
                return false;
            }
            if (!linkToHostapdVendorDeath()) {
                mIHostapdVendor = null;
                return false;
            }
        }
        return true;
    }

    /**
     * Wrapper to Convert IHostapd.AcsFrequencyRange to IHostapdVendor.AcsFrequencyRange
     */
    private List<vendor.qti.hardware.wifi.hostapd.V1_2.IHostapdVendor.AcsFrequencyRange>
            toVendorAcsFreqRanges(@BandType int band) {
        List<android.hardware.wifi.hostapd.V1_2.IHostapd.AcsFrequencyRange>
                acsFrequencyRanges = toAcsFreqRanges(band);

        List<vendor.qti.hardware.wifi.hostapd.V1_2.IHostapdVendor.AcsFrequencyRange>
                vendorAcsFreqRanges = new ArrayList<>();

        for (android.hardware.wifi.hostapd.V1_2.IHostapd.AcsFrequencyRange
                acsFrequencyRange : acsFrequencyRanges) {
            vendor.qti.hardware.wifi.hostapd.V1_2.IHostapdVendor.AcsFrequencyRange acsFreqRange =
                    new vendor.qti.hardware.wifi.hostapd.V1_2.IHostapdVendor.AcsFrequencyRange();
            acsFreqRange.start = acsFrequencyRange.start;
            acsFreqRange.end = acsFrequencyRange.end;
            vendorAcsFreqRanges.add(acsFreqRange);
        }

        return vendorAcsFreqRanges;
    }

    // Implementation refactors from class HostapdHal::updateIfaceParams_1_2FromResource()
    private void updateVendorIfaceParams_1_2FromResource(
      vendor.qti.hardware.wifi.hostapd.V1_2.IHostapdVendor.VendorIfaceParams vIfaceParamsV1_2) {
        vIfaceParamsV1_2.hwModeParams.enable80211AX =
                mContext.getResources().getBoolean(
                R.bool.config_wifiSoftapIeee80211axSupported);
        vIfaceParamsV1_2.hwModeParams.enable6GhzBand =
                ApConfigUtil.isBandSupported(SoftApConfiguration.BAND_6GHZ, mContext);
        vIfaceParamsV1_2.hwModeParams.enableHeSingleUserBeamformer =
                mContext.getResources().getBoolean(
                R.bool.config_wifiSoftapHeSuBeamformerSupported);
        vIfaceParamsV1_2.hwModeParams.enableHeSingleUserBeamformee =
                mContext.getResources().getBoolean(
                R.bool.config_wifiSoftapHeSuBeamformeeSupported);
        vIfaceParamsV1_2.hwModeParams.enableHeMultiUserBeamformer =
                mContext.getResources().getBoolean(
                R.bool.config_wifiSoftapHeMuBeamformerSupported);
        vIfaceParamsV1_2.hwModeParams.enableHeTargetWakeTime =
                mContext.getResources().getBoolean(R.bool.config_wifiSoftapHeTwtSupported);
    }

    private vendor.qti.hardware.wifi.hostapd.V1_0.IHostapdVendor.VendorIfaceParams
    prepareVendorIfaceParamsV1_0(
      android.hardware.wifi.hostapd.V1_0.IHostapd.IfaceParams ifaceParamsV1_0,
      SoftApConfiguration config) {
        vendor.qti.hardware.wifi.hostapd.V1_0.IHostapdVendor.VendorIfaceParams
        vIfaceParamsV1_0 =
          new vendor.qti.hardware.wifi.hostapd.V1_0.IHostapdVendor.VendorIfaceParams();
        vIfaceParamsV1_0.ifaceParams = ifaceParamsV1_0;

        // Vendor Hostapd V1_0 specific parameters
        WifiNative wifiNative = WifiInjector.getInstance().getWifiNative();
        if (wifiNative.isVendorBridgeModeActive()) {
            vIfaceParamsV1_0.bridgeIfaceName = wifiNative.getBridgeIfaceName();
        } else {
            vIfaceParamsV1_0.bridgeIfaceName = "";
        }

        return vIfaceParamsV1_0;
    }

    private vendor.qti.hardware.wifi.hostapd.V1_1.IHostapdVendor.VendorIfaceParams
    prepareVendorIfaceParamsV1_1(
      vendor.qti.hardware.wifi.hostapd.V1_0.IHostapdVendor.VendorIfaceParams vIfaceParamsV1_0,
      SoftApConfiguration config) {
        vendor.qti.hardware.wifi.hostapd.V1_1.IHostapdVendor.VendorIfaceParams
        vIfaceParamsV1_1 =
          new vendor.qti.hardware.wifi.hostapd.V1_1.IHostapdVendor.VendorIfaceParams();
        vIfaceParamsV1_1.VendorV1_0 = vIfaceParamsV1_0;
        vIfaceParamsV1_1.vendorChannelParams.channelParams =
          vIfaceParamsV1_0.ifaceParams.channelParams;
        vIfaceParamsV1_1.vendorEncryptionType = getVendorEncryptionType(config);
        vIfaceParamsV1_1.oweTransIfaceName = (config.getOweTransIfaceName() != null) ? config.getOweTransIfaceName() : "";
        if (vIfaceParamsV1_0.ifaceParams.channelParams.enableAcs) {
            if ((config.getBand() & SoftApConfiguration.BAND_2GHZ) != 0) {
                vIfaceParamsV1_1.vendorChannelParams.acsChannelRanges.addAll(
                        toVendorAcsChannelRanges(mContext.getResources().getString(
                            R.string.config_wifiSoftap2gChannelList)));
            }
            if ((config.getBand() & SoftApConfiguration.BAND_5GHZ) != 0) {
                vIfaceParamsV1_1.vendorChannelParams.acsChannelRanges.addAll(
                        toVendorAcsChannelRanges(mContext.getResources().getString(
                            R.string.config_wifiSoftap5gChannelList)));
            }
        }
        return vIfaceParamsV1_1;
    }

    private vendor.qti.hardware.wifi.hostapd.V1_2.IHostapdVendor.VendorIfaceParams
    prepareVendorIfaceParamsV1_2(
      vendor.qti.hardware.wifi.hostapd.V1_1.IHostapdVendor.VendorIfaceParams vIfaceParamsV1_1,
      SoftApConfiguration config) {
        vendor.qti.hardware.wifi.hostapd.V1_2.IHostapdVendor.VendorIfaceParams
        vIfaceParamsV1_2 =
          new vendor.qti.hardware.wifi.hostapd.V1_2.IHostapdVendor.VendorIfaceParams();
        vIfaceParamsV1_2.VendorV1_1 = vIfaceParamsV1_1;
        vIfaceParamsV1_2.channelParams.bandMask = getHalBandMask(config.getBand());

        updateVendorIfaceParams_1_2FromResource(vIfaceParamsV1_2);

        // Prepare freq ranges/lists if needed
        if (vIfaceParamsV1_1.VendorV1_0.ifaceParams.channelParams.enableAcs
             && ApConfigUtil.isSendFreqRangesNeeded(config.getBand(), mContext)) {
            if ((config.getBand() & SoftApConfiguration.BAND_2GHZ) != 0) {
                vIfaceParamsV1_2.channelParams.acsChannelFreqRangesMhz.addAll(
                    toVendorAcsFreqRanges(SoftApConfiguration.BAND_2GHZ));
            }
            if ((config.getBand() & SoftApConfiguration.BAND_5GHZ) != 0) {
                vIfaceParamsV1_2.channelParams.acsChannelFreqRangesMhz.addAll(
                    toVendorAcsFreqRanges(SoftApConfiguration.BAND_5GHZ));
            }
            if ((config.getBand() & SoftApConfiguration.BAND_6GHZ) != 0) {
                vIfaceParamsV1_2.channelParams.acsChannelFreqRangesMhz.addAll(
                    toVendorAcsFreqRanges(SoftApConfiguration.BAND_6GHZ));
            }
        }
        return vIfaceParamsV1_2;
    }

    private vendor.qti.hardware.wifi.hostapd.V1_2.IHostapdVendor.VendorNetworkParams
            prepareVendorNetworkParamsV1_2(
              android.hardware.wifi.hostapd.V1_2.IHostapd.NetworkParams nwParamsV1_2,
              SoftApConfiguration config) {
        vendor.qti.hardware.wifi.hostapd.V1_2.IHostapdVendor.VendorNetworkParams
        vNetworkParamsV1_2 =
          new vendor.qti.hardware.wifi.hostapd.V1_2.IHostapdVendor.VendorNetworkParams();
        vNetworkParamsV1_2.V1_0 = nwParamsV1_2.V1_0;
        vNetworkParamsV1_2.passphrase = nwParamsV1_2.passphrase;
        vNetworkParamsV1_2.vendorEncryptionType = getVendorEncryptionType(config);
        vNetworkParamsV1_2.enableOCV = mContext.getResources().getBoolean(
                R.bool.config_vendor_softap_ocv_supported);
        vNetworkParamsV1_2.enableBeaconProtection = mContext.getResources().getBoolean(
                R.bool.config_vendor_softap_beacon_protection_supported);
        return vNetworkParamsV1_2;
    }

    /**
     * Add and start a new vendor access point.
     *
     * @param ifaceName Name of the softap interface.
     * @param config Configuration to use for the AP.
     * @param onFailureListener A runnable to be triggered on failure.
     * @return true on success, false otherwise.
     */
    public boolean addVendorAccessPoint(@NonNull String ifaceName,
            @NonNull SoftApConfiguration config, @NonNull Runnable onFailureListener) {
       Log.i(TAG, "addVendorAccessPoint[" + ifaceName + "] channels=" + config.getChannels());

       synchronized (mLock) {
            final String methodStr = "addVendorAccessPoint";
            IHostapd.IfaceParams ifaceParamsV1_0 = prepareIfaceParamsV1_0(ifaceName, config);
            android.hardware.wifi.hostapd.V1_2.IHostapd.NetworkParams nwParamsV1_2 =
                    prepareNetworkParamsV1_2(config);
            if (nwParamsV1_2 == null) return false;
            if (!checkHostapdVendorAndLogFailure(methodStr)) return false;
            try {
                HostapdStatus status;

                vendor.qti.hardware.wifi.hostapd.V1_0.IHostapdVendor.VendorIfaceParams
                vIfaceParamsV1_0 = prepareVendorIfaceParamsV1_0(
                        ifaceParamsV1_0, config);
                if (!isVendorV1_1()) {
                    // vendor V1_0 case
                    if (!registerVendorCallback(ifaceName,
                            new HostapdVendorIfaceHalCallback(ifaceName))) {
                        Log.e(TAG, "Failed to register Hostapd Vendor callback");
                        return false;
                    }
                    status = mIHostapdVendor.addVendorAccessPoint(
                            vIfaceParamsV1_0, nwParamsV1_2.V1_0);
                    if (!checkVendorStatusAndLogFailure(status, methodStr)) {
                        return false;
                    }
                } else {
                    vendor.qti.hardware.wifi.hostapd.V1_1.IHostapdVendor.VendorIfaceParams
                    vIfaceParamsV1_1 = prepareVendorIfaceParamsV1_1(
                            vIfaceParamsV1_0, config);
                    if (!isVendorV1_2()) {
                        // vendor V1_1 case
                        if (!registerVendorCallback_1_1(ifaceName,
                                 new HostapdVendorIfaceHalCallbackV1_1(ifaceName))) {
                            Log.e(TAG, "Failed to register Hostapd Vendor V1_1.callback");
                            return false;
                        }
                        vendor.qti.hardware.wifi.hostapd.V1_1.IHostapdVendor
                        iHostapdVendorV1_1 = getHostapdVendorMockableV1_1();
                        if (iHostapdVendorV1_1 == null) {
                            Log.e(TAG, "Failed to get V1_1.IHostapdVendor");
                            return false;
                        }
                        status = iHostapdVendorV1_1.addVendorAccessPoint_1_1(
                            vIfaceParamsV1_1, nwParamsV1_2.V1_0);
                        if (!checkVendorStatusAndLogFailure(status, methodStr)) {
                            return false;
                        }
                    } else {
                        // vendor V1_2 case
                        if (!registerVendorCallback_1_1(ifaceName,
                                 new HostapdVendorIfaceHalCallbackV1_1(ifaceName))) {
                            Log.e(TAG, "Failed to register Hostapd Vendor V1_1.callback");
                            return false;
                        }
                        vendor.qti.hardware.wifi.hostapd.V1_2.IHostapdVendor.VendorIfaceParams
                        vIfaceParamsV1_2 = prepareVendorIfaceParamsV1_2(
                                vIfaceParamsV1_1, config);
                        vendor.qti.hardware.wifi.hostapd.V1_2.IHostapdVendor.VendorNetworkParams
                        vNetworkParamsV1_2 = prepareVendorNetworkParamsV1_2(
                                 nwParamsV1_2, config);

                        vendor.qti.hardware.wifi.hostapd.V1_2.IHostapdVendor
                        iHostapdVendorV1_2 = getHostapdVendorMockableV1_2();
                        if (iHostapdVendorV1_2 == null) {
                            Log.e(TAG, "Failed to get V1_2.IHostapdVendor");
                            return false;
                        }
                        status = iHostapdVendorV1_2.addVendorAccessPoint_1_2(
                            vIfaceParamsV1_2, vNetworkParamsV1_2);
                        if (!checkVendorStatusAndLogFailure(status, methodStr)) {
                            return false;
                        }
                    }
                }

                mSoftApFailureListeners.put(ifaceName, onFailureListener);
                return true;
            } catch (IllegalArgumentException e) {
                Log.e(TAG, "Unrecognized apBand: " + config.getBand());
                return false;
            } catch (RemoteException e) {
                handleRemoteException(e, methodStr);
                return false;
            }
        }
    }

    @VisibleForTesting
    protected IHostapdVendor getHostapdVendorMockable() throws RemoteException {
        synchronized (mLock) {
            return IHostapdVendor.getService();
        }
    }

    @VisibleForTesting
    protected vendor.qti.hardware.wifi.hostapd.V1_1.IHostapdVendor getHostapdVendorMockableV1_1()
            throws RemoteException {
        synchronized (mLock) {
            try {
                return
                  vendor.qti.hardware.wifi.hostapd.V1_1.IHostapdVendor.castFrom(mIHostapdVendor);
            } catch (NoSuchElementException e) {
                Log.e(TAG, "Failed to get IHostapdVendorV1_1", e);
                return null;
            }
        }
    }

    @VisibleForTesting
    protected vendor.qti.hardware.wifi.hostapd.V1_2.IHostapdVendor getHostapdVendorMockableV1_2()
            throws RemoteException {
        synchronized (mLock) {
            try {
                return
                  vendor.qti.hardware.wifi.hostapd.V1_2.IHostapdVendor.castFrom(mIHostapdVendor);
            } catch (NoSuchElementException e) {
                Log.e(TAG, "Failed to get IHostapdVendorV1_2", e);
                return null;
            }
        }
    }

    // Implementation refactors from class HostapdHal::toAcsChannelRanges()
    private List<vendor.qti.hardware.wifi.hostapd.V1_1.IHostapdVendor.AcsChannelRange>
            toVendorAcsChannelRanges(String channelListStr) {
        ArrayList<vendor.qti.hardware.wifi.hostapd.V1_1.IHostapdVendor.AcsChannelRange>
        acsChannelRanges = new ArrayList<>();

        for (String channelRange : channelListStr.split(",")) {
            vendor.qti.hardware.wifi.hostapd.V1_1.IHostapdVendor.AcsChannelRange
            acsChannelRange =
              new vendor.qti.hardware.wifi.hostapd.V1_1.IHostapdVendor.AcsChannelRange();
            try {
                if (channelRange.contains("-")) {
                    String[] channels  = channelRange.split("-");
                    if (channels.length != 2) {
                        Log.e(TAG, "Unrecognized channel range, length is " + channels.length);
                        continue;
                    }
                    int start = Integer.parseInt(channels[0].trim());
                    int end = Integer.parseInt(channels[1].trim());
                    if (start > end) {
                        Log.e(TAG, "Invalid channel range, from " + start + " to " + end);
                        continue;
                    }
                    acsChannelRange.start = start;
                    acsChannelRange.end = end;
                } else {
                    acsChannelRange.start = Integer.parseInt(channelRange.trim());
                    acsChannelRange.end = acsChannelRange.start;
                }
            } catch (NumberFormatException e) {
                // Ignore malformed value
                Log.e(TAG, "Malformed channel value detected: " + e);
                continue;
            }
            acsChannelRanges.add(acsChannelRange);
        }
        return acsChannelRanges;
    }

    /**
     * Check if needs to use hostapd vendor service.
     * @return
     */
    public boolean useVendorHostapdHal() {
        // Validates hostapd vendor service initialized.
        if (mIHostapdVendor == null) {
            return false;
        }

        // Refer Vendor Hal release - current.txt
        if (isVendorV1_2() && !isV1_3()) {
            // Vendor V1_2(R) > 1_2(R) or ealier
            return true;
        } else if (isVendorV1_1() && !isV1_2() ) {
            // Vendor V1_1(Q) > 1_1(Q) or ealier
            return true;
        } else if (isVendorV1_0() && !isV1_1()) {
            // Vendor V1_0(P) > 1_0(P)
            return true;
        }

        return false;
    }

    /**
     * Returns false if HostapdVendor is null, and logs failure to call methodStr
     */
    private boolean checkHostapdVendorAndLogFailure(String methodStr) {
        synchronized (mLock) {
            if (mIHostapdVendor == null) {
                Log.e(TAG, "Can't call " + methodStr + ", IHostapdVendor is null");
                return false;
            }
            return true;
        }
    }

    /**
     * Returns true if provided status code is SUCCESS, logs debug message and returns false
     * otherwise
     */
    private boolean checkVendorStatusAndLogFailure(HostapdStatus status,
            String methodStr) {
        synchronized (mLock) {
            if (status.code != HostapdStatusCode.SUCCESS) {
                Log.e(TAG, "IHostapdVendor." + methodStr + " failed: " + status.code
                        + ", " + status.debugMessage);
                return false;
            } else {
                if (mVerboseLoggingEnabled) {
                    Log.e(TAG, "IHostapdVendor." + methodStr + " succeeded");
                }
                return true;
            }
        }
    }

    // Implementation refactors from class HostapdCallback_1_3::onConnectedClientsChanged()
    private void notifyConnectedClientsChanged(
      String ifaceName, byte[/* 6 */] bssid, boolean isConnected) {
        if (bssid == null) return;

        String apIfaceInstance = ifaceName;
        WifiNative wifiNative = WifiInjector.getInstance().getWifiNative();
        if (wifiNative.isVendorBridgeModeActive()) {
            apIfaceInstance = wifiNative.getBridgeIfaceName();
        }

        try {
            Log.d(TAG, "notifyConnectedClientsChanged on " + ifaceName + " / " + apIfaceInstance
                   + " and Mac is " + MacAddress.fromBytes(bssid).toString()
                   + " isConnected: " + isConnected);
            if (mSoftApEventListener != null) {
                mSoftApEventListener.onConnectedClientsChanged(apIfaceInstance,
                    MacAddress.fromBytes(bssid), isConnected);
            }
        } catch (IllegalArgumentException iae) {
            Log.e(TAG, " Invalid clientAddress, " + iae);
        }
    }

    private class HostapdVendorIfaceHalCallback extends IHostapdVendorIfaceCallback.Stub {
        private String apIfaceName;

        HostapdVendorIfaceHalCallback(@NonNull String ifaceName) {
           apIfaceName = ifaceName;
        }

        @Override
        public void onStaConnected(byte[/* 6 */] bssid) {
            notifyConnectedClientsChanged(apIfaceName, bssid, true);
        }

        @Override
        public void onStaDisconnected(byte[/* 6 */] bssid) {
            notifyConnectedClientsChanged(apIfaceName, bssid, false);
        }
    }

    /** See IHostapdVendor.hal for documentation */
    private boolean registerVendorCallback(@NonNull String ifaceName,
            IHostapdVendorIfaceCallback callback) {
        synchronized (mLock) {
            final String methodStr = "registerVendorCallback";
            try {
                if (mIHostapdVendor == null) return false;
                HostapdStatus status =
                        mIHostapdVendor.registerVendorCallback(ifaceName, callback);
                return checkVendorStatusAndLogFailure(status, methodStr);
            } catch (RemoteException e) {
                handleRemoteException(e, methodStr);
                return false;
            }
        }
    }

    private class HostapdVendorIfaceHalCallbackV1_1 extends
            vendor.qti.hardware.wifi.hostapd.V1_1.IHostapdVendorIfaceCallback.Stub {
        private String apIfaceName;

        HostapdVendorIfaceHalCallbackV1_1(@NonNull String ifaceName) {
           apIfaceName = ifaceName;
        }

        @Override
        public void onStaConnected(byte[/* 6 */] bssid) {
            notifyConnectedClientsChanged(apIfaceName, bssid, true);
        }

        @Override
        public void onStaDisconnected(byte[/* 6 */] bssid) {
            notifyConnectedClientsChanged(apIfaceName, bssid, false);
        }

        @Override
        public void onFailure(String ifaceName) {
            Log.w(TAG, "Failure on iface " + ifaceName);
            Runnable onFailureListener = mSoftApFailureListeners.get(ifaceName);
            if (onFailureListener != null) {
                onFailureListener.run();
            }
        }
    }

    private boolean registerVendorCallback_1_1(@NonNull String ifaceName,
            vendor.qti.hardware.wifi.hostapd.V1_1.IHostapdVendorIfaceCallback callback) {
        synchronized (mLock) {
            String methodStr = "registerVendorCallback_1_1";
            try {
                vendor.qti.hardware.wifi.hostapd.V1_1.IHostapdVendor iHostapdVendorV1_1 =
                    getHostapdVendorMockableV1_1();
                if (iHostapdVendorV1_1 == null) return false;
                HostapdStatus status =  iHostapdVendorV1_1.registerVendorCallback_1_1(
                    ifaceName, callback);
                return checkVendorStatusAndLogFailure(status, methodStr);
            } catch (RemoteException e) {
                handleRemoteException(e, methodStr);
                return false;
            }
        }
    }
}<|MERGE_RESOLUTION|>--- conflicted
+++ resolved
@@ -17,15 +17,22 @@
 
 import android.annotation.NonNull;
 import android.content.Context;
+import android.hardware.wifi.hostapd.V1_0.HostapdStatus;
+import android.hardware.wifi.hostapd.V1_0.HostapdStatusCode;
 import android.net.MacAddress;
 import android.net.wifi.SoftApConfiguration;
+import android.net.wifi.SoftApConfiguration.BandType;
 import android.net.wifi.WifiManager;
 import android.os.Handler;
+import android.os.IHwBinder.DeathRecipient;
+import android.os.RemoteException;
 import android.util.Log;
 
 import com.android.internal.annotations.VisibleForTesting;
 import com.android.server.wifi.WifiNative.HostapdDeathEventHandler;
 import com.android.server.wifi.WifiNative.SoftApListener;
+
+import java.util.List;
 
 import javax.annotation.concurrent.ThreadSafe;
 
@@ -51,12 +58,7 @@
     public HostapdHal(Context context, Handler handler) {
         mContext = context;
         mEventHandler = handler;
-<<<<<<< HEAD
-        mServiceManagerDeathRecipient = new ServiceManagerDeathRecipient();
-        mHostapdDeathRecipient = new HostapdDeathRecipient();
         mHostapdVendorDeathRecipient = new HostapdVendorDeathRecipient();
-=======
->>>>>>> dc92eb52
     }
 
     /**
@@ -74,65 +76,21 @@
     }
 
     /**
-<<<<<<< HEAD
-     * Link to death for IServiceManager object.
-     * @return true on success, false otherwise.
-     */
-    private boolean linkToServiceManagerDeath() {
-        synchronized (mLock) {
-            if (mIServiceManager == null) return false;
-            try {
-                if (!mIServiceManager.linkToDeath(mServiceManagerDeathRecipient, 0)) {
-                    Log.wtf(TAG, "Error on linkToDeath on IServiceManager");
-                    hostapdServiceDiedHandler(mDeathRecipientCookie);
-                    mIServiceManager = null; // Will need to register a new ServiceNotification
-                    return false;
-                }
-            } catch (RemoteException e) {
-                Log.e(TAG, "IServiceManager.linkToDeath exception", e);
-                mIServiceManager = null; // Will need to register a new ServiceNotification
-                return false;
-            }
-            return true;
-        }
-    }
-
-    /**
-     * Returns whether or not the hostapd supported to get the AP info from the callback.
-     */
-    public boolean isApInfoCallbackSupported() {
-        return isV1_3() || useVendorHostapdHal();
-    }
-
-    /**
-     * Registers a service notification for the IHostapd service, which triggers intialization of
-     * the IHostapd
-     * @return true if the service notification was successfully registered
-=======
      * Initialize the HostapdHal. Creates the internal IHostapdHal object
      * and calls its initialize method.
      *
      * @return true if the initialization succeeded
->>>>>>> dc92eb52
      */
     public boolean initialize() {
         synchronized (mLock) {
             if (mVerboseLoggingEnabled) {
                 Log.i(TAG, "Initializing Hostapd Service.");
             }
-<<<<<<< HEAD
-            mIHostapd = null;
-            mIHostapdVendor = null;
-            if (mIServiceManager != null) {
-                // Already have an IServiceManager and serviceNotification registered, don't
-                // don't register another.
-                return true;
-=======
             if (mIHostapd != null) {
                 Log.wtf(TAG, "Hostapd HAL has already been initialized.");
                 return false;
->>>>>>> dc92eb52
-            }
+            }
+            mIHostapdVendor = null;
             mIHostapd = createIHostapdHalMockable();
             if (mIHostapd == null) {
                 Log.e(TAG, "Failed to get Hostapd HAL instance");
@@ -144,6 +102,9 @@
                 mIHostapd = null;
                 return false;
             }
+            // if (!initHostapdVendorService()) {
+            //     Log.e(TAG, "Failed to init HostapdVendor service");
+            // }
             return true;
         }
     }
@@ -174,17 +135,8 @@
             if (mIHostapd == null) {
                 return handleNullIHostapd(methodStr);
             }
-            return mIHostapd.isApInfoCallbackSupported();
-        }
-<<<<<<< HEAD
-
-        if (!initHostapdVendorService()) {
-            Log.e(TAG, "Failed to init HostapdVendor service");
-        }
-
-        return true;
-=======
->>>>>>> dc92eb52
+            return mIHostapd.isApInfoCallbackSupported() || useVendorHostapdHal();
+        }
     }
 
     /**
@@ -199,23 +151,18 @@
      */
     public boolean registerApCallback(@NonNull String ifaceName,
             @NonNull SoftApListener listener) {
-<<<<<<< HEAD
-        if (listener == null) {
-            Log.e(TAG, "registerApCallback called with a null callback");
-            return false;
-        }
-
-        if (!isApInfoCallbackSupported()) {
-            Log.d(TAG, "The current HAL doesn't support event callback.");
-            return false;
-=======
         synchronized (mLock) {
             String methodStr = "registerApCallback";
             if (mIHostapd == null) {
                 return handleNullIHostapd(methodStr);
             }
+
+            if (!isApInfoCallbackSupported()) {
+                Log.d(TAG, "The current HAL doesn't support event callback.");
+                return false;
+            }
+
             return mIHostapd.registerApCallback(ifaceName, listener);
->>>>>>> dc92eb52
         }
     }
 
@@ -293,30 +240,6 @@
      * @return Returns true on success.
      */
     public boolean deregisterDeathHandler() {
-<<<<<<< HEAD
-        if (mDeathEventHandler == null) {
-            Log.e(TAG, "No Death handler present");
-        }
-        mDeathEventHandler = null;
-        return true;
-    }
-
-    /**
-     * Clear internal state.
-     */
-    private void clearState() {
-        synchronized (mLock) {
-            mIHostapd = null;
-            mIHostapdVendor = null;
-        }
-    }
-
-    /**
-     * Handle hostapd death.
-     */
-    private void hostapdServiceDiedHandler(long cookie) {
-=======
->>>>>>> dc92eb52
         synchronized (mLock) {
             String methodStr = "deregisterDeathHandler";
             if (mIHostapd == null) {
@@ -397,7 +320,8 @@
             mEventHandler.post(() -> {
                 synchronized (mLock) {
                     Log.w(TAG, "IHostapdVendor died: cookie=" + cookie);
-                    hostapdServiceDiedHandler(cookie);
+                    // TODO(b/203794430) The following is moved to HostapdHalAidlImp.java
+                    // hostapdServiceDiedHandler(cookie);
                 }
             });
         }
@@ -468,524 +392,534 @@
                 vendor.qti.hardware.wifi.hostapd.V1_2.IHostapdVendor.kInterfaceName);
     }
 
-    /**
-     * Link to death for IHostapdVendor object.
-     * @return true on success, false otherwise.
-     */
-    private boolean linkToHostapdVendorDeath() {
-        synchronized (mLock) {
-            if (mIHostapdVendor == null) return false;
-            try {
-                if (!mIHostapdVendor.linkToDeath(
-                        mHostapdVendorDeathRecipient, mDeathRecipientCookie)) {
-                    Log.wtf(TAG, "Error on linkToDeath on IHostapdVendor");
-                    hostapdServiceDiedHandler(mDeathRecipientCookie);
-                    return false;
-                }
-            } catch (RemoteException e) {
-                Log.e(TAG, "IHostapdVendor.linkToDeath exception", e);
-                return false;
-            }
-            return true;
-        }
-    }
-
-    /**
-     * Initialize the IHostapdVendor object.
-     * @return true on success, false otherwise.
-     */
-    public boolean initHostapdVendorService() {
-        synchronized (mLock) {
-            try {
-                mIHostapdVendor = getHostapdVendorMockable();
-            } catch (RemoteException e) {
-                Log.e(TAG, "IHostapdVendor.getService exception: " + e);
-                return false;
-            }
-            if (mIHostapdVendor == null) {
-                Log.e(TAG, "Got null IHostapdVendor service. Stopping hostapdVendor HIDL startup");
-                return false;
-            }
-            if (!linkToHostapdVendorDeath()) {
-                mIHostapdVendor = null;
-                return false;
-            }
-        }
-        return true;
-    }
-
-    /**
-     * Wrapper to Convert IHostapd.AcsFrequencyRange to IHostapdVendor.AcsFrequencyRange
-     */
-    private List<vendor.qti.hardware.wifi.hostapd.V1_2.IHostapdVendor.AcsFrequencyRange>
-            toVendorAcsFreqRanges(@BandType int band) {
-        List<android.hardware.wifi.hostapd.V1_2.IHostapd.AcsFrequencyRange>
-                acsFrequencyRanges = toAcsFreqRanges(band);
-
-        List<vendor.qti.hardware.wifi.hostapd.V1_2.IHostapdVendor.AcsFrequencyRange>
-                vendorAcsFreqRanges = new ArrayList<>();
-
-        for (android.hardware.wifi.hostapd.V1_2.IHostapd.AcsFrequencyRange
-                acsFrequencyRange : acsFrequencyRanges) {
-            vendor.qti.hardware.wifi.hostapd.V1_2.IHostapdVendor.AcsFrequencyRange acsFreqRange =
-                    new vendor.qti.hardware.wifi.hostapd.V1_2.IHostapdVendor.AcsFrequencyRange();
-            acsFreqRange.start = acsFrequencyRange.start;
-            acsFreqRange.end = acsFrequencyRange.end;
-            vendorAcsFreqRanges.add(acsFreqRange);
-        }
-
-        return vendorAcsFreqRanges;
-    }
-
-    // Implementation refactors from class HostapdHal::updateIfaceParams_1_2FromResource()
-    private void updateVendorIfaceParams_1_2FromResource(
-      vendor.qti.hardware.wifi.hostapd.V1_2.IHostapdVendor.VendorIfaceParams vIfaceParamsV1_2) {
-        vIfaceParamsV1_2.hwModeParams.enable80211AX =
-                mContext.getResources().getBoolean(
-                R.bool.config_wifiSoftapIeee80211axSupported);
-        vIfaceParamsV1_2.hwModeParams.enable6GhzBand =
-                ApConfigUtil.isBandSupported(SoftApConfiguration.BAND_6GHZ, mContext);
-        vIfaceParamsV1_2.hwModeParams.enableHeSingleUserBeamformer =
-                mContext.getResources().getBoolean(
-                R.bool.config_wifiSoftapHeSuBeamformerSupported);
-        vIfaceParamsV1_2.hwModeParams.enableHeSingleUserBeamformee =
-                mContext.getResources().getBoolean(
-                R.bool.config_wifiSoftapHeSuBeamformeeSupported);
-        vIfaceParamsV1_2.hwModeParams.enableHeMultiUserBeamformer =
-                mContext.getResources().getBoolean(
-                R.bool.config_wifiSoftapHeMuBeamformerSupported);
-        vIfaceParamsV1_2.hwModeParams.enableHeTargetWakeTime =
-                mContext.getResources().getBoolean(R.bool.config_wifiSoftapHeTwtSupported);
-    }
-
-    private vendor.qti.hardware.wifi.hostapd.V1_0.IHostapdVendor.VendorIfaceParams
-    prepareVendorIfaceParamsV1_0(
-      android.hardware.wifi.hostapd.V1_0.IHostapd.IfaceParams ifaceParamsV1_0,
-      SoftApConfiguration config) {
-        vendor.qti.hardware.wifi.hostapd.V1_0.IHostapdVendor.VendorIfaceParams
-        vIfaceParamsV1_0 =
-          new vendor.qti.hardware.wifi.hostapd.V1_0.IHostapdVendor.VendorIfaceParams();
-        vIfaceParamsV1_0.ifaceParams = ifaceParamsV1_0;
-
-        // Vendor Hostapd V1_0 specific parameters
-        WifiNative wifiNative = WifiInjector.getInstance().getWifiNative();
-        if (wifiNative.isVendorBridgeModeActive()) {
-            vIfaceParamsV1_0.bridgeIfaceName = wifiNative.getBridgeIfaceName();
-        } else {
-            vIfaceParamsV1_0.bridgeIfaceName = "";
-        }
-
-        return vIfaceParamsV1_0;
-    }
-
-    private vendor.qti.hardware.wifi.hostapd.V1_1.IHostapdVendor.VendorIfaceParams
-    prepareVendorIfaceParamsV1_1(
-      vendor.qti.hardware.wifi.hostapd.V1_0.IHostapdVendor.VendorIfaceParams vIfaceParamsV1_0,
-      SoftApConfiguration config) {
-        vendor.qti.hardware.wifi.hostapd.V1_1.IHostapdVendor.VendorIfaceParams
-        vIfaceParamsV1_1 =
-          new vendor.qti.hardware.wifi.hostapd.V1_1.IHostapdVendor.VendorIfaceParams();
-        vIfaceParamsV1_1.VendorV1_0 = vIfaceParamsV1_0;
-        vIfaceParamsV1_1.vendorChannelParams.channelParams =
-          vIfaceParamsV1_0.ifaceParams.channelParams;
-        vIfaceParamsV1_1.vendorEncryptionType = getVendorEncryptionType(config);
-        vIfaceParamsV1_1.oweTransIfaceName = (config.getOweTransIfaceName() != null) ? config.getOweTransIfaceName() : "";
-        if (vIfaceParamsV1_0.ifaceParams.channelParams.enableAcs) {
-            if ((config.getBand() & SoftApConfiguration.BAND_2GHZ) != 0) {
-                vIfaceParamsV1_1.vendorChannelParams.acsChannelRanges.addAll(
-                        toVendorAcsChannelRanges(mContext.getResources().getString(
-                            R.string.config_wifiSoftap2gChannelList)));
-            }
-            if ((config.getBand() & SoftApConfiguration.BAND_5GHZ) != 0) {
-                vIfaceParamsV1_1.vendorChannelParams.acsChannelRanges.addAll(
-                        toVendorAcsChannelRanges(mContext.getResources().getString(
-                            R.string.config_wifiSoftap5gChannelList)));
-            }
-        }
-        return vIfaceParamsV1_1;
-    }
-
-    private vendor.qti.hardware.wifi.hostapd.V1_2.IHostapdVendor.VendorIfaceParams
-    prepareVendorIfaceParamsV1_2(
-      vendor.qti.hardware.wifi.hostapd.V1_1.IHostapdVendor.VendorIfaceParams vIfaceParamsV1_1,
-      SoftApConfiguration config) {
-        vendor.qti.hardware.wifi.hostapd.V1_2.IHostapdVendor.VendorIfaceParams
-        vIfaceParamsV1_2 =
-          new vendor.qti.hardware.wifi.hostapd.V1_2.IHostapdVendor.VendorIfaceParams();
-        vIfaceParamsV1_2.VendorV1_1 = vIfaceParamsV1_1;
-        vIfaceParamsV1_2.channelParams.bandMask = getHalBandMask(config.getBand());
-
-        updateVendorIfaceParams_1_2FromResource(vIfaceParamsV1_2);
-
-        // Prepare freq ranges/lists if needed
-        if (vIfaceParamsV1_1.VendorV1_0.ifaceParams.channelParams.enableAcs
-             && ApConfigUtil.isSendFreqRangesNeeded(config.getBand(), mContext)) {
-            if ((config.getBand() & SoftApConfiguration.BAND_2GHZ) != 0) {
-                vIfaceParamsV1_2.channelParams.acsChannelFreqRangesMhz.addAll(
-                    toVendorAcsFreqRanges(SoftApConfiguration.BAND_2GHZ));
-            }
-            if ((config.getBand() & SoftApConfiguration.BAND_5GHZ) != 0) {
-                vIfaceParamsV1_2.channelParams.acsChannelFreqRangesMhz.addAll(
-                    toVendorAcsFreqRanges(SoftApConfiguration.BAND_5GHZ));
-            }
-            if ((config.getBand() & SoftApConfiguration.BAND_6GHZ) != 0) {
-                vIfaceParamsV1_2.channelParams.acsChannelFreqRangesMhz.addAll(
-                    toVendorAcsFreqRanges(SoftApConfiguration.BAND_6GHZ));
-            }
-        }
-        return vIfaceParamsV1_2;
-    }
-
-    private vendor.qti.hardware.wifi.hostapd.V1_2.IHostapdVendor.VendorNetworkParams
-            prepareVendorNetworkParamsV1_2(
-              android.hardware.wifi.hostapd.V1_2.IHostapd.NetworkParams nwParamsV1_2,
-              SoftApConfiguration config) {
-        vendor.qti.hardware.wifi.hostapd.V1_2.IHostapdVendor.VendorNetworkParams
-        vNetworkParamsV1_2 =
-          new vendor.qti.hardware.wifi.hostapd.V1_2.IHostapdVendor.VendorNetworkParams();
-        vNetworkParamsV1_2.V1_0 = nwParamsV1_2.V1_0;
-        vNetworkParamsV1_2.passphrase = nwParamsV1_2.passphrase;
-        vNetworkParamsV1_2.vendorEncryptionType = getVendorEncryptionType(config);
-        vNetworkParamsV1_2.enableOCV = mContext.getResources().getBoolean(
-                R.bool.config_vendor_softap_ocv_supported);
-        vNetworkParamsV1_2.enableBeaconProtection = mContext.getResources().getBoolean(
-                R.bool.config_vendor_softap_beacon_protection_supported);
-        return vNetworkParamsV1_2;
-    }
-
-    /**
-     * Add and start a new vendor access point.
-     *
-     * @param ifaceName Name of the softap interface.
-     * @param config Configuration to use for the AP.
-     * @param onFailureListener A runnable to be triggered on failure.
-     * @return true on success, false otherwise.
-     */
+    private boolean checkHalVersionByInterfaceName(String interfaceName) {
+        //FIXME
+        return false;
+    }
+
+    // TODO(b/203689430): QC added code is commented out
+    // /**
+    //  * Link to death for IHostapdVendor object.
+    //  * @return true on success, false otherwise.
+    //  */
+    // private boolean linkToHostapdVendorDeath() {
+    //     synchronized (mLock) {
+    //         if (mIHostapdVendor == null) return false;
+    //         try {
+    //             if (!mIHostapdVendor.linkToDeath(
+    //                     mHostapdVendorDeathRecipient, mDeathRecipientCookie)) {
+    //                 Log.wtf(TAG, "Error on linkToDeath on IHostapdVendor");
+    //                 hostapdServiceDiedHandler(mDeathRecipientCookie);
+    //                 return false;
+    //             }
+    //         } catch (RemoteException e) {
+    //             Log.e(TAG, "IHostapdVendor.linkToDeath exception", e);
+    //             return false;
+    //         }
+    //         return true;
+    //     }
+    // }
+
+    // /**
+    //  * Initialize the IHostapdVendor object.
+    //  * @return true on success, false otherwise.
+    //  */
+    // public boolean initHostapdVendorService() {
+    //     synchronized (mLock) {
+    //         try {
+    //             mIHostapdVendor = getHostapdVendorMockable();
+    //         } catch (RemoteException e) {
+    //             Log.e(TAG, "IHostapdVendor.getService exception: " + e);
+    //             return false;
+    //         }
+    //         if (mIHostapdVendor == null) {
+    //             Log.e(TAG, "Got null IHostapdVendor service. Stopping hostapdVendor HIDL startup");
+    //             return false;
+    //         }
+    //         if (!linkToHostapdVendorDeath()) {
+    //             mIHostapdVendor = null;
+    //             return false;
+    //         }
+    //     }
+    //     return true;
+    // }
+
+    // /**
+    //  * Wrapper to Convert IHostapd.AcsFrequencyRange to IHostapdVendor.AcsFrequencyRange
+    //  */
+    // private List<vendor.qti.hardware.wifi.hostapd.V1_2.IHostapdVendor.AcsFrequencyRange>
+    //         toVendorAcsFreqRanges(@BandType int band) {
+    //     List<android.hardware.wifi.hostapd.V1_2.IHostapd.AcsFrequencyRange>
+    //             acsFrequencyRanges = toAcsFreqRanges(band);
+
+    //     List<vendor.qti.hardware.wifi.hostapd.V1_2.IHostapdVendor.AcsFrequencyRange>
+    //             vendorAcsFreqRanges = new ArrayList<>();
+
+    //     for (android.hardware.wifi.hostapd.V1_2.IHostapd.AcsFrequencyRange
+    //             acsFrequencyRange : acsFrequencyRanges) {
+    //         vendor.qti.hardware.wifi.hostapd.V1_2.IHostapdVendor.AcsFrequencyRange acsFreqRange =
+    //                 new vendor.qti.hardware.wifi.hostapd.V1_2.IHostapdVendor.AcsFrequencyRange();
+    //         acsFreqRange.start = acsFrequencyRange.start;
+    //         acsFreqRange.end = acsFrequencyRange.end;
+    //         vendorAcsFreqRanges.add(acsFreqRange);
+    //     }
+
+    //     return vendorAcsFreqRanges;
+    // }
+
+    // // Implementation refactors from class HostapdHal::updateIfaceParams_1_2FromResource()
+    // private void updateVendorIfaceParams_1_2FromResource(
+    //   vendor.qti.hardware.wifi.hostapd.V1_2.IHostapdVendor.VendorIfaceParams vIfaceParamsV1_2) {
+    //     vIfaceParamsV1_2.hwModeParams.enable80211AX =
+    //             mContext.getResources().getBoolean(
+    //             R.bool.config_wifiSoftapIeee80211axSupported);
+    //     vIfaceParamsV1_2.hwModeParams.enable6GhzBand =
+    //             ApConfigUtil.isBandSupported(SoftApConfiguration.BAND_6GHZ, mContext);
+    //     vIfaceParamsV1_2.hwModeParams.enableHeSingleUserBeamformer =
+    //             mContext.getResources().getBoolean(
+    //             R.bool.config_wifiSoftapHeSuBeamformerSupported);
+    //     vIfaceParamsV1_2.hwModeParams.enableHeSingleUserBeamformee =
+    //             mContext.getResources().getBoolean(
+    //             R.bool.config_wifiSoftapHeSuBeamformeeSupported);
+    //     vIfaceParamsV1_2.hwModeParams.enableHeMultiUserBeamformer =
+    //             mContext.getResources().getBoolean(
+    //             R.bool.config_wifiSoftapHeMuBeamformerSupported);
+    //     vIfaceParamsV1_2.hwModeParams.enableHeTargetWakeTime =
+    //             mContext.getResources().getBoolean(R.bool.config_wifiSoftapHeTwtSupported);
+    // }
+
+    // private vendor.qti.hardware.wifi.hostapd.V1_0.IHostapdVendor.VendorIfaceParams
+    // prepareVendorIfaceParamsV1_0(
+    //   android.hardware.wifi.hostapd.V1_0.IHostapd.IfaceParams ifaceParamsV1_0,
+    //   SoftApConfiguration config) {
+    //     vendor.qti.hardware.wifi.hostapd.V1_0.IHostapdVendor.VendorIfaceParams
+    //     vIfaceParamsV1_0 =
+    //       new vendor.qti.hardware.wifi.hostapd.V1_0.IHostapdVendor.VendorIfaceParams();
+    //     vIfaceParamsV1_0.ifaceParams = ifaceParamsV1_0;
+
+    //     // Vendor Hostapd V1_0 specific parameters
+    //     WifiNative wifiNative = WifiInjector.getInstance().getWifiNative();
+    //     if (wifiNative.isVendorBridgeModeActive()) {
+    //         vIfaceParamsV1_0.bridgeIfaceName = wifiNative.getBridgeIfaceName();
+    //     } else {
+    //         vIfaceParamsV1_0.bridgeIfaceName = "";
+    //     }
+
+    //     return vIfaceParamsV1_0;
+    // }
+
+    // private vendor.qti.hardware.wifi.hostapd.V1_1.IHostapdVendor.VendorIfaceParams
+    // prepareVendorIfaceParamsV1_1(
+    //   vendor.qti.hardware.wifi.hostapd.V1_0.IHostapdVendor.VendorIfaceParams vIfaceParamsV1_0,
+    //   SoftApConfiguration config) {
+    //     vendor.qti.hardware.wifi.hostapd.V1_1.IHostapdVendor.VendorIfaceParams
+    //     vIfaceParamsV1_1 =
+    //       new vendor.qti.hardware.wifi.hostapd.V1_1.IHostapdVendor.VendorIfaceParams();
+    //     vIfaceParamsV1_1.VendorV1_0 = vIfaceParamsV1_0;
+    //     vIfaceParamsV1_1.vendorChannelParams.channelParams =
+    //       vIfaceParamsV1_0.ifaceParams.channelParams;
+    //     vIfaceParamsV1_1.vendorEncryptionType = getVendorEncryptionType(config);
+    //     vIfaceParamsV1_1.oweTransIfaceName = (config.getOweTransIfaceName() != null) ? config.getOweTransIfaceName() : "";
+    //     if (vIfaceParamsV1_0.ifaceParams.channelParams.enableAcs) {
+    //         if ((config.getBand() & SoftApConfiguration.BAND_2GHZ) != 0) {
+    //             vIfaceParamsV1_1.vendorChannelParams.acsChannelRanges.addAll(
+    //                     toVendorAcsChannelRanges(mContext.getResources().getString(
+    //                         R.string.config_wifiSoftap2gChannelList)));
+    //         }
+    //         if ((config.getBand() & SoftApConfiguration.BAND_5GHZ) != 0) {
+    //             vIfaceParamsV1_1.vendorChannelParams.acsChannelRanges.addAll(
+    //                     toVendorAcsChannelRanges(mContext.getResources().getString(
+    //                         R.string.config_wifiSoftap5gChannelList)));
+    //         }
+    //     }
+    //     return vIfaceParamsV1_1;
+    // }
+
+    // private vendor.qti.hardware.wifi.hostapd.V1_2.IHostapdVendor.VendorIfaceParams
+    // prepareVendorIfaceParamsV1_2(
+    //   vendor.qti.hardware.wifi.hostapd.V1_1.IHostapdVendor.VendorIfaceParams vIfaceParamsV1_1,
+    //   SoftApConfiguration config) {
+    //     vendor.qti.hardware.wifi.hostapd.V1_2.IHostapdVendor.VendorIfaceParams
+    //     vIfaceParamsV1_2 =
+    //       new vendor.qti.hardware.wifi.hostapd.V1_2.IHostapdVendor.VendorIfaceParams();
+    //     vIfaceParamsV1_2.VendorV1_1 = vIfaceParamsV1_1;
+    //     vIfaceParamsV1_2.channelParams.bandMask = getHalBandMask(config.getBand());
+
+    //     updateVendorIfaceParams_1_2FromResource(vIfaceParamsV1_2);
+
+    //     // Prepare freq ranges/lists if needed
+    //     if (vIfaceParamsV1_1.VendorV1_0.ifaceParams.channelParams.enableAcs
+    //          && ApConfigUtil.isSendFreqRangesNeeded(config.getBand(), mContext)) {
+    //         if ((config.getBand() & SoftApConfiguration.BAND_2GHZ) != 0) {
+    //             vIfaceParamsV1_2.channelParams.acsChannelFreqRangesMhz.addAll(
+    //                 toVendorAcsFreqRanges(SoftApConfiguration.BAND_2GHZ));
+    //         }
+    //         if ((config.getBand() & SoftApConfiguration.BAND_5GHZ) != 0) {
+    //             vIfaceParamsV1_2.channelParams.acsChannelFreqRangesMhz.addAll(
+    //                 toVendorAcsFreqRanges(SoftApConfiguration.BAND_5GHZ));
+    //         }
+    //         if ((config.getBand() & SoftApConfiguration.BAND_6GHZ) != 0) {
+    //             vIfaceParamsV1_2.channelParams.acsChannelFreqRangesMhz.addAll(
+    //                 toVendorAcsFreqRanges(SoftApConfiguration.BAND_6GHZ));
+    //         }
+    //     }
+    //     return vIfaceParamsV1_2;
+    // }
+
+    // private vendor.qti.hardware.wifi.hostapd.V1_2.IHostapdVendor.VendorNetworkParams
+    //         prepareVendorNetworkParamsV1_2(
+    //           android.hardware.wifi.hostapd.V1_2.IHostapd.NetworkParams nwParamsV1_2,
+    //           SoftApConfiguration config) {
+    //     vendor.qti.hardware.wifi.hostapd.V1_2.IHostapdVendor.VendorNetworkParams
+    //     vNetworkParamsV1_2 =
+    //       new vendor.qti.hardware.wifi.hostapd.V1_2.IHostapdVendor.VendorNetworkParams();
+    //     vNetworkParamsV1_2.V1_0 = nwParamsV1_2.V1_0;
+    //     vNetworkParamsV1_2.passphrase = nwParamsV1_2.passphrase;
+    //     vNetworkParamsV1_2.vendorEncryptionType = getVendorEncryptionType(config);
+    //     vNetworkParamsV1_2.enableOCV = mContext.getResources().getBoolean(
+    //             R.bool.config_vendor_softap_ocv_supported);
+    //     vNetworkParamsV1_2.enableBeaconProtection = mContext.getResources().getBoolean(
+    //             R.bool.config_vendor_softap_beacon_protection_supported);
+    //     return vNetworkParamsV1_2;
+    // }
+
+    // /**
+    //  * Add and start a new vendor access point.
+    //  *
+    //  * @param ifaceName Name of the softap interface.
+    //  * @param config Configuration to use for the AP.
+    //  * @param onFailureListener A runnable to be triggered on failure.
+    //  * @return true on success, false otherwise.
+    //  */
     public boolean addVendorAccessPoint(@NonNull String ifaceName,
             @NonNull SoftApConfiguration config, @NonNull Runnable onFailureListener) {
-       Log.i(TAG, "addVendorAccessPoint[" + ifaceName + "] channels=" + config.getChannels());
-
-       synchronized (mLock) {
-            final String methodStr = "addVendorAccessPoint";
-            IHostapd.IfaceParams ifaceParamsV1_0 = prepareIfaceParamsV1_0(ifaceName, config);
-            android.hardware.wifi.hostapd.V1_2.IHostapd.NetworkParams nwParamsV1_2 =
-                    prepareNetworkParamsV1_2(config);
-            if (nwParamsV1_2 == null) return false;
-            if (!checkHostapdVendorAndLogFailure(methodStr)) return false;
-            try {
-                HostapdStatus status;
-
-                vendor.qti.hardware.wifi.hostapd.V1_0.IHostapdVendor.VendorIfaceParams
-                vIfaceParamsV1_0 = prepareVendorIfaceParamsV1_0(
-                        ifaceParamsV1_0, config);
-                if (!isVendorV1_1()) {
-                    // vendor V1_0 case
-                    if (!registerVendorCallback(ifaceName,
-                            new HostapdVendorIfaceHalCallback(ifaceName))) {
-                        Log.e(TAG, "Failed to register Hostapd Vendor callback");
-                        return false;
-                    }
-                    status = mIHostapdVendor.addVendorAccessPoint(
-                            vIfaceParamsV1_0, nwParamsV1_2.V1_0);
-                    if (!checkVendorStatusAndLogFailure(status, methodStr)) {
-                        return false;
-                    }
-                } else {
-                    vendor.qti.hardware.wifi.hostapd.V1_1.IHostapdVendor.VendorIfaceParams
-                    vIfaceParamsV1_1 = prepareVendorIfaceParamsV1_1(
-                            vIfaceParamsV1_0, config);
-                    if (!isVendorV1_2()) {
-                        // vendor V1_1 case
-                        if (!registerVendorCallback_1_1(ifaceName,
-                                 new HostapdVendorIfaceHalCallbackV1_1(ifaceName))) {
-                            Log.e(TAG, "Failed to register Hostapd Vendor V1_1.callback");
-                            return false;
-                        }
-                        vendor.qti.hardware.wifi.hostapd.V1_1.IHostapdVendor
-                        iHostapdVendorV1_1 = getHostapdVendorMockableV1_1();
-                        if (iHostapdVendorV1_1 == null) {
-                            Log.e(TAG, "Failed to get V1_1.IHostapdVendor");
-                            return false;
-                        }
-                        status = iHostapdVendorV1_1.addVendorAccessPoint_1_1(
-                            vIfaceParamsV1_1, nwParamsV1_2.V1_0);
-                        if (!checkVendorStatusAndLogFailure(status, methodStr)) {
-                            return false;
-                        }
-                    } else {
-                        // vendor V1_2 case
-                        if (!registerVendorCallback_1_1(ifaceName,
-                                 new HostapdVendorIfaceHalCallbackV1_1(ifaceName))) {
-                            Log.e(TAG, "Failed to register Hostapd Vendor V1_1.callback");
-                            return false;
-                        }
-                        vendor.qti.hardware.wifi.hostapd.V1_2.IHostapdVendor.VendorIfaceParams
-                        vIfaceParamsV1_2 = prepareVendorIfaceParamsV1_2(
-                                vIfaceParamsV1_1, config);
-                        vendor.qti.hardware.wifi.hostapd.V1_2.IHostapdVendor.VendorNetworkParams
-                        vNetworkParamsV1_2 = prepareVendorNetworkParamsV1_2(
-                                 nwParamsV1_2, config);
-
-                        vendor.qti.hardware.wifi.hostapd.V1_2.IHostapdVendor
-                        iHostapdVendorV1_2 = getHostapdVendorMockableV1_2();
-                        if (iHostapdVendorV1_2 == null) {
-                            Log.e(TAG, "Failed to get V1_2.IHostapdVendor");
-                            return false;
-                        }
-                        status = iHostapdVendorV1_2.addVendorAccessPoint_1_2(
-                            vIfaceParamsV1_2, vNetworkParamsV1_2);
-                        if (!checkVendorStatusAndLogFailure(status, methodStr)) {
-                            return false;
-                        }
-                    }
-                }
-
-                mSoftApFailureListeners.put(ifaceName, onFailureListener);
-                return true;
-            } catch (IllegalArgumentException e) {
-                Log.e(TAG, "Unrecognized apBand: " + config.getBand());
-                return false;
-            } catch (RemoteException e) {
-                handleRemoteException(e, methodStr);
-                return false;
-            }
-        }
-    }
-
-    @VisibleForTesting
-    protected IHostapdVendor getHostapdVendorMockable() throws RemoteException {
-        synchronized (mLock) {
-            return IHostapdVendor.getService();
-        }
-    }
-
-    @VisibleForTesting
-    protected vendor.qti.hardware.wifi.hostapd.V1_1.IHostapdVendor getHostapdVendorMockableV1_1()
-            throws RemoteException {
-        synchronized (mLock) {
-            try {
-                return
-                  vendor.qti.hardware.wifi.hostapd.V1_1.IHostapdVendor.castFrom(mIHostapdVendor);
-            } catch (NoSuchElementException e) {
-                Log.e(TAG, "Failed to get IHostapdVendorV1_1", e);
-                return null;
-            }
-        }
-    }
-
-    @VisibleForTesting
-    protected vendor.qti.hardware.wifi.hostapd.V1_2.IHostapdVendor getHostapdVendorMockableV1_2()
-            throws RemoteException {
-        synchronized (mLock) {
-            try {
-                return
-                  vendor.qti.hardware.wifi.hostapd.V1_2.IHostapdVendor.castFrom(mIHostapdVendor);
-            } catch (NoSuchElementException e) {
-                Log.e(TAG, "Failed to get IHostapdVendorV1_2", e);
-                return null;
-            }
-        }
-    }
-
-    // Implementation refactors from class HostapdHal::toAcsChannelRanges()
-    private List<vendor.qti.hardware.wifi.hostapd.V1_1.IHostapdVendor.AcsChannelRange>
-            toVendorAcsChannelRanges(String channelListStr) {
-        ArrayList<vendor.qti.hardware.wifi.hostapd.V1_1.IHostapdVendor.AcsChannelRange>
-        acsChannelRanges = new ArrayList<>();
-
-        for (String channelRange : channelListStr.split(",")) {
-            vendor.qti.hardware.wifi.hostapd.V1_1.IHostapdVendor.AcsChannelRange
-            acsChannelRange =
-              new vendor.qti.hardware.wifi.hostapd.V1_1.IHostapdVendor.AcsChannelRange();
-            try {
-                if (channelRange.contains("-")) {
-                    String[] channels  = channelRange.split("-");
-                    if (channels.length != 2) {
-                        Log.e(TAG, "Unrecognized channel range, length is " + channels.length);
-                        continue;
-                    }
-                    int start = Integer.parseInt(channels[0].trim());
-                    int end = Integer.parseInt(channels[1].trim());
-                    if (start > end) {
-                        Log.e(TAG, "Invalid channel range, from " + start + " to " + end);
-                        continue;
-                    }
-                    acsChannelRange.start = start;
-                    acsChannelRange.end = end;
-                } else {
-                    acsChannelRange.start = Integer.parseInt(channelRange.trim());
-                    acsChannelRange.end = acsChannelRange.start;
-                }
-            } catch (NumberFormatException e) {
-                // Ignore malformed value
-                Log.e(TAG, "Malformed channel value detected: " + e);
-                continue;
-            }
-            acsChannelRanges.add(acsChannelRange);
-        }
-        return acsChannelRanges;
-    }
-
-    /**
-     * Check if needs to use hostapd vendor service.
-     * @return
-     */
+        return false;
+    }
+    //    Log.i(TAG, "addVendorAccessPoint[" + ifaceName + "] channels=" + config.getChannels());
+
+    //    synchronized (mLock) {
+    //         final String methodStr = "addVendorAccessPoint";
+    //         IHostapd.IfaceParams ifaceParamsV1_0 = prepareIfaceParamsV1_0(ifaceName, config);
+    //         android.hardware.wifi.hostapd.V1_2.IHostapd.NetworkParams nwParamsV1_2 =
+    //                 prepareNetworkParamsV1_2(config);
+    //         if (nwParamsV1_2 == null) return false;
+    //         if (!checkHostapdVendorAndLogFailure(methodStr)) return false;
+    //         try {
+    //             HostapdStatus status;
+
+    //             vendor.qti.hardware.wifi.hostapd.V1_0.IHostapdVendor.VendorIfaceParams
+    //             vIfaceParamsV1_0 = prepareVendorIfaceParamsV1_0(
+    //                     ifaceParamsV1_0, config);
+    //             if (!isVendorV1_1()) {
+    //                 // vendor V1_0 case
+    //                 if (!registerVendorCallback(ifaceName,
+    //                         new HostapdVendorIfaceHalCallback(ifaceName))) {
+    //                     Log.e(TAG, "Failed to register Hostapd Vendor callback");
+    //                     return false;
+    //                 }
+    //                 status = mIHostapdVendor.addVendorAccessPoint(
+    //                         vIfaceParamsV1_0, nwParamsV1_2.V1_0);
+    //                 if (!checkVendorStatusAndLogFailure(status, methodStr)) {
+    //                     return false;
+    //                 }
+    //             } else {
+    //                 vendor.qti.hardware.wifi.hostapd.V1_1.IHostapdVendor.VendorIfaceParams
+    //                 vIfaceParamsV1_1 = prepareVendorIfaceParamsV1_1(
+    //                         vIfaceParamsV1_0, config);
+    //                 if (!isVendorV1_2()) {
+    //                     // vendor V1_1 case
+    //                     if (!registerVendorCallback_1_1(ifaceName,
+    //                              new HostapdVendorIfaceHalCallbackV1_1(ifaceName))) {
+    //                         Log.e(TAG, "Failed to register Hostapd Vendor V1_1.callback");
+    //                         return false;
+    //                     }
+    //                     vendor.qti.hardware.wifi.hostapd.V1_1.IHostapdVendor
+    //                     iHostapdVendorV1_1 = getHostapdVendorMockableV1_1();
+    //                     if (iHostapdVendorV1_1 == null) {
+    //                         Log.e(TAG, "Failed to get V1_1.IHostapdVendor");
+    //                         return false;
+    //                     }
+    //                     status = iHostapdVendorV1_1.addVendorAccessPoint_1_1(
+    //                         vIfaceParamsV1_1, nwParamsV1_2.V1_0);
+    //                     if (!checkVendorStatusAndLogFailure(status, methodStr)) {
+    //                         return false;
+    //                     }
+    //                 } else {
+    //                     // vendor V1_2 case
+    //                     if (!registerVendorCallback_1_1(ifaceName,
+    //                              new HostapdVendorIfaceHalCallbackV1_1(ifaceName))) {
+    //                         Log.e(TAG, "Failed to register Hostapd Vendor V1_1.callback");
+    //                         return false;
+    //                     }
+    //                     vendor.qti.hardware.wifi.hostapd.V1_2.IHostapdVendor.VendorIfaceParams
+    //                     vIfaceParamsV1_2 = prepareVendorIfaceParamsV1_2(
+    //                             vIfaceParamsV1_1, config);
+    //                     vendor.qti.hardware.wifi.hostapd.V1_2.IHostapdVendor.VendorNetworkParams
+    //                     vNetworkParamsV1_2 = prepareVendorNetworkParamsV1_2(
+    //                              nwParamsV1_2, config);
+
+    //                     vendor.qti.hardware.wifi.hostapd.V1_2.IHostapdVendor
+    //                     iHostapdVendorV1_2 = getHostapdVendorMockableV1_2();
+    //                     if (iHostapdVendorV1_2 == null) {
+    //                         Log.e(TAG, "Failed to get V1_2.IHostapdVendor");
+    //                         return false;
+    //                     }
+    //                     status = iHostapdVendorV1_2.addVendorAccessPoint_1_2(
+    //                         vIfaceParamsV1_2, vNetworkParamsV1_2);
+    //                     if (!checkVendorStatusAndLogFailure(status, methodStr)) {
+    //                         return false;
+    //                     }
+    //                 }
+    //             }
+
+    //             mSoftApFailureListeners.put(ifaceName, onFailureListener);
+    //             return true;
+    //         } catch (IllegalArgumentException e) {
+    //             Log.e(TAG, "Unrecognized apBand: " + config.getBand());
+    //             return false;
+    //         } catch (RemoteException e) {
+    //             handleRemoteException(e, methodStr);
+    //             return false;
+    //         }
+    //     }
+    // }
+
+    // @VisibleForTesting
+    // protected IHostapdVendor getHostapdVendorMockable() throws RemoteException {
+    //     synchronized (mLock) {
+    //         return IHostapdVendor.getService();
+    //     }
+    // }
+
+    // @VisibleForTesting
+    // protected vendor.qti.hardware.wifi.hostapd.V1_1.IHostapdVendor getHostapdVendorMockableV1_1()
+    //         throws RemoteException {
+    //     synchronized (mLock) {
+    //         try {
+    //             return
+    //               vendor.qti.hardware.wifi.hostapd.V1_1.IHostapdVendor.castFrom(mIHostapdVendor);
+    //         } catch (NoSuchElementException e) {
+    //             Log.e(TAG, "Failed to get IHostapdVendorV1_1", e);
+    //             return null;
+    //         }
+    //     }
+    // }
+
+    // @VisibleForTesting
+    // protected vendor.qti.hardware.wifi.hostapd.V1_2.IHostapdVendor getHostapdVendorMockableV1_2()
+    //         throws RemoteException {
+    //     synchronized (mLock) {
+    //         try {
+    //             return
+    //               vendor.qti.hardware.wifi.hostapd.V1_2.IHostapdVendor.castFrom(mIHostapdVendor);
+    //         } catch (NoSuchElementException e) {
+    //             Log.e(TAG, "Failed to get IHostapdVendorV1_2", e);
+    //             return null;
+    //         }
+    //     }
+    // }
+
+    // // Implementation refactors from class HostapdHal::toAcsChannelRanges()
+    // private List<vendor.qti.hardware.wifi.hostapd.V1_1.IHostapdVendor.AcsChannelRange>
+    //         toVendorAcsChannelRanges(String channelListStr) {
+    //     ArrayList<vendor.qti.hardware.wifi.hostapd.V1_1.IHostapdVendor.AcsChannelRange>
+    //     acsChannelRanges = new ArrayList<>();
+
+    //     for (String channelRange : channelListStr.split(",")) {
+    //         vendor.qti.hardware.wifi.hostapd.V1_1.IHostapdVendor.AcsChannelRange
+    //         acsChannelRange =
+    //           new vendor.qti.hardware.wifi.hostapd.V1_1.IHostapdVendor.AcsChannelRange();
+    //         try {
+    //             if (channelRange.contains("-")) {
+    //                 String[] channels  = channelRange.split("-");
+    //                 if (channels.length != 2) {
+    //                     Log.e(TAG, "Unrecognized channel range, length is " + channels.length);
+    //                     continue;
+    //                 }
+    //                 int start = Integer.parseInt(channels[0].trim());
+    //                 int end = Integer.parseInt(channels[1].trim());
+    //                 if (start > end) {
+    //                     Log.e(TAG, "Invalid channel range, from " + start + " to " + end);
+    //                     continue;
+    //                 }
+    //                 acsChannelRange.start = start;
+    //                 acsChannelRange.end = end;
+    //             } else {
+    //                 acsChannelRange.start = Integer.parseInt(channelRange.trim());
+    //                 acsChannelRange.end = acsChannelRange.start;
+    //             }
+    //         } catch (NumberFormatException e) {
+    //             // Ignore malformed value
+    //             Log.e(TAG, "Malformed channel value detected: " + e);
+    //             continue;
+    //         }
+    //         acsChannelRanges.add(acsChannelRange);
+    //     }
+    //     return acsChannelRanges;
+    // }
+
+    // /**
+    //  * Check if needs to use hostapd vendor service.
+    //  * @return
+    //  */
     public boolean useVendorHostapdHal() {
-        // Validates hostapd vendor service initialized.
-        if (mIHostapdVendor == null) {
-            return false;
-        }
-
-        // Refer Vendor Hal release - current.txt
-        if (isVendorV1_2() && !isV1_3()) {
-            // Vendor V1_2(R) > 1_2(R) or ealier
-            return true;
-        } else if (isVendorV1_1() && !isV1_2() ) {
-            // Vendor V1_1(Q) > 1_1(Q) or ealier
-            return true;
-        } else if (isVendorV1_0() && !isV1_1()) {
-            // Vendor V1_0(P) > 1_0(P)
-            return true;
-        }
-
         return false;
     }
-
-    /**
-     * Returns false if HostapdVendor is null, and logs failure to call methodStr
-     */
-    private boolean checkHostapdVendorAndLogFailure(String methodStr) {
-        synchronized (mLock) {
-            if (mIHostapdVendor == null) {
-                Log.e(TAG, "Can't call " + methodStr + ", IHostapdVendor is null");
-                return false;
-            }
-            return true;
-        }
-    }
-
-    /**
-     * Returns true if provided status code is SUCCESS, logs debug message and returns false
-     * otherwise
-     */
-    private boolean checkVendorStatusAndLogFailure(HostapdStatus status,
-            String methodStr) {
-        synchronized (mLock) {
-            if (status.code != HostapdStatusCode.SUCCESS) {
-                Log.e(TAG, "IHostapdVendor." + methodStr + " failed: " + status.code
-                        + ", " + status.debugMessage);
-                return false;
-            } else {
-                if (mVerboseLoggingEnabled) {
-                    Log.e(TAG, "IHostapdVendor." + methodStr + " succeeded");
-                }
-                return true;
-            }
-        }
-    }
-
-    // Implementation refactors from class HostapdCallback_1_3::onConnectedClientsChanged()
-    private void notifyConnectedClientsChanged(
-      String ifaceName, byte[/* 6 */] bssid, boolean isConnected) {
-        if (bssid == null) return;
-
-        String apIfaceInstance = ifaceName;
-        WifiNative wifiNative = WifiInjector.getInstance().getWifiNative();
-        if (wifiNative.isVendorBridgeModeActive()) {
-            apIfaceInstance = wifiNative.getBridgeIfaceName();
-        }
-
-        try {
-            Log.d(TAG, "notifyConnectedClientsChanged on " + ifaceName + " / " + apIfaceInstance
-                   + " and Mac is " + MacAddress.fromBytes(bssid).toString()
-                   + " isConnected: " + isConnected);
-            if (mSoftApEventListener != null) {
-                mSoftApEventListener.onConnectedClientsChanged(apIfaceInstance,
-                    MacAddress.fromBytes(bssid), isConnected);
-            }
-        } catch (IllegalArgumentException iae) {
-            Log.e(TAG, " Invalid clientAddress, " + iae);
-        }
-    }
-
-    private class HostapdVendorIfaceHalCallback extends IHostapdVendorIfaceCallback.Stub {
-        private String apIfaceName;
-
-        HostapdVendorIfaceHalCallback(@NonNull String ifaceName) {
-           apIfaceName = ifaceName;
-        }
-
-        @Override
-        public void onStaConnected(byte[/* 6 */] bssid) {
-            notifyConnectedClientsChanged(apIfaceName, bssid, true);
-        }
-
-        @Override
-        public void onStaDisconnected(byte[/* 6 */] bssid) {
-            notifyConnectedClientsChanged(apIfaceName, bssid, false);
-        }
-    }
-
-    /** See IHostapdVendor.hal for documentation */
-    private boolean registerVendorCallback(@NonNull String ifaceName,
-            IHostapdVendorIfaceCallback callback) {
-        synchronized (mLock) {
-            final String methodStr = "registerVendorCallback";
-            try {
-                if (mIHostapdVendor == null) return false;
-                HostapdStatus status =
-                        mIHostapdVendor.registerVendorCallback(ifaceName, callback);
-                return checkVendorStatusAndLogFailure(status, methodStr);
-            } catch (RemoteException e) {
-                handleRemoteException(e, methodStr);
-                return false;
-            }
-        }
-    }
-
-    private class HostapdVendorIfaceHalCallbackV1_1 extends
-            vendor.qti.hardware.wifi.hostapd.V1_1.IHostapdVendorIfaceCallback.Stub {
-        private String apIfaceName;
-
-        HostapdVendorIfaceHalCallbackV1_1(@NonNull String ifaceName) {
-           apIfaceName = ifaceName;
-        }
-
-        @Override
-        public void onStaConnected(byte[/* 6 */] bssid) {
-            notifyConnectedClientsChanged(apIfaceName, bssid, true);
-        }
-
-        @Override
-        public void onStaDisconnected(byte[/* 6 */] bssid) {
-            notifyConnectedClientsChanged(apIfaceName, bssid, false);
-        }
-
-        @Override
-        public void onFailure(String ifaceName) {
-            Log.w(TAG, "Failure on iface " + ifaceName);
-            Runnable onFailureListener = mSoftApFailureListeners.get(ifaceName);
-            if (onFailureListener != null) {
-                onFailureListener.run();
-            }
-        }
-    }
-
-    private boolean registerVendorCallback_1_1(@NonNull String ifaceName,
-            vendor.qti.hardware.wifi.hostapd.V1_1.IHostapdVendorIfaceCallback callback) {
-        synchronized (mLock) {
-            String methodStr = "registerVendorCallback_1_1";
-            try {
-                vendor.qti.hardware.wifi.hostapd.V1_1.IHostapdVendor iHostapdVendorV1_1 =
-                    getHostapdVendorMockableV1_1();
-                if (iHostapdVendorV1_1 == null) return false;
-                HostapdStatus status =  iHostapdVendorV1_1.registerVendorCallback_1_1(
-                    ifaceName, callback);
-                return checkVendorStatusAndLogFailure(status, methodStr);
-            } catch (RemoteException e) {
-                handleRemoteException(e, methodStr);
-                return false;
-            }
-        }
-    }
+    //     // Validates hostapd vendor service initialized.
+    //     if (mIHostapdVendor == null) {
+    //         return false;
+    //     }
+
+    //     // Refer Vendor Hal release - current.txt
+    //     if (isVendorV1_2() && !isV1_3()) {
+    //         // Vendor V1_2(R) > 1_2(R) or ealier
+    //         return true;
+    //     } else if (isVendorV1_1() && !isV1_2() ) {
+    //         // Vendor V1_1(Q) > 1_1(Q) or ealier
+    //         return true;
+    //     } else if (isVendorV1_0() && !isV1_1()) {
+    //         // Vendor V1_0(P) > 1_0(P)
+    //         return true;
+    //     }
+
+    //     return false;
+    // }
+
+    // /**
+    //  * Returns false if HostapdVendor is null, and logs failure to call methodStr
+    //  */
+    // private boolean checkHostapdVendorAndLogFailure(String methodStr) {
+    //     synchronized (mLock) {
+    //         if (mIHostapdVendor == null) {
+    //             Log.e(TAG, "Can't call " + methodStr + ", IHostapdVendor is null");
+    //             return false;
+    //         }
+    //         return true;
+    //     }
+    // }
+
+    // /**
+    //  * Returns true if provided status code is SUCCESS, logs debug message and returns false
+    //  * otherwise
+    //  */
+    // private boolean checkVendorStatusAndLogFailure(HostapdStatus status,
+    //         String methodStr) {
+    //     synchronized (mLock) {
+    //         if (status.code != HostapdStatusCode.SUCCESS) {
+    //             Log.e(TAG, "IHostapdVendor." + methodStr + " failed: " + status.code
+    //                     + ", " + status.debugMessage);
+    //             return false;
+    //         } else {
+    //             if (mVerboseLoggingEnabled) {
+    //                 Log.e(TAG, "IHostapdVendor." + methodStr + " succeeded");
+    //             }
+    //             return true;
+    //         }
+    //     }
+    // }
+
+    // // Implementation refactors from class HostapdCallback_1_3::onConnectedClientsChanged()
+    // private void notifyConnectedClientsChanged(
+    //   String ifaceName, byte[/* 6 */] bssid, boolean isConnected) {
+    //     if (bssid == null) return;
+
+    //     String apIfaceInstance = ifaceName;
+    //     WifiNative wifiNative = WifiInjector.getInstance().getWifiNative();
+    //     if (wifiNative.isVendorBridgeModeActive()) {
+    //         apIfaceInstance = wifiNative.getBridgeIfaceName();
+    //     }
+
+    //     try {
+    //         Log.d(TAG, "notifyConnectedClientsChanged on " + ifaceName + " / " + apIfaceInstance
+    //                + " and Mac is " + MacAddress.fromBytes(bssid).toString()
+    //                + " isConnected: " + isConnected);
+    //         if (mSoftApEventListener != null) {
+    //             mSoftApEventListener.onConnectedClientsChanged(apIfaceInstance,
+    //                 MacAddress.fromBytes(bssid), isConnected);
+    //         }
+    //     } catch (IllegalArgumentException iae) {
+    //         Log.e(TAG, " Invalid clientAddress, " + iae);
+    //     }
+    // }
+
+    // private class HostapdVendorIfaceHalCallback extends IHostapdVendorIfaceCallback.Stub {
+    //     private String apIfaceName;
+
+    //     HostapdVendorIfaceHalCallback(@NonNull String ifaceName) {
+    //        apIfaceName = ifaceName;
+    //     }
+
+    //     @Override
+    //     public void onStaConnected(byte[/* 6 */] bssid) {
+    //         notifyConnectedClientsChanged(apIfaceName, bssid, true);
+    //     }
+
+    //     @Override
+    //     public void onStaDisconnected(byte[/* 6 */] bssid) {
+    //         notifyConnectedClientsChanged(apIfaceName, bssid, false);
+    //     }
+    // }
+
+    // /** See IHostapdVendor.hal for documentation */
+    // private boolean registerVendorCallback(@NonNull String ifaceName,
+    //         IHostapdVendorIfaceCallback callback) {
+    //     synchronized (mLock) {
+    //         final String methodStr = "registerVendorCallback";
+    //         try {
+    //             if (mIHostapdVendor == null) return false;
+    //             HostapdStatus status =
+    //                     mIHostapdVendor.registerVendorCallback(ifaceName, callback);
+    //             return checkVendorStatusAndLogFailure(status, methodStr);
+    //         } catch (RemoteException e) {
+    //             handleRemoteException(e, methodStr);
+    //             return false;
+    //         }
+    //     }
+    // }
+
+    // private class HostapdVendorIfaceHalCallbackV1_1 extends
+    //         vendor.qti.hardware.wifi.hostapd.V1_1.IHostapdVendorIfaceCallback.Stub {
+    //     private String apIfaceName;
+
+    //     HostapdVendorIfaceHalCallbackV1_1(@NonNull String ifaceName) {
+    //        apIfaceName = ifaceName;
+    //     }
+
+    //     @Override
+    //     public void onStaConnected(byte[/* 6 */] bssid) {
+    //         notifyConnectedClientsChanged(apIfaceName, bssid, true);
+    //     }
+
+    //     @Override
+    //     public void onStaDisconnected(byte[/* 6 */] bssid) {
+    //         notifyConnectedClientsChanged(apIfaceName, bssid, false);
+    //     }
+
+    //     @Override
+    //     public void onFailure(String ifaceName) {
+    //         Log.w(TAG, "Failure on iface " + ifaceName);
+    //         Runnable onFailureListener = mSoftApFailureListeners.get(ifaceName);
+    //         if (onFailureListener != null) {
+    //             onFailureListener.run();
+    //         }
+    //     }
+    // }
+
+    // private boolean registerVendorCallback_1_1(@NonNull String ifaceName,
+    //         vendor.qti.hardware.wifi.hostapd.V1_1.IHostapdVendorIfaceCallback callback) {
+    //     synchronized (mLock) {
+    //         String methodStr = "registerVendorCallback_1_1";
+    //         try {
+    //             vendor.qti.hardware.wifi.hostapd.V1_1.IHostapdVendor iHostapdVendorV1_1 =
+    //                 getHostapdVendorMockableV1_1();
+    //             if (iHostapdVendorV1_1 == null) return false;
+    //             HostapdStatus status =  iHostapdVendorV1_1.registerVendorCallback_1_1(
+    //                 ifaceName, callback);
+    //             return checkVendorStatusAndLogFailure(status, methodStr);
+    //         } catch (RemoteException e) {
+    //             handleRemoteException(e, methodStr);
+    //             return false;
+    //         }
+    //     }
+    // }
 }