--- conflicted
+++ resolved
@@ -162,17 +162,13 @@
             if (mIHostapd == null) {
                 return handleNullIHostapd(methodStr);
             }
-<<<<<<< HEAD
 
             if (!isApInfoCallbackSupported()) {
                 Log.d(TAG, "The current HAL doesn't support event callback.");
                 return false;
             }
 
-            return mIHostapd.registerApCallback(ifaceName, listener);
-=======
             return mIHostapd.registerApCallback(ifaceName, callback);
->>>>>>> 60c01b03
         }
     }
 
