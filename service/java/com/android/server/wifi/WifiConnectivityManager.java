/*
 * Copyright (C) 2016 The Android Open Source Project
 *
 * Licensed under the Apache License, Version 2.0 (the "License");
 * you may not use this file except in compliance with the License.
 * You may obtain a copy of the License at
 *
 *      http://www.apache.org/licenses/LICENSE-2.0
 *
 * Unless required by applicable law or agreed to in writing, software
 * distributed under the License is distributed on an "AS IS" BASIS,
 * WITHOUT WARRANTIES OR CONDITIONS OF ANY KIND, either express or implied.
 * See the License for the specific language governing permissions and
 * limitations under the License.
 */

package com.android.server.wifi;

import static android.net.wifi.WifiConfiguration.INVALID_NETWORK_ID;
import static android.net.wifi.WifiConfiguration.RANDOMIZATION_NONE;
import static com.android.server.wifi.ActiveModeManager.ROLE_CLIENT_PRIMARY;
import static com.android.server.wifi.ActiveModeManager.ROLE_CLIENT_SCAN_ONLY;
import static com.android.server.wifi.ActiveModeManager.ROLE_CLIENT_SECONDARY_LONG_LIVED;
import static com.android.server.wifi.ActiveModeManager.ROLE_CLIENT_SECONDARY_TRANSIENT;
import static com.android.server.wifi.ClientModeImpl.WIFI_WORK_SOURCE;
import static com.android.server.wifi.WifiMetrics.ConnectionEvent.FAILURE_AUTHENTICATION_FAILURE;
import static com.android.server.wifi.proto.nano.WifiMetricsProto.ConnectionEvent.AUTH_FAILURE_EAP_FAILURE;

import android.annotation.NonNull;
import android.annotation.Nullable;
import android.app.AlarmManager;
import android.content.BroadcastReceiver;
import android.content.Context;
import android.content.Intent;
import android.content.IntentFilter;
import android.net.IpConfiguration;
import android.net.MacAddress;
import android.net.wifi.IPnoScanResultsCallback;
import android.net.wifi.ScanResult;
import android.net.wifi.WifiConfiguration;
import android.net.wifi.WifiContext;
import android.net.wifi.WifiInfo;
import android.net.wifi.WifiManager;
import android.net.wifi.WifiManager.DeviceMobilityState;
import android.net.wifi.WifiNetworkSelectionConfig;
import android.net.wifi.WifiNetworkSuggestion;
import android.net.wifi.WifiScanner;
import android.net.wifi.WifiScanner.PnoSettings;
import android.net.wifi.WifiScanner.ScanSettings;
import android.net.wifi.WifiSsid;
import android.net.wifi.hotspot2.PasspointConfiguration;
import android.net.wifi.util.ScanResultUtil;
import android.os.Build;
import android.os.IBinder;
import android.os.PowerManager;
import android.os.Process;
import android.os.WorkSource;
import android.telephony.TelephonyManager;
import android.text.TextUtils;
import android.util.ArrayMap;
import android.util.ArraySet;
import android.util.LocalLog;
import android.util.Log;

import androidx.annotation.RequiresApi;

import com.android.internal.annotations.VisibleForTesting;
import com.android.modules.utils.build.SdkLevel;
import com.android.server.wifi.hotspot2.PasspointManager;
import com.android.server.wifi.proto.WifiStatsLog;
import com.android.server.wifi.scanner.WifiScannerInternal;
import com.android.server.wifi.util.WifiPermissionsUtil;
import com.android.wifi.resources.R;

import java.io.FileDescriptor;
import java.io.PrintWriter;
import java.util.ArrayList;
import java.util.Collections;
import java.util.HashSet;
import java.util.Iterator;
import java.util.LinkedList;
import java.util.List;
import java.util.Map;
import java.util.Objects;
import java.util.Set;
import java.util.stream.Collectors;
import java.util.stream.Stream;

/**
 * This class manages all the connectivity related scanning activities.
 *
 * When the screen is turned on or off, WiFi is connected or disconnected,
 * or on-demand, a scan is initiatiated and the scan results are passed
 * to WifiNetworkSelector for it to make a recommendation on which network
 * to connect to.
 */
public class WifiConnectivityManager {
    public static final String WATCHDOG_TIMER_TAG =
            "WifiConnectivityManager Schedule Watchdog Timer";
    public static final String RESTART_SINGLE_SCAN_TIMER_TAG =
            "WifiConnectivityManager Restart Single Scan";
    public static final String RESTART_CONNECTIVITY_SCAN_TIMER_TAG =
            "WifiConnectivityManager Restart Scan";
    public static final String DELAYED_PARTIAL_SCAN_TIMER_TAG =
            "WifiConnectivityManager Schedule Delayed Partial Scan Timer";

    private static final long RESET_TIME_STAMP = Long.MIN_VALUE;
    // Constants to indicate whether a scan should start immediately or
    // it should comply to the minimum scan interval rule.
    private static final boolean SCAN_IMMEDIATELY = true;
    private static final boolean SCAN_ON_SCHEDULE = false;

    // PNO scan interval in milli-seconds. This is the scan
    // performed when screen is off and connected.
    private static final int CONNECTED_PNO_SCAN_INTERVAL_MS = 160 * 1000; // 160 seconds
    // Maximum number of retries when starting a scan failed
    @VisibleForTesting
    public static final int MAX_SCAN_RESTART_ALLOWED = 5;
    // Number of milli-seconds to delay before retry starting
    // a previously failed scan
    private static final int RESTART_SCAN_DELAY_MS = 2 * 1000; // 2 seconds
    // Restricted channel list age out value.
    private static final long CHANNEL_LIST_AGE_MS = 60 * 60 * 1000; // 1 hour
    // This is the time interval for the connection attempt rate calculation. Connection attempt
    // timestamps beyond this interval is evicted from the list.
    public static final int MAX_CONNECTION_ATTEMPTS_TIME_INTERVAL_MS = 4 * 60 * 1000; // 4 mins
    // Max number of connection attempts in the above time interval.
    public static final int MAX_CONNECTION_ATTEMPTS_RATE = 6;
    private static final int TEMP_BSSID_BLOCK_DURATION = 10 * 1000; // 10 seconds
    // Maximum age of frequencies last seen to be included in pno scans. (30 days)
    private static final long MAX_PNO_SCAN_FREQUENCY_AGE_MS = (long) 1000 * 3600 * 24 * 30;
    // Do not restart PNO scan if network changes happen more than once within this duration.
    private static final long NETWORK_CHANGE_TRIGGER_PNO_THROTTLE_MS = 3000; // 3 seconds
    private static final int POWER_SAVE_SCAN_INTERVAL_MULTIPLIER = 2;
    private static final int MAX_PRIORITIZED_PASSPOINT_SSIDS_PER_PNO_SCAN = 2;
    // ClientModeManager has a bunch of states. From the
    // WifiConnectivityManager's perspective it only cares
    // if it is in Connected state, Disconnected state or in
    // transition between these two states.
    public static final int WIFI_STATE_UNKNOWN = 0;
    public static final int WIFI_STATE_CONNECTED = 1;
    public static final int WIFI_STATE_DISCONNECTED = 2;
    public static final int WIFI_STATE_TRANSITIONING = 3;

    // Initial scan state, used to manage performing partial scans in initial scans
    // Initial scans are the first scan after enabling Wifi or turning on screen when disconnected
    @VisibleForTesting
    public static final int INITIAL_SCAN_STATE_START = 0;
    public static final int INITIAL_SCAN_STATE_AWAITING_RESPONSE = 1;
    public static final int INITIAL_SCAN_STATE_COMPLETE = 2;

    // Log tag for this class
    private static final String TAG = "WifiConnectivityManager";
    private static final String ALL_SINGLE_SCAN_LISTENER = "AllSingleScanListener";
    private static final String PNO_SCAN_LISTENER = "PnoScanListener";

    private final WifiContext mContext;
    private final WifiConfigManager mConfigManager;
    private final WifiCarrierInfoManager mWifiCarrierInfoManager;
    private final WifiCountryCode mWifiCountryCode;
    private final WifiNetworkSuggestionsManager mWifiNetworkSuggestionsManager;
    private final WifiConnectivityHelper mConnectivityHelper;
    private final WifiNetworkSelector mNetworkSelector;
    private final WifiLastResortWatchdog mWifiLastResortWatchdog;
    private final OpenNetworkNotifier mOpenNetworkNotifier;
    private final WifiMetrics mWifiMetrics;
    private final AlarmManager mAlarmManager;
    private final RunnerHandler mEventHandler;
    private final ExternalPnoScanRequestManager mExternalPnoScanRequestManager;
    private final @NonNull SsidTranslator mSsidTranslator;
    private final Clock mClock;
    private final ScoringParams mScoringParams;
    private final LocalLog mLocalLog;
    private final WifiGlobals mWifiGlobals;
    /**
     * Keeps connection attempts within the last {@link #MAX_CONNECTION_ATTEMPTS_TIME_INTERVAL_MS}
     * milliseconds.
     */
    private final LinkedList<Long> mConnectionAttemptTimeStamps = new LinkedList<>();
    private final WifiBlocklistMonitor mWifiBlocklistMonitor;
    private final PasspointManager mPasspointManager;
    private final WifiScoreCard mWifiScoreCard;
    private final WifiChannelUtilization mWifiChannelUtilization;
    private final PowerManager mPowerManager;
    private final DeviceConfigFacade mDeviceConfigFacade;
    private final ActiveModeWarden mActiveModeWarden;
    private final FrameworkFacade mFrameworkFacade;
    private final WifiPermissionsUtil mWifiPermissionsUtil;
    private final WifiDialogManager mWifiDialogManager;

    private WifiScannerInternal mScanner;
    private final MultiInternetManager mMultiInternetManager;
    private boolean mDbg = false;
    private boolean mVerboseLoggingEnabled = false;
    private boolean mWifiEnabled = false;
    private boolean mAutoJoinEnabled = false; // disabled by default, enabled by external triggers
    private boolean mRunning = false;
    private boolean mScreenOn = false;
    private int mWifiState = WIFI_STATE_UNKNOWN;
    private int mInitialScanState = INITIAL_SCAN_STATE_COMPLETE;
    private boolean mAutoJoinEnabledExternal = true; // enabled by default
    private boolean mAutoJoinEnabledExternalSetByDeviceAdmin = false;
    private boolean mUntrustedConnectionAllowed = false;
    private Set<Integer> mRestrictedConnectionAllowedUids = new ArraySet<>();
    private boolean mOemPaidConnectionAllowed = false;
    private boolean mOemPrivateConnectionAllowed = false;
    @MultiInternetManager.MultiInternetState
    private int mMultiInternetConnectionState = MultiInternetManager.MULTI_INTERNET_STATE_NONE;
    private WorkSource mOemPaidConnectionRequestorWs = null;
    private WorkSource mOemPrivateConnectionRequestorWs = null;
    private WorkSource mMultiInternetConnectionRequestorWs = null;
    private boolean mTrustedConnectionAllowed = false;
    private boolean mSpecificNetworkRequestInProgress = false;
    private int mScanRestartCount = 0;
    private int mSingleScanRestartCount = 0;
    private int mTotalConnectivityAttemptsRateLimited = 0;
    private long mLastPeriodicSingleScanTimeStamp = RESET_TIME_STAMP;
    private long mLastNetworkSelectionTimeStamp = RESET_TIME_STAMP;
    private boolean mPnoScanStarted = false;
    private Object mDelayedPnoScanToken = new Object();
    private boolean mDelayedPnoScanPending = false;
    private boolean mPeriodicScanTimerSet = false;
    private Object mPeriodicScanTimerToken = new Object();
    private Object mDelayedStartPeriodicScanToken = new Object();
    private boolean mDelayedPartialScanTimerSet = false;
    private boolean mWatchdogScanTimerSet = false;
    private boolean mIsLocationModeEnabled;

    // Used for Initial Scan metrics
    private boolean mFailedInitialPartialScan = false;
    private int mInitialPartialScanChannelCount;

    // Device configs
    private boolean mWaitForFullBandScanResults = false;

    // scan schedule and scan type override set via WifiManager#setScreenOnScanSchedule
    private int[] mExternalSingleScanScheduleSec;
    private int[] mExternalSingleScanType;

    private int mNextScreenOnConnectivityScanDelayMs = 0;

    // Scanning Schedules for screen-on periodic scan
    // Default schedule used in case of invalid configuration
    private static final int[] DEFAULT_SCANNING_SCHEDULE_SEC = {20, 40, 80, 160};
    private int[] mConnectedSingleScanScheduleSec;
    private int[] mDisconnectedSingleScanScheduleSec;
    private int[] mConnectedSingleSavedNetworkSingleScanScheduleSec;
    // Scanning types for screen-on periodic scan. Should have one to one mapping with the scan
    // schedules.
    private static final int[] DEFAULT_SCANNING_TYPE = {WifiScanner.SCAN_TYPE_HIGH_ACCURACY};
    private int[] mConnectedSingleScanType;
    private int[] mDisconnectedSingleScanType;
    private int[] mConnectedSingleSavedNetworkSingleScanType;

    private List<WifiCandidates.Candidate> mLatestCandidates = null;
    private long mLatestCandidatesTimestampMs = 0;
    private int[] mCurrentSingleScanScheduleSec;
    private int[] mCurrentSingleScanType;
    private boolean mPnoScanEnabledByFramework = true;
    private boolean mEnablePnoScanAfterWifiToggle = true;
    private Set<String> mPnoScanPasspointSsids;

    private int mCurrentSingleScanScheduleIndex;
    // Cached WifiCandidates used in high mobility state to avoid connecting to APs that are
    // moving relative to the user.
    private CachedWifiCandidates mCachedWifiCandidates = null;
    private @DeviceMobilityState int mDeviceMobilityState =
            WifiManager.DEVICE_MOBILITY_STATE_UNKNOWN;

    // A helper to log debugging information in the local log buffer, which can
    // be retrieved in bugreport.
    private void localLog(String log) {
        mLocalLog.log(log);
        if (mVerboseLoggingEnabled) Log.v(TAG, log);
    }

    /**
     * Enable verbose logging for WifiConnectivityManager.
     */
    public void enableVerboseLogging(boolean verbose) {
        mVerboseLoggingEnabled = verbose;
    }

    // A periodic/PNO scan will be rescheduled up to MAX_SCAN_RESTART_ALLOWED times
    // if the start scan command failed. A timer is used here to make it a deferred retry.
    private final AlarmManager.OnAlarmListener mRestartScanListener =
            new AlarmManager.OnAlarmListener() {
                public void onAlarm() {
                    startConnectivityScan(SCAN_IMMEDIATELY);
                }
            };

    // A single scan will be rescheduled up to MAX_SCAN_RESTART_ALLOWED times
    // if the start scan command failed. An timer is used here to make it a deferred retry.
    private class RestartSingleScanListener implements AlarmManager.OnAlarmListener {
        private final boolean mIsFullBandScan;

        RestartSingleScanListener(boolean isFullBandScan) {
            mIsFullBandScan = isFullBandScan;
        }

        @Override
        public void onAlarm() {
            startSingleScan(mIsFullBandScan, WIFI_WORK_SOURCE, WifiScanner.SCAN_TYPE_HIGH_ACCURACY);
        }
    }

    // As a watchdog mechanism, a single scan will be scheduled every
    // config_wifiPnoWatchdogIntervalMinutes if it is in the WIFI_STATE_DISCONNECTED state.
    private final AlarmManager.OnAlarmListener mWatchdogListener =
            new AlarmManager.OnAlarmListener() {
                public void onAlarm() {
                    watchdogHandler();
                }
            };

    private final AlarmManager.OnAlarmListener mDelayedPartialScanTimerListener =
            new AlarmManager.OnAlarmListener() {
                public void onAlarm() {
                    if (mCachedWifiCandidates == null
                            || mCachedWifiCandidates.frequencies == null
                            || mCachedWifiCandidates.frequencies.size() == 0) {
                        return;
                    }
                    ScanSettings settings = new ScanSettings();
                    settings.type = WifiScanner.SCAN_TYPE_HIGH_ACCURACY;
                    settings.band = getScanBand(false);
                    settings.reportEvents = WifiScanner.REPORT_EVENT_FULL_SCAN_RESULT
                            | WifiScanner.REPORT_EVENT_AFTER_EACH_SCAN;
                    settings.numBssidsPerScan = 0;
                    int index = 0;
                    settings.channels =
                            new WifiScanner.ChannelSpec[mCachedWifiCandidates.frequencies.size()];
                    for (Integer freq : mCachedWifiCandidates.frequencies) {
                        settings.channels[index++] = new WifiScanner.ChannelSpec(freq);
                    }
                    SingleScanListener singleScanListener = new SingleScanListener(false);
                    mScanner.startScan(settings,
                            new WifiScannerInternal.ScanListener(singleScanListener,
                                    mEventHandler));
                    mWifiMetrics.incrementConnectivityOneshotScanCount();
                }
            };

    /**
     * Interface for callback from handling scan results.
     */
    private interface HandleScanResultsListener {
        /**
         * @param wasCandidateSelected true - if a candidate is selected by WifiNetworkSelector
         *                             false - if no candidate is selected by WifiNetworkSelector
         * @param candidateIsPasspoint true - if the selected candidate is a Passpoint network
         *                             false - if no candidate is selected OR the selected
         *                                     candidate is not a Passpoint network
         */
        void onHandled(boolean wasCandidateSelected, boolean candidateIsPasspoint);
    }

    /**
     * Helper method to consolidate handling of scan results when no candidate is selected.
     */
    private void handleScanResultsWithNoCandidate(
            @NonNull HandleScanResultsListener handleScanResultsListener) {
        if (mWifiState == WIFI_STATE_DISCONNECTED) {
            mOpenNetworkNotifier.handleScanResults(
                    mNetworkSelector.getFilteredScanDetailsForOpenUnsavedNetworks());
        }
        mWifiMetrics.noteFirstNetworkSelectionAfterBoot(false);
        handleScanResultsListener.onHandled(false, false);
    }

    /**
     * Helper method to consolidate handling of scan results when a candidate is selected.
     */
    private void handleScanResultsWithCandidate(
            @NonNull HandleScanResultsListener handleScanResultsListener,
            boolean candidateIsPasspoint) {
        mWifiMetrics.noteFirstNetworkSelectionAfterBoot(true);
        handleScanResultsListener.onHandled(true, candidateIsPasspoint);
    }

    /**
     * Helper method to consolidate handling of scan results when multi internet is enabled.
     */
    private boolean handleConnectToMultiInternetConnectionInternal(
            List<WifiCandidates.Candidate> candidates,
            @NonNull String listenerName,
            @NonNull HandleScanResultsListener handleScanResultsListener) {
        final ConcreteClientModeManager primaryCcm = mActiveModeWarden
                .getPrimaryClientModeManagerNullable();
        if (primaryCcm == null || !primaryCcm.isConnected()) {
            // The second internet can only be connected after the primary network connected.
            // Firmware can choose the best BSSID when connecting the primary CMM, so we must
            // wait until the primary network was connected so the secondary can choose a BSSID on
            // a different band with the primary.
            return false;
        }
        if (WifiInjector.getInstance().getHalDeviceManager()
                .creatingIfaceWillDeletePrivilegedIface(HalDeviceManager.HDM_CREATE_IFACE_STA,
                        mMultiInternetConnectionRequestorWs)) {
            localLog(listenerName + ": No secondary cmm candidate");
            return false;
        }
        final WifiInfo primaryInfo = primaryCcm.getConnectionInfo();
        final int primaryBand = ScanResult.toBand(primaryInfo.getFrequency());

        List<WifiCandidates.Candidate> secondaryCmmCandidates;
        if (mMultiInternetManager.isStaConcurrencyForMultiInternetMultiApAllowed()) {
            if (primaryCcm.isMlo()) {
                // An MLO connection can have links in multiple bands. So pick any candidates other
                // than affiliated BSSID's. Accordingly, firmware will adjust multi-links.
                secondaryCmmCandidates = candidates.stream()
                        .filter(c -> !primaryCcm.isAffiliatedLinkBssid(c.getKey().bssid))
                        .collect(Collectors.toList());
            } else {
                // A BSSID can only exist in one band, so when evaluating candidates, only those
                // with a different band from the primary will be considered.
                secondaryCmmCandidates = candidates.stream()
                        .filter(c -> ScanResult.toBand(c.getFrequency()) != primaryBand)
                        .collect(Collectors.toList());
            }
        } else {
            // Only allow the candidates have the same SSID as the primary.
            secondaryCmmCandidates = candidates.stream().filter(c -> {
                return ScanResult.toBand(c.getFrequency()) != primaryBand
                        && !primaryCcm.isAffiliatedLinkBssid(c.getKey().bssid) && TextUtils.equals(
                        c.getKey().matchInfo.networkSsid, primaryInfo.getSSID())
                        && c.getKey().networkId == primaryInfo.getNetworkId()
                        && c.getKey().securityType == primaryInfo.getCurrentSecurityType();
            }).collect(Collectors.toList());
        }
        // Filter by specified BSSIDs
        Map<Integer, String> specifiedBssids = mMultiInternetManager.getSpecifiedBssids();
        List<WifiCandidates.Candidate> preferredSecondaryCandidates =
                secondaryCmmCandidates.stream().filter(c -> {
                    final int band = ScanResult.toBand(c.getFrequency());
                    return specifiedBssids.containsKey(band) && specifiedBssids.get(band).equals(
                            c.getKey().bssid.toString());
                }).collect(Collectors.toList());
        // Perform network selection among secondary candidates. Create a new copy. Do not allow
        // user choice override.
        final WifiConfiguration secondaryCmmCandidate =
                mNetworkSelector.selectNetwork(specifiedBssids.isEmpty()
                                ? secondaryCmmCandidates : preferredSecondaryCandidates,
                        false /* overrideEnabled */);

        // No secondary cmm for internet selected, fallback to legacy flow.
        if (secondaryCmmCandidate == null
                || secondaryCmmCandidate.getNetworkSelectionStatus().getCandidate() == null) {
            // TODO: Consider to check secondaryCmmCandidate.secondaryInternet as well, so user
            // can specify the secondaryInternet from WifiConfiguration.
            localLog(listenerName + ": No secondary cmm candidate");
            return false;
        }
        localLog(listenerName + ":secondaryCmmCandidate "
                + secondaryCmmCandidate.getNetworkSelectionStatus().getCandidate().SSID + " / "
                + secondaryCmmCandidate.getNetworkSelectionStatus().getCandidate().BSSID);
        // Check if secondary candidate is the same SSID and network id with primary.
        final boolean isDbsAp = TextUtils.equals(primaryInfo.getSSID(),
                secondaryCmmCandidate.SSID) && (primaryInfo.getNetworkId()
                == secondaryCmmCandidate.networkId);
        final boolean isUsingStaticIp =
                (secondaryCmmCandidate.getIpAssignment() == IpConfiguration.IpAssignment.STATIC);
        if (isDbsAp && isUsingStaticIp) {
            localLog(listenerName + ": Can't connect to DBS AP with Static IP.");
            return false;
        }

        // At this point secondaryCmmCandidate must be multi internet.
        final WorkSource secondaryRequestorWs = mMultiInternetConnectionRequestorWs;
        if (secondaryRequestorWs == null) {
            localLog(listenerName + ": Requestor worksource is null in long live STA use-case,"
                    + "  falling back to single client mode manager flow.");
            return false;
        }

        final String targetBssid2 = secondaryCmmCandidate.getNetworkSelectionStatus()
                .getCandidate().BSSID;
        localLog(listenerName + " targetBssid2 " + targetBssid2 + " primary cmm connected to bssid "
                + primaryCcm.getConnectedBssid());
        // For secondary STA of multi internet connection, when ROLE_CLIENT_SECONDARY_LONG_LIVED
        // is used, specify the target BSSID explicitly to avoid firmware choosing same BSSID
        // as primary STA.
        // TODO: Use new STA+STA user case DUAL_STA_NON_TRANSIENT_SECONDARY and remove the BSSID
        // if roaming is supported on secondary.
        String bssidToConnect = null;
        if (!mConnectivityHelper.isFirmwareRoamingSupported()) {
            bssidToConnect = targetBssid2;
        }
        // Request for a new client mode manager to spin up concurrent connection
        mActiveModeWarden.requestSecondaryLongLivedClientModeManager(
                (cm) -> {
                    if (cm == null) {
                        localLog(listenerName + ": Secondary client mode manager request returned "
                                + "null, aborting (wifi off?)");
                        handleScanResultsWithNoCandidate(handleScanResultsListener);
                        return;
                    }
                    // We did not end up getting the secondary client mode manager for some reason
                    // or get a wrong secondary role, fallback to legacy flow to connect primary.
                    if (cm.getRole() != ROLE_CLIENT_SECONDARY_LONG_LIVED) {
                        localLog(listenerName + ": Secondary client mode manager request returned"
                                + cm.getRole().toString()
                                + " ,falling back to single client mode manager flow.");
                        return;
                    }
                    if (!(cm instanceof ConcreteClientModeManager)) {
                        localLog(listenerName + ": Secondary client mode manager request returned"
                                + " not for concrete client mode manager, falling back to single"
                                + " client mode manager flow.");
                        return;
                    }
                    // Set the concrete client mode manager to secondary internet usage.
                    ConcreteClientModeManager ccm = (ConcreteClientModeManager) cm;
                    ccm.setSecondaryInternet(true);
                    ccm.setSecondaryInternetDbsAp(isDbsAp);
                    localLog(listenerName + ": WNS candidate(secondary)-"
                            + secondaryCmmCandidate.SSID + " / "
                            + secondaryCmmCandidate.getNetworkSelectionStatus()
                            .getCandidate().BSSID + " isDbsAp " + isDbsAp);
                    // Secondary candidate cannot be null (otherwise we would have switched to
                    // legacy flow above). Use the explicit bssid for network connection.
                    WifiConfiguration targetNetwork = new WifiConfiguration(secondaryCmmCandidate);
                    targetNetwork.ephemeral = true;
                    targetNetwork.BSSID = targetBssid2; // specify the BSSID to disable roaming.
                    connectToNetworkUsingCmmWithoutMbb(cm, targetNetwork);

                    handleScanResultsWithCandidate(handleScanResultsListener,
                            targetNetwork.isPasspoint());
                }, secondaryRequestorWs,
                secondaryCmmCandidate.SSID,
                bssidToConnect);
        return true;
    }

    /**
     * Handles 'onResult' callbacks for the Periodic, Single & Pno ScanListener.
     * Executes selection of potential network candidates, initiation of connection attempt to that
     * network.
     */
    private void handleScanResults(@NonNull List<ScanDetail> scanDetails,
            @NonNull String listenerName,
            boolean isFullScan,
            @NonNull HandleScanResultsListener handleScanResultsListener) {
        if (mWifiGlobals.isConnectedMacRandomizationEnabled()
                && WifiInjector.getInstance().getDppManager().isSessionInProgress()) {
            localLog("Ignore scan results while DPP is in progress to prevent auto connect");
            return;
        }
        mWifiCountryCode.updateCountryCodeFromScanResults(scanDetails);

        List<WifiNetworkSelector.ClientModeManagerState> cmmStates = new ArrayList<>();
        Set<String> connectedSsids = new HashSet<>();
        boolean hasExistingSecondaryCmm = false;
        for (ClientModeManager clientModeManager :
                mActiveModeWarden.getInternetConnectivityClientModeManagers()) {
            if (clientModeManager.getRole() == ROLE_CLIENT_SECONDARY_LONG_LIVED) {
                hasExistingSecondaryCmm = true;
            }
            mWifiChannelUtilization.refreshChannelStatsAndChannelUtilization(
                    clientModeManager.getWifiLinkLayerStats(),
                    WifiChannelUtilization.UNKNOWN_FREQ);
            WifiInfo wifiInfo = clientModeManager.getConnectionInfo();
            if (clientModeManager.isConnected()) {
                connectedSsids.add(wifiInfo.getSSID());
            }
            cmmStates.add(new WifiNetworkSelector.ClientModeManagerState(clientModeManager));
        }
        // We don't have any existing secondary CMM, but are we allowed to create a secondary CMM
        // and do we have a request for OEM_PAID/OEM_PRIVATE request? If yes, we need to perform
        // network selection to check if we have any potential candidate for the secondary CMM
        // creation.
        if (!hasExistingSecondaryCmm
                && (mOemPaidConnectionAllowed || mOemPrivateConnectionAllowed)) {
            // prefer OEM PAID requestor if it exists.
            WorkSource oemPaidOrOemPrivateRequestorWs =
                    mOemPaidConnectionRequestorWs != null
                            ? mOemPaidConnectionRequestorWs
                            : mOemPrivateConnectionRequestorWs;
            if (oemPaidOrOemPrivateRequestorWs == null) {
                Log.e(TAG, "Both mOemPaidConnectionRequestorWs & mOemPrivateConnectionRequestorWs "
                        + "are null!");
            }
            if (oemPaidOrOemPrivateRequestorWs != null
                    && mActiveModeWarden.canRequestMoreClientModeManagersInRole(
                            oemPaidOrOemPrivateRequestorWs,
                            ROLE_CLIENT_SECONDARY_LONG_LIVED, false)) {
                // Add a placeholder CMM state to ensure network selection is performed for a
                // potential second STA creation.
                cmmStates.add(new WifiNetworkSelector.ClientModeManagerState());
                hasExistingSecondaryCmm = true;
            }
        }
        // If secondary cmm has not been created and need to connect secondary internet
        if (!hasExistingSecondaryCmm && isMultiInternetConnectionRequested()) {
            if (mMultiInternetConnectionRequestorWs == null) {
                Log.e(TAG, "mMultiInternetConnectionRequestorWs is null!");
            } else if (mActiveModeWarden.canRequestMoreClientModeManagersInRole(
                    mMultiInternetConnectionRequestorWs, ROLE_CLIENT_SECONDARY_LONG_LIVED, false)) {
                cmmStates.add(new WifiNetworkSelector.ClientModeManagerState());
            }
        }

        // Check if any blocklisted BSSIDs can be freed.
        List<ScanDetail> enabledDetails =
                mWifiBlocklistMonitor.tryEnablingBlockedBssids(scanDetails);
        for (ScanDetail scanDetail : enabledDetails) {
            WifiConfiguration config = mConfigManager.getSavedNetworkForScanDetail(scanDetail);
            if (config != null && config.getNetworkSelectionStatus().isNetworkTemporaryDisabled()) {
                mConfigManager.updateNetworkSelectionStatus(config.networkId,
                        WifiConfiguration.NetworkSelectionStatus.DISABLED_NONE);
            }
        }
        Set<String> bssidBlocklist = mWifiBlocklistMonitor.updateAndGetBssidBlocklistForSsids(
                connectedSsids);
        updateUserDisabledList(scanDetails);
        // Clear expired recent failure statuses
        mConfigManager.cleanupExpiredRecentFailureReasons();

        localLog(listenerName + " onResults: start network selection");

        List<WifiCandidates.Candidate> candidates = mNetworkSelector.getCandidatesFromScan(
                scanDetails, bssidBlocklist, cmmStates, mUntrustedConnectionAllowed,
                mOemPaidConnectionAllowed, mOemPrivateConnectionAllowed,
                mRestrictedConnectionAllowedUids, isMultiInternetConnectionRequested());
        mLatestCandidates = candidates;
        mLatestCandidatesTimestampMs = mClock.getElapsedSinceBootMillis();

        if (mDeviceMobilityState == WifiManager.DEVICE_MOBILITY_STATE_HIGH_MVMT
                && mContext.getResources().getBoolean(
                        R.bool.config_wifiHighMovementNetworkSelectionOptimizationEnabled)) {
            candidates = filterCandidatesHighMovement(candidates, listenerName, isFullScan);
        }

        mLastNetworkSelectionTimeStamp = mClock.getElapsedSinceBootMillis();
        mWifiLastResortWatchdog.updateAvailableNetworks(
                mNetworkSelector.getConnectableScanDetails());
        mWifiMetrics.countScanResults(scanDetails);
        // No candidates, return early.
        if (candidates == null || candidates.size() == 0) {
            localLog(listenerName + ":  No candidates");
            handleScanResultsWithNoCandidate(handleScanResultsListener);
            return;
        }

        // We have an oem paid/private network request and device supports STA + STA, check if there
        // are oem paid/private suggestions.
        if ((mOemPaidConnectionAllowed || mOemPrivateConnectionAllowed)
                && mActiveModeWarden.isStaStaConcurrencySupportedForRestrictedConnections()) {
            // Split the candidates based on whether they are oem paid/oem private or not.
            Map<Boolean, List<WifiCandidates.Candidate>> candidatesPartitioned =
                    candidates.stream()
                            .collect(Collectors.groupingBy(c -> c.isOemPaid() || c.isOemPrivate()));
            List<WifiCandidates.Candidate> primaryCmmCandidates =
                    candidatesPartitioned.getOrDefault(false, Collections.emptyList());
            List<WifiCandidates.Candidate> secondaryCmmCandidates =
                    candidatesPartitioned.getOrDefault(true, Collections.emptyList());
            // Some oem paid/private suggestions found, use secondary cmm flow.
            if (!secondaryCmmCandidates.isEmpty()) {
                handleCandidatesFromScanResultsUsingSecondaryCmmIfAvailable(
                        listenerName, primaryCmmCandidates, secondaryCmmCandidates,
                        handleScanResultsListener, scanDetails);
                return;
            }
            // intentional fallthrough: No oem paid/private suggestions, fallback to legacy flow.
        }

        // We have a dual internet network request and device supports STA + STA, check if there
        // are secondary network candidate.
        if (hasMultiInternetConnection() && mMultiInternetManager.hasPendingConnectionRequests()) {
            if (handleConnectToMultiInternetConnectionInternal(candidates,
                    listenerName, handleScanResultsListener)) {
                return;
            }
            // intentional fallthrough: No multi internet connections, fallback to legacy flow.
        }

        handleCandidatesFromScanResultsForPrimaryCmmUsingMbbIfAvailable(
                listenerName, candidates, handleScanResultsListener, scanDetails);
    }

    /**
     * Executes selection of best network for 2 concurrent STA's from the candidates provided,
     * initiation of connection attempt to a network on both the STA's (if found).
     */
    private void handleCandidatesFromScanResultsUsingSecondaryCmmIfAvailable(
            @NonNull String listenerName,
            @NonNull List<WifiCandidates.Candidate> primaryCmmCandidates,
            @NonNull List<WifiCandidates.Candidate> secondaryCmmCandidates,
            @NonNull HandleScanResultsListener handleScanResultsListener,
            @NonNull List<ScanDetail> scanDetails) {
        // Perform network selection among secondary candidates. Create a new copy.
        WifiConfiguration secondaryCmmCandidate =
                mNetworkSelector.selectNetwork(secondaryCmmCandidates);
        // No oem paid/private selected, fallback to legacy flow (should never happen!).
        if (secondaryCmmCandidate == null
                || secondaryCmmCandidate.getNetworkSelectionStatus().getCandidate() == null
                || (!secondaryCmmCandidate.oemPaid && !secondaryCmmCandidate.oemPrivate)) {
            localLog(listenerName + ": No secondary candidate");
            handleCandidatesFromScanResultsForPrimaryCmmUsingMbbIfAvailable(
                    listenerName,
                    Stream.concat(primaryCmmCandidates.stream(), secondaryCmmCandidates.stream())
                            .collect(Collectors.toList()),
                    handleScanResultsListener,
                    scanDetails);
            return;
        }
        String secondaryCmmCandidateBssid =
                secondaryCmmCandidate.getNetworkSelectionStatus().getCandidate().BSSID;


        // At this point secondaryCmmCandidate must be either oemPaid, oemPrivate, or both.
        // OEM_PAID takes precedence over OEM_PRIVATE, so attribute to OEM_PAID requesting app.
        WorkSource secondaryRequestorWs = secondaryCmmCandidate.oemPaid
                ? mOemPaidConnectionRequestorWs : mOemPrivateConnectionRequestorWs;

        if (secondaryRequestorWs == null) {
            localLog(listenerName + ": Requestor worksource is null in long live STA use-case,"
                    + "  falling back to single client mode manager flow.");
            handleCandidatesFromScanResultsForPrimaryCmmUsingMbbIfAvailable(
                    listenerName,
                    Stream.concat(primaryCmmCandidates.stream(), secondaryCmmCandidates.stream())
                            .collect(Collectors.toList()),
                    handleScanResultsListener,
                    scanDetails);
            return;
        }

        WifiConfiguration primaryCmmCandidate =
                mNetworkSelector.selectNetwork(primaryCmmCandidates);
        // Request for a new client mode manager to spin up concurrent connection
        mActiveModeWarden.requestSecondaryLongLivedClientModeManager(
                (cm) -> {
                    if (cm == null) {
                        localLog(listenerName + ": Secondary client mode manager request returned "
                                + "null, aborting (wifi off?)");
                        handleScanResultsWithNoCandidate(handleScanResultsListener);
                        return;
                    }
                    // We did not end up getting the secondary client mode manager for some reason
                    // after we checked above! Fallback to legacy flow.
                    if (cm.getRole() == ROLE_CLIENT_PRIMARY) {
                        localLog(listenerName + ": Secondary client mode manager request returned"
                                + " primary, falling back to single client mode manager flow.");
                        handleCandidatesFromScanResultsForPrimaryCmmUsingMbbIfAvailable(
                                listenerName,
                                Stream.concat(primaryCmmCandidates.stream(),
                                        secondaryCmmCandidates.stream())
                                        .collect(Collectors.toList()),
                                handleScanResultsListener,
                                scanDetails);
                        return;
                    }
                    // Don't use make before break for these connection requests.

                    // If we also selected a primary candidate trigger connection.
                    if (primaryCmmCandidate != null) {
                        localLog(listenerName + ":  WNS candidate(primary)-"
                                + primaryCmmCandidate.SSID);
                        connectToNetworkUsingCmmWithoutMbb(
                                getPrimaryClientModeManager(), primaryCmmCandidate);
                    }

                    localLog(listenerName + ":  WNS candidate(secondary)-"
                            + secondaryCmmCandidate.SSID + " / " + secondaryCmmCandidateBssid);
                    // Secndary candidate cannot be null (otherwise we would have switched to legacy
                    // flow above)
                    connectToNetworkUsingCmmWithoutMbb(cm, secondaryCmmCandidate);

                    handleScanResultsWithCandidate(handleScanResultsListener,
                            secondaryCmmCandidate.isPasspoint());
                }, secondaryRequestorWs,
                secondaryCmmCandidate.SSID,
                mConnectivityHelper.isFirmwareRoamingSupported()
                        ? null : secondaryCmmCandidateBssid);
    }

    /**
     * Executes selection of best network from the candidates provided, initiation of connection
     * attempt to that network.
     */
    private void handleCandidatesFromScanResultsForPrimaryCmmUsingMbbIfAvailable(
            @NonNull String listenerName, @NonNull List<WifiCandidates.Candidate> candidates,
            @NonNull HandleScanResultsListener handleScanResultsListener,
            @NonNull List<ScanDetail> scanDetails) {
        WifiConfiguration candidate = mNetworkSelector.selectNetwork(candidates);
        if (candidate != null) {
            localLog(listenerName + ":  WNS candidate-" + candidate.SSID);
            connectToNetworkForPrimaryCmmUsingMbbIfAvailable(candidate);
            handleScanResultsWithCandidate(handleScanResultsListener, candidate.isPasspoint());
        } else {
            localLog(listenerName + ":  No candidate");
            handleScanResultsWithNoCandidate(handleScanResultsListener);
        }
    }

    private List<WifiCandidates.Candidate> filterCandidatesHighMovement(
            List<WifiCandidates.Candidate> candidates, String listenerName, boolean isFullScan) {
        boolean isNotPartialScan = isFullScan || listenerName.equals(PNO_SCAN_LISTENER);
        if (candidates == null || candidates.isEmpty()) {
            // No connectable networks nearby or network selection is unnecessary
            if (isNotPartialScan) {
                mCachedWifiCandidates = new CachedWifiCandidates(mClock.getElapsedSinceBootMillis(),
                        null);
            }
            return null;
        }

        long minimumTimeBetweenScansMs = mContext.getResources().getInteger(
                R.integer.config_wifiHighMovementNetworkSelectionOptimizationScanDelayMs);
        if (mCachedWifiCandidates != null && mCachedWifiCandidates.candidateRssiMap != null) {
            // cached candidates are too recent, wait for next scan
            if (mClock.getElapsedSinceBootMillis() - mCachedWifiCandidates.timeSinceBootMs
                    < minimumTimeBetweenScansMs) {
                mWifiMetrics.incrementNumHighMovementConnectionSkipped();
                return null;
            }

            int rssiDelta = mContext.getResources().getInteger(R.integer
                    .config_wifiHighMovementNetworkSelectionOptimizationRssiDelta);
            List<WifiCandidates.Candidate> filteredCandidates = candidates.stream().filter(
                    item -> mCachedWifiCandidates.candidateRssiMap.containsKey(item.getKey())
                            && Math.abs(mCachedWifiCandidates.candidateRssiMap.get(item.getKey())
                            - item.getScanRssi()) < rssiDelta)
                    .collect(Collectors.toList());

            if (!filteredCandidates.isEmpty()) {
                if (isNotPartialScan) {
                    mCachedWifiCandidates =
                            new CachedWifiCandidates(mClock.getElapsedSinceBootMillis(),
                            candidates);
                }
                mWifiMetrics.incrementNumHighMovementConnectionStarted();
                return filteredCandidates;
            }
        }

        // Either no cached candidates, or all candidates got filtered out.
        // Update the cached candidates here and schedule a delayed partial scan.
        if (isNotPartialScan) {
            mCachedWifiCandidates = new CachedWifiCandidates(mClock.getElapsedSinceBootMillis(),
                    candidates);
            localLog("Found " + candidates.size() + " candidates at high mobility state. "
                    + "Re-doing scan to confirm network quality.");
            scheduleDelayedPartialScan(minimumTimeBetweenScansMs);
        }
        mWifiMetrics.incrementNumHighMovementConnectionSkipped();
        return null;
    }

    private void updateUserDisabledList(List<ScanDetail> scanDetails) {
        List<String> results = new ArrayList<>();
        List<ScanResult> passpointAp = new ArrayList<>();
        for (ScanDetail scanDetail : scanDetails) {
            results.add(ScanResultUtil.createQuotedSsid(scanDetail.getScanResult().SSID));
            if (!scanDetail.getScanResult().isPasspointNetwork()) {
                continue;
            }
            passpointAp.add(scanDetail.getScanResult());
        }
        if (!passpointAp.isEmpty()) {
            results.addAll(mPasspointManager
                    .getAllMatchingPasspointProfilesForScanResults(passpointAp).keySet());
        }
        mConfigManager.updateUserDisabledList(results);
    }

    private class CachedWifiCandidates {
        public final long timeSinceBootMs;
        public final Map<WifiCandidates.Key, Integer> candidateRssiMap;
        public final Set<Integer> frequencies;

        CachedWifiCandidates(long timeSinceBootMs, List<WifiCandidates.Candidate> candidates) {
            this.timeSinceBootMs = timeSinceBootMs;
            if (candidates == null) {
                this.candidateRssiMap = null;
                this.frequencies = null;
            } else {
                this.candidateRssiMap = new ArrayMap<WifiCandidates.Key, Integer>();
                this.frequencies = new HashSet<Integer>();
                for (WifiCandidates.Candidate c : candidates) {
                    candidateRssiMap.put(c.getKey(), c.getScanRssi());
                    frequencies.add(c.getFrequency());
                }
            }
        }
    }

    // All single scan results listener.
    //
    // Note: This is the listener for all the available single scan results,
    //       including the ones initiated by WifiConnectivityManager and
    //       other modules.
    private class AllSingleScanListener implements WifiScanner.ScanListener {
        private List<ScanDetail> mScanDetails = new ArrayList<ScanDetail>();
        private int mNumScanResultsIgnoredDueToSingleRadioChain = 0;

        public void clearScanDetails() {
            mScanDetails.clear();
            mNumScanResultsIgnoredDueToSingleRadioChain = 0;
        }

        @Override
        public void onSuccess() {
        }

        @Override
        public void onFailure(int reason, String description) {
            localLog("registerScanListener onFailure:"
                    + " reason: " + reason + " description: " + description);
        }

        @Override
        public void onPeriodChanged(int periodInMs) {
        }

        @Override
        public void onResults(WifiScanner.ScanData[] results) {
            if (mIsLocationModeEnabled) {
                mExternalPnoScanRequestManager.onScanResultsAvailable(mScanDetails);
            }
            if (!mWifiEnabled || !mAutoJoinEnabled) {
                clearScanDetails();
                mWaitForFullBandScanResults = false;
                return;
            }

            // We treat any full band scans (with DFS or not) as "full".
            boolean isFullBandScanResults = false;
            if (results != null && results.length > 0) {
                isFullBandScanResults =
                        WifiScanner.isFullBandScan(results[0].getScannedBandsInternal(), true);
            }
            // Full band scan results only.
            if (mWaitForFullBandScanResults) {
                if (!isFullBandScanResults) {
                    localLog("AllSingleScanListener waiting for full band scan results.");
                    clearScanDetails();
                    return;
                } else {
                    mWaitForFullBandScanResults = false;
                }
            }

            // Create a new list to avoid looping call trigger concurrent exception.
            List<ScanDetail> scanDetailList = new ArrayList<>(mScanDetails);
            clearScanDetails();

            if (results != null && results.length > 0) {
                mWifiMetrics.incrementAvailableNetworksHistograms(scanDetailList,
                        isFullBandScanResults);
            }
            if (mNumScanResultsIgnoredDueToSingleRadioChain > 0) {
                Log.i(TAG, "Number of scan results ignored due to single radio chain scan: "
                        + mNumScanResultsIgnoredDueToSingleRadioChain);
            }
            handleScanResults(scanDetailList,
                    ALL_SINGLE_SCAN_LISTENER, isFullBandScanResults,
                    (wasCandidateSelected, candidateIsPasspoint) -> {
                        // Update metrics to see if a single scan detected a valid network
                        // while PNO scan didn't.
                        // Note: We don't update the background scan metrics any more as it is
                        //       not in use.
                        if (mPnoScanStarted) {
                            if (wasCandidateSelected) {
                                mWifiMetrics.incrementNumConnectivityWatchdogPnoBad();
                            } else {
                                mWifiMetrics.incrementNumConnectivityWatchdogPnoGood();
                            }
                        }

                        // Check if we are in the middle of initial partial scan
                        if (mInitialScanState == INITIAL_SCAN_STATE_AWAITING_RESPONSE) {
                            // Done with initial scan
                            setInitialScanState(INITIAL_SCAN_STATE_COMPLETE);

                            if (wasCandidateSelected) {
                                Log.i(TAG, "Connection attempted with the reduced initial scans");
                                mWifiMetrics.reportInitialPartialScan(
                                        mInitialPartialScanChannelCount, true);
                                mInitialPartialScanChannelCount = 0;
                            } else {
                                Log.i(TAG, "Connection was not attempted, issuing a full scan");
                                startConnectivityScan(SCAN_IMMEDIATELY);
                                mFailedInitialPartialScan = true;
                            }
                        } else if (mInitialScanState == INITIAL_SCAN_STATE_COMPLETE) {
                            if (mFailedInitialPartialScan && wasCandidateSelected) {
                                // Initial scan failed, but following full scan succeeded
                                mWifiMetrics.reportInitialPartialScan(
                                        mInitialPartialScanChannelCount, false);
                            }
                            mFailedInitialPartialScan = false;
                            mInitialPartialScanChannelCount = 0;
                        }
                    });
        }

        @Override
        public void onFullResult(ScanResult fullScanResult) {
            if (!mWifiEnabled || !mAutoJoinEnabled) {
                return;
            }

            if (mDbg) {
                localLog("AllSingleScanListener onFullResult: " + fullScanResult.SSID
                        + " capabilities " + fullScanResult.capabilities);
            }

            // When the scan result has radio chain info, ensure we throw away scan results
            // not received with both radio chains (if |mUseSingleRadioChainScanResults| is false).
            if (!mContext.getResources().getBoolean(
                    R.bool.config_wifi_framework_use_single_radio_chain_scan_results_network_selection)
                    && fullScanResult.radioChainInfos != null
                    && fullScanResult.radioChainInfos.length == 1) {
                // Keep track of the number of dropped scan results for logging.
                mNumScanResultsIgnoredDueToSingleRadioChain++;
                return;
            }

            mScanDetails.add(new ScanDetail(fullScanResult));
        }
    }

    private final AllSingleScanListener mAllSingleScanListener;
    private final WifiScannerInternal.ScanListener mInternalAllSingleScanListener;

    // Single scan results listener. A single scan is initiated when
    // DisconnectedPNO scan found a valid network and woke up
    // the system, or by the watchdog timer, or to form the timer based
    // periodic scan.
    //
    // Note: This is the listener for the single scans initiated by the
    //        WifiConnectivityManager.
    private class SingleScanListener implements WifiScanner.ScanListener {
        private final boolean mIsFullBandScan;

        SingleScanListener(boolean isFullBandScan) {
            mIsFullBandScan = isFullBandScan;
        }

        @Override
        public void onSuccess() {
        }

        @Override
        public void onFailure(int reason, String description) {
            localLog("SingleScanListener onFailure:"
                    + " reason: " + reason + " description: " + description);

            // reschedule the scan
            if (mSingleScanRestartCount++ < MAX_SCAN_RESTART_ALLOWED && mScreenOn) {
                scheduleDelayedSingleScan(mIsFullBandScan);
            } else {
                localLog("Failed to successfully start single scan for "
                        + mSingleScanRestartCount + " times, mScreenOn=" + mScreenOn);
                mSingleScanRestartCount = 0;
            }
        }

        @Override
        public void onPeriodChanged(int periodInMs) {
            localLog("SingleScanListener onPeriodChanged: "
                    + "actual scan period " + periodInMs + "ms");
        }

        @Override
        public void onResults(WifiScanner.ScanData[] results) {
            mSingleScanRestartCount = 0;
        }

        @Override
        public void onFullResult(ScanResult fullScanResult) {
        }
    }

    // PNO scan results listener for both disconnected and connected PNO scanning.
    // A PNO scan is initiated when screen is off.
    private class PnoScanListener implements WifiScanner.PnoScanListener {
        private List<ScanDetail> mScanDetails = new ArrayList<ScanDetail>();
        private int mLowRssiNetworkRetryDelayMs;

        private void limitLowRssiNetworkRetryDelay() {
            mLowRssiNetworkRetryDelayMs = Math.min(mLowRssiNetworkRetryDelayMs,
                    mContext.getResources().getInteger(R.integer
                            .config_wifiPnoScanLowRssiNetworkRetryMaxDelaySec) * 1000);
        }

        public void clearScanDetails() {
            mScanDetails.clear();
        }

        // Reset to the start value when either a non-PNO scan is started or
        // WifiNetworkSelector selects a candidate from the PNO scan results.
        public void resetLowRssiNetworkRetryDelay() {
            mLowRssiNetworkRetryDelayMs = mContext.getResources().getInteger(R.integer
                    .config_wifiPnoScanLowRssiNetworkRetryStartDelaySec) * 1000;
        }

        @VisibleForTesting
        public int getLowRssiNetworkRetryDelay() {
            return mLowRssiNetworkRetryDelayMs;
        }

        @Override
        public void onSuccess() {
        }

        @Override
        public void onFailure(int reason, String description) {
            localLog("PnoScanListener onFailure:"
                    + " reason: " + reason + " description: " + description);
            WifiStatsLog.write(WifiStatsLog.PNO_SCAN_STOPPED,
                    WifiStatsLog.PNO_SCAN_STOPPED__STOP_REASON__SCAN_FAILED,
                    0, false, false, false, false, // default values
                    WifiStatsLog.PNO_SCAN_STOPPED__FAILURE_CODE__WIFI_SCANNING_SERVICE_FAILURE);

            // reschedule the scan
            if (mScanRestartCount++ < MAX_SCAN_RESTART_ALLOWED) {
                scheduleDelayedConnectivityScan(RESTART_SCAN_DELAY_MS);
            } else {
                mScanRestartCount = 0;
                localLog("Failed to successfully start PNO scan for "
                        + MAX_SCAN_RESTART_ALLOWED + " times");
            }
        }

        @Override
        public void onPeriodChanged(int periodInMs) {
            localLog("PnoScanListener onPeriodChanged: "
                    + "actual scan period " + periodInMs + "ms");
        }

        // Currently the PNO scan results doesn't include IE,
        // which contains information required by WifiNetworkSelector. Ignore them
        // for now.
        @Override
        public void onResults(WifiScanner.ScanData[] results) {
        }

        @Override
        public void onFullResult(ScanResult fullScanResult) {
        }

        @Override
        public void onPnoNetworkFound(ScanResult[] results) {
            for (ScanResult result: results) {
                if (result.informationElements == null) {
                    localLog("Skipping scan result with null information elements");
                    continue;
                }
                mScanDetails.add(new ScanDetail(result));
            }
            if (mIsLocationModeEnabled) {
                mExternalPnoScanRequestManager.onScanResultsAvailable(mScanDetails);
            }

            // Create a new list to avoid looping call trigger concurrent exception.
            List<ScanDetail> scanDetailList = new ArrayList<>(mScanDetails);
            clearScanDetails();
            mScanRestartCount = 0;

            handleScanResults(scanDetailList, PNO_SCAN_LISTENER, false,
                    (wasCandidateSelected, candidateIsPasspoint) -> {
                        WifiStatsLog.write(WifiStatsLog.PNO_SCAN_STOPPED,
                                WifiStatsLog.PNO_SCAN_STOPPED__STOP_REASON__FOUND_RESULTS,
                                scanDetailList.size(), !mPnoScanPasspointSsids.isEmpty(),
                                pnoPasspointResultFound(scanDetailList), wasCandidateSelected,
                                candidateIsPasspoint,
                                WifiStatsLog.PNO_SCAN_STOPPED__FAILURE_CODE__NO_FAILURE);
                        if (!wasCandidateSelected) {
                            // The scan results were rejected by WifiNetworkSelector due to low
                            // RSSI values
                            // Lazy initialization
                            if (mLowRssiNetworkRetryDelayMs == 0) {
                                resetLowRssiNetworkRetryDelay();
                            }
                            scheduleDelayedConnectivityScan(mLowRssiNetworkRetryDelayMs);

                            // Set up the delay value for next retry.
                            mLowRssiNetworkRetryDelayMs *= 2;
                            limitLowRssiNetworkRetryDelay();
                        } else {
                            resetLowRssiNetworkRetryDelay();
                        }
                    });
        }
    }

    private boolean pnoPasspointResultFound(List<ScanDetail> results) {
        if (mPnoScanPasspointSsids.isEmpty()) return false;
        for (ScanDetail pnoResult : results) {
            if (mPnoScanPasspointSsids.contains(pnoResult.getSSID())) {
                return true;
            }
        }
        return false;
    }

    private final PnoScanListener mPnoScanListener;
    private final WifiScannerInternal.ScanListener mInternalPnoScanListener;

    private class OnNetworkUpdateListener implements
            WifiConfigManager.OnNetworkUpdateListener {
        @Override
        public void onNetworkAdded(WifiConfiguration config) {
            triggerScanOnNetworkChanges();
        }
        @Override
        public void onNetworkEnabled(WifiConfiguration config) {
            triggerScanOnNetworkChanges();
        }
        @Override
        public void onNetworkRemoved(WifiConfiguration config) {
            triggerScanOnNetworkChanges();
        }
        @Override
        public void onNetworkUpdated(WifiConfiguration newConfig, WifiConfiguration oldConfig,
                boolean hasCredentialChanged) {
            triggerScanOnNetworkChanges();
        }

        @Override
        public void onNetworkPermanentlyDisabled(WifiConfiguration config, int disableReason) {
            triggerScanOnNetworkChanges();
        }
    }

    private class OnSuggestionUpdateListener implements
            WifiNetworkSuggestionsManager.OnSuggestionUpdateListener {
        @Override
        public void onSuggestionsAddedOrUpdated(List<WifiNetworkSuggestion> suggestions) {
            triggerScanOnNetworkChanges();
        }

        @Override
        public void onSuggestionsRemoved(List<WifiNetworkSuggestion> suggestions) {
            triggerScanOnNetworkChanges();
        }
    }

    private class ModeChangeCallback implements ActiveModeWarden.ModeChangeCallback {
        @Override
        public void onActiveModeManagerAdded(@NonNull ActiveModeManager activeModeManager) {
            update();
        }

        @Override
        public void onActiveModeManagerRemoved(@NonNull ActiveModeManager activeModeManager) {
            update();
        }

        @Override
        public void onActiveModeManagerRoleChanged(@NonNull ActiveModeManager activeModeManager) {
            // MBB will result in a brief period where there is no primary STA.
            // Need to detect these cases and avoid calling setWifiEnabled(false) since wifi is
            // not actually getting disabled.
            if (activeModeManager.getPreviousRole() == ROLE_CLIENT_PRIMARY
                    && activeModeManager.getRole() == ROLE_CLIENT_SECONDARY_TRANSIENT) {
                return;
            }
            update();
        }

        private void update() {
            List<ClientModeManager> primaryManagers =
                    mActiveModeWarden.getInternetConnectivityClientModeManagers();
            setWifiEnabled(!primaryManagers.isEmpty());
        }
    }

    /**
     * Triggered when {@link MultiInternetWifiNetworkFactory} has a pending network request.
     */
    private class InternalMultiInternetConnectionStatusListener
            implements MultiInternetManager.ConnectionStatusListener {
        @Override
        public void onStatusChange(@MultiInternetManager.MultiInternetState int state,
                WorkSource requestorWs) {
            localLog("setMultiInternetConnectionState: state=" + state + ", requestorWs="
                    + requestorWs);

            if (mMultiInternetConnectionState != state) {
                mMultiInternetConnectionState = state;
                mMultiInternetConnectionRequestorWs = requestorWs;
                checkAllStatesAndEnableAutoJoin();
            }
        }

        @Override
        public void onStartScan(WorkSource requestorWs) {
            forceConnectivityScan(requestorWs);
        }
    }

    /**
     * WifiConnectivityManager constructor
     */
    WifiConnectivityManager(
            WifiContext context,
            ScoringParams scoringParams,
            WifiConfigManager configManager,
            WifiNetworkSuggestionsManager wifiNetworkSuggestionsManager,
            WifiNetworkSelector networkSelector,
            WifiConnectivityHelper connectivityHelper,
            WifiLastResortWatchdog wifiLastResortWatchdog,
            OpenNetworkNotifier openNetworkNotifier,
            WifiMetrics wifiMetrics,
            RunnerHandler handler,
            Clock clock,
            LocalLog localLog,
            WifiScoreCard scoreCard,
            WifiBlocklistMonitor wifiBlocklistMonitor,
            WifiChannelUtilization wifiChannelUtilization,
            PasspointManager passpointManager,
            MultiInternetManager multiInternetManager,
            DeviceConfigFacade deviceConfigFacade,
            ActiveModeWarden activeModeWarden,
            FrameworkFacade frameworkFacade,
            WifiGlobals wifiGlobals,
            ExternalPnoScanRequestManager externalPnoScanRequestManager,
            @NonNull SsidTranslator ssidTranslator,
            WifiPermissionsUtil wifiPermissionsUtil,
            WifiCarrierInfoManager wifiCarrierInfoManager,
            WifiCountryCode wifiCountryCode,
            @NonNull WifiDialogManager wifiDialogManager) {
        mContext = context;
        mScoringParams = scoringParams;
        mConfigManager = configManager;
        mWifiNetworkSuggestionsManager = wifiNetworkSuggestionsManager;
        mNetworkSelector = networkSelector;
        mConnectivityHelper = connectivityHelper;
        mWifiLastResortWatchdog = wifiLastResortWatchdog;
        mOpenNetworkNotifier = openNetworkNotifier;
        mWifiMetrics = wifiMetrics;
        mEventHandler = handler;
        mClock = clock;
        mLocalLog = localLog;
        mWifiScoreCard = scoreCard;
        mWifiBlocklistMonitor = wifiBlocklistMonitor;
        mWifiChannelUtilization = wifiChannelUtilization;
        mPasspointManager = passpointManager;
        mMultiInternetManager = multiInternetManager;
        mDeviceConfigFacade = deviceConfigFacade;
        mActiveModeWarden = activeModeWarden;
        mFrameworkFacade = frameworkFacade;
        mWifiGlobals = wifiGlobals;

        mAlarmManager = context.getSystemService(AlarmManager.class);
        mPowerManager = mContext.getSystemService(PowerManager.class);
        mExternalPnoScanRequestManager = externalPnoScanRequestManager;
        mSsidTranslator = ssidTranslator;
        mWifiPermissionsUtil = wifiPermissionsUtil;
        mWifiCarrierInfoManager = wifiCarrierInfoManager;
        mWifiCountryCode = wifiCountryCode;
        mWifiDialogManager = wifiDialogManager;

        // Listen to WifiConfigManager network update events
        mEventHandler.postToFront(() ->
                mConfigManager.addOnNetworkUpdateListener(new OnNetworkUpdateListener()));
        // Listen to WifiNetworkSuggestionsManager suggestion update events
        mWifiNetworkSuggestionsManager.addOnSuggestionUpdateListener(
                new OnSuggestionUpdateListener());
        mActiveModeWarden.registerModeChangeCallback(new ModeChangeCallback());
        mMultiInternetManager.setConnectionStatusListener(
                new InternalMultiInternetConnectionStatusListener());
        mAllSingleScanListener = new AllSingleScanListener();
        mInternalAllSingleScanListener = new WifiScannerInternal.ScanListener(
                mAllSingleScanListener, mEventHandler);
        mPnoScanListener = new PnoScanListener();
        mInternalPnoScanListener = new WifiScannerInternal.ScanListener(mPnoScanListener,
                mEventHandler);
        mPnoScanPasspointSsids = new ArraySet<>();
    }

    /**
     * Register broadcast receiver
     */
    public void initialization() {
        // Listen for screen state change events.
        // TODO: We should probably add a shared broadcast receiver in the wifi stack which
        // can used by various modules to listen to common system events. Creating multiple
        // broadcast receivers in each class within the wifi stack is *somewhat* expensive.
        IntentFilter filter = new IntentFilter();
        filter.addAction(Intent.ACTION_SCREEN_ON);
        filter.addAction(Intent.ACTION_SCREEN_OFF);
        mContext.registerReceiver(
                new BroadcastReceiver() {
                    @Override
                    public void onReceive(Context context, Intent intent) {
                        String action = intent.getAction();
                        if (action.equals(Intent.ACTION_SCREEN_ON)) {
                            handleScreenStateChanged(true);
                        } else if (action.equals(Intent.ACTION_SCREEN_OFF)) {
                            handleScreenStateChanged(false);
                        }
                    }
                }, filter, null, mEventHandler);
        handleScreenStateChanged(mPowerManager.isInteractive());
    }

    @NonNull
    private WifiInfo getPrimaryWifiInfo() {
        return getPrimaryClientModeManager().getConnectionInfo();
    }

    private ClientModeManager getPrimaryClientModeManager() {
        // There should only be 1 primary client mode manager at any point of time.
        return mActiveModeWarden.getPrimaryClientModeManager();
    }

    /**
     * This checks the connection attempt rate and recommends whether the connection attempt
     * should be skipped or not. This attempts to rate limit the rate of connections to
     * prevent us from flapping between networks and draining battery rapidly.
     */
    private boolean shouldSkipConnectionAttempt(long timeMillis) {
        Iterator<Long> attemptIter = mConnectionAttemptTimeStamps.iterator();
        // First evict old entries from the queue.
        while (attemptIter.hasNext()) {
            Long connectionAttemptTimeMillis = attemptIter.next();
            if ((timeMillis - connectionAttemptTimeMillis)
                    > MAX_CONNECTION_ATTEMPTS_TIME_INTERVAL_MS) {
                attemptIter.remove();
            } else {
                // This list is sorted by timestamps, so we can skip any more checks
                break;
            }
        }
        // If we've reached the max connection attempt rate, skip this connection attempt
        return (mConnectionAttemptTimeStamps.size() >= MAX_CONNECTION_ATTEMPTS_RATE);
    }

    /**
     * Add the current connection attempt timestamp to our queue of connection attempts.
     */
    private void noteConnectionAttempt(long timeMillis) {
        localLog("noteConnectionAttempt: timeMillis=" + timeMillis);
        mConnectionAttemptTimeStamps.addLast(timeMillis);
    }

    /**
     * This is used to clear the connection attempt rate limiter. This is done when the user
     * explicitly tries to connect to a specified network.
     */
    private void clearConnectionAttemptTimeStamps() {
        mConnectionAttemptTimeStamps.clear();
    }

    private static <T> T coalesce(T a, T  b) {
        return a != null ? a : b;
    }

    private boolean isClientModeManagerConnectedOrConnectingToCandidate(
            ClientModeManager clientModeManager, WifiConfiguration candidate) {
        int targetNetworkId = candidate.networkId;
        WifiConfiguration connectedOrConnectingWifiConfiguration = coalesce(
                clientModeManager.getConnectingWifiConfiguration(),
                clientModeManager.getConnectedWifiConfiguration());
        boolean connectingOrConnectedToTarget =
                connectedOrConnectingWifiConfiguration != null
                        && (targetNetworkId == connectedOrConnectingWifiConfiguration.networkId
                        || (mContext.getResources().getBoolean(
                                R.bool.config_wifiEnableLinkedNetworkRoaming)
                        && connectedOrConnectingWifiConfiguration.isLinked(candidate)));

        // Is Firmware roaming control is supported?
        //   - Yes, framework does nothing, firmware will roam if necessary.
        //   - No, framework initiates roaming.
        if (mConnectivityHelper.isFirmwareRoamingSupported()) {
            // just check for networkID.
            return connectingOrConnectedToTarget;
        }

        // check for networkID and BSSID.
        String connectedOrConnectingBssid = coalesce(
                clientModeManager.getConnectingBssid(),
                clientModeManager.getConnectedBssid());
        ScanResult scanResultCandidate =
                candidate.getNetworkSelectionStatus().getCandidate();
        String targetBssid = scanResultCandidate.BSSID;
        return connectingOrConnectedToTarget
                && Objects.equals(targetBssid, connectedOrConnectingBssid);
    }

    private boolean mNetworkSwitchDialogRejected = false;
    private long mTimeToReenableNetworkSwitchDialogsMs = 0;
    private WifiDialogManager.DialogHandle mNetworkSwitchDialog = null;
    private int mDialogCandidateNetId = INVALID_NETWORK_ID;

    class NetworkSwitchDialogCallback implements WifiDialogManager.SimpleDialogCallback {
        @NonNull Runnable mOnSwitchApprovedRunnable;
        @NonNull Runnable mOnSwitchRejectedRunnable;

        NetworkSwitchDialogCallback(@NonNull Runnable onSwitchApprovedRunnable,
                @NonNull Runnable onSwitchRejectedRunnable) {
            mOnSwitchApprovedRunnable = onSwitchApprovedRunnable;
            mOnSwitchRejectedRunnable = onSwitchRejectedRunnable;
        }

        @Override
        public void onPositiveButtonClicked() {
            mOnSwitchApprovedRunnable.run();
        }

        @Override
        public void onNegativeButtonClicked() {
            mOnSwitchRejectedRunnable.run();
        }

        @Override
        public void onNeutralButtonClicked() {
            mOnSwitchRejectedRunnable.run();
        }

        @Override
        public void onCancelled() {
            mOnSwitchRejectedRunnable.run();
        }
    }

    /**
     * Dismisses any active network switch dialogs.
     */
    private void dismissNetworkSwitchDialog() {
        if (mNetworkSwitchDialog != null) {
            mNetworkSwitchDialog.dismissDialog();
        }
        mNetworkSwitchDialog = null;
        mDialogCandidateNetId = INVALID_NETWORK_ID;
    }

    /**
     * Resets the network switch dialog state.
     */
    private void resetNetworkSwitchDialog() {
        dismissNetworkSwitchDialog();
        mNetworkSwitchDialogRejected = false;
        mTimeToReenableNetworkSwitchDialogsMs = 0;
    }

    /**
     * Rejects any active network switch dialogs and disables them from appearing again for the
     * current connection for the specified duration.
     */
    public void disableNetworkSwitchDialog(int durationMs) {
        dismissNetworkSwitchDialog();
        mTimeToReenableNetworkSwitchDialogsMs = mClock.getElapsedSinceBootMillis() + durationMs;
    }

    /**
     * Trigger network connection for primary client mode manager using make before break.
     *
     * Note: This may trigger make before break on a secondary STA if available which will
     * eventually become primary after validation or torn down if it does not become primary.
     */
    private void connectToNetworkForPrimaryCmmUsingMbbIfAvailable(
            @NonNull WifiConfiguration candidate) {
        ClientModeManager primaryManager = mActiveModeWarden.getPrimaryClientModeManager();
        Runnable continueConnectionRunnable = () -> connectToNetworkUsingCmm(
                primaryManager, candidate,
                new ConnectHandler() {
                    @Override
                    public void triggerConnectWhenDisconnected(
                            WifiConfiguration targetNetwork,
                            String targetBssid) {
                        triggerConnectToNetworkUsingCmm(primaryManager, targetNetwork, targetBssid);
                        // since using primary manager to connect, stop any existing managers in the
                        // secondary transient role since they are no longer needed.
                        mActiveModeWarden.stopAllClientModeManagersInRole(
                                ROLE_CLIENT_SECONDARY_TRANSIENT);
                    }

                    @Override
                    public void triggerConnectWhenConnected(
                            WifiConfiguration currentNetwork,
                            WifiConfiguration targetNetwork,
                            String targetBssid) {
                        mWifiMetrics.incrementWifiToWifiSwitchTriggerCount();
                        // If both the current & target networks have MAC randomization disabled,
                        // we cannot use MBB because then both ifaces would need to use the exact
                        // same MAC address (the "designated" factory MAC for the device), which is
                        // illegal. Fallback to single STA behavior.

                        // TODO(b/172086124): Possibly move this logic to
                        // ActiveModeWarden.handleAdditionalClientModeManagerRequest() to
                        // ensure that all fallback logic in 1 central place (all the necessary
                        // info is already included in the secondary STA creation request).
                        if (currentNetwork.macRandomizationSetting == RANDOMIZATION_NONE
                                && targetNetwork.macRandomizationSetting == RANDOMIZATION_NONE) {
                            triggerConnectToNetworkUsingCmm(
                                    primaryManager, targetNetwork, targetBssid);
                            // since using primary manager to connect, stop any existing managers in
                            // the secondary transient role since they are no longer needed.
                            mActiveModeWarden.stopAllClientModeManagersInRole(
                                    ROLE_CLIENT_SECONDARY_TRANSIENT);
                            return;
                        }
                        // Else, use MBB if available.
                        triggerConnectToNetworkUsingMbbIfAvailable(targetNetwork, targetBssid);
                    }

                    @Override
                    public void triggerRoamWhenConnected(
                            WifiConfiguration currentNetwork,
                            WifiConfiguration targetNetwork,
                            String targetBssid) {
                        triggerRoamToNetworkUsingCmm(
                                primaryManager, targetNetwork, targetBssid);
                        // since using primary manager to connect, stop any existing managers in the
                        // secondary transient role since they are no longer needed.
                        mActiveModeWarden.stopAllClientModeManagersInRole(
                                ROLE_CLIENT_SECONDARY_TRANSIENT);
                    }
                });
        WifiConfiguration connectedConfig = primaryManager.getConnectedWifiConfiguration();
        if (connectedConfig == null || !connectedConfig.isUserSelected()
                || !mNetworkSelector.isSufficiencyCheckEnabled()
                || connectedConfig.networkId == candidate.networkId
                || !mContext.getResources().getBoolean(
                R.bool.config_wifiAskUserBeforeSwitchingFromUserSelectedNetwork)) {
            // Continue the connection if we don't need user confirmation for the network switch.
            continueConnectionRunnable.run();
            return;
        }

        // User confirmation for the network switch is required.
        if (mNetworkSwitchDialogRejected) {
            Log.i(TAG, "User rejected switching networks. Do not connect to candidate "
                    + candidate.getProfileKey());
            return;
        }
        if (mClock.getElapsedSinceBootMillis() < mTimeToReenableNetworkSwitchDialogsMs) {
            Log.i(TAG, "Network switching dialog temporarily disabled. Do not connect to candidate "
                    + candidate.getProfileKey());
            return;
        }
        if (candidate.networkId == mDialogCandidateNetId && mNetworkSwitchDialog != null) {
            // Already showing a dialog for this candidate.
            return;
        }
        Log.i(TAG, "Need user approval for connecting to candidate "
                + candidate.getProfileKey());
        resetNetworkSwitchDialog();
        mNetworkSwitchDialog = mWifiDialogManager.createSimpleDialog(
                mContext.getString(connectedConfig.hasNoInternetAccess()
                                ? R.string.wifi_network_switch_dialog_title_no_internet
                                : R.string.wifi_network_switch_dialog_title_bad_internet,
                        WifiInfo.removeDoubleQuotes(connectedConfig.SSID),
                        WifiInfo.removeDoubleQuotes(candidate.SSID)),
                /* message */ null,
                mContext.getString(R.string.wifi_network_switch_dialog_positive_button),
                mContext.getString(R.string.wifi_network_switch_dialog_negative_button),
                /* neutralButtonText */ null,
                new NetworkSwitchDialogCallback(
                /* onSwitchApprovedRunnable */ () -> {
                    resetNetworkSwitchDialog();
                    continueConnectionRunnable.run();
                    primaryManager.onNetworkSwitchAccepted(candidate.networkId,
                            candidate.getNetworkSelectionStatus().getNetworkSelectionBSSID());
                },
                /* onSwitchRejectedRunnable */ () -> {
                    Log.i(TAG, "User rejected network switch to "
                            + candidate.getProfileKey());
                    mNetworkSwitchDialogRejected = true;
                    primaryManager.onNetworkSwitchRejected(candidate.networkId,
                            candidate.getNetworkSelectionStatus().getNetworkSelectionBSSID());
                }),
                new WifiThreadRunner(mEventHandler));
        mNetworkSwitchDialog.launchDialog();
        mDialogCandidateNetId = candidate.networkId;
    }

    /**
     * Trigger network connection for provided client mode manager without using make before break.
     */
    private void connectToNetworkUsingCmmWithoutMbb(
            @NonNull ClientModeManager clientModeManager, @NonNull WifiConfiguration candidate) {
        connectToNetworkUsingCmm(clientModeManager, candidate,
                new ConnectHandler() {
                    @Override
                    public void triggerConnectWhenDisconnected(
                            WifiConfiguration targetNetwork,
                            String targetBssid) {
                        triggerConnectToNetworkUsingCmm(
                                clientModeManager, targetNetwork, targetBssid);
                    }

                    @Override
                    public void triggerConnectWhenConnected(
                            WifiConfiguration currentNetwork,
                            WifiConfiguration targetNetwork,
                            String targetBssid) {
                        triggerConnectToNetworkUsingCmm(
                                clientModeManager, targetNetwork, targetBssid);
                    }

                    @Override
                    public void triggerRoamWhenConnected(
                            WifiConfiguration currentNetwork,
                            WifiConfiguration targetNetwork,
                            String targetBssid) {
                        triggerRoamToNetworkUsingCmm(
                                clientModeManager, targetNetwork, targetBssid);
                    }
                });
    }

    /**
     * Interface to use for trigger connection in various scenarios.
     */
    private interface ConnectHandler {
        /**
         * Invoked to trigger connection to a network when disconnected.
         */
        void triggerConnectWhenDisconnected(
                @NonNull WifiConfiguration targetNetwork, @NonNull String targetBssid);
        /**
         * Invoked to trigger connection to a network when connected to a different network.
         */
        void triggerConnectWhenConnected(
                @NonNull WifiConfiguration currentNetwork, @NonNull WifiConfiguration targetNetwork,
                @NonNull String targetBssid);
        /**
         * Invoked to trigger roam to a specific bssid network when connected to a network.
         */
        void triggerRoamWhenConnected(
                @NonNull WifiConfiguration currentNetwork, @NonNull WifiConfiguration targetNetwork,
                @NonNull String targetBssid);
    }

    private String getAssociationId(@Nullable WifiConfiguration config, @Nullable String bssid) {
        return config == null ? "Disconnected" : config.SSID + " : " + bssid;
    }

    /**
     * Attempt to connect to a network candidate.
     *
     * Based on the currently connected network, this method determines whether we should
     * connect or roam to the network candidate recommended by WifiNetworkSelector.
     */
    private void connectToNetworkUsingCmm(@NonNull ClientModeManager clientModeManager,
            @NonNull WifiConfiguration targetNetwork,
            @NonNull ConnectHandler connectHandler) {
        if (targetNetwork.getNetworkSelectionStatus().getCandidate() == null) {
            localLog("connectToNetwork(" + clientModeManager + "): bad candidate - "
                    + targetNetwork + " scanResult is null!");
            return;
        }
        String targetBssid = targetNetwork.getNetworkSelectionStatus().getCandidate().BSSID;
        String targetAssociationId = getAssociationId(targetNetwork, targetBssid);

        if (isClientModeManagerConnectedOrConnectingToCandidate(clientModeManager, targetNetwork)) {
            localLog("connectToNetwork(" + clientModeManager + "): either already connected or is "
                    + "connecting to " + targetAssociationId);
            return;
        }

        if (targetNetwork.BSSID != null
                && !targetNetwork.BSSID.equals(ClientModeImpl.SUPPLICANT_BSSID_ANY)
                && !targetNetwork.BSSID.equals(targetBssid)) {
            localLog("connectToNetwork(" + clientModeManager + "): target BSSID " + targetBssid
                    + " does not match the config specified BSSID " + targetNetwork.BSSID
                    + ". Drop it!");
            return;
        }
        if (hasMultiInternetConnection() && clientModeManager.getRole() == ROLE_CLIENT_PRIMARY) {
            // Disconnect secondary cmm first before connecting the primary.
            final ConcreteClientModeManager secondaryCcm = mActiveModeWarden
                    .getClientModeManagerInRole(ROLE_CLIENT_SECONDARY_LONG_LIVED);
            if (secondaryCcm != null && isClientModeManagerConnectedOrConnectingToCandidate(
                    secondaryCcm, targetNetwork)) {
                localLog("Disconnect secondary first.");
                secondaryCcm.disconnect();
            }
        }

        WifiConfiguration currentNetwork = coalesce(
                clientModeManager.getConnectedWifiConfiguration(),
                clientModeManager.getConnectingWifiConfiguration());
        String currentBssid = coalesce(
                clientModeManager.getConnectedBssid(), clientModeManager.getConnectingBssid());
        String currentAssociationId = getAssociationId(currentNetwork, currentBssid);

        // Already on desired network id, we need to trigger roam since the device does not
        // support firmware roaming (already checked in
        // isClientModeManagerConnectedOrConnectingToCandidate()).
        if (currentNetwork != null
                && (currentNetwork.networkId == targetNetwork.networkId
                || (mContext.getResources().getBoolean(R.bool.config_wifiEnableLinkedNetworkRoaming)
                && currentNetwork.isLinked(targetNetwork)))) {
            localLog("connectToNetwork(" + clientModeManager + "): Roam to " + targetAssociationId
                    + " from " + currentAssociationId);
            connectHandler.triggerRoamWhenConnected(currentNetwork, targetNetwork, targetBssid);
            return;
        }

        // Need to connect to a different network id
        // Framework specifies the connection target BSSID if firmware doesn't support
        // {@link android.net.wifi.WifiManager#WIFI_FEATURE_CONTROL_ROAMING} or the
        // candidate configuration contains a specified BSSID.
        if (mConnectivityHelper.isFirmwareRoamingSupported()
                && (targetNetwork.BSSID == null
                || targetNetwork.BSSID.equals(ClientModeImpl.SUPPLICANT_BSSID_ANY))) {
            targetBssid = ClientModeImpl.SUPPLICANT_BSSID_ANY;
        }
        localLog("connectToNetwork(" + clientModeManager + "): Connect to "
                + getAssociationId(targetNetwork, targetBssid) + " from "
                + currentAssociationId);
        if (currentNetwork == null) {
            connectHandler.triggerConnectWhenDisconnected(targetNetwork, targetBssid);
            return;
        }
        connectHandler.triggerConnectWhenConnected(currentNetwork, targetNetwork, targetBssid);
    }

    private boolean shouldConnect() {
        long elapsedTimeMillis = mClock.getElapsedSinceBootMillis();
        if (!mScreenOn && shouldSkipConnectionAttempt(elapsedTimeMillis)) {
            localLog("connectToNetwork: Too many connection attempts. Skipping this attempt!");
            mTotalConnectivityAttemptsRateLimited++;
            return false;
        }
        noteConnectionAttempt(elapsedTimeMillis);
        return true;
    }

    /**
     * Trigger roaming to a new bssid while being connected to a different bssid in same network.
     */
    private void triggerRoamToNetworkUsingCmm(
            @NonNull ClientModeManager clientModeManager,
            @NonNull WifiConfiguration targetNetwork,
            @NonNull String targetBssid) {
        if (!shouldConnect()) {
            return;
        }
        clientModeManager.startRoamToNetwork(targetNetwork.networkId, targetBssid);
    }

    /**
     * Trigger connection to a new wifi network while being disconnected.
     */
    private void triggerConnectToNetworkUsingCmm(
            @NonNull ClientModeManager clientModeManager,
            @NonNull WifiConfiguration targetNetwork, @NonNull String targetBssid) {
        if (!shouldConnect()) {
            return;
        }
        if (mContext.getResources().getBoolean(R.bool.config_wifiUseHalApiToDisableFwRoaming)) {
            // If network with specified BSSID, disable roaming. Otherwise enable the roaming.
            boolean enableRoaming = targetNetwork.BSSID == null
                    || targetNetwork.BSSID.equals(ClientModeImpl.SUPPLICANT_BSSID_ANY);
            if (!clientModeManager.enableRoaming(enableRoaming)) {
                Log.w(TAG, "Failed to change roaming to "
                        + (enableRoaming ? "enabled" : "disabled"));
            }
        }
        clientModeManager.startConnectToNetwork(
                targetNetwork.networkId, Process.WIFI_UID, targetBssid);
    }

    /**
     * Trigger connection to a new wifi network while being connected to another network.
     * Depending on device configuration, this uses
     *  - MBB make before break (Dual STA), or
     *  - BBM break before make (Single STA)
     */
    private void triggerConnectToNetworkUsingMbbIfAvailable(
            @NonNull WifiConfiguration targetNetwork, @NonNull String targetBssid) {
        // Request a ClientModeManager from ActiveModeWarden to connect with - may be an existing
        // CMM or a newly created one (potentially switching networks using Make-Before-Break)
        mActiveModeWarden.requestSecondaryTransientClientModeManager(
                (@Nullable ClientModeManager clientModeManager) -> {
                    localLog("connectToNetwork: received requested ClientModeManager "
                            + clientModeManager);
                    if (clientModeManager == null) {
                        localLog("connectToNetwork: Wifi has been toggled off, aborting");
                        return;
                    }
                    // we don't know which ClientModeManager will be allocated to us. Thus, double
                    // check if we're already connected before connecting.
                    if (isClientModeManagerConnectedOrConnectingToCandidate(
                            clientModeManager, targetNetwork)) {
                        localLog("connectToNetwork: already connected or connecting to candidate="
                                + targetNetwork + " on " + clientModeManager);
                        return;
                    }
                    if (clientModeManager.getRole() == ROLE_CLIENT_SECONDARY_TRANSIENT) {
                        mWifiMetrics.incrementMakeBeforeBreakTriggerCount();
                    }
                    triggerConnectToNetworkUsingCmm(clientModeManager, targetNetwork, targetBssid);
                },
                ActiveModeWarden.INTERNAL_REQUESTOR_WS,
                targetNetwork.SSID,
                mConnectivityHelper.isFirmwareRoamingSupported() ? null : targetBssid);
    }

    // Helper for selecting the band for connectivity scan
    private int getScanBand() {
        return getScanBand(true);
    }

    private int getScanBand(boolean isFullBandScan) {
        if (isFullBandScan) {
            if (SdkLevel.isAtLeastS()) {
                if (mContext.getResources().getBoolean(R.bool.config_wifiEnable6ghzPscScanning)) {
                    return WifiScanner.WIFI_BAND_24_5_WITH_DFS_6_GHZ;
                }
                return WifiScanner.WIFI_BAND_BOTH_WITH_DFS;
            }
            return WifiScanner.WIFI_BAND_ALL;
        } else {
            // Use channel list instead.
            return WifiScanner.WIFI_BAND_UNSPECIFIED;
        }
    }

    // Helper for setting the channels for connectivity scan when band is unspecified. Returns
    // false if we can't retrieve the info.
    // If connected, return channels used for the connected network
    // If disconnected, return channels used for any network.
    private boolean setScanChannels(ScanSettings settings) {
        Set<Integer> freqs;

        WifiConfiguration config = getPrimaryClientModeManager().getConnectedWifiConfiguration();
        if (config == null) {
            long ageInMillis = 1000 * 60 * mContext.getResources().getInteger(
                    R.integer.config_wifiInitialPartialScanChannelCacheAgeMins);
            int maxCount = mContext.getResources().getInteger(
                    R.integer.config_wifiInitialPartialScanChannelMaxCount);
            int maxCountPerNetwork =
                    mContext.getResources()
                            .getInteger(
                                    R.integer
                                            .config_wifiInitialPartialScanMaxNewChannelsPerNetwork);
            freqs = fetchChannelSetForPartialScan(maxCount, maxCountPerNetwork, ageInMillis);
        } else {
            freqs = fetchChannelSetForNetworkForPartialScan(config.networkId);
        }

        if (freqs != null && freqs.size() != 0) {
            int index = 0;
            settings.channels = new WifiScanner.ChannelSpec[freqs.size()];
            for (Integer freq : freqs) {
                settings.channels[index++] = new WifiScanner.ChannelSpec(freq);
            }
            return true;
        } else {
            localLog("No history scan channels found, Perform full band scan");
            return false;
        }
    }

    /**
     * Add the channels into the channel set with a size limits.
     *
     * @param channelSet Target set for adding channel to.
     * @param ssid Identifies the network to obtain from WifiScoreCard.
     * @param maxCount Size limit of the channelSet. If equals to 0, means no limit.
     * @param maxNewChannelsPerNetwork Max number of new channels to include from the ssid. 0 to
     *     indicate no such limitation.
     * @param ageInMillis Only consider channel info whose timestamps are younger than this value.
     * @return True channelSet did not reach max limit after adding channels from the network.
     */
    private boolean addChannelFromWifiScoreCardWithLimitPerNetwork(
            @NonNull Set<Integer> channelSet,
            @NonNull String ssid,
            int maxCount,
            int maxNewChannelsPerNetwork,
            long ageInMillis) {
        int allowedChannelsPerNetwork =
                maxNewChannelsPerNetwork <= 0 ? Integer.MAX_VALUE : maxNewChannelsPerNetwork;
        WifiScoreCard.PerNetwork network = mWifiScoreCard.lookupNetwork(ssid);
        for (Integer channel : network.getFrequencies(ageInMillis)) {
            if (maxCount > 0 && channelSet.size() >= maxCount) {
                localLog(
                        "addChannelFromWifiScoreCardWithLimitPerNetwork: "
                                + "size limit reached for network:"
                                + ssid);
                return false;
            }
            if (allowedChannelsPerNetwork <= 0) {
                // max new channels per network reached, but absolute max count not reached
                localLog(
                        "addChannelFromWifiScoreCardWithLimitPerNetwork: "
                                + "per-network size limit reached for network:"
                                + ssid);
                return true;
            }
            if (channelSet.add(channel)) {
                allowedChannelsPerNetwork--;
            }
        }
        return true;
    }

    /**
     * Add the channels into the channel set with a size limit.
     * @param channelSet Target set for adding channel to.
     * @param config Network for query channel from ConnectedFrequencyManagaer
     * @param ageInMillis Only consider channel info whose timestamps are younger than this value.
     * @return True if all available channels for this network are added, otherwise false.
     */
    private boolean addChannelFromWifiConfigStore(@NonNull Set<Integer> channelSet,
            @NonNull WifiConfiguration config, long ageInMillis) {
        List<Integer> frequencies = mConfigManager.connectedFreqList(config.getProfileKey(), ageInMillis);
        if (frequencies == null) return false;
        for (Integer channel : frequencies) {
            channelSet.add(channel);
        }
        return true;
    }

    /**
     * Fetch channel set for target network.
     */
    @VisibleForTesting
    public Set<Integer> fetchChannelSetForNetworkForPartialScan(int networkId) {
        WifiConfiguration config = mConfigManager.getConfiguredNetwork(networkId);
        if (config == null) {
            return null;
        }
        final int maxNumActiveChannelsForPartialScans = mContext.getResources().getInteger(
                R.integer.config_wifi_framework_associated_partial_scan_max_num_active_channels);
        Set<Integer> channelSet = new HashSet<>();
        WifiInfo wifiInfo = getPrimaryWifiInfo();
        // First add the currently connected network channel.
        if (wifiInfo.getFrequency() > 0) {
            channelSet.add(wifiInfo.getFrequency());
        }
        // Then get channels for the network.
        addChannelFromWifiScoreCardWithLimitPerNetwork(
                channelSet,
                config.SSID,
                maxNumActiveChannelsForPartialScans,
                0,
                CHANNEL_LIST_AGE_MS);
        return channelSet;
    }

    /** Fetch channel set for all saved and suggestion non-passpoint network for partial scan. */
    @VisibleForTesting
    public Set<Integer> fetchChannelSetForPartialScan(
            int maxCountTotal, int maxCountPerNetwork, long ageInMillis) {
        List<WifiConfiguration> networks = getAllScanOptimizationNetworks();
        if (networks.isEmpty()) {
            return null;
        }

        // Sort the networks with the most frequent ones at the front of the network list.
        Collections.sort(networks, mConfigManager.getScanListComparator());

        Set<Integer> channelSet = new HashSet<>();

        for (WifiConfiguration config : networks) {
            if (!addChannelFromWifiScoreCardWithLimitPerNetwork(
                    channelSet, config.SSID, maxCountTotal, maxCountPerNetwork, ageInMillis)) {
                return channelSet;
            }
        }

        return channelSet;
    }

    // Watchdog timer handler
    private void watchdogHandler() {
        // Schedule the next timer and start a single scan if we are in disconnected state.
        // Otherwise, the watchdog timer will be scheduled when entering disconnected
        // state.
        if (mWifiState == WIFI_STATE_DISCONNECTED) {
            localLog("start a single scan from watchdogHandler");

            scheduleWatchdogTimer();
            startSingleScan(true, WIFI_WORK_SOURCE, WifiScanner.SCAN_TYPE_HIGH_ACCURACY);
        }
    }

    private void triggerScanOnNetworkChanges() {
        if (mScreenOn) {
            // Update scanning schedule if needed
            if (updateSingleScanningSchedule()) {
                localLog("Saved networks / suggestions updated impacting single scan schedule");
                startConnectivityScan(false);
            }
        } else {
            // Trigger a delayed PNO scan to avoid frequent PNO scan restart since it's possible
            // that many networks could be added back to back.
            if (mDelayedPnoScanPending) {
                localLog("PNO scan throttled for frequent Saved networks / suggestions update.");
                return;
            }
            // Update the PNO scan network list when screen is off. Here we
            // rely on startConnectivityScan() to perform all the checks and clean up.
            localLog("Saved networks / suggestions update will restart pno scan in "
                    + NETWORK_CHANGE_TRIGGER_PNO_THROTTLE_MS + "ms");
            mDelayedPnoScanPending = true;
            mEventHandler.postDelayed(
                    () -> {
                        mDelayedPnoScanPending = false;
                        startConnectivityScan(false);
                    },
                    mDelayedPnoScanToken, NETWORK_CHANGE_TRIGGER_PNO_THROTTLE_MS);
        }
    }

    // Start a single scan and set up the interval for next single scan.
    private void startPeriodicSingleScan() {
        // Reaching here with scanning schedule is null means this is a false timer alarm
        if (getSingleScanningSchedule() == null) {
            return;
        }

        long currentTimeStamp = mClock.getElapsedSinceBootMillis();

        if (mLastPeriodicSingleScanTimeStamp != RESET_TIME_STAMP) {
            long msSinceLastScan = currentTimeStamp - mLastPeriodicSingleScanTimeStamp;
            if (msSinceLastScan < getScheduledSingleScanIntervalMs(0)) {
                localLog("Last periodic single scan started " + msSinceLastScan
                        + "ms ago, defer this new scan request.");
                schedulePeriodicScanTimer(
                        getScheduledSingleScanIntervalMs(0) - (int) msSinceLastScan);
                return;
            }
        }

        boolean isScanNeeded = true;
        boolean isFullBandScan = true;

        boolean isShortTimeSinceLastNetworkSelection =
                ((currentTimeStamp - mLastNetworkSelectionTimeStamp)
                <= 1000 * mContext.getResources().getInteger(
                R.integer.config_wifiConnectedHighRssiScanMinimumWindowSizeSec));

        WifiInfo wifiInfo = getPrimaryWifiInfo();
        boolean isGoodLinkAndAcceptableInternetAndShortTimeSinceLastNetworkSelection =
                mNetworkSelector.hasSufficientLinkQuality(wifiInfo)
                && mNetworkSelector.hasInternetOrExpectNoInternet(wifiInfo)
                && isShortTimeSinceLastNetworkSelection;
        // Check it is one of following conditions to skip scan (with firmware roaming)
        // or do partial scan only (without firmware roaming).
        // 1) Network is sufficient
        // 2) link is good, internet status is acceptable
        //    and it is a short time since last network selection
        // 3) There is active stream such that scan will be likely disruptive
        // 4) There is no multi internet connection request pending
        if (mWifiState == WIFI_STATE_CONNECTED
                // If multi internet is connecting, then we do need the scan.
                && !isMultiInternetConnectionRequested()
                && (mNetworkSelector.isNetworkSufficient(wifiInfo)
                || isGoodLinkAndAcceptableInternetAndShortTimeSinceLastNetworkSelection
                || mNetworkSelector.hasActiveStream(wifiInfo))) {
            // If only partial scan is proposed and firmware roaming control is supported,
            // we will not issue any scan because firmware roaming will take care of
            // intra-SSID roam.
            if (mConnectivityHelper.isFirmwareRoamingSupported()) {
                localLog("No partial scan because firmware roaming is supported.");
                isScanNeeded = false;
            } else {
                localLog("No full band scan because current network is sufficient");
                isFullBandScan = false;
            }
        }

        if (isScanNeeded) {
            mLastPeriodicSingleScanTimeStamp = currentTimeStamp;

            if (mWifiState == WIFI_STATE_DISCONNECTED
                    && mInitialScanState == INITIAL_SCAN_STATE_START) {
                startSingleScan(false, WIFI_WORK_SOURCE,
                        getScheduledSingleScanType(mCurrentSingleScanScheduleIndex));

                // Note, initial partial scan may fail due to lack of channel history
                // Hence, we verify state before changing to AWIATING_RESPONSE
                if (mInitialScanState == INITIAL_SCAN_STATE_START) {
                    setInitialScanState(INITIAL_SCAN_STATE_AWAITING_RESPONSE);
                    mWifiMetrics.incrementInitialPartialScanCount();
                }
            } else {
                startSingleScan(isFullBandScan, WIFI_WORK_SOURCE,
                        getScheduledSingleScanType(mCurrentSingleScanScheduleIndex));
            }
            schedulePeriodicScanTimer(
                    getScheduledSingleScanIntervalMs(mCurrentSingleScanScheduleIndex));

            // Set up the next scan interval in an exponential backoff fashion.
            mCurrentSingleScanScheduleIndex++;
        } else {
            // Since we already skipped this scan, keep the same scan interval for next scan.
            schedulePeriodicScanTimer(
                    getScheduledSingleScanIntervalMs(mCurrentSingleScanScheduleIndex));
        }
    }

    // Returns the scan type based on current scan schedule and index.
    private int getScheduledSingleScanType(int index) {
        int[] scanType = mExternalSingleScanType == null ? mCurrentSingleScanType
                : mExternalSingleScanType;
        if (scanType == null) {
            Log.e(TAG, "Invalid attempt to get schedule scan type. Type array is null ");
            return DEFAULT_SCANNING_TYPE[0];
        }
        if (index >= scanType.length) {
            index = scanType.length - 1;
        }
        return scanType[index];
    }

    // Retrieve a value from single scanning schedule in ms
    private int getScheduledSingleScanIntervalMs(int index) {
        int[] schedule = mExternalSingleScanScheduleSec == null ? mCurrentSingleScanScheduleSec
                : mExternalSingleScanScheduleSec;
        if (schedule == null) {
            Log.e(TAG, "Invalid attempt to get schedule interval, Schedule array is null ");

            // Use a default value
            return DEFAULT_SCANNING_SCHEDULE_SEC[0] * 1000;
        }

        if (index >= schedule.length) {
            index = schedule.length - 1;
        }
        return getScanIntervalWithPowerSaveMultiplier(schedule[index] * 1000);
    }

    private int getScanIntervalWithPowerSaveMultiplier(int interval) {
        if (!mDeviceConfigFacade.isWifiBatterySaverEnabled()) {
            return interval;
        }
        return mPowerManager.isPowerSaveMode()
                ? POWER_SAVE_SCAN_INTERVAL_MULTIPLIER * interval : interval;
    }

    // Set the single scanning schedule
    private void setSingleScanningSchedule(int[] scheduleSec) {
        mCurrentSingleScanScheduleSec = scheduleSec;
    }

    // Set the single scanning schedule
    private void setSingleScanningType(int[] scanType) {
        mCurrentSingleScanType = scanType;
    }

    // Get the single scanning schedule
    private int[] getSingleScanningSchedule() {
        return mCurrentSingleScanScheduleSec;
    }

    // Update the single scanning schedule if needed, and return true if update occurs
    private boolean updateSingleScanningSchedule() {
        if (!mWifiEnabled || !mAutoJoinEnabled) {
            return false;
        }
        if (mWifiState != WIFI_STATE_CONNECTED) {
            // No need to update the scanning schedule
            return false;
        }

        boolean shouldUseSingleSavedNetworkSchedule = useSingleSavedNetworkSchedule();

        if (mCurrentSingleScanScheduleSec == mConnectedSingleScanScheduleSec
                && shouldUseSingleSavedNetworkSchedule) {
            setSingleScanningSchedule(mConnectedSingleSavedNetworkSingleScanScheduleSec);
            setSingleScanningType(mConnectedSingleSavedNetworkSingleScanType);
            return true;
        }
        if (mCurrentSingleScanScheduleSec == mConnectedSingleSavedNetworkSingleScanScheduleSec
                && !shouldUseSingleSavedNetworkSchedule) {
            setSingleScanningSchedule(mConnectedSingleScanScheduleSec);
            setSingleScanningType(mConnectedSingleScanType);
            return true;
        }
        return false;
    }

    // Set initial scan state
    private void setInitialScanState(int state) {
        Log.i(TAG, "SetInitialScanState to : " + state);
        mInitialScanState = state;
    }

    @VisibleForTesting
    public int getInitialScanState() {
        return mInitialScanState;
    }

    // Reset the last periodic single scan time stamp so that the next periodic single
    // scan can start immediately.
    private void resetLastPeriodicSingleScanTimeStamp() {
        mLastPeriodicSingleScanTimeStamp = RESET_TIME_STAMP;
    }

    // Start a single scan
    private void startForcedSingleScan(boolean isFullBandScan, WorkSource workSource,
            int scanType) {
        mPnoScanListener.resetLowRssiNetworkRetryDelay();

        ScanSettings settings = new ScanSettings();
        if (!isFullBandScan) {
            if (!setScanChannels(settings)) {
                isFullBandScan = true;
                // Skip the initial scan since no channel history available
                setInitialScanState(INITIAL_SCAN_STATE_COMPLETE);
            } else {
                mInitialPartialScanChannelCount = settings.channels.length;
            }
        }
        settings.type = scanType;
        settings.band = getScanBand(isFullBandScan);
        // Only enable RNR for full scans since we already have a known channel list for
        // partial scan. We do not want to enable RNR for partial scan since it could end up
        // wasting time scanning for 6Ghz APs that the device doesn't have credential to.
        if (SdkLevel.isAtLeastS()) {
            settings.setRnrSetting(isFullBandScan ? WifiScanner.WIFI_RNR_ENABLED
                    : WifiScanner.WIFI_RNR_NOT_NEEDED);
            settings.set6GhzPscOnlyEnabled(isFullBandScan
                    ? mContext.getResources().getBoolean(R.bool.config_wifiEnable6ghzPscScanning)
                    : false);
        }
        settings.reportEvents = WifiScanner.REPORT_EVENT_FULL_SCAN_RESULT
                            | WifiScanner.REPORT_EVENT_AFTER_EACH_SCAN;
        settings.numBssidsPerScan = 0;
        settings.hiddenNetworks.clear();
        // retrieve the list of hidden network SSIDs from saved network to scan for
        settings.hiddenNetworks.addAll(mConfigManager.retrieveHiddenNetworkList(true));
        // retrieve the list of hidden network SSIDs from Network suggestion to scan for
        settings.hiddenNetworks.addAll(
                mWifiNetworkSuggestionsManager.retrieveHiddenNetworkList(true));

        SingleScanListener singleScanListener =
                new SingleScanListener(isFullBandScan);
        mScanner.startScan(settings,
                new WifiScannerInternal.ScanListener(singleScanListener, mEventHandler));
        mWifiMetrics.incrementConnectivityOneshotScanCount();
    }

    private void startSingleScan(boolean isFullBandScan, WorkSource workSource, int scanType) {
        if (!mWifiEnabled || !mAutoJoinEnabled) {
            return;
        }
        startForcedSingleScan(isFullBandScan, workSource, scanType);
    }

    // Start a periodic scan when screen is on
    private void startPeriodicScan(boolean scanImmediately) {
        mPnoScanListener.resetLowRssiNetworkRetryDelay();

        // No connectivity scan if wifi-to-wifi switch is disabled.
        if (mWifiState == WIFI_STATE_CONNECTED
                && !mNetworkSelector.isAssociatedNetworkSelectionEnabled()) {
            return;
        }

        // Due to b/28020168, timer based single scan will be scheduled
        // to provide periodic scan in an exponential backoff fashion.
        if (scanImmediately) {
            resetLastPeriodicSingleScanTimeStamp();
        }
        mCurrentSingleScanScheduleIndex = 0;
        startPeriodicSingleScan();
    }

    private int deviceMobilityStateToPnoScanIntervalMs(@DeviceMobilityState int state) {
        switch (state) {
            case WifiManager.DEVICE_MOBILITY_STATE_UNKNOWN:
            case WifiManager.DEVICE_MOBILITY_STATE_LOW_MVMT:
            case WifiManager.DEVICE_MOBILITY_STATE_HIGH_MVMT:
                return getScanIntervalWithPowerSaveMultiplier(mContext.getResources()
                        .getInteger(R.integer.config_wifiMovingPnoScanIntervalMillis));
            case WifiManager.DEVICE_MOBILITY_STATE_STATIONARY:
                return getScanIntervalWithPowerSaveMultiplier(mContext.getResources()
                        .getInteger(R.integer.config_wifiStationaryPnoScanIntervalMillis));
            default:
                return -1;
        }
    }

    /**
     * Configures network selection parameters..
     */
    @RequiresApi(Build.VERSION_CODES.TIRAMISU)
    public void setNetworkSelectionConfig(@NonNull WifiNetworkSelectionConfig nsConfig) {
        boolean oldAssociatedNetworkSelectionEnabled =
                mNetworkSelector.isAssociatedNetworkSelectionEnabled();
        mNetworkSelector.setAssociatedNetworkSelectionOverride(
                nsConfig.getAssociatedNetworkSelectionOverride());
        mNetworkSelector.setSufficiencyCheckEnabled(
                nsConfig.isSufficiencyCheckEnabledWhenScreenOff(),
                nsConfig.isSufficiencyCheckEnabledWhenScreenOn());
        mNetworkSelector.setUserConnectChoiceOverrideEnabled(
                nsConfig.isUserConnectChoiceOverrideEnabled());
        mNetworkSelector.setLastSelectionWeightEnabled(
                nsConfig.isLastSelectionWeightEnabled());
        mScoringParams.setRssi2Thresholds(
                nsConfig.getRssiThresholds(ScanResult.WIFI_BAND_24_GHZ));
        mScoringParams.setRssi5Thresholds(
                nsConfig.getRssiThresholds(ScanResult.WIFI_BAND_5_GHZ));
        mScoringParams.setRssi6Thresholds(
                nsConfig.getRssiThresholds(ScanResult.WIFI_BAND_6_GHZ));
        mScoringParams.setFrequencyWeights(
                nsConfig.getFrequencyWeights());
        boolean newAssociatedNetworkSelectionEnabled =
                mNetworkSelector.isAssociatedNetworkSelectionEnabled();
        if (oldAssociatedNetworkSelectionEnabled && !newAssociatedNetworkSelectionEnabled) {
            dismissNetworkSwitchDialog();
        } else if (!oldAssociatedNetworkSelectionEnabled && newAssociatedNetworkSelectionEnabled) {
            resetNetworkSwitchDialog();
        }
    }

    /**
     * Sets the external scan schedule and scan type.
     */
    public void setExternalScreenOnScanSchedule(int[] scanScheduleSeconds, int[] scanType) {
        mExternalSingleScanScheduleSec = scanScheduleSeconds;
        mExternalSingleScanType = scanType;
    }

    /**
     * Sets the next screen-on connectivity scan delay in milliseconds.
     */
    public void setOneShotScreenOnConnectivityScanDelayMillis(int delayMs) {
        mNextScreenOnConnectivityScanDelayMs = delayMs;
    }

    /**
     * Pass device mobility state to WifiChannelUtilization and
     * alter the PNO scan interval based on the current device mobility state.
     * If the device is stationary, it will likely not find many new Wifi networks. Thus, increase
     * the interval between scans. Decrease the interval between scans if the device begins to move
     * again.
     * @param newState the new device mobility state
     */
    public void setDeviceMobilityState(@DeviceMobilityState int newState) {
        int oldDeviceMobilityState = mDeviceMobilityState;
        localLog("Device mobility state changed. state=" + newState);
        int newPnoScanIntervalMs = deviceMobilityStateToPnoScanIntervalMs(newState);
        if (newPnoScanIntervalMs < 0) {
            Log.e(TAG, "Invalid device mobility state: " + newState);
            return;
        }
        mDeviceMobilityState = newState;
        mWifiChannelUtilization.setDeviceMobilityState(newState);

        int oldPnoScanIntervalMs = deviceMobilityStateToPnoScanIntervalMs(oldDeviceMobilityState);
        if (newPnoScanIntervalMs == oldPnoScanIntervalMs) {
            if (mPnoScanStarted) {
                mWifiMetrics.logPnoScanStop();
                mWifiMetrics.enterDeviceMobilityState(newState);
                mWifiMetrics.logPnoScanStart();
            } else {
                mWifiMetrics.enterDeviceMobilityState(newState);
            }
        } else {
            Log.d(TAG, "PNO Scan Interval changed to " + newPnoScanIntervalMs + " ms.");

            if (mPnoScanStarted) {
                Log.d(TAG, "Restarting PNO Scan with new scan interval");
                stopPnoScan();
                mWifiMetrics.enterDeviceMobilityState(newState);
                startDisconnectedPnoScan();
            } else {
                mWifiMetrics.enterDeviceMobilityState(newState);
            }
        }
    }

    /**
     * Enable/disable the PNO scan framework feature.
     */
    public void setPnoScanEnabledByFramework(boolean enabled,
            boolean enablePnoScanAfterWifiToggle) {
        mEnablePnoScanAfterWifiToggle = enablePnoScanAfterWifiToggle;
        if (mPnoScanEnabledByFramework == enabled) {
            return;
        }
        mPnoScanEnabledByFramework = enabled;
        if (enabled) {
            if (!mScreenOn && mWifiState == WIFI_STATE_DISCONNECTED && !mPnoScanStarted) {
                startDisconnectedPnoScan();
            }
        } else {
            stopPnoScan();
        }
    }

    // Start a DisconnectedPNO scan when screen is off and Wifi is disconnected
    private void startDisconnectedPnoScan() {
        if (!mPnoScanEnabledByFramework) {
            localLog("Skipping PNO scan because it's disabled by the framework.");
            return;
        }

        // Initialize PNO settings
        PnoSettings pnoSettings = new PnoSettings();
        List<PnoSettings.PnoNetwork> pnoNetworkList = retrievePnoNetworkList();
        int listSize = pnoNetworkList.size();

        if (listSize == 0) {
            // No saved network
            localLog("No saved network for starting disconnected PNO.");
            return;
        }

        pnoSettings.networkList = new PnoSettings.PnoNetwork[listSize];
        pnoSettings.networkList = pnoNetworkList.toArray(pnoSettings.networkList);
        pnoSettings.min6GHzRssi = mScoringParams.getEntryRssi(ScanResult.BAND_6_GHZ_START_FREQ_MHZ);
        pnoSettings.min5GHzRssi = mScoringParams.getEntryRssi(ScanResult.BAND_5_GHZ_START_FREQ_MHZ);
        pnoSettings.min24GHzRssi = mScoringParams.getEntryRssi(
                ScanResult.BAND_24_GHZ_START_FREQ_MHZ);
        pnoSettings.scanIterations = mContext.getResources()
                .getInteger(R.integer.config_wifiPnoScanIterations);
        pnoSettings.scanIntervalMultiplier = mContext.getResources()
                .getInteger(R.integer.config_wifiPnoScanIntervalMultiplier);

        // Initialize scan settings
        ScanSettings scanSettings = new ScanSettings();
        scanSettings.band = getScanBand();
        scanSettings.reportEvents = WifiScanner.REPORT_EVENT_NO_BATCH;
        scanSettings.numBssidsPerScan = 0;
        scanSettings.periodInMs = deviceMobilityStateToPnoScanIntervalMs(mDeviceMobilityState);

        pnoSettings.isConnected = false;
        mScanner.startPnoScan(scanSettings, pnoSettings, mInternalPnoScanListener);
        mPnoScanStarted = true;
        WifiStatsLog.write(WifiStatsLog.PNO_SCAN_STARTED, !mPnoScanPasspointSsids.isEmpty());
    }

    private @NonNull List<WifiConfiguration> getAllScanOptimizationNetworks() {
        List<WifiConfiguration> networks = mConfigManager.getSavedNetworks(-1);
        networks.addAll(mWifiNetworkSuggestionsManager.getAllScanOptimizationSuggestionNetworks());
        // remove all saved but never connected, auto-join disabled, or network selection disabled
        // networks.
        networks.removeIf(config -> !config.allowAutojoin
                || (!config.ephemeral && !config.getNetworkSelectionStatus().hasEverConnected())
                || !config.getNetworkSelectionStatus().isNetworkEnabled()
                || mConfigManager.isNetworkTemporarilyDisabledByUser(
                        config.isPasspoint() ? config.FQDN : config.SSID)
                || (config.enterpriseConfig != null
                && config.enterpriseConfig.isAuthenticationSimBased()
                && config.carrierId != TelephonyManager.UNKNOWN_CARRIER_ID)
                && !mWifiCarrierInfoManager.isSimReady(
                        mWifiCarrierInfoManager.getBestMatchSubscriptionId(config)));
        return networks;
    }

    /**
     * Merge Passpoint PNO scan candidates into an existing network list.
     */
    private @NonNull List<WifiConfiguration> mergePasspointPnoScanCandidates(
            List<WifiConfiguration> networks) {
        List<WifiConfiguration> passpointNetworks =
                mPasspointManager.getWifiConfigsForPasspointProfiles(true);
        passpointNetworks.addAll(
                mWifiNetworkSuggestionsManager.getAllPasspointScanOptimizationSuggestionNetworks(
                        true));
        if (passpointNetworks.isEmpty()) return networks;

        // Add up to MAX_PRIORITIZED_PASSPOINT_SSIDS_PER_PNO_SCAN Passpoint networks to
        // the head of the merged network list.
        int numPasspointAtHead =
                Math.min(passpointNetworks.size(), MAX_PRIORITIZED_PASSPOINT_SSIDS_PER_PNO_SCAN);
        List<WifiConfiguration> mergedNetworks = new ArrayList<>();
        mergedNetworks.addAll(passpointNetworks.subList(0, numPasspointAtHead));
        mergedNetworks.addAll(networks);

        // Add any remaining Passpoint networks to the end of the merged network list.
        mergedNetworks.addAll(
                passpointNetworks.subList(numPasspointAtHead, passpointNetworks.size()));
        return mergedNetworks;
    }

    /**
     * Sets whether global location mode is enabled.
     */
    public void setLocationModeEnabled(boolean enabled) {
        mIsLocationModeEnabled = enabled;
    }

    /**
     * Sets a external PNO scan request
     */
    public void setExternalPnoScanRequest(int uid, @NonNull String packageName,
            @NonNull IBinder binder, @NonNull IPnoScanResultsCallback callback,
            @NonNull List<WifiSsid> ssids, @NonNull int[] frequencies) {
        if (mExternalPnoScanRequestManager.setRequest(
                uid, packageName, binder, callback, ssids, frequencies)) {
            if (mPnoScanStarted) {
                Log.d(TAG, "Restarting PNO Scan with external requested SSIDs");
                stopPnoScan();
                startDisconnectedPnoScan();
            } else if (mWifiState == WIFI_STATE_DISCONNECTED) {
                Log.d(TAG, "Starting PNO Scan with external requested SSIDs");
                startDisconnectedPnoScan();
            }
        }
    }

    /**
     * Clears the external PNO scan request.
     */
    public void clearExternalPnoScanRequest(int uid) {
        if (mExternalPnoScanRequestManager.removeRequest(uid)) {
            Log.d(TAG, "Restarting PNO Scan after removing external requested SSIDs");
            stopPnoScan();
            startDisconnectedPnoScan();
        }
    }

    /**
     * Retrieve the PnoNetworks from Saved and suggestion non-passpoint network.
     */
    @VisibleForTesting
    public List<PnoSettings.PnoNetwork> retrievePnoNetworkList() {
        List<WifiConfiguration> networks = getAllScanOptimizationNetworks();
        Set<String> externalRequestedPnoSsids = mIsLocationModeEnabled
                ? mExternalPnoScanRequestManager.getExternalPnoScanSsids() : Collections.EMPTY_SET;
        Set<Integer> externalRequestedPnoFrequencies = mIsLocationModeEnabled
                ? mExternalPnoScanRequestManager.getExternalPnoScanFrequencies()
                : Collections.EMPTY_SET;
        if (networks.isEmpty() && externalRequestedPnoSsids.isEmpty()) {
            return Collections.EMPTY_LIST;
        }
        Collections.sort(networks, mConfigManager.getScanListComparator());
        if (mDeviceConfigFacade.includePasspointSsidsInPnoScans()) {
            networks = mergePasspointPnoScanCandidates(networks);
        }
        boolean pnoFrequencyCullingEnabled = mContext.getResources()
                .getBoolean(R.bool.config_wifiPnoFrequencyCullingEnabled);

        boolean isConnectedFreqEnhancementEnable = mContext.getResources().getBoolean(
                R.bool.config_wifiConnectedFrequencyEnhancementEnabled);
        long ageInMillis = (long) (1000 * 60 * (long) mContext.getResources().getInteger(
                    R.integer.config_wifiPnoScanCacheAgeMins));
        if (mVerboseLoggingEnabled) {
            Log.d(TAG, "Connected frequency enhancement is: " + isConnectedFreqEnhancementEnable +
                    " maximum age for saved channels retrieve in millis: " + ageInMillis);
        }
        List<PnoSettings.PnoNetwork> pnoList = new ArrayList<>();
        Set<String> pnoSet = new HashSet<>();
        mPnoScanPasspointSsids.clear();

        // Add any externally requested SSIDs to PNO scan list
        for (String ssid : externalRequestedPnoSsids) {
            if (pnoSet.contains(ssid)) {
                continue;
            }
            WifiScanner.PnoSettings.PnoNetwork pnoNetwork = new PnoSettings.PnoNetwork(ssid);
            pnoList.add(pnoNetwork);
            pnoSet.add(ssid);
            if (!pnoFrequencyCullingEnabled) {
                continue;
            }
            Set<Integer> channelList = new HashSet<>();
            addChannelFromWifiScoreCardWithLimitPerNetwork(
                    channelList, ssid, 0, 0, MAX_PNO_SCAN_FREQUENCY_AGE_MS);
            channelList.addAll(externalRequestedPnoFrequencies);
            pnoNetwork.frequencies = channelList.stream().mapToInt(Integer::intValue).toArray();
        }
        for (WifiConfiguration config : networks) {
            for (WifiSsid originalSsid : mSsidTranslator.getAllPossibleOriginalSsids(
                    WifiSsid.fromString(config.SSID))) {
                if (pnoSet.contains(originalSsid.toString())) {
                    continue;
                }
                WifiScanner.PnoSettings.PnoNetwork pnoNetwork =
                        WifiConfigurationUtil.createPnoNetwork(config);
                pnoNetwork.ssid = originalSsid.toString();
                pnoList.add(pnoNetwork);
                pnoSet.add(originalSsid.toString());
                if (config.isPasspoint()) {
                    mPnoScanPasspointSsids.add(originalSsid.toString());
                }
                if (!pnoFrequencyCullingEnabled) {
                    continue;
                }
                Set<Integer> channelList = new HashSet<>();
<<<<<<< HEAD
                if (isConnectedFreqEnhancementEnable) {
                    addChannelFromWifiConfigStore(channelList, config, ageInMillis);
                } else {
                    addChannelFromWifiScoreCard(channelList, config.SSID, 0,
                            MAX_PNO_SCAN_FREQUENCY_AGE_MS);
                }
=======
                addChannelFromWifiScoreCardWithLimitPerNetwork(
                        channelList, config.SSID, 0, 0, MAX_PNO_SCAN_FREQUENCY_AGE_MS);
>>>>>>> 35b47968
                pnoNetwork.frequencies = channelList.stream().mapToInt(Integer::intValue).toArray();
            }
        }
        return pnoList;
    }

    // Stop PNO scan.
    private void stopPnoScan() {
        if (!mPnoScanStarted) return;

        mScanner.stopPnoScan(mInternalPnoScanListener);
        mPnoScanStarted = false;
        mWifiMetrics.logPnoScanStop();
    }

    // Set up watchdog timer
    private void scheduleWatchdogTimer() {
        localLog("scheduleWatchdogTimer");
        int alarmType = mContext.getResources().getBoolean(
                R.bool.config_wifiPnoWatchdogCanWakeUp) ? AlarmManager.ELAPSED_REALTIME_WAKEUP
                : AlarmManager.ELAPSED_REALTIME;

        mAlarmManager.set(alarmType,
                            mClock.getElapsedSinceBootMillis() + mContext.getResources().getInteger(
                                    R.integer.config_wifiPnoWatchdogIntervalMs),
                            WATCHDOG_TIMER_TAG,
                            mWatchdogListener, mEventHandler);
        mWatchdogScanTimerSet = true;
    }

    // Cancel the watchdog scan timer.
    private void cancelWatchdogScan() {
        if (mWatchdogScanTimerSet) {
            mAlarmManager.cancel(mWatchdogListener);
            mWatchdogScanTimerSet = false;
        }
    }

    // Schedules a delayed partial scan, which will scan the frequencies in mCachedWifiCandidates.
    private void scheduleDelayedPartialScan(long delayMillis) {
        mAlarmManager.set(AlarmManager.ELAPSED_REALTIME_WAKEUP,
                mClock.getElapsedSinceBootMillis() + delayMillis, DELAYED_PARTIAL_SCAN_TIMER_TAG,
                mDelayedPartialScanTimerListener, mEventHandler);
        mDelayedPartialScanTimerSet = true;
    }

    // Cancel the delayed partial scan timer.
    private void cancelDelayedPartialScan() {
        if (mDelayedPartialScanTimerSet) {
            mAlarmManager.cancel(mDelayedPartialScanTimerListener);
            mDelayedPartialScanTimerSet = false;
        }
    }

    // Set up periodic scan timer
    // Due to b/28020168, timer based single scan will be scheduled
    // to provide periodic scan in an exponential backoff fashion.
    private void schedulePeriodicScanTimer(int intervalMs) {
        if (mPeriodicScanTimerSet) {
            Log.e(TAG, "A periodic scan was already scheduled.");
            return;
        }
        localLog("schedulePeriodicScanTimer intervalMs " + intervalMs);
        mPeriodicScanTimerSet = true;
        mEventHandler.postDelayed(() -> {
            mPeriodicScanTimerSet = false;
            // Schedule the next timer and start a single scan if screen is on.
            if (mScreenOn) {
                startPeriodicSingleScan();
            }
        }, mPeriodicScanTimerToken, intervalMs);
    }

    // Cancel periodic scan timer
    private void cancelPeriodicScanTimer() {
        if (mPeriodicScanTimerSet) {
            localLog("cancelPeriodicScanTimer");
            mEventHandler.removeCallbacksAndMessages(mPeriodicScanTimerToken);
            mPeriodicScanTimerSet = false;
        }
    }

    // Set up timer to start a delayed single scan after RESTART_SCAN_DELAY_MS
    private void scheduleDelayedSingleScan(boolean isFullBandScan) {
        localLog("scheduleDelayedSingleScan");

        RestartSingleScanListener restartSingleScanListener =
                new RestartSingleScanListener(isFullBandScan);
        mAlarmManager.set(AlarmManager.ELAPSED_REALTIME_WAKEUP,
                            mClock.getElapsedSinceBootMillis() + RESTART_SCAN_DELAY_MS,
                            RESTART_SINGLE_SCAN_TIMER_TAG,
                            restartSingleScanListener, mEventHandler);
    }

    // Set up timer to start a delayed scan after msFromNow milli-seconds
    private void scheduleDelayedConnectivityScan(int msFromNow) {
        localLog("scheduleDelayedConnectivityScan");

        mAlarmManager.set(AlarmManager.ELAPSED_REALTIME_WAKEUP,
                            mClock.getElapsedSinceBootMillis() + msFromNow,
                            RESTART_CONNECTIVITY_SCAN_TIMER_TAG,
                            mRestartScanListener, mEventHandler);

    }

    // Start a connectivity scan. The scan method is chosen according to
    // the current screen state and WiFi state.
    private void startConnectivityScan(boolean scanImmediately) {
        boolean noPotentialNetworkAvailable = hasNoPotentialNetworkAvailable();
        localLog("startConnectivityScan: screenOn=" + mScreenOn
                + " wifiState=" + stateToString(mWifiState)
                + " scanImmediately=" + scanImmediately
                + " wifiEnabled=" + mWifiEnabled
                + " mAutoJoinEnabled=" + mAutoJoinEnabled
                + " mAutoJoinEnabledExternal=" + mAutoJoinEnabledExternal
                + " mAutoJoinEnabledExternalSetByDeviceAdmin="
                + mAutoJoinEnabledExternalSetByDeviceAdmin
                + " mPnoScanEnabledByFramework=" + mPnoScanEnabledByFramework
                + " mEnablePnoScanAfterWifiToggle=" + mEnablePnoScanAfterWifiToggle
                + " mSpecificNetworkRequestInProgress=" + mSpecificNetworkRequestInProgress
                + " mTrustedConnectionAllowed=" + mTrustedConnectionAllowed
                + " isSufficiencyCheckEnabled=" + mNetworkSelector.isSufficiencyCheckEnabled()
                + " isAssociatedNetworkSelectionEnabled="
                + mNetworkSelector.isAssociatedNetworkSelectionEnabled()
                + " noPotentialNetworkAvailable=" + noPotentialNetworkAvailable);

        if (!mWifiEnabled || !mAutoJoinEnabled || noPotentialNetworkAvailable) {
            return;
        }

        // Always stop outstanding connectivity scan if there is any
        stopConnectivityScan();

        // Don't start a connectivity scan while Wifi is in the transition
        // between connected and disconnected states.
        if ((mWifiState != WIFI_STATE_CONNECTED && mWifiState != WIFI_STATE_DISCONNECTED)
                || (getSingleScanningSchedule() == null)) {
            return;
        }

        if (mScreenOn) {
            startPeriodicScan(scanImmediately);
        } else {
            if (mWifiState == WIFI_STATE_DISCONNECTED && !mPnoScanStarted) {
                startDisconnectedPnoScan();
            }
        }
    }

    // Stop connectivity scan if there is any.
    private void stopConnectivityScan() {
        // Due to b/28020168, timer based single scan will be scheduled
        // to provide periodic scan in an exponential backoff fashion.
        cancelPeriodicScanTimer();
        cancelDelayedPartialScan();
        stopPnoScan();
    }

    /**
     * Handler for screen state (on/off) changes
     */
    private void handleScreenStateChanged(boolean screenOn) {
        localLog("handleScreenStateChanged: screenOn=" + screenOn);

        mScreenOn = screenOn;
        mNetworkSelector.setScreenState(screenOn);

        if (mWifiState == WIFI_STATE_DISCONNECTED
                && mContext.getResources().getBoolean(R.bool.config_wifiEnablePartialInitialScan)) {
            setInitialScanState(INITIAL_SCAN_STATE_START);
        }

        mOpenNetworkNotifier.handleScreenStateChanged(screenOn);

        if (mScreenOn) {
            // cancel any queued PNO scans since the screen is turned on.
            mDelayedPnoScanPending = false;
            mEventHandler.removeCallbacksAndMessages(mDelayedPnoScanToken);

            if (mNextScreenOnConnectivityScanDelayMs > 0) {
                mEventHandler.postDelayed(() -> {
                    startConnectivityScan(SCAN_ON_SCHEDULE);
                }, mDelayedStartPeriodicScanToken, mNextScreenOnConnectivityScanDelayMs);
                mNextScreenOnConnectivityScanDelayMs = 0;
                return;
            }
        } else {
            mEventHandler.removeCallbacksAndMessages(mDelayedStartPeriodicScanToken);
        }
        startConnectivityScan(SCAN_ON_SCHEDULE);
    }

    /**
     * Helper function that converts the WIFI_STATE_XXX constants to string
     */
    private static String stateToString(int state) {
        switch (state) {
            case WIFI_STATE_CONNECTED:
                return "connected";
            case WIFI_STATE_DISCONNECTED:
                return "disconnected";
            case WIFI_STATE_TRANSITIONING:
                return "transitioning";
            default:
                return "unknown";
        }
    }

    /**
     * Check if Single saved network schedule should be used
     * This is true if the one of the following is satisfied:
     * 1. Device has a total of 1 network whether saved, passpoint, or suggestion.
     * 2. The device is connected to that network.
     */
    private boolean useSingleSavedNetworkSchedule() {
        WifiConfiguration currentNetwork =
                getPrimaryClientModeManager().getConnectedWifiConfiguration();
        if (currentNetwork == null) {
            localLog("Current network is missing, may caused by remove network and disconnecting");
            return false;
        }
        List<WifiConfiguration> savedNetworks =
                mConfigManager.getSavedNetworks(Process.WIFI_UID);
        // If we have multiple saved networks, then no need to proceed
        if (savedNetworks.size() > 1) {
            return false;
        }

        List<PasspointConfiguration> passpointNetworks =
                mPasspointManager.getProviderConfigs(Process.WIFI_UID, true);
        // If we have multiple networks (saved + passpoint), then no need to proceed
        if (passpointNetworks.size() + savedNetworks.size() > 1) {
            return false;
        }

        Set<WifiNetworkSuggestion> suggestionsNetworks =
                mWifiNetworkSuggestionsManager.getAllApprovedNetworkSuggestions();
        // If total size not equal to 1, then no need to proceed
        if (passpointNetworks.size() + savedNetworks.size() + suggestionsNetworks.size() != 1) {
            return false;
        }

        // Next verify that this network is the one device is connected to
        int currentNetworkId = currentNetwork.networkId;

        // If we have a single saved network, and we are connected to it, return true.
        if (savedNetworks.size() == 1) {
            return (savedNetworks.get(0).networkId == currentNetworkId);
        }

        // If we have a single passpoint network, and we are connected to it, return true.
        if (passpointNetworks.size() == 1) {
            String passpointKey = passpointNetworks.get(0).getUniqueId();
            WifiConfiguration config = mConfigManager.getConfiguredNetwork(passpointKey);
            return (config != null && config.networkId == currentNetworkId);
        }

        // If we have a single suggestion network, and we are connected to it, return true.
        WifiNetworkSuggestion network = suggestionsNetworks.iterator().next();
        String suggestionKey = network.getWifiConfiguration().getProfileKey();
        WifiConfiguration config = mConfigManager.getConfiguredNetwork(suggestionKey);
        return (config != null && config.networkId == currentNetworkId);
    }

    /**
     * Check if there are no potential networks available for connection
     * This is true if both of the following is satisfied:
     * 1. Device has no network whether saved, passpoint, or suggestion.
     * 2. Open network notifier is disabled.
     */
    private boolean hasNoPotentialNetworkAvailable() {
        List<WifiConfiguration> savedNetworks =
                mConfigManager.getSavedNetworks(Process.WIFI_UID);
        // If we have any saved networks, then no need to proceed
        if (savedNetworks.size() > 0) {
            return false;
        }

        List<PasspointConfiguration> passpointNetworks =
                mPasspointManager.getProviderConfigs(Process.WIFI_UID, true);
        // If we have any passpoint networks, then no need to proceed
        if (passpointNetworks.size() > 0) {
            return false;
        }

        Set<WifiNetworkSuggestion> suggestionsNetworks =
                mWifiNetworkSuggestionsManager.getAllApprovedNetworkSuggestions();
        // If we have any suggestion networks, then no need to proceed
        if (suggestionsNetworks.size() > 0) {
            return false;
        }

        // Next verify that open network notifier is disabled
        if (mOpenNetworkNotifier.isSettingEnabled()) {
            return false;
        }
        return true;
    }

    /**
     * Helper method to load a overlay resource for periodic scan schedule.
     * @param id of the overlay
     * @param defaultValue default value to return if config is invalid.
     * @param resName resource name for logging
     */
    private int[] loadScanScheduleArrayFromOverlay(int id, int[] defaultValue, String resName) {
        int[] result = loadIntArrayFromOverlay(id);
        if (result == null) {
            // resource is empty
            Log.w(TAG, resName + " is not configured! Using default scan schedule");
            return defaultValue;
        }
        if (!isValidScheduleArray(result)) {
            // invalid schedule
            Log.e(TAG, resName + " is misconfigured! Using default scan schedule");
            return defaultValue;
        }
        return result;
    }

    /**
     * Helper method to load a overlay resource for periodic scan schedule.
     * @param id of the overlay
     * @param defaultValue default value to return if config is invalid.
     * @param resName resource name for logging
     */
    private int[] loadScanTypeArrayFromOverlay(int id, int[] defaultValue, String resName) {
        int[] result = loadIntArrayFromOverlay(id);
        if (result == null) {
            // resource is empty
            Log.w(TAG, resName + " is not configured! Using default scan types");
            return defaultValue;
        }
        if (!isValidScanTypeArray(result)) {
            // invalid schedule
            Log.e(TAG, resName + " is misconfigured! Using default scan types");
            return defaultValue;
        }
        return result;
    }

    /**
     * Helper method to load a int[] from an overlay resource.
     * @param id of the overlay
     */
    private int[] loadIntArrayFromOverlay(int id) {
        int[] result = mContext.getResources().getIntArray(id);
        if (result == null || result.length == 0) {
            return null;
        }
        return result;
    }

    private boolean isValidScheduleArray(@NonNull int[] schedule) {
        for (int val : schedule) {
            if (val < 1) {
                return false;
            }
        }
        return true;
    }

    private boolean isValidScanTypeArray(@NonNull int[] scanTypes) {
        for (int val : scanTypes) {
            if (val < 0 || val > WifiScanner.SCAN_TYPE_MAX) {
                return false;
            }
        }
        return true;
    }

    private void loadScanSchedulesAndScanTypesIfNeeded() {
        // initialize scan schedule and scan type for connected scan.
        if (mConnectedSingleScanScheduleSec == null) {
            mConnectedSingleScanScheduleSec = loadScanScheduleArrayFromOverlay(
                    R.array.config_wifiConnectedScanIntervalScheduleSec,
                    DEFAULT_SCANNING_SCHEDULE_SEC, "mConnectedSingleScanScheduleSec");
        }
        if (mConnectedSingleScanType == null) {
            mConnectedSingleScanType = loadScanTypeArrayFromOverlay(
                    R.array.config_wifiConnectedScanType,
                    DEFAULT_SCANNING_TYPE, "mConnectedSingleScanType");
        }

        // initialize scan schedule and scan type for disconnected scan.
        if (mDisconnectedSingleScanScheduleSec == null) {
            mDisconnectedSingleScanScheduleSec = loadScanScheduleArrayFromOverlay(
                    R.array.config_wifiDisconnectedScanIntervalScheduleSec,
                    DEFAULT_SCANNING_SCHEDULE_SEC, "mDisconnectedSingleScanScheduleSec");
        }
        if (mDisconnectedSingleScanType == null) {
            mDisconnectedSingleScanType = loadScanTypeArrayFromOverlay(
                    R.array.config_wifiDisconnectedScanType,
                    DEFAULT_SCANNING_TYPE, "mDisconnectedSingleScanType");
        }

        // initialize scan schedule and scan type for connected scan when no other networks are
        // available.
        if (mConnectedSingleSavedNetworkSingleScanScheduleSec == null) {
            mConnectedSingleSavedNetworkSingleScanScheduleSec = loadScanScheduleArrayFromOverlay(
                    R.array.config_wifiSingleSavedNetworkConnectedScanIntervalScheduleSec,
                    mConnectedSingleScanScheduleSec,
                    "mConnectedSingleSavedNetworkSingleScanScheduleSec");
        }
        if (mConnectedSingleSavedNetworkSingleScanType == null) {
            mConnectedSingleSavedNetworkSingleScanType = loadScanTypeArrayFromOverlay(
                    R.array.config_wifiSingleSavedNetworkConnectedScanType,
                    mConnectedSingleScanType, "mConnectedSingleSavedNetworkSingleScanType");
        }
    }

    /**
     * Handler for WiFi state (connected/disconnected) changes
     */
    public void handleConnectionStateChanged(
            ConcreteClientModeManager clientModeManager, int state) {
        List<ClientModeManager> internetConnectivityCmms =
                mActiveModeWarden.getInternetConnectivityClientModeManagers();
        if (!(internetConnectivityCmms.contains(clientModeManager))) {
            Log.w(TAG, "Ignoring call from non primary Mode Manager " + clientModeManager,
                    new Throwable());
            return;
        }
        localLog("handleConnectionStateChanged: state=" + stateToString(state));
        loadScanSchedulesAndScanTypesIfNeeded();

        mWifiState = state;

        // Reset BSSID of last connection attempt and kick off
        // the watchdog timer if entering disconnected state.
        if (mWifiState == WIFI_STATE_DISCONNECTED) {
            if (!SdkLevel.isAtLeastU()) {
                scheduleWatchdogTimer();
            }
            // Switch to the disconnected scanning schedule
            setSingleScanningSchedule(mDisconnectedSingleScanScheduleSec);
            setSingleScanningType(mDisconnectedSingleScanType);
            startConnectivityScan(SCAN_IMMEDIATELY);
            ActiveModeManager.ClientRole role = clientModeManager.getRole();
            if (role == ROLE_CLIENT_PRIMARY || role == ROLE_CLIENT_SCAN_ONLY) {
                resetNetworkSwitchDialog();
            }
        } else if (mWifiState == WIFI_STATE_CONNECTED) {
            cancelWatchdogScan();
            if (useSingleSavedNetworkSchedule()) {
                // Switch to Single-Saved-Network connected schedule
                setSingleScanningSchedule(mConnectedSingleSavedNetworkSingleScanScheduleSec);
                setSingleScanningType(mConnectedSingleSavedNetworkSingleScanType);
            } else {
                // Switch to connected single scanning schedule
                setSingleScanningSchedule(mConnectedSingleScanScheduleSec);
                setSingleScanningType(mConnectedSingleScanType);
            }
            startConnectivityScan(SCAN_ON_SCHEDULE);
        } else {
            // Intermediate state, no applicable single scanning schedule
            setSingleScanningSchedule(null);
            setSingleScanningType(null);
            startConnectivityScan(SCAN_ON_SCHEDULE);
        }
    }

    /**
     * Handler when a WiFi connection attempt ended.
     *
     * @param failureCode {@link WifiMetrics.ConnectionEvent} failure code.
     * @param failureReason {@link WifiMetricsProto.ConnectionEvent} Level2FailureReason
     * @param bssid the failed network.
     * @param config identifies the failed network.
     */
    public void handleConnectionAttemptEnded(@NonNull ClientModeManager clientModeManager,
            int failureCode, int failureReason, @NonNull String bssid,
            @NonNull WifiConfiguration config) {
        List<ClientModeManager> internetConnectivityCmms =
                mActiveModeWarden.getInternetConnectivityClientModeManagers();
        if (!internetConnectivityCmms.contains(clientModeManager)) {
            Log.w(TAG, "Ignoring call from non primary Mode Manager " + clientModeManager,
                    new Throwable());
            return;
        }
        if (failureCode == WifiMetrics.ConnectionEvent.FAILURE_NONE) {
            String ssidUnquoted = WifiInfo.removeDoubleQuotes(getPrimaryWifiInfo().getSSID());
            mOpenNetworkNotifier.handleWifiConnected(ssidUnquoted);
        } else {
            mOpenNetworkNotifier.handleConnectionFailure();
            // Only attempt to reconnect when connection on the primary CMM fails, since MBB
            // CMM will be destroyed after the connection failure.
            if (clientModeManager.getRole() == ROLE_CLIENT_PRIMARY
                    && !mWifiPermissionsUtil.isAdminRestrictedNetwork(config)) {
                retryConnectionOnLatestCandidates(clientModeManager, bssid, config,
                        failureCode == FAILURE_AUTHENTICATION_FAILURE
                                && failureReason == AUTH_FAILURE_EAP_FAILURE);
            }
        }
    }

    private void retryConnectionOnLatestCandidates(@NonNull ClientModeManager clientModeManager,
            String bssid, @NonNull WifiConfiguration configuration, boolean ignoreSameNetwork) {
        try {
            if (mLatestCandidates == null || mLatestCandidates.size() == 0
                    || mClock.getElapsedSinceBootMillis() - mLatestCandidatesTimestampMs
                    > TEMP_BSSID_BLOCK_DURATION) {
                mLatestCandidates = null;
                return;
            }
            MacAddress macAddress = MacAddress.fromString(bssid);
            ScanResultMatchInfo scanResultMatchInfo =
                    ScanResultMatchInfo.fromWifiConfiguration(configuration);
            int prevNumCandidates = mLatestCandidates.size();
            mLatestCandidates = mLatestCandidates.stream()
                    .filter(candidate -> {
                        // filter out the same network if needed
                        if (ignoreSameNetwork && scanResultMatchInfo.matchForNetworkSelection(
                                candidate.getKey().matchInfo) != null) {
                            return false;
                        }
                        // filter out the candidate with the BSSID that just failed
                        if (macAddress.equals(candidate.getKey().bssid)) {
                            return false;
                        }
                        // filter out candidates that are disabled.
                        WifiConfiguration config =
                                mConfigManager.getConfiguredNetwork(candidate.getNetworkConfigId());
                        if (config == null || mConfigManager.isNetworkTemporarilyDisabledByUser(
                                config.isPasspoint() ? config.FQDN : config.SSID)) {
                            return false;
                        }
                        return config.getNetworkSelectionStatus().isNetworkEnabled()
                                && config.allowAutojoin;
                    })
                    .collect(Collectors.toList());
            if (prevNumCandidates == mLatestCandidates.size()) {
                return;
            }
            WifiConfiguration candidate = mNetworkSelector.selectNetwork(mLatestCandidates);
            if (candidate != null) {
                localLog("Automatic retry on the next best WNS candidate-" + candidate.SSID);
                // Make sure that the failed BSSID is blocked for at least TEMP_BSSID_BLOCK_DURATION
                // to prevent the supplicant from trying it again.
                mWifiBlocklistMonitor.blockBssidForDurationMs(bssid, configuration,
                        TEMP_BSSID_BLOCK_DURATION,
                        WifiBlocklistMonitor.REASON_FRAMEWORK_DISCONNECT_FAST_RECONNECT, 0);
                triggerConnectToNetworkUsingCmm(clientModeManager, candidate,
                        ClientModeImpl.SUPPLICANT_BSSID_ANY);
                // since using primary manager to connect, stop any existing managers in the
                // secondary transient role since they are no longer needed.
                mActiveModeWarden.stopAllClientModeManagersInRole(
                        ROLE_CLIENT_SECONDARY_TRANSIENT);
            }
        } catch (IllegalArgumentException e) {
            localLog("retryConnectionOnLatestCandidates: failed to create MacAddress from bssid="
                    + bssid);
            mLatestCandidates = null;
        }
    }

    /**
     * Clear all cached candidates.
     */
    public void clearCachedCandidates() {
        mLatestCandidates = null;
        mLatestCandidatesTimestampMs = 0;
    }

    // Enable auto-join if WifiConnectivityManager is enabled & we have any pending generic network
    // request (trusted or untrusted) and no specific network request in progress.
    private void checkAllStatesAndEnableAutoJoin() {
        // if auto-join was disabled externally, don't re-enable for any triggers.
        // External triggers to disable always trumps any internal state.
        setAutoJoinEnabled(mAutoJoinEnabledExternal
                && (mUntrustedConnectionAllowed || mOemPaidConnectionAllowed
                || mOemPrivateConnectionAllowed || mTrustedConnectionAllowed
                || mRestrictedConnectionAllowedUids.size() != 0 || hasMultiInternetConnection())
                && !mSpecificNetworkRequestInProgress);
        startConnectivityScan(SCAN_IMMEDIATELY);
    }

    /**
     * Triggered when {@link WifiNetworkFactory} has a pending general network request.
     */
    public void setTrustedConnectionAllowed(boolean allowed) {
        localLog("setTrustedConnectionAllowed: allowed=" + allowed);

        if (mTrustedConnectionAllowed != allowed) {
            mTrustedConnectionAllowed = allowed;
            checkAllStatesAndEnableAutoJoin();
        }
    }

    /**
     * Triggered when {@link UntrustedWifiNetworkFactory} has a pending ephemeral network request.
     */
    public void setUntrustedConnectionAllowed(boolean allowed) {
        localLog("setUntrustedConnectionAllowed: allowed=" + allowed);

        if (mUntrustedConnectionAllowed != allowed) {
            mUntrustedConnectionAllowed = allowed;
            checkAllStatesAndEnableAutoJoin();
        }
    }

    /**
     * Triggered when {@link RestrictedWifiNetworkFactory} has a new pending restricted network
     * request.
     * @param uid the uid of the latest requestor
     */
    public void addRestrictionConnectionAllowedUid(int uid) {
        localLog("addRestrictionConnectionAllowedUid: allowedUid=" + uid);

        int size = mRestrictedConnectionAllowedUids.size();
        mRestrictedConnectionAllowedUids.add(uid);
        if (size == 0) {
            checkAllStatesAndEnableAutoJoin();
        }
    }

    /**
     * Triggered when {@link RestrictedWifiNetworkFactory} release a restricted network request.
     * @param uid the uid of the latest released requestor
     */
    public void removeRestrictionConnectionAllowedUid(int uid) {
        localLog("removeRestrictionConnectionAllowedUid: allowedUid=" + uid);

        mRestrictedConnectionAllowedUids.remove(uid);
        if (mRestrictedConnectionAllowedUids.size() == 0) {
            checkAllStatesAndEnableAutoJoin();
        }
    }



    /**
     * Triggered when {@link OemPaidWifiNetworkFactory} has a pending network request.
     */
    public void setOemPaidConnectionAllowed(boolean allowed, WorkSource requestorWs) {
        localLog("setOemPaidConnectionAllowed: allowed=" + allowed + ", requestorWs="
                + requestorWs);

        if (mOemPaidConnectionAllowed != allowed) {
            mOemPaidConnectionAllowed = allowed;
            mOemPaidConnectionRequestorWs = requestorWs;
            checkAllStatesAndEnableAutoJoin();
        }
    }

    /**
     * Triggered when {@link OemPrivateWifiNetworkFactory} has a pending network request.
     */
    public void setOemPrivateConnectionAllowed(boolean allowed, WorkSource requestorWs) {
        localLog("setOemPrivateConnectionAllowed: allowed=" + allowed + ", requestorWs="
                + requestorWs);

        if (mOemPrivateConnectionAllowed != allowed) {
            mOemPrivateConnectionAllowed = allowed;
            mOemPrivateConnectionRequestorWs = requestorWs;
            checkAllStatesAndEnableAutoJoin();
        }
    }

    /**
     * Triggered when {@link WifiNetworkFactory} is processing a specific network request.
     */
    public void setSpecificNetworkRequestInProgress(boolean inProgress) {
        localLog("setSpecificNetworkRequestInProgress : inProgress=" + inProgress);

        if (mSpecificNetworkRequestInProgress != inProgress) {
            mSpecificNetworkRequestInProgress = inProgress;
            checkAllStatesAndEnableAutoJoin();
        }
    }

    /**
     * Handler to prepare for connection to a user or app specified network
     */
    public void prepareForForcedConnection(int netId) {
        WifiConfiguration config = mConfigManager.getConfiguredNetwork(netId);
        if (config == null) {
            return;
        }
        localLog("prepareForForcedConnection: SSID=" + config.SSID);

        clearConnectionAttemptTimeStamps();
        mWifiBlocklistMonitor.clearBssidBlocklistForSsid(config.SSID);
    }

    /**
     * Handler for on-demand connectivity scan
     */
    public void forceConnectivityScan(WorkSource workSource) {
        if (!mWifiEnabled || !mRunning) return;
        localLog("forceConnectivityScan in request of " + workSource);

        clearConnectionAttemptTimeStamps();
        mWaitForFullBandScanResults = true;
        startForcedSingleScan(true, workSource, WifiScanner.SCAN_TYPE_HIGH_ACCURACY);
    }

    /**
     * Helper method to populate WifiScanner handle. This is done lazily because
     * WifiScanningService is started after WifiService.
     */
    private void retrieveWifiScanner() {
        if (mScanner != null) return;
        mScanner = WifiLocalServices.getService(WifiScannerInternal.class);
        if (mScanner == null) {
            Log.wtf(TAG, "Got a null instance of WifiScanner!");
            return;
        }
        // Register for all single scan results
        mScanner.registerScanListener(mInternalAllSingleScanListener);
    }

    /**
     * Start WifiConnectivityManager
     */
    private void start() {
        if (mRunning) return;
        retrieveWifiScanner();
        mConnectivityHelper.getFirmwareRoamingInfo();
        mWifiChannelUtilization.init(getPrimaryClientModeManager().getWifiLinkLayerStats());
        clearConnectionAttemptTimeStamps(); // clear connection attempts.

        if (mContext.getResources().getBoolean(R.bool.config_wifiEnablePartialInitialScan)) {
            setInitialScanState(INITIAL_SCAN_STATE_START);
        }

        mRunning = true;
        mLatestCandidates = null;
        mLatestCandidatesTimestampMs = 0;
    }

    /**
     * Stop and reset WifiConnectivityManager
     */
    private void stop() {
        if (!mRunning) return;
        mRunning = false;
        stopConnectivityScan();
        cancelWatchdogScan();
        resetLastPeriodicSingleScanTimeStamp();
        mOpenNetworkNotifier.clearPendingNotification(true /* resetRepeatDelay */);
        mWaitForFullBandScanResults = false;
        mLatestCandidates = null;
        mLatestCandidatesTimestampMs = 0;
        mScanRestartCount = 0;
    }

    /**
     * Update WifiConnectivityManager running state
     *
     * Start WifiConnectivityManager only if both Wifi and WifiConnectivityManager
     * are enabled, otherwise stop it.
     */
    private void updateRunningState() {
        if (mWifiEnabled && mAutoJoinEnabled) {
            localLog("Starting up WifiConnectivityManager");
            start();
        } else {
            localLog("Stopping WifiConnectivityManager");
            stop();
        }
    }

    /**
     * Inform WiFi is enabled for connection or not
     */
    private void setWifiEnabled(boolean enable) {
        if (mWifiEnabled == enable) return;

        localLog("Set WiFi " + (enable ? "enabled" : "disabled"));

        if (!enable) {
            mNetworkSelector.resetOnDisable();
            mConfigManager.enableTemporaryDisabledNetworks();
            mConfigManager.stopRestrictingAutoJoinToSubscriptionId();
            mConfigManager.clearUserTemporarilyDisabledList();
            mConfigManager.removeAllEphemeralOrPasspointConfiguredNetworks();
            // Flush ANQP cache if configured to do so
            if (mWifiGlobals.flushAnqpCacheOnWifiToggleOffEvent()) {
                mPasspointManager.clearAnqpRequestsAndFlushCache();
            }
            if (mEnablePnoScanAfterWifiToggle) {
                mPnoScanEnabledByFramework = true;
            }
        }
        mWifiEnabled = enable;
        updateRunningState();
    }

    /**
     * Turn on/off the WifiConnectivityManager at runtime
     */
    private void setAutoJoinEnabled(boolean enable) {
        mAutoJoinEnabled = enable;
        updateRunningState();
    }

    /**
     * Turn on/off the auto join at runtime
     */
    public void setAutoJoinEnabledExternal(boolean enable, boolean isDeviceAdmin) {
        localLog("Set auto join " + (enable ? "enabled" : "disabled"));
        if (!mAutoJoinEnabledExternal && mAutoJoinEnabledExternalSetByDeviceAdmin
                && !isDeviceAdmin) {
            localLog("Set auto join ignored since it was disabled by a device admin.");
            return;
        }
        mAutoJoinEnabledExternalSetByDeviceAdmin = isDeviceAdmin;
        if (mAutoJoinEnabledExternal != enable) {
            mAutoJoinEnabledExternal = enable;
            checkAllStatesAndEnableAutoJoin();
            if (!enable) {
                dismissNetworkSwitchDialog();
            }
        }
    }

    /**
     * Return whether auto join is on/off
     */
    public boolean getAutoJoinEnabledExternal() {
        return mAutoJoinEnabledExternal;
    }

    /**
     * Check if multi internet connection exists.
     *
     * @return true if multi internet connection exists.
     */
    public boolean hasMultiInternetConnection() {
        return mMultiInternetConnectionState != MultiInternetManager.MULTI_INTERNET_STATE_NONE;
    }

    /**
     * Check if multi internet connection is requested.
     *
     * @return true if multi internet connection is requested.
     */
    public boolean isMultiInternetConnectionRequested() {
        return mMultiInternetConnectionState
                == MultiInternetManager.MULTI_INTERNET_STATE_CONNECTION_REQUESTED;
    }

    @VisibleForTesting
    int getLowRssiNetworkRetryDelay() {
        return mPnoScanListener.getLowRssiNetworkRetryDelay();
    }

    @VisibleForTesting
    long getLastPeriodicSingleScanTimeStamp() {
        return mLastPeriodicSingleScanTimeStamp;
    }

    /**
     * Dump the local logs.
     */
    public void dump(FileDescriptor fd, PrintWriter pw, String[] args) {
        pw.println("Dump of WifiConnectivityManager");
        pw.println("WifiConnectivityManager - Log Begin ----");
        pw.println("mIsLocationModeEnabled: " + mIsLocationModeEnabled);
        pw.println("mPnoScanEnabledByFramework: " + mPnoScanEnabledByFramework);
        pw.println("mEnablePnoScanAfterWifiToggle: " + mEnablePnoScanAfterWifiToggle);
        pw.println("mMultiInternetConnectionState " + mMultiInternetConnectionState);
        mLocalLog.dump(fd, pw, args);
        pw.println("WifiConnectivityManager - Log End ----");
        mOpenNetworkNotifier.dump(fd, pw, args);
        mWifiBlocklistMonitor.dump(fd, pw, args);
        mExternalPnoScanRequestManager.dump(fd, pw, args);
        mConnectivityHelper.dump(fd, pw, args);
    }
}<|MERGE_RESOLUTION|>--- conflicted
+++ resolved
@@ -2675,17 +2675,12 @@
                     continue;
                 }
                 Set<Integer> channelList = new HashSet<>();
-<<<<<<< HEAD
                 if (isConnectedFreqEnhancementEnable) {
                     addChannelFromWifiConfigStore(channelList, config, ageInMillis);
                 } else {
-                    addChannelFromWifiScoreCard(channelList, config.SSID, 0,
-                            MAX_PNO_SCAN_FREQUENCY_AGE_MS);
+                    addChannelFromWifiScoreCardWithLimitPerNetwork(
+                        channelList, config.SSID, 0, 0, MAX_PNO_SCAN_FREQUENCY_AGE_MS);
                 }
-=======
-                addChannelFromWifiScoreCardWithLimitPerNetwork(
-                        channelList, config.SSID, 0, 0, MAX_PNO_SCAN_FREQUENCY_AGE_MS);
->>>>>>> 35b47968
                 pnoNetwork.frequencies = channelList.stream().mapToInt(Integer::intValue).toArray();
             }
         }
