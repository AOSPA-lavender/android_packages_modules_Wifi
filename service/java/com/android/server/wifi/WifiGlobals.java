/*
 * Copyright (C) 2020 The Android Open Source Project
 *
 * Licensed under the Apache License, Version 2.0 (the "License");
 * you may not use this file except in compliance with the License.
 * You may obtain a copy of the License at
 *
 *      http://www.apache.org/licenses/LICENSE-2.0
 *
 * Unless required by applicable law or agreed to in writing, software
 * distributed under the License is distributed on an "AS IS" BASIS,
 * WITHOUT WARRANTIES OR CONDITIONS OF ANY KIND, either express or implied.
 * See the License for the specific language governing permissions and
 * limitations under the License.
 */

package com.android.server.wifi;

import android.annotation.Nullable;
import android.content.Context;
import android.net.wifi.WifiConfiguration;
import android.net.wifi.WifiManager;
import android.util.ArraySet;
import android.util.Log;
import android.util.SparseArray;

import com.android.internal.annotations.VisibleForTesting;
import com.android.modules.utils.build.SdkLevel;
import com.android.server.wifi.WifiBlocklistMonitor.CarrierSpecificEapFailureConfig;
import com.android.wifi.resources.R;

import java.io.FileDescriptor;
import java.io.PrintWriter;
import java.util.Arrays;
import java.util.HashMap;
import java.util.List;
import java.util.Map;
import java.util.Set;
import java.util.concurrent.atomic.AtomicBoolean;
import java.util.concurrent.atomic.AtomicInteger;

import javax.annotation.concurrent.ThreadSafe;


/** Global wifi service in-memory state that is not persisted. */
@ThreadSafe
public class WifiGlobals {

    private static final String TAG = "WifiGlobals";
    private final Context mContext;

    private final AtomicInteger mPollRssiIntervalMillis = new AtomicInteger(-1);
    private final AtomicBoolean mIpReachabilityDisconnectEnabled = new AtomicBoolean(true);
    private final AtomicBoolean mIsBluetoothConnected = new AtomicBoolean(false);
    // Set default to false to check if the value will be overridden by WifiSettingConfigStore.
    private final AtomicBoolean mIsWepAllowed = new AtomicBoolean(false);

    // These are read from the overlay, cache them after boot up.
    private final boolean mIsWpa3SaeUpgradeEnabled;
    private final boolean mIsWpa3SaeUpgradeOffloadEnabled;
    private final boolean mIsOweUpgradeEnabled;
    private final boolean mFlushAnqpCacheOnWifiToggleOffEvent;
    private final boolean mIsWpa3SaeH2eSupported;
    private final String mP2pDeviceNamePrefix;
    private final int mP2pDeviceNamePostfixNumDigits;
    private final int mClientModeImplNumLogRecs;
    private final boolean mSaveFactoryMacToConfigStoreEnabled;
    private final int mWifiLowConnectedScoreThresholdToTriggerScanForMbb;
    private final int mWifiLowConnectedScoreScanPeriodSeconds;
    private final boolean mWifiAllowInsecureEnterpriseConfiguration;
    private final boolean mIsP2pMacRandomizationSupported;
    private final int mPollRssiShortIntervalMillis;
    private final int mPollRssiLongIntervalMillis;
    private final int mClientRssiMonitorThresholdDbm;
    private final int mClientRssiMonitorHysteresisDb;
    private boolean mDisableFirmwareRoamingInIdleMode = false;
    private final boolean mIsSupportMultiInternetDual5G;
    private final int mRepeatedNudFailuresThreshold;
    private final int mRepeatedNudFailuresWindowMs;
    private final boolean mAdjustPollRssiIntervalEnabled;
    private final boolean mWifiInterfaceAddedSelfRecoveryEnabled;
    private final int mNetworkNotFoundEventThreshold;
    private final boolean mIsBackgroundScanSupported;
    private final boolean mIsWepDeprecated;
    private final boolean mIsWpaPersonalDeprecated;
    // This is read from the overlay, cache it after boot up.
    private final boolean mIsDisconnectOnlyOnInitialIpReachability;
    private final Map<String, List<String>> mCountryCodeToAfcServers;
    // This is set by WifiManager#setVerboseLoggingEnabled(int).
    private int mVerboseLoggingLevel = WifiManager.VERBOSE_LOGGING_LEVEL_DISABLED;
    private boolean mIsUsingExternalScorer = false;
    private boolean mDisableUnwantedNetworkOnLowRssi = false;
    private final boolean mIsAfcSupportedOnDevice;
    private boolean mDisableNudDisconnectsForWapiInSpecificCc = false;
    private Set<String> mMacRandomizationUnsupportedSsidPrefixes = new ArraySet<>();

    private SparseArray<SparseArray<CarrierSpecificEapFailureConfig>>
            mCarrierSpecificEapFailureConfigMapPerCarrierId = new SparseArray<>();


    public WifiGlobals(Context context) {
        mContext = context;

        mIsWpa3SaeUpgradeEnabled = mContext.getResources()
                .getBoolean(R.bool.config_wifiSaeUpgradeEnabled);
        mIsWpa3SaeUpgradeOffloadEnabled = mContext.getResources()
                .getBoolean(R.bool.config_wifiSaeUpgradeOffloadEnabled);
        mIsOweUpgradeEnabled = mContext.getResources()
                .getBoolean(R.bool.config_wifiOweUpgradeEnabled);
        mFlushAnqpCacheOnWifiToggleOffEvent = mContext.getResources()
                .getBoolean(R.bool.config_wifiFlushAnqpCacheOnWifiToggleOffEvent);
        mIsWpa3SaeH2eSupported = mContext.getResources()
                .getBoolean(R.bool.config_wifiSaeH2eSupported);
        mP2pDeviceNamePrefix = mContext.getResources()
                .getString(R.string.config_wifiP2pDeviceNamePrefix);
        mP2pDeviceNamePostfixNumDigits = mContext.getResources()
                .getInteger(R.integer.config_wifiP2pDeviceNamePostfixNumDigits);
        mClientModeImplNumLogRecs = mContext.getResources()
                .getInteger(R.integer.config_wifiClientModeImplNumLogRecs);
        mSaveFactoryMacToConfigStoreEnabled = mContext.getResources()
                .getBoolean(R.bool.config_wifiSaveFactoryMacToWifiConfigStore);
        mWifiLowConnectedScoreThresholdToTriggerScanForMbb = mContext.getResources().getInteger(
                R.integer.config_wifiLowConnectedScoreThresholdToTriggerScanForMbb);
        mWifiLowConnectedScoreScanPeriodSeconds = mContext.getResources().getInteger(
                R.integer.config_wifiLowConnectedScoreScanPeriodSeconds);
        mWifiAllowInsecureEnterpriseConfiguration = mContext.getResources().getBoolean(
                R.bool.config_wifiAllowInsecureEnterpriseConfigurationsForSettingsAndSUW);
        mIsP2pMacRandomizationSupported = mContext.getResources().getBoolean(
                R.bool.config_wifi_p2p_mac_randomization_supported);
        mPollRssiIntervalMillis.set(mContext.getResources().getInteger(
                R.integer.config_wifiPollRssiIntervalMilliseconds));
        mPollRssiShortIntervalMillis = mContext.getResources().getInteger(
                R.integer.config_wifiPollRssiIntervalMilliseconds);
        mPollRssiLongIntervalMillis = mContext.getResources().getInteger(
                R.integer.config_wifiPollRssiLongIntervalMilliseconds);
        mClientRssiMonitorThresholdDbm = mContext.getResources().getInteger(
                R.integer.config_wifiClientRssiMonitorThresholdDbm);
        mClientRssiMonitorHysteresisDb = mContext.getResources().getInteger(
                R.integer.config_wifiClientRssiMonitorHysteresisDb);
        mAdjustPollRssiIntervalEnabled = mContext.getResources().getBoolean(
                R.bool.config_wifiAdjustPollRssiIntervalEnabled);
        mDisableFirmwareRoamingInIdleMode = mContext.getResources()
                .getBoolean(R.bool.config_wifiDisableFirmwareRoamingInIdleMode);
        mIsSupportMultiInternetDual5G = mContext.getResources().getBoolean(
                R.bool.config_wifiAllowMultiInternetConnectDual5GFrequency);
        mRepeatedNudFailuresThreshold = mContext.getResources()
                .getInteger(R.integer.config_wifiDisableReasonRepeatedNudFailuresThreshold);
        mRepeatedNudFailuresWindowMs = mContext.getResources()
                .getInteger(R.integer.config_wifiDisableReasonRepeatedNudFailuresWindowMs);
        mWifiInterfaceAddedSelfRecoveryEnabled = mContext.getResources().getBoolean(
                R.bool.config_wifiInterfaceAddedSelfRecoveryEnabled);
	mIsDisconnectOnlyOnInitialIpReachability = mContext.getResources()
                .getBoolean(R.bool.config_disconnectOnlyOnInitialIpReachability);
        mDisableUnwantedNetworkOnLowRssi = mContext.getResources().getBoolean(
                R.bool.config_wifiDisableUnwantedNetworkOnLowRssi);
        mDisableNudDisconnectsForWapiInSpecificCc = mContext.getResources().getBoolean(
                R.bool.config_wifiDisableNudDisconnectsForWapiInSpecificCc);
        mNetworkNotFoundEventThreshold = mContext.getResources().getInteger(
                R.integer.config_wifiNetworkNotFoundEventThreshold);
        mIsBackgroundScanSupported = mContext.getResources()
                .getBoolean(R.bool.config_wifi_background_scan_support);
        mIsWepDeprecated = mContext.getResources()
                .getBoolean(R.bool.config_wifiWepDeprecated);
        mIsWpaPersonalDeprecated = mContext.getResources()
                .getBoolean(R.bool.config_wifiWpaPersonalDeprecated);
        mIsAfcSupportedOnDevice = mContext.getResources().getBoolean(R.bool.config_wifiAfcSupported)
                && mContext.getResources().getBoolean(R.bool.config_wifiSoftap6ghzSupported)
                && mContext.getResources().getBoolean(R.bool.config_wifi6ghzSupport);
        Set<String> unsupportedSsidPrefixes = new ArraySet<>(mContext.getResources().getStringArray(
                R.array.config_wifiForceDisableMacRandomizationSsidPrefixList));
        mCountryCodeToAfcServers = getCountryCodeToAfcServersMap();
        if (!unsupportedSsidPrefixes.isEmpty()) {
            for (String ssid : unsupportedSsidPrefixes) {
                String cleanedSsid = ssid.length() > 1 && (ssid.charAt(0) == '"')
                        && (ssid.charAt(ssid.length() - 1) == '"')
                        ? ssid.substring(0, ssid.length() - 1) : ssid;
                mMacRandomizationUnsupportedSsidPrefixes.add(cleanedSsid);
            }
        }
        loadCarrierSpecificEapFailureConfigMap();
    }

    /**
     * Gets the CarrierSpecificEapFailureConfig applicable for the carrierId and eapFailureReason.
     * @param carrierId the carrier ID
     * @param eapFailureReason EAP failure reason
     * @return The applicable CarrierSpecificEapFailureConfig, or null if there's no data for this
     * particular combination of carrierId and eapFailureReason.
     */
    public @Nullable CarrierSpecificEapFailureConfig getCarrierSpecificEapFailureConfig(
            int carrierId, int eapFailureReason) {
        if (!mCarrierSpecificEapFailureConfigMapPerCarrierId.contains(carrierId)) {
            return null;
        }
        return mCarrierSpecificEapFailureConfigMapPerCarrierId.get(carrierId).get(eapFailureReason);
    }

    /**
     * Utility method for unit testing.
     */
    public @VisibleForTesting int getCarrierSpecificEapFailureConfigMapSize() {
        return mCarrierSpecificEapFailureConfigMapPerCarrierId.size();
    }

    private void loadCarrierSpecificEapFailureConfigMap() {
        String[] eapFailureOverrides = mContext.getResources().getStringArray(
                R.array.config_wifiEapFailureConfig);
        if (eapFailureOverrides == null) {
            return;
        }
        for (String line : eapFailureOverrides) {
            if (line == null) {
                continue;
            }
            String[] items = line.split(",");
            if (items.length != 5) {
                // error case. Should have exactly 5 items.
                Log.e(TAG, "Failed to parse eapFailureOverrides line=" + line);
                continue;
            }
            try {
                int carrierId = Integer.parseInt(items[0].trim());
                int eapFailureCode = Integer.parseInt(items[1].trim());
                int displayDialogue = Integer.parseInt(items[2].trim());
                int disableThreshold = Integer.parseInt(items[3].trim());
                int disableDurationMinutes = Integer.parseInt(items[4].trim());
                if (!mCarrierSpecificEapFailureConfigMapPerCarrierId.contains(carrierId)) {
                    mCarrierSpecificEapFailureConfigMapPerCarrierId.put(carrierId,
                            new SparseArray<>());
                }
                SparseArray<CarrierSpecificEapFailureConfig> perEapFailureMap =
                        mCarrierSpecificEapFailureConfigMapPerCarrierId.get(carrierId);
                perEapFailureMap.put(eapFailureCode, new CarrierSpecificEapFailureConfig(
                        disableThreshold, disableDurationMinutes * 60 * 1000, displayDialogue > 0));
            } catch (Exception e) {
                // failure to parse. Something is wrong with the config.
                Log.e(TAG, "Parsing eapFailureOverrides line=" + line
                        + ". Exception occurred:" + e);
            }
        }
    }

    private Map<String, List<String>> getCountryCodeToAfcServersMap() {
        Map<String, List<String>> countryCodeToAfcServers = new HashMap<>();
        String[] countryCodeToAfcServersFromConfig = mContext.getResources().getStringArray(
                R.array.config_wifiAfcServerUrlsForCountry);

        if (countryCodeToAfcServersFromConfig == null) {
            return countryCodeToAfcServers;
        }

        // each entry should be of the form: countryCode,url1,url2...
        for (String entry : countryCodeToAfcServersFromConfig) {
            String[] countryAndUrls = entry.split(",");

            // if no servers are specified for a country, then continue to the next entry
            if (countryAndUrls.length < 2) {
                continue;
            }
            countryCodeToAfcServers.put(countryAndUrls[0], Arrays.asList(Arrays.copyOfRange(
                    countryAndUrls, 1, countryAndUrls.length)));
        }
        return countryCodeToAfcServers;
    }

    public Set<String> getMacRandomizationUnsupportedSsidPrefixes() {
        return mMacRandomizationUnsupportedSsidPrefixes;
    }

    /** Get the interval between RSSI polls, in milliseconds. */
    public int getPollRssiIntervalMillis() {
        return mPollRssiIntervalMillis.get();
    }

    /** Set the interval between RSSI polls, in milliseconds. */
    public void setPollRssiIntervalMillis(int newPollIntervalMillis) {
        mPollRssiIntervalMillis.set(newPollIntervalMillis);
    }

    /** Returns whether CMD_IP_REACHABILITY_LOST events should trigger disconnects. */
    public boolean getIpReachabilityDisconnectEnabled() {
        return mIpReachabilityDisconnectEnabled.get();
    }

    /**
     * Returns a list of AFC server URLs for a country, or null if AFC is not available in that
     * country.
     */
    public @Nullable List<String> getAfcServerUrlsForCountry(String countryCode) {
        return mCountryCodeToAfcServers.get(countryCode);
    }

    /**
     * Returns whether this device supports AFC.
     */
    public boolean isAfcSupportedOnDevice() {
        return mIsAfcSupportedOnDevice;
    }

    /** Sets whether CMD_IP_REACHABILITY_LOST events should trigger disconnects. */
    public void setIpReachabilityDisconnectEnabled(boolean enabled) {
        mIpReachabilityDisconnectEnabled.set(enabled);
    }

    /** Set whether bluetooth is enabled. */
    public void setBluetoothEnabled(boolean isEnabled) {
        // If BT was connected and then turned off, there is no CONNECTION_STATE_CHANGE message.
        // So set mIsBluetoothConnected to false if we get a bluetooth disable while connected.
        // But otherwise, Bluetooth being turned on doesn't mean that we're connected.
        if (!isEnabled) {
            mIsBluetoothConnected.set(false);
        }
    }

    /** Set whether bluetooth is connected. */
    public void setBluetoothConnected(boolean isConnected) {
        mIsBluetoothConnected.set(isConnected);
    }

    /** Get whether bluetooth is connected */
    public boolean isBluetoothConnected() {
        return mIsBluetoothConnected.get();
    }

    /**
     * Helper method to check if Connected MAC Randomization is supported - onDown events are
     * skipped if this feature is enabled (b/72459123).
     *
     * @return boolean true if Connected MAC randomization is supported, false otherwise
     */
    public boolean isConnectedMacRandomizationEnabled() {
        return mContext.getResources().getBoolean(
                R.bool.config_wifi_connected_mac_randomization_supported);
    }

    /**
     * Helper method to check if WEP networks are deprecated.
     *
     * @return boolean true if WEP networks are deprecated, false otherwise.
     */
    public boolean isWepDeprecated() {
        return mIsWepDeprecated || !mIsWepAllowed.get();
    }

    /**
     * Helper method to check if WEP networks are supported.
     *
     * @return boolean true if WEP networks are supported, false otherwise.
     */
    public boolean isWepSupported() {
        return !mIsWepDeprecated;
    }

    /**
     * Helper method to check if WPA-Personal networks are deprecated.
     *
     * @return boolean true if WPA-Personal networks are deprecated, false otherwise.
     */
    public boolean isWpaPersonalDeprecated() {
        return mIsWpaPersonalDeprecated;
    }

    /**
     * Helper method to check whether this device should disable firmware roaming in idle mode.
     * @return if the device should disable firmware roaming in idle mode.
     */
    public boolean isDisableFirmwareRoamingInIdleMode() {
        return mDisableFirmwareRoamingInIdleMode;
    }

    /**
     * Get the configuration for whether Multi-internet are allowed to
     * connect simultaneously to both 5GHz high and 5GHz low.
     */
    public boolean isSupportMultiInternetDual5G() {
        return mIsSupportMultiInternetDual5G;
    }

    /**
     * Get number of repeated NUD failures needed to disable a network.
     */
    public int getRepeatedNudFailuresThreshold() {
        return mRepeatedNudFailuresThreshold;
    }

    /**
     * Get the time window in millis to count for repeated NUD failures.
     */
    public int getRepeatedNudFailuresWindowMs() {
        return mRepeatedNudFailuresWindowMs;
    }

    /**
     * Helper method to check if the device may not connect to the configuration
     * due to deprecated security type
     */
    public boolean isDeprecatedSecurityTypeNetwork(@Nullable WifiConfiguration config) {
        if (config == null) {
            return false;
        }
        if (isWepDeprecated() && config.isSecurityType(WifiConfiguration.SECURITY_TYPE_WEP)) {
            return true;
        }
        if (isWpaPersonalDeprecated() && config.isWpaPersonalOnlyConfiguration()) {
            return true;
        }
        return false;
    }

    /**
     * Help method to check if WPA3 SAE auto-upgrade is enabled.
     *
     * @return boolean true if auto-upgrade is enabled, false otherwise.
     */
    public boolean isWpa3SaeUpgradeEnabled() {
        return mIsWpa3SaeUpgradeEnabled;
    }

    /**
     * Help method to check if WPA3 SAE auto-upgrade offload is enabled.
     *
     * @return boolean true if auto-upgrade offload is enabled, false otherwise.
     */
    public boolean isWpa3SaeUpgradeOffloadEnabled() {
        return mIsWpa3SaeUpgradeOffloadEnabled;
    }

    /**
     * Help method to check if OWE auto-upgrade is enabled.
     *
     * @return boolean true if auto-upgrade is enabled, false otherwise.
     */
    public boolean isOweUpgradeEnabled() {
        // OWE auto-upgrade is supported on S or newer releases.
        return SdkLevel.isAtLeastS() && mIsOweUpgradeEnabled;
    }

    /**
     * Help method to check if the setting to flush ANQP cache when Wi-Fi is toggled off.
     *
     * @return boolean true to flush ANQP cache on Wi-Fi toggle off event, false otherwise.
     */
    public boolean flushAnqpCacheOnWifiToggleOffEvent() {
        return mFlushAnqpCacheOnWifiToggleOffEvent;
    }

    /*
     * Help method to check if WPA3 SAE Hash-to-Element is supported on this device.
     *
     * @return boolean true if supported;otherwise false.
     */
    public boolean isWpa3SaeH2eSupported() {
        return mIsWpa3SaeH2eSupported;
    }

    /**
     * Record the verbose logging level
     */
    public void setVerboseLoggingLevel(int level) {
        mVerboseLoggingLevel = level;
    }

    /** Return the currently set verbose logging level. */
    public int getVerboseLoggingLevel() {
        return mVerboseLoggingLevel;
    }

    /** Check if show key verbose logging mode is enabled. */
    public boolean getShowKeyVerboseLoggingModeEnabled() {
        return mVerboseLoggingLevel == WifiManager.VERBOSE_LOGGING_LEVEL_ENABLED_SHOW_KEY;
    }

    /** Set whether the external scorer is being used **/
    public void setUsingExternalScorer(boolean isUsingExternalScorer) {
        mIsUsingExternalScorer = isUsingExternalScorer;
    }

    /** Get whether the external scorer is being used **/
    public boolean isUsingExternalScorer() {
        return mIsUsingExternalScorer;
    }

    /** Get the prefix of the default wifi p2p device name. */
    public String getWifiP2pDeviceNamePrefix() {
        return mP2pDeviceNamePrefix;
    }

    /** Get the number of the default wifi p2p device name postfix digit. */
    public int getWifiP2pDeviceNamePostfixNumDigits() {
        return mP2pDeviceNamePostfixNumDigits;
    }

    /** Get the number of log records to maintain. */
    public int getClientModeImplNumLogRecs() {
        return mClientModeImplNumLogRecs;
    }

    /** Get whether to use the saved factory MAC address when available **/
    public boolean isSaveFactoryMacToConfigStoreEnabled() {
        return mSaveFactoryMacToConfigStoreEnabled;
    }

    /** Get the low score threshold to do scan for MBB when external scorer is not used. **/
    public int getWifiLowConnectedScoreThresholdToTriggerScanForMbb() {
        return mWifiLowConnectedScoreThresholdToTriggerScanForMbb;
    }

    /** Get the minimum period between the extra scans triggered for MBB when score is low **/
    public int getWifiLowConnectedScoreScanPeriodSeconds() {
        return mWifiLowConnectedScoreScanPeriodSeconds;
    }

    /** Get whether or not insecure enterprise configuration is allowed. */
    public boolean isInsecureEnterpriseConfigurationAllowed() {
        return mWifiAllowInsecureEnterpriseConfiguration;
    }

    /** Get whether or not P2P MAC randomization is supported */
    public boolean isP2pMacRandomizationSupported() {
        return mIsP2pMacRandomizationSupported;
    }

    /** Get the regular (short) interval between RSSI polls, in milliseconds. */
    public int getPollRssiShortIntervalMillis() {
        return mPollRssiShortIntervalMillis;
    }

    /**
     * Get the long interval between RSSI polls, in milliseconds. The long interval is to
     * reduce power consumption of the polls. This value should be greater than the regular
     * interval.
     */
    public int getPollRssiLongIntervalMillis() {
        return mPollRssiLongIntervalMillis;
    }

    /**
     * Get the RSSI threshold for client mode RSSI monitor, in dBm. If the device is stationary
     * and current RSSI >= Threshold + Hysteresis value, set long interval and enable RSSI
     * monitoring using the RSSI threshold. If device is non-stationary or current RSSI <=
     * Threshold, set regular interval and disable RSSI monitoring.
     */
    public int getClientRssiMonitorThresholdDbm() {
        return mClientRssiMonitorThresholdDbm;
    }

    /**
     * Get the hysteresis value in dB for the client mode RSSI monitor threshold. It can avoid
     * frequent switch between regular and long polling intervals.
     */
    public int getClientRssiMonitorHysteresisDb() {
        return mClientRssiMonitorHysteresisDb;
    }

    /**
     * Get whether adjusting the RSSI polling interval between regular and long intervals
     * is enabled.
     */
    public boolean isAdjustPollRssiIntervalEnabled() {
        return mAdjustPollRssiIntervalEnabled;
    }

    /**
     * Get whether hot-plugging an interface will trigger a restart of the wifi stack.
     */
    public boolean isWifiInterfaceAddedSelfRecoveryEnabled() {
        return mWifiInterfaceAddedSelfRecoveryEnabled;
    }

    /**
     * Get whether background scan is supported.
     */
    public boolean isBackgroundScanSupported() {
        return mIsBackgroundScanSupported;
    };

    /**
     * Get whether to temporarily disable a unwanted network that has low RSSI.
     */
    public boolean disableUnwantedNetworkOnLowRssi() {
        return mDisableUnwantedNetworkOnLowRssi;
    }

    /**
     * Get whether to disable NUD disconnects for WAPI configurations in a specific CC.
     */
    public boolean disableNudDisconnectsForWapiInSpecificCc() {
        return mDisableNudDisconnectsForWapiInSpecificCc;
    }

    /**
     * Get the threshold to use for blocking a network due to NETWORK_NOT_FOUND_EVENT failure.
     */
    public int getNetworkNotFoundEventThreshold() {
        return mNetworkNotFoundEventThreshold;
    }

    /** Check if IP Reachability lost need to be monitor for first 10 sec of connection/roam. */
    public boolean getDisconnectOnlyOnInitialIpReachability() {
        return mIsDisconnectOnlyOnInitialIpReachability;
    }

    /**
     * Set whether wep network is allowed by user.
     */
    public void setWepAllowed(boolean isAllowed) {
        mIsWepAllowed.set(isAllowed);
    }

    /**
     * Get whether or not wep network is allowed by user.
     */
    public boolean isWepAllowed() {
        return mIsWepAllowed.get();
    }

    /** Dump method for debugging */
    public void dump(FileDescriptor fd, PrintWriter pw, String[] args) {
        pw.println("Dump of WifiGlobals");
        pw.println("mPollRssiIntervalMillis=" + mPollRssiIntervalMillis.get());
        pw.println("mIpReachabilityDisconnectEnabled=" + mIpReachabilityDisconnectEnabled.get());
        pw.println("mIsBluetoothConnected=" + mIsBluetoothConnected.get());
        pw.println("mIsWpa3SaeUpgradeEnabled=" + mIsWpa3SaeUpgradeEnabled);
        pw.println("mIsWpa3SaeUpgradeOffloadEnabled=" + mIsWpa3SaeUpgradeOffloadEnabled);
        pw.println("mIsOweUpgradeEnabled=" + mIsOweUpgradeEnabled);
        pw.println("mFlushAnqpCacheOnWifiToggleOffEvent=" + mFlushAnqpCacheOnWifiToggleOffEvent);
        pw.println("mIsWpa3SaeH2eSupported=" + mIsWpa3SaeH2eSupported);
        pw.println("mP2pDeviceNamePrefix=" + mP2pDeviceNamePrefix);
        pw.println("mP2pDeviceNamePostfixNumDigits=" + mP2pDeviceNamePostfixNumDigits);
        pw.println("mClientModeImplNumLogRecs=" + mClientModeImplNumLogRecs);
        pw.println("mSaveFactoryMacToConfigStoreEnabled=" + mSaveFactoryMacToConfigStoreEnabled);
        pw.println("mWifiLowConnectedScoreThresholdToTriggerScanForMbb="
                + mWifiLowConnectedScoreThresholdToTriggerScanForMbb);
        pw.println("mWifiLowConnectedScoreScanPeriodSeconds="
                + mWifiLowConnectedScoreScanPeriodSeconds);
        pw.println("mIsUsingExternalScorer="
                + mIsUsingExternalScorer);
        pw.println("mWifiAllowInsecureEnterpriseConfiguration="
                + mWifiAllowInsecureEnterpriseConfiguration);
        pw.println("mIsP2pMacRandomizationSupported" + mIsP2pMacRandomizationSupported);
        pw.println("mWifiInterfaceAddedSelfRecoveryEnabled="
                + mWifiInterfaceAddedSelfRecoveryEnabled);
        pw.println("mDisableUnwantedNetworkOnLowRssi=" + mDisableUnwantedNetworkOnLowRssi);
        pw.println("mNetworkNotFoundEventThreshold=" + mNetworkNotFoundEventThreshold);
        pw.println("mIsBackgroundScanSupported=" + mIsBackgroundScanSupported);
        pw.println("mIsWepDeprecated=" + mIsWepDeprecated);
        pw.println("mIsWpaPersonalDeprecated=" + mIsWpaPersonalDeprecated);
        pw.println("mIsWepAllowed=" + mIsWepAllowed.get());
        pw.println("mDisableFirmwareRoamingInIdleMode=" + mDisableFirmwareRoamingInIdleMode);
<<<<<<< HEAD
        pw.println("mIsDisconnectOnlyOnInitialIpReachability=" + mIsDisconnectOnlyOnInitialIpReachability);
=======
        pw.println("mRepeatedNudFailuresThreshold=" + mRepeatedNudFailuresThreshold);
        pw.println("mRepeatedNudFailuresWindowMs=" + mRepeatedNudFailuresWindowMs);
>>>>>>> 38b97a50
        pw.println("mCarrierSpecificEapFailureConfigMapPerCarrierId mapping below:");
        for (int i = 0; i < mCarrierSpecificEapFailureConfigMapPerCarrierId.size(); i++) {
            int carrierId = mCarrierSpecificEapFailureConfigMapPerCarrierId.keyAt(i);
            SparseArray<CarrierSpecificEapFailureConfig> perFailureMap =
                    mCarrierSpecificEapFailureConfigMapPerCarrierId.valueAt(i);
            for (int j = 0; j < perFailureMap.size(); j++) {
                int eapFailureCode = perFailureMap.keyAt(j);
                pw.println("carrierId=" + carrierId
                        + ", eapFailureCode=" + eapFailureCode
                        + ", displayNotification=" + perFailureMap.valueAt(j).displayNotification
                        + ", threshold=" + perFailureMap.valueAt(j).threshold
                        + ", durationMs=" + perFailureMap.valueAt(j).durationMs);
            }
        }
        pw.println("mIsSupportMultiInternetDual5G=" + mIsSupportMultiInternetDual5G);
    }
}<|MERGE_RESOLUTION|>--- conflicted
+++ resolved
@@ -647,12 +647,9 @@
         pw.println("mIsWpaPersonalDeprecated=" + mIsWpaPersonalDeprecated);
         pw.println("mIsWepAllowed=" + mIsWepAllowed.get());
         pw.println("mDisableFirmwareRoamingInIdleMode=" + mDisableFirmwareRoamingInIdleMode);
-<<<<<<< HEAD
         pw.println("mIsDisconnectOnlyOnInitialIpReachability=" + mIsDisconnectOnlyOnInitialIpReachability);
-=======
         pw.println("mRepeatedNudFailuresThreshold=" + mRepeatedNudFailuresThreshold);
         pw.println("mRepeatedNudFailuresWindowMs=" + mRepeatedNudFailuresWindowMs);
->>>>>>> 38b97a50
         pw.println("mCarrierSpecificEapFailureConfigMapPerCarrierId mapping below:");
         for (int i = 0; i < mCarrierSpecificEapFailureConfigMapPerCarrierId.size(); i++) {
             int carrierId = mCarrierSpecificEapFailureConfigMapPerCarrierId.keyAt(i);
