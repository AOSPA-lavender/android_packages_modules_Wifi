/*
 * Copyright (C) 2020 The Android Open Source Project
 *
 * Licensed under the Apache License, Version 2.0 (the "License");
 * you may not use this file except in compliance with the License.
 * You may obtain a copy of the License at
 *
 *      http://www.apache.org/licenses/LICENSE-2.0
 *
 * Unless required by applicable law or agreed to in writing, software
 * distributed under the License is distributed on an "AS IS" BASIS,
 * WITHOUT WARRANTIES OR CONDITIONS OF ANY KIND, either express or implied.
 * See the License for the specific language governing permissions and
 * limitations under the License.
 */

package com.android.server.wifi;

import android.annotation.Nullable;
import android.content.Context;
import android.net.wifi.WifiConfiguration;
import android.net.wifi.WifiManager;
import android.util.ArraySet;
import android.util.Log;
import android.util.SparseArray;

import com.android.internal.annotations.VisibleForTesting;
import com.android.modules.utils.build.SdkLevel;
import com.android.server.wifi.WifiBlocklistMonitor.CarrierSpecificEapFailureConfig;
import com.android.wifi.resources.R;

import java.io.FileDescriptor;
import java.io.PrintWriter;
<<<<<<< HEAD
import java.util.HashMap;
=======
import java.util.Arrays;
import java.util.HashMap;
import java.util.List;
>>>>>>> 1c8c7fbe
import java.util.Map;
import java.util.Set;
import java.util.concurrent.atomic.AtomicBoolean;
import java.util.concurrent.atomic.AtomicInteger;
import java.util.function.BiFunction;

import javax.annotation.concurrent.ThreadSafe;


/** Global wifi service in-memory state that is not persisted. */
@ThreadSafe
public class WifiGlobals {
<<<<<<< HEAD
=======

    private static final String TAG = "WifiGlobals";
>>>>>>> 1c8c7fbe
    private final Context mContext;

    private final AtomicInteger mPollRssiIntervalMillis = new AtomicInteger(-1);
    private final AtomicBoolean mIpReachabilityDisconnectEnabled = new AtomicBoolean(true);
    private final AtomicBoolean mIsBluetoothConnected = new AtomicBoolean(false);
    // Set default to false to check if the value will be overridden by WifiSettingConfigStore.
    private final AtomicBoolean mIsWepAllowed = new AtomicBoolean(false);

    // These are read from the overlay, cache them after boot up.
    private final boolean mIsWpa3SaeUpgradeEnabled;
    private final boolean mIsWpa3SaeUpgradeOffloadEnabled;
    private final boolean mIsOweUpgradeEnabled;
    private final boolean mFlushAnqpCacheOnWifiToggleOffEvent;
    private final boolean mIsWpa3SaeH2eSupported;
    private final String mP2pDeviceNamePrefix;
    private final int mP2pDeviceNamePostfixNumDigits;
    private final int mClientModeImplNumLogRecs;
    private final boolean mSaveFactoryMacToConfigStoreEnabled;
    private final int mWifiLowConnectedScoreThresholdToTriggerScanForMbb;
    private final int mWifiLowConnectedScoreScanPeriodSeconds;
    private final boolean mWifiAllowInsecureEnterpriseConfiguration;
    private final boolean mIsP2pMacRandomizationSupported;
    private final int mPollRssiShortIntervalMillis;
    private final int mPollRssiLongIntervalMillis;
    private final int mClientRssiMonitorThresholdDbm;
    private final int mClientRssiMonitorHysteresisDb;
    private boolean mDisableFirmwareRoamingInIdleMode = false;
    private final boolean mIsSupportMultiInternetDual5G;
    private final boolean mAdjustPollRssiIntervalEnabled;
    private final boolean mWifiInterfaceAddedSelfRecoveryEnabled;
    private final int mNetworkNotFoundEventThreshold;
    private boolean mIsBackgroundScanSupported;
    private final boolean mIsWepDeprecated;
    private final boolean mIsWpaPersonalDeprecated;
    private final Map<String, List<String>> mCountryCodeToAfcServers;
    // This is set by WifiManager#setVerboseLoggingEnabled(int).
    private int mVerboseLoggingLevel = WifiManager.VERBOSE_LOGGING_LEVEL_DISABLED;
    private boolean mIsUsingExternalScorer = false;
    private boolean mDisableUnwantedNetworkOnLowRssi = false;
    private final boolean mIsAfcSupportedOnDevice;
    private boolean mDisableNudDisconnectsForWapiInSpecificCc = false;
    private Set<String> mMacRandomizationUnsupportedSsidPrefixes = new ArraySet<>();
    private Map<String, BiFunction<String, Boolean, Boolean>> mOverrideMethods = new HashMap<>();

    private SparseArray<SparseArray<CarrierSpecificEapFailureConfig>>
            mCarrierSpecificEapFailureConfigMapPerCarrierId = new SparseArray<>();


    public WifiGlobals(Context context) {
        mContext = context;

        mIsWpa3SaeUpgradeEnabled = mContext.getResources()
                .getBoolean(R.bool.config_wifiSaeUpgradeEnabled);
        mIsWpa3SaeUpgradeOffloadEnabled = mContext.getResources()
                .getBoolean(R.bool.config_wifiSaeUpgradeOffloadEnabled);
        mIsOweUpgradeEnabled = mContext.getResources()
                .getBoolean(R.bool.config_wifiOweUpgradeEnabled);
        mFlushAnqpCacheOnWifiToggleOffEvent = mContext.getResources()
                .getBoolean(R.bool.config_wifiFlushAnqpCacheOnWifiToggleOffEvent);
        mIsWpa3SaeH2eSupported = mContext.getResources()
                .getBoolean(R.bool.config_wifiSaeH2eSupported);
        mP2pDeviceNamePrefix = mContext.getResources()
                .getString(R.string.config_wifiP2pDeviceNamePrefix);
        mP2pDeviceNamePostfixNumDigits = mContext.getResources()
                .getInteger(R.integer.config_wifiP2pDeviceNamePostfixNumDigits);
        mClientModeImplNumLogRecs = mContext.getResources()
                .getInteger(R.integer.config_wifiClientModeImplNumLogRecs);
        mSaveFactoryMacToConfigStoreEnabled = mContext.getResources()
                .getBoolean(R.bool.config_wifiSaveFactoryMacToWifiConfigStore);
        mWifiLowConnectedScoreThresholdToTriggerScanForMbb = mContext.getResources().getInteger(
                R.integer.config_wifiLowConnectedScoreThresholdToTriggerScanForMbb);
        mWifiLowConnectedScoreScanPeriodSeconds = mContext.getResources().getInteger(
                R.integer.config_wifiLowConnectedScoreScanPeriodSeconds);
        mWifiAllowInsecureEnterpriseConfiguration = mContext.getResources().getBoolean(
                R.bool.config_wifiAllowInsecureEnterpriseConfigurationsForSettingsAndSUW);
        mIsP2pMacRandomizationSupported = mContext.getResources().getBoolean(
                R.bool.config_wifi_p2p_mac_randomization_supported);
        mPollRssiIntervalMillis.set(mContext.getResources().getInteger(
                R.integer.config_wifiPollRssiIntervalMilliseconds));
        mPollRssiShortIntervalMillis = mContext.getResources().getInteger(
                R.integer.config_wifiPollRssiIntervalMilliseconds);
        mPollRssiLongIntervalMillis = mContext.getResources().getInteger(
                R.integer.config_wifiPollRssiLongIntervalMilliseconds);
        mClientRssiMonitorThresholdDbm = mContext.getResources().getInteger(
                R.integer.config_wifiClientRssiMonitorThresholdDbm);
        mClientRssiMonitorHysteresisDb = mContext.getResources().getInteger(
                R.integer.config_wifiClientRssiMonitorHysteresisDb);
        mAdjustPollRssiIntervalEnabled = mContext.getResources().getBoolean(
                R.bool.config_wifiAdjustPollRssiIntervalEnabled);
        mDisableFirmwareRoamingInIdleMode = mContext.getResources()
                .getBoolean(R.bool.config_wifiDisableFirmwareRoamingInIdleMode);
        mIsSupportMultiInternetDual5G = mContext.getResources().getBoolean(
                R.bool.config_wifiAllowMultiInternetConnectDual5GFrequency);
        mWifiInterfaceAddedSelfRecoveryEnabled = mContext.getResources().getBoolean(
                R.bool.config_wifiInterfaceAddedSelfRecoveryEnabled);
        mDisableUnwantedNetworkOnLowRssi = mContext.getResources().getBoolean(
                R.bool.config_wifiDisableUnwantedNetworkOnLowRssi);
        mDisableNudDisconnectsForWapiInSpecificCc = mContext.getResources().getBoolean(
                R.bool.config_wifiDisableNudDisconnectsForWapiInSpecificCc);
        mNetworkNotFoundEventThreshold = mContext.getResources().getInteger(
                R.integer.config_wifiNetworkNotFoundEventThreshold);
        mIsBackgroundScanSupported = mContext.getResources()
                .getBoolean(R.bool.config_wifi_background_scan_support);
        mIsWepDeprecated = mContext.getResources()
                .getBoolean(R.bool.config_wifiWepDeprecated);
        mIsWpaPersonalDeprecated = mContext.getResources()
                .getBoolean(R.bool.config_wifiWpaPersonalDeprecated);
        mIsAfcSupportedOnDevice = mContext.getResources().getBoolean(R.bool.config_wifiAfcSupported)
                && mContext.getResources().getBoolean(R.bool.config_wifiSoftap6ghzSupported)
                && mContext.getResources().getBoolean(R.bool.config_wifi6ghzSupport);
        Set<String> unsupportedSsidPrefixes = new ArraySet<>(mContext.getResources().getStringArray(
                R.array.config_wifiForceDisableMacRandomizationSsidPrefixList));
        mCountryCodeToAfcServers = getCountryCodeToAfcServersMap();
        if (!unsupportedSsidPrefixes.isEmpty()) {
            for (String ssid : unsupportedSsidPrefixes) {
                String cleanedSsid = ssid.length() > 1 && (ssid.charAt(0) == '"')
                        && (ssid.charAt(ssid.length() - 1) == '"')
                        ? ssid.substring(0, ssid.length() - 1) : ssid;
                mMacRandomizationUnsupportedSsidPrefixes.add(cleanedSsid);
            }
        }
<<<<<<< HEAD
        mOverrideMethods.put("config_wifi_background_scan_support",
                new BiFunction<String, Boolean, Boolean>() {
                @Override
                public Boolean apply(String value , Boolean isEnabled) {
                    // reset to default
                    if (!isEnabled) {
                        mIsBackgroundScanSupported = mContext.getResources()
                        .getBoolean(R.bool.config_wifi_background_scan_support);
                        return true;
                    }
                    if ("true".equals(value) || "false".equals(value)) {
                        mIsBackgroundScanSupported = Boolean.parseBoolean(value);
                        return true;
                    }
                    return false;
                }
            });
=======
        loadCarrierSpecificEapFailureConfigMap();
    }

    /**
     * Gets the CarrierSpecificEapFailureConfig applicable for the carrierId and eapFailureReason.
     * @param carrierId the carrier ID
     * @param eapFailureReason EAP failure reason
     * @return The applicable CarrierSpecificEapFailureConfig, or null if there's no data for this
     * particular combination of carrierId and eapFailureReason.
     */
    public @Nullable CarrierSpecificEapFailureConfig getCarrierSpecificEapFailureConfig(
            int carrierId, int eapFailureReason) {
        if (!mCarrierSpecificEapFailureConfigMapPerCarrierId.contains(carrierId)) {
            return null;
        }
        return mCarrierSpecificEapFailureConfigMapPerCarrierId.get(carrierId).get(eapFailureReason);
    }

    /**
     * Utility method for unit testing.
     */
    public @VisibleForTesting int getCarrierSpecificEapFailureConfigMapSize() {
        return mCarrierSpecificEapFailureConfigMapPerCarrierId.size();
    }

    private void loadCarrierSpecificEapFailureConfigMap() {
        String[] eapFailureOverrides = mContext.getResources().getStringArray(
                R.array.config_wifiEapFailureConfig);
        if (eapFailureOverrides == null) {
            return;
        }
        for (String line : eapFailureOverrides) {
            if (line == null) {
                continue;
            }
            String[] items = line.split(",");
            if (items.length != 5) {
                // error case. Should have exactly 5 items.
                Log.e(TAG, "Failed to parse eapFailureOverrides line=" + line);
                continue;
            }
            try {
                int carrierId = Integer.parseInt(items[0].trim());
                int eapFailureCode = Integer.parseInt(items[1].trim());
                int displayDialogue = Integer.parseInt(items[2].trim());
                int disableThreshold = Integer.parseInt(items[3].trim());
                int disableDurationMinutes = Integer.parseInt(items[4].trim());
                if (!mCarrierSpecificEapFailureConfigMapPerCarrierId.contains(carrierId)) {
                    mCarrierSpecificEapFailureConfigMapPerCarrierId.put(carrierId,
                            new SparseArray<>());
                }
                SparseArray<CarrierSpecificEapFailureConfig> perEapFailureMap =
                        mCarrierSpecificEapFailureConfigMapPerCarrierId.get(carrierId);
                perEapFailureMap.put(eapFailureCode, new CarrierSpecificEapFailureConfig(
                        disableThreshold, disableDurationMinutes * 60 * 1000, displayDialogue > 0));
            } catch (Exception e) {
                // failure to parse. Something is wrong with the config.
                Log.e(TAG, "Parsing eapFailureOverrides line=" + line
                        + ". Exception occurred:" + e);
            }
        }
    }

    private Map<String, List<String>> getCountryCodeToAfcServersMap() {
        Map<String, List<String>> countryCodeToAfcServers = new HashMap<>();
        String[] countryCodeToAfcServersFromConfig = mContext.getResources().getStringArray(
                R.array.config_wifiAfcServerUrlsForCountry);

        if (countryCodeToAfcServersFromConfig == null) {
            return countryCodeToAfcServers;
        }

        // each entry should be of the form: countryCode,url1,url2...
        for (String entry : countryCodeToAfcServersFromConfig) {
            String[] countryAndUrls = entry.split(",");

            // if no servers are specified for a country, then continue to the next entry
            if (countryAndUrls.length < 2) {
                continue;
            }
            countryCodeToAfcServers.put(countryAndUrls[0], Arrays.asList(Arrays.copyOfRange(
                    countryAndUrls, 1, countryAndUrls.length)));
        }
        return countryCodeToAfcServers;
>>>>>>> 1c8c7fbe
    }

    public Set<String> getMacRandomizationUnsupportedSsidPrefixes() {
        return mMacRandomizationUnsupportedSsidPrefixes;
    }

    /** Get the interval between RSSI polls, in milliseconds. */
    public int getPollRssiIntervalMillis() {
        return mPollRssiIntervalMillis.get();
    }

    /** Set the interval between RSSI polls, in milliseconds. */
    public void setPollRssiIntervalMillis(int newPollIntervalMillis) {
        mPollRssiIntervalMillis.set(newPollIntervalMillis);
    }

    /** Returns whether CMD_IP_REACHABILITY_LOST events should trigger disconnects. */
    public boolean getIpReachabilityDisconnectEnabled() {
        return mIpReachabilityDisconnectEnabled.get();
    }

    /**
     * Returns a list of AFC server URLs for a country, or null if AFC is not available in that
     * country.
     */
    public @Nullable List<String> getAfcServerUrlsForCountry(String countryCode) {
        return mCountryCodeToAfcServers.get(countryCode);
    }

    /**
     * Returns whether this device supports AFC.
     */
    public boolean isAfcSupportedOnDevice() {
        return mIsAfcSupportedOnDevice;
    }

    /** Sets whether CMD_IP_REACHABILITY_LOST events should trigger disconnects. */
    public void setIpReachabilityDisconnectEnabled(boolean enabled) {
        mIpReachabilityDisconnectEnabled.set(enabled);
    }

    /** Set whether bluetooth is enabled. */
    public void setBluetoothEnabled(boolean isEnabled) {
        // If BT was connected and then turned off, there is no CONNECTION_STATE_CHANGE message.
        // So set mIsBluetoothConnected to false if we get a bluetooth disable while connected.
        // But otherwise, Bluetooth being turned on doesn't mean that we're connected.
        if (!isEnabled) {
            mIsBluetoothConnected.set(false);
        }
    }

    /** Set whether bluetooth is connected. */
    public void setBluetoothConnected(boolean isConnected) {
        mIsBluetoothConnected.set(isConnected);
    }

    /** Get whether bluetooth is connected */
    public boolean isBluetoothConnected() {
        return mIsBluetoothConnected.get();
    }

    /**
     * Helper method to check if Connected MAC Randomization is supported - onDown events are
     * skipped if this feature is enabled (b/72459123).
     *
     * @return boolean true if Connected MAC randomization is supported, false otherwise
     */
    public boolean isConnectedMacRandomizationEnabled() {
        return mContext.getResources().getBoolean(
                R.bool.config_wifi_connected_mac_randomization_supported);
    }

    /**
     * Helper method to check if WEP networks are deprecated.
     *
     * @return boolean true if WEP networks are deprecated, false otherwise.
     */
    public boolean isWepDeprecated() {
        return mIsWepDeprecated || !mIsWepAllowed.get();
    }

    /**
     * Helper method to check if WEP networks are supported.
     *
     * @return boolean true if WEP networks are supported, false otherwise.
     */
    public boolean isWepSupported() {
        return !mIsWepDeprecated;
    }

    /**
     * Helper method to check if WPA-Personal networks are deprecated.
     *
     * @return boolean true if WPA-Personal networks are deprecated, false otherwise.
     */
    public boolean isWpaPersonalDeprecated() {
        return mIsWpaPersonalDeprecated;
    }

    /**
     * Helper method to check whether this device should disable firmware roaming in idle mode.
     * @return if the device should disable firmware roaming in idle mode.
     */
    public boolean isDisableFirmwareRoamingInIdleMode() {
        return mDisableFirmwareRoamingInIdleMode;
    }

    /**
     * Get the configuration for whether Multi-internet are allowed to
     * connect simultaneously to both 5GHz high and 5GHz low.
     */
    public boolean isSupportMultiInternetDual5G() {
        return mIsSupportMultiInternetDual5G;
    }

    /**
     * Helper method to check if the device may not connect to the configuration
     * due to deprecated security type
     */
    public boolean isDeprecatedSecurityTypeNetwork(@Nullable WifiConfiguration config) {
        if (config == null) {
            return false;
        }
        if (isWepDeprecated() && config.isSecurityType(WifiConfiguration.SECURITY_TYPE_WEP)) {
            return true;
        }
        if (isWpaPersonalDeprecated() && config.isWpaPersonalOnlyConfiguration()) {
            return true;
        }
        return false;
    }

    /**
     * Help method to check if WPA3 SAE auto-upgrade is enabled.
     *
     * @return boolean true if auto-upgrade is enabled, false otherwise.
     */
    public boolean isWpa3SaeUpgradeEnabled() {
        return mIsWpa3SaeUpgradeEnabled;
    }

    /**
     * Help method to check if WPA3 SAE auto-upgrade offload is enabled.
     *
     * @return boolean true if auto-upgrade offload is enabled, false otherwise.
     */
    public boolean isWpa3SaeUpgradeOffloadEnabled() {
        return mIsWpa3SaeUpgradeOffloadEnabled;
    }

    /**
     * Help method to check if OWE auto-upgrade is enabled.
     *
     * @return boolean true if auto-upgrade is enabled, false otherwise.
     */
    public boolean isOweUpgradeEnabled() {
        // OWE auto-upgrade is supported on S or newer releases.
        return SdkLevel.isAtLeastS() && mIsOweUpgradeEnabled;
    }

    /**
     * Help method to check if the setting to flush ANQP cache when Wi-Fi is toggled off.
     *
     * @return boolean true to flush ANQP cache on Wi-Fi toggle off event, false otherwise.
     */
    public boolean flushAnqpCacheOnWifiToggleOffEvent() {
        return mFlushAnqpCacheOnWifiToggleOffEvent;
    }

    /*
     * Help method to check if WPA3 SAE Hash-to-Element is supported on this device.
     *
     * @return boolean true if supported;otherwise false.
     */
    public boolean isWpa3SaeH2eSupported() {
        return mIsWpa3SaeH2eSupported;
    }

    /**
     * Record the verbose logging level
     */
    public void setVerboseLoggingLevel(int level) {
        mVerboseLoggingLevel = level;
    }

    /** Return the currently set verbose logging level. */
    public int getVerboseLoggingLevel() {
        return mVerboseLoggingLevel;
    }

    /** Check if show key verbose logging mode is enabled. */
    public boolean getShowKeyVerboseLoggingModeEnabled() {
        return mVerboseLoggingLevel == WifiManager.VERBOSE_LOGGING_LEVEL_ENABLED_SHOW_KEY;
    }

    /** Set whether the external scorer is being used **/
    public void setUsingExternalScorer(boolean isUsingExternalScorer) {
        mIsUsingExternalScorer = isUsingExternalScorer;
    }

    /** Get whether the external scorer is being used **/
    public boolean isUsingExternalScorer() {
        return mIsUsingExternalScorer;
    }

    /** Get the prefix of the default wifi p2p device name. */
    public String getWifiP2pDeviceNamePrefix() {
        return mP2pDeviceNamePrefix;
    }

    /** Get the number of the default wifi p2p device name postfix digit. */
    public int getWifiP2pDeviceNamePostfixNumDigits() {
        return mP2pDeviceNamePostfixNumDigits;
    }

    /** Get the number of log records to maintain. */
    public int getClientModeImplNumLogRecs() {
        return mClientModeImplNumLogRecs;
    }

    /** Get whether to use the saved factory MAC address when available **/
    public boolean isSaveFactoryMacToConfigStoreEnabled() {
        return mSaveFactoryMacToConfigStoreEnabled;
    }

    /** Get the low score threshold to do scan for MBB when external scorer is not used. **/
    public int getWifiLowConnectedScoreThresholdToTriggerScanForMbb() {
        return mWifiLowConnectedScoreThresholdToTriggerScanForMbb;
    }

    /** Get the minimum period between the extra scans triggered for MBB when score is low **/
    public int getWifiLowConnectedScoreScanPeriodSeconds() {
        return mWifiLowConnectedScoreScanPeriodSeconds;
    }

    /** Get whether or not insecure enterprise configuration is allowed. */
    public boolean isInsecureEnterpriseConfigurationAllowed() {
        return mWifiAllowInsecureEnterpriseConfiguration;
    }

    /** Get whether or not P2P MAC randomization is supported */
    public boolean isP2pMacRandomizationSupported() {
        return mIsP2pMacRandomizationSupported;
    }

    /** Get the regular (short) interval between RSSI polls, in milliseconds. */
    public int getPollRssiShortIntervalMillis() {
        return mPollRssiShortIntervalMillis;
    }

    /**
     * Get the long interval between RSSI polls, in milliseconds. The long interval is to
     * reduce power consumption of the polls. This value should be greater than the regular
     * interval.
     */
    public int getPollRssiLongIntervalMillis() {
        return mPollRssiLongIntervalMillis;
    }

    /**
     * Get the RSSI threshold for client mode RSSI monitor, in dBm. If the device is stationary
     * and current RSSI >= Threshold + Hysteresis value, set long interval and enable RSSI
     * monitoring using the RSSI threshold. If device is non-stationary or current RSSI <=
     * Threshold, set regular interval and disable RSSI monitoring.
     */
    public int getClientRssiMonitorThresholdDbm() {
        return mClientRssiMonitorThresholdDbm;
    }

    /**
     * Get the hysteresis value in dB for the client mode RSSI monitor threshold. It can avoid
     * frequent switch between regular and long polling intervals.
     */
    public int getClientRssiMonitorHysteresisDb() {
        return mClientRssiMonitorHysteresisDb;
    }

    /**
     * Get whether adjusting the RSSI polling interval between regular and long intervals
     * is enabled.
     */
    public boolean isAdjustPollRssiIntervalEnabled() {
        return mAdjustPollRssiIntervalEnabled;
    }

    /**
     * Get whether hot-plugging an interface will trigger a restart of the wifi stack.
     */
    public boolean isWifiInterfaceAddedSelfRecoveryEnabled() {
        return mWifiInterfaceAddedSelfRecoveryEnabled;
    }

    /**
     * Get whether background scan is supported.
     */
    public boolean isBackgroundScanSupported() {
        return mIsBackgroundScanSupported;
    };

    /**
     * Get whether to temporarily disable a unwanted network that has low RSSI.
     */
    public boolean disableUnwantedNetworkOnLowRssi() {
        return mDisableUnwantedNetworkOnLowRssi;
    }

    /**
     * Get whether to disable NUD disconnects for WAPI configurations in a specific CC.
     */
    public boolean disableNudDisconnectsForWapiInSpecificCc() {
        return mDisableNudDisconnectsForWapiInSpecificCc;
    }

    /**
     * Get the threshold to use for blocking a network due to NETWORK_NOT_FOUND_EVENT failure.
     */
    public int getNetworkNotFoundEventThreshold() {
        return mNetworkNotFoundEventThreshold;
    }

    /**
<<<<<<< HEAD
     * Force Overlay Config Value for background scan.
     */
    public boolean forceOverlayConfigValue(String configString, String value,
            boolean isEnabled) {
        if (!mOverrideMethods.containsKey(configString)) {
            return false;
        }
        return mOverrideMethods.get(configString).apply(value, isEnabled);
=======
     * Set whether wep network is allowed by user.
     */
    public void setWepAllowed(boolean isAllowed) {
        mIsWepAllowed.set(isAllowed);
    }

    /**
     * Get whether or not wep network is allowed by user.
     */
    public boolean isWepAllowed() {
        return mIsWepAllowed.get();
>>>>>>> 1c8c7fbe
    }

    /** Dump method for debugging */
    public void dump(FileDescriptor fd, PrintWriter pw, String[] args) {
        pw.println("Dump of WifiGlobals");
        pw.println("mPollRssiIntervalMillis=" + mPollRssiIntervalMillis.get());
        pw.println("mIpReachabilityDisconnectEnabled=" + mIpReachabilityDisconnectEnabled.get());
        pw.println("mIsBluetoothConnected=" + mIsBluetoothConnected.get());
        pw.println("mIsWpa3SaeUpgradeEnabled=" + mIsWpa3SaeUpgradeEnabled);
        pw.println("mIsWpa3SaeUpgradeOffloadEnabled=" + mIsWpa3SaeUpgradeOffloadEnabled);
        pw.println("mIsOweUpgradeEnabled=" + mIsOweUpgradeEnabled);
        pw.println("mFlushAnqpCacheOnWifiToggleOffEvent=" + mFlushAnqpCacheOnWifiToggleOffEvent);
        pw.println("mIsWpa3SaeH2eSupported=" + mIsWpa3SaeH2eSupported);
        pw.println("mP2pDeviceNamePrefix=" + mP2pDeviceNamePrefix);
        pw.println("mP2pDeviceNamePostfixNumDigits=" + mP2pDeviceNamePostfixNumDigits);
        pw.println("mClientModeImplNumLogRecs=" + mClientModeImplNumLogRecs);
        pw.println("mSaveFactoryMacToConfigStoreEnabled=" + mSaveFactoryMacToConfigStoreEnabled);
        pw.println("mWifiLowConnectedScoreThresholdToTriggerScanForMbb="
                + mWifiLowConnectedScoreThresholdToTriggerScanForMbb);
        pw.println("mWifiLowConnectedScoreScanPeriodSeconds="
                + mWifiLowConnectedScoreScanPeriodSeconds);
        pw.println("mIsUsingExternalScorer="
                + mIsUsingExternalScorer);
        pw.println("mWifiAllowInsecureEnterpriseConfiguration="
                + mWifiAllowInsecureEnterpriseConfiguration);
        pw.println("mIsP2pMacRandomizationSupported" + mIsP2pMacRandomizationSupported);
        pw.println("mWifiInterfaceAddedSelfRecoveryEnabled="
                + mWifiInterfaceAddedSelfRecoveryEnabled);
        pw.println("mDisableUnwantedNetworkOnLowRssi=" + mDisableUnwantedNetworkOnLowRssi);
        pw.println("mNetworkNotFoundEventThreshold=" + mNetworkNotFoundEventThreshold);
        pw.println("mIsBackgroundScanSupported=" + mIsBackgroundScanSupported);
        pw.println("mIsWepDeprecated=" + mIsWepDeprecated);
        pw.println("mIsWpaPersonalDeprecated=" + mIsWpaPersonalDeprecated);
        pw.println("mIsWepAllowed=" + mIsWepAllowed.get());
        pw.println("mDisableFirmwareRoamingInIdleMode=" + mDisableFirmwareRoamingInIdleMode);
        pw.println("mCarrierSpecificEapFailureConfigMapPerCarrierId mapping below:");
        for (int i = 0; i < mCarrierSpecificEapFailureConfigMapPerCarrierId.size(); i++) {
            int carrierId = mCarrierSpecificEapFailureConfigMapPerCarrierId.keyAt(i);
            SparseArray<CarrierSpecificEapFailureConfig> perFailureMap =
                    mCarrierSpecificEapFailureConfigMapPerCarrierId.valueAt(i);
            for (int j = 0; j < perFailureMap.size(); j++) {
                int eapFailureCode = perFailureMap.keyAt(j);
                pw.println("carrierId=" + carrierId
                        + ", eapFailureCode=" + eapFailureCode
                        + ", displayNotification=" + perFailureMap.valueAt(j).displayNotification
                        + ", threshold=" + perFailureMap.valueAt(j).threshold
                        + ", durationMs=" + perFailureMap.valueAt(j).durationMs);
            }
        }
        pw.println("mIsSupportMultiInternetDual5G=" + mIsSupportMultiInternetDual5G);
    }
}<|MERGE_RESOLUTION|>--- conflicted
+++ resolved
@@ -31,13 +31,9 @@
 
 import java.io.FileDescriptor;
 import java.io.PrintWriter;
-<<<<<<< HEAD
-import java.util.HashMap;
-=======
 import java.util.Arrays;
 import java.util.HashMap;
 import java.util.List;
->>>>>>> 1c8c7fbe
 import java.util.Map;
 import java.util.Set;
 import java.util.concurrent.atomic.AtomicBoolean;
@@ -50,11 +46,8 @@
 /** Global wifi service in-memory state that is not persisted. */
 @ThreadSafe
 public class WifiGlobals {
-<<<<<<< HEAD
-=======
 
     private static final String TAG = "WifiGlobals";
->>>>>>> 1c8c7fbe
     private final Context mContext;
 
     private final AtomicInteger mPollRssiIntervalMillis = new AtomicInteger(-1);
@@ -90,6 +83,7 @@
     private final boolean mIsWepDeprecated;
     private final boolean mIsWpaPersonalDeprecated;
     private final Map<String, List<String>> mCountryCodeToAfcServers;
+    private final long mWifiConfigMaxDisableDurationMs;
     // This is set by WifiManager#setVerboseLoggingEnabled(int).
     private int mVerboseLoggingLevel = WifiManager.VERBOSE_LOGGING_LEVEL_DISABLED;
     private boolean mIsUsingExternalScorer = false;
@@ -165,6 +159,8 @@
         mIsAfcSupportedOnDevice = mContext.getResources().getBoolean(R.bool.config_wifiAfcSupported)
                 && mContext.getResources().getBoolean(R.bool.config_wifiSoftap6ghzSupported)
                 && mContext.getResources().getBoolean(R.bool.config_wifi6ghzSupport);
+        mWifiConfigMaxDisableDurationMs = mContext.getResources()
+                .getInteger(R.integer.config_wifiDisableTemporaryMaximumDurationMs);
         Set<String> unsupportedSsidPrefixes = new ArraySet<>(mContext.getResources().getStringArray(
                 R.array.config_wifiForceDisableMacRandomizationSsidPrefixList));
         mCountryCodeToAfcServers = getCountryCodeToAfcServersMap();
@@ -176,7 +172,7 @@
                 mMacRandomizationUnsupportedSsidPrefixes.add(cleanedSsid);
             }
         }
-<<<<<<< HEAD
+        loadCarrierSpecificEapFailureConfigMap();
         mOverrideMethods.put("config_wifi_background_scan_support",
                 new BiFunction<String, Boolean, Boolean>() {
                 @Override
@@ -194,8 +190,6 @@
                     return false;
                 }
             });
-=======
-        loadCarrierSpecificEapFailureConfigMap();
     }
 
     /**
@@ -279,7 +273,6 @@
                     countryAndUrls, 1, countryAndUrls.length)));
         }
         return countryCodeToAfcServers;
->>>>>>> 1c8c7fbe
     }
 
     public Set<String> getMacRandomizationUnsupportedSsidPrefixes() {
@@ -601,7 +594,27 @@
     }
 
     /**
-<<<<<<< HEAD
+     * Set whether wep network is allowed by user.
+     */
+    public void setWepAllowed(boolean isAllowed) {
+        mIsWepAllowed.set(isAllowed);
+    }
+
+    /**
+     * Get whether or not wep network is allowed by user.
+     */
+    public boolean isWepAllowed() {
+        return mIsWepAllowed.get();
+    }
+
+    /**
+     * Get the maximum Wifi temporary disable duration.
+     */
+    public long getWifiConfigMaxDisableDurationMs() {
+        return mWifiConfigMaxDisableDurationMs;
+    }
+
+    /**
      * Force Overlay Config Value for background scan.
      */
     public boolean forceOverlayConfigValue(String configString, String value,
@@ -610,19 +623,6 @@
             return false;
         }
         return mOverrideMethods.get(configString).apply(value, isEnabled);
-=======
-     * Set whether wep network is allowed by user.
-     */
-    public void setWepAllowed(boolean isAllowed) {
-        mIsWepAllowed.set(isAllowed);
-    }
-
-    /**
-     * Get whether or not wep network is allowed by user.
-     */
-    public boolean isWepAllowed() {
-        return mIsWepAllowed.get();
->>>>>>> 1c8c7fbe
     }
 
     /** Dump method for debugging */
@@ -659,6 +659,7 @@
         pw.println("mIsWepAllowed=" + mIsWepAllowed.get());
         pw.println("mDisableFirmwareRoamingInIdleMode=" + mDisableFirmwareRoamingInIdleMode);
         pw.println("mCarrierSpecificEapFailureConfigMapPerCarrierId mapping below:");
+        pw.println("mWifiConfigMaxDisableDurationMs=" + mWifiConfigMaxDisableDurationMs);
         for (int i = 0; i < mCarrierSpecificEapFailureConfigMapPerCarrierId.size(); i++) {
             int carrierId = mCarrierSpecificEapFailureConfigMapPerCarrierId.keyAt(i);
             SparseArray<CarrierSpecificEapFailureConfig> perFailureMap =
