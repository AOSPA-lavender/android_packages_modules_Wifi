--- conflicted
+++ resolved
@@ -62,13 +62,10 @@
     private final boolean mAdjustPollRssiIntervalEnabled;
     private final boolean mWifiInterfaceAddedSelfRecoveryEnabled;
     private final int mNetworkNotFoundEventThreshold;
-<<<<<<< HEAD
+    private final boolean mIsWepDeprecated;
+    private final boolean mIsWpaPersonalDeprecated;
     // This is read from the overlay, cache it after boot up.
     private final boolean mIsDisconnectOnlyOnInitialIpReachability;
-=======
-    private final boolean mIsWepDeprecated;
-    private final boolean mIsWpaPersonalDeprecated;
->>>>>>> 5b38e34b
 
     // This is set by WifiManager#setVerboseLoggingEnabled(int).
     private boolean mIsShowKeyVerboseLoggingModeEnabled = false;
@@ -416,11 +413,8 @@
                 + mWifiInterfaceAddedSelfRecoveryEnabled);
         pw.println("mDisableUnwantedNetworkOnLowRssi=" + mDisableUnwantedNetworkOnLowRssi);
         pw.println("mNetworkNotFoundEventThreshold=" + mNetworkNotFoundEventThreshold);
-<<<<<<< HEAD
-        pw.println("mIsDisconnectOnlyOnInitialIpReachability=" + mIsDisconnectOnlyOnInitialIpReachability);
-=======
         pw.println("mIsWepDeprecated=" + mIsWepDeprecated);
         pw.println("mIsWpaPersonalDeprecated=" + mIsWpaPersonalDeprecated);
->>>>>>> 5b38e34b
+        pw.println("mIsDisconnectOnlyOnInitialIpReachability=" + mIsDisconnectOnlyOnInitialIpReachability);
     }
 }