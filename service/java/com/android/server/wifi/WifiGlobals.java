--- conflicted
+++ resolved
@@ -554,11 +554,11 @@
         return mNetworkNotFoundEventThreshold;
     }
 
-<<<<<<< HEAD
     /** Check if IP Reachability lost need to be monitor for first 10 sec of connection/roam. */
     public boolean getDisconnectOnlyOnInitialIpReachability() {
         return mIsDisconnectOnlyOnInitialIpReachability;
-=======
+    }
+
     /**
      * Set whether wep network is allowed by user.
      */
@@ -571,7 +571,6 @@
      */
     public boolean isWepAllowed() {
         return mIsWepAllowed.get();
->>>>>>> d9d025d9
     }
 
     /** Dump method for debugging */
