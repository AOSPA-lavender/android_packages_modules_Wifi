/*
 * Copyright (C) 2020 The Android Open Source Project
 *
 * Licensed under the Apache License, Version 2.0 (the "License");
 * you may not use this file except in compliance with the License.
 * You may obtain a copy of the License at
 *
 *      http://www.apache.org/licenses/LICENSE-2.0
 *
 * Unless required by applicable law or agreed to in writing, software
 * distributed under the License is distributed on an "AS IS" BASIS,
 * WITHOUT WARRANTIES OR CONDITIONS OF ANY KIND, either express or implied.
 * See the License for the specific language governing permissions and
 * limitations under the License.
 */

package com.android.server.wifi;

import android.content.Context;

import com.android.modules.utils.build.SdkLevel;
import com.android.wifi.resources.R;

import java.io.FileDescriptor;
import java.io.PrintWriter;
import java.util.concurrent.atomic.AtomicBoolean;
import java.util.concurrent.atomic.AtomicInteger;

import javax.annotation.concurrent.ThreadSafe;


/** Global wifi service in-memory state that is not persisted. */
@ThreadSafe
public class WifiGlobals {

    /**
     * Maximum allowable interval in milliseconds between polling for RSSI and linkspeed
     * information. This is also used as the polling interval for WifiTrafficPoller, which updates
     * its data activity on every CMD_RSSI_POLL.
     */
    private static final int MAXIMUM_POLL_RSSI_INTERVAL_MSECS = 6000;

    private final Context mContext;

    private final AtomicInteger mPollRssiIntervalMillis = new AtomicInteger(-1);
    private final AtomicBoolean mIpReachabilityDisconnectEnabled = new AtomicBoolean(true);
    private final AtomicBoolean mIsBluetoothConnected = new AtomicBoolean(false);

    // This is read from the overlay, cache it after boot up.
    private final boolean mIsWpa3SaeUpgradeEnabled;
    // This is read from the overlay, cache it after boot up.
    private final boolean mIsWpa3SaeUpgradeOffloadEnabled;
    // This is read from the overlay, cache it after boot up.
    private final boolean mIsOweUpgradeEnabled;
    // This is read from the overlay, cache it after boot up.
    private final boolean mFlushAnqpCacheOnWifiToggleOffEvent;
    // This is read from the overlay, cache it after boot up.
    private final boolean mIsWpa3SaeH2eSupported;
    // This is read from the overlay, cache it after boot up.
    private final String mP2pDeviceNamePrefix;
    // This is read from the overlay, cache it after boot up.
    private final int mP2pDeviceNamePostfixNumDigits;
    // This is read from the overlay, cache it after boot up.
    private final int mClientModeImplNumLogRecs;
    // This is read from the overlay, cache it after boot up.
    private final boolean mSaveFactoryMacToConfigStoreEnabled;
    private final int mWifiLowConnectedScoreThresholdToTriggerScanForMbb;
    private final int mWifiLowConnectedScoreScanPeriodSeconds;
    // This is read from the overlay, cache it after boot up.
    private final boolean mWifiAllowInsecureEnterpriseConfiguration;
    // This is read from the overlay, cache it after boot up.
<<<<<<< HEAD
    private final boolean mIsDisconnectOnlyOnInitialIpReachability;
=======
    private final boolean mIsP2pMacRandomizationSupported;
>>>>>>> 9fe91989

    // This is set by WifiManager#setVerboseLoggingEnabled(int).
    private boolean mIsShowKeyVerboseLoggingModeEnabled = false;
    private boolean mIsUsingExternalScorer = false;

    public WifiGlobals(Context context) {
        mContext = context;

        mIsWpa3SaeUpgradeEnabled = mContext.getResources()
                .getBoolean(R.bool.config_wifiSaeUpgradeEnabled);
        mIsWpa3SaeUpgradeOffloadEnabled = mContext.getResources()
                .getBoolean(R.bool.config_wifiSaeUpgradeOffloadEnabled);
        mIsOweUpgradeEnabled = mContext.getResources()
                .getBoolean(R.bool.config_wifiOweUpgradeEnabled);
        mFlushAnqpCacheOnWifiToggleOffEvent = mContext.getResources()
                .getBoolean(R.bool.config_wifiFlushAnqpCacheOnWifiToggleOffEvent);
        mIsWpa3SaeH2eSupported = mContext.getResources()
                .getBoolean(R.bool.config_wifiSaeH2eSupported);
        mP2pDeviceNamePrefix = mContext.getResources()
                .getString(R.string.config_wifiP2pDeviceNamePrefix);
        mP2pDeviceNamePostfixNumDigits = mContext.getResources()
                .getInteger(R.integer.config_wifiP2pDeviceNamePostfixNumDigits);
        mClientModeImplNumLogRecs = mContext.getResources()
                .getInteger(R.integer.config_wifiClientModeImplNumLogRecs);
        mSaveFactoryMacToConfigStoreEnabled = mContext.getResources()
                .getBoolean(R.bool.config_wifiSaveFactoryMacToWifiConfigStore);
        mWifiLowConnectedScoreThresholdToTriggerScanForMbb = mContext.getResources().getInteger(
                R.integer.config_wifiLowConnectedScoreThresholdToTriggerScanForMbb);
        mWifiLowConnectedScoreScanPeriodSeconds = mContext.getResources().getInteger(
                R.integer.config_wifiLowConnectedScoreScanPeriodSeconds);
        mWifiAllowInsecureEnterpriseConfiguration = mContext.getResources().getBoolean(
                R.bool.config_wifiAllowInsecureEnterpriseConfigurationsForSettingsAndSUW);
<<<<<<< HEAD
        mIsDisconnectOnlyOnInitialIpReachability = mContext.getResources()
                .getBoolean(R.bool.config_disconnectOnlyOnInitialIpReachability);
=======
        mIsP2pMacRandomizationSupported = mContext.getResources().getBoolean(
                R.bool.config_wifi_p2p_mac_randomization_supported);
>>>>>>> 9fe91989
    }

    /** Get the interval between RSSI polls, in milliseconds. */
    public int getPollRssiIntervalMillis() {
        int interval = mPollRssiIntervalMillis.get();
        if (interval > 0) {
            return interval;
        } else {
            return Math.min(
                    mContext.getResources()
                            .getInteger(R.integer.config_wifiPollRssiIntervalMilliseconds),
                    MAXIMUM_POLL_RSSI_INTERVAL_MSECS);
        }
    }

    /** Set the interval between RSSI polls, in milliseconds. */
    public void setPollRssiIntervalMillis(int newPollIntervalMillis) {
        mPollRssiIntervalMillis.set(newPollIntervalMillis);
    }

    /** Returns whether CMD_IP_REACHABILITY_LOST events should trigger disconnects. */
    public boolean getIpReachabilityDisconnectEnabled() {
        return mIpReachabilityDisconnectEnabled.get();
    }

    /** Sets whether CMD_IP_REACHABILITY_LOST events should trigger disconnects. */
    public void setIpReachabilityDisconnectEnabled(boolean enabled) {
        mIpReachabilityDisconnectEnabled.set(enabled);
    }

    /** Set whether bluetooth is enabled. */
    public void setBluetoothEnabled(boolean isEnabled) {
        // If BT was connected and then turned off, there is no CONNECTION_STATE_CHANGE message.
        // So set mIsBluetoothConnected to false if we get a bluetooth disable while connected.
        // But otherwise, Bluetooth being turned on doesn't mean that we're connected.
        if (!isEnabled) {
            mIsBluetoothConnected.set(false);
        }
    }

    /** Set whether bluetooth is connected. */
    public void setBluetoothConnected(boolean isConnected) {
        mIsBluetoothConnected.set(isConnected);
    }

    /** Get whether bluetooth is connected */
    public boolean isBluetoothConnected() {
        return mIsBluetoothConnected.get();
    }

    /**
     * Helper method to check if Connected MAC Randomization is supported - onDown events are
     * skipped if this feature is enabled (b/72459123).
     *
     * @return boolean true if Connected MAC randomization is supported, false otherwise
     */
    public boolean isConnectedMacRandomizationEnabled() {
        return mContext.getResources().getBoolean(
                R.bool.config_wifi_connected_mac_randomization_supported);
    }

    /**
     * Help method to check if WPA3 SAE auto-upgrade is enabled.
     *
     * @return boolean true if auto-upgrade is enabled, false otherwise.
     */
    public boolean isWpa3SaeUpgradeEnabled() {
        return mIsWpa3SaeUpgradeEnabled;
    }

    /**
     * Help method to check if WPA3 SAE auto-upgrade offload is enabled.
     *
     * @return boolean true if auto-upgrade offload is enabled, false otherwise.
     */
    public boolean isWpa3SaeUpgradeOffloadEnabled() {
        return mIsWpa3SaeUpgradeOffloadEnabled;
    }

    /**
     * Help method to check if OWE auto-upgrade is enabled.
     *
     * @return boolean true if auto-upgrade is enabled, false otherwise.
     */
    public boolean isOweUpgradeEnabled() {
        // OWE auto-upgrade is supported on S or newer releases.
        return SdkLevel.isAtLeastS() && mIsOweUpgradeEnabled;
    }

    /**
     * Help method to check if the setting to flush ANQP cache when Wi-Fi is toggled off.
     *
     * @return boolean true to flush ANQP cache on Wi-Fi toggle off event, false otherwise.
     */
    public boolean flushAnqpCacheOnWifiToggleOffEvent() {
        return mFlushAnqpCacheOnWifiToggleOffEvent;
    }

    /*
     * Help method to check if WPA3 SAE Hash-to-Element is supported on this device.
     *
     * @return boolean true if supported;otherwise false.
     */
    public boolean isWpa3SaeH2eSupported() {
        return mIsWpa3SaeH2eSupported;
    }

    /** Set if show key verbose logging mode is enabled. */
    public void setShowKeyVerboseLoggingModeEnabled(boolean enable) {
        mIsShowKeyVerboseLoggingModeEnabled = enable;
    }

    /** Check if show key verbose logging mode is enabled. */
    public boolean getShowKeyVerboseLoggingModeEnabled() {
        return mIsShowKeyVerboseLoggingModeEnabled;
    }

    /** Set whether the external scorer is being used **/
    public void setUsingExternalScorer(boolean isUsingExternalScorer) {
        mIsUsingExternalScorer = isUsingExternalScorer;
    }

    /** Get whether the external scorer is being used **/
    public boolean isUsingExternalScorer() {
        return mIsUsingExternalScorer;
    }

    /** Get the prefix of the default wifi p2p device name. */
    public String getWifiP2pDeviceNamePrefix() {
        return mP2pDeviceNamePrefix;
    }

    /** Get the number of the default wifi p2p device name postfix digit. */
    public int getWifiP2pDeviceNamePostfixNumDigits() {
        return mP2pDeviceNamePostfixNumDigits;
    }

    /** Get the number of log records to maintain. */
    public int getClientModeImplNumLogRecs() {
        return mClientModeImplNumLogRecs;
    }

    /** Get whether to use the saved factory MAC address when available **/
    public boolean isSaveFactoryMacToConfigStoreEnabled() {
        return mSaveFactoryMacToConfigStoreEnabled;
    }

    /** Get the low score threshold to do scan for MBB when external scorer is not used. **/
    public int getWifiLowConnectedScoreThresholdToTriggerScanForMbb() {
        return mWifiLowConnectedScoreThresholdToTriggerScanForMbb;
    }

    /** Get the minimum period between the extra scans triggered for MBB when score is low **/
    public int getWifiLowConnectedScoreScanPeriodSeconds() {
        return mWifiLowConnectedScoreScanPeriodSeconds;
    }

    /** Get whether or not insecure enterprise configuration is allowed. */
    public boolean isInsecureEnterpriseConfigurationAllowed() {
        return mWifiAllowInsecureEnterpriseConfiguration;
    }

<<<<<<< HEAD
    /** Check if IP Reachability lost need to be monitor for first 10 sec of connection/roam. */
    public boolean getDisconnectOnlyOnInitialIpReachability() {
        return mIsDisconnectOnlyOnInitialIpReachability;
=======
    /** Get whether or not P2P MAC randomization is supported */
    public boolean isP2pMacRandomizationSupported() {
        return mIsP2pMacRandomizationSupported;
>>>>>>> 9fe91989
    }

    /** Dump method for debugging */
    public void dump(FileDescriptor fd, PrintWriter pw, String[] args) {
        pw.println("Dump of WifiGlobals");
        pw.println("mPollRssiIntervalMillis=" + mPollRssiIntervalMillis.get());
        pw.println("mIpReachabilityDisconnectEnabled=" + mIpReachabilityDisconnectEnabled.get());
        pw.println("mIsBluetoothConnected=" + mIsBluetoothConnected.get());
        pw.println("mIsWpa3SaeUpgradeEnabled=" + mIsWpa3SaeUpgradeEnabled);
        pw.println("mIsWpa3SaeUpgradeOffloadEnabled=" + mIsWpa3SaeUpgradeOffloadEnabled);
        pw.println("mIsOweUpgradeEnabled=" + mIsOweUpgradeEnabled);
        pw.println("mFlushAnqpCacheOnWifiToggleOffEvent=" + mFlushAnqpCacheOnWifiToggleOffEvent);
        pw.println("mIsWpa3SaeH2eSupported=" + mIsWpa3SaeH2eSupported);
        pw.println("mP2pDeviceNamePrefix=" + mP2pDeviceNamePrefix);
        pw.println("mP2pDeviceNamePostfixNumDigits=" + mP2pDeviceNamePostfixNumDigits);
        pw.println("mClientModeImplNumLogRecs=" + mClientModeImplNumLogRecs);
        pw.println("mSaveFactoryMacToConfigStoreEnabled=" + mSaveFactoryMacToConfigStoreEnabled);
        pw.println("mWifiLowConnectedScoreThresholdToTriggerScanForMbb="
                + mWifiLowConnectedScoreThresholdToTriggerScanForMbb);
        pw.println("mWifiLowConnectedScoreScanPeriodSeconds="
                + mWifiLowConnectedScoreScanPeriodSeconds);
        pw.println("mIsUsingExternalScorer="
                + mIsUsingExternalScorer);
        pw.println("mWifiAllowInsecureEnterpriseConfiguratio"
                + mWifiAllowInsecureEnterpriseConfiguration);
<<<<<<< HEAD
        pw.println("mIsDisconnectOnlyOnInitialIpReachability=" + mIsDisconnectOnlyOnInitialIpReachability);
=======
        pw.println("mIsP2pMacRandomizationSupported" + mIsP2pMacRandomizationSupported);
>>>>>>> 9fe91989
    }
}<|MERGE_RESOLUTION|>--- conflicted
+++ resolved
@@ -69,11 +69,9 @@
     // This is read from the overlay, cache it after boot up.
     private final boolean mWifiAllowInsecureEnterpriseConfiguration;
     // This is read from the overlay, cache it after boot up.
-<<<<<<< HEAD
+    private final boolean mIsP2pMacRandomizationSupported;
+    // This is read from the overlay, cache it after boot up.
     private final boolean mIsDisconnectOnlyOnInitialIpReachability;
-=======
-    private final boolean mIsP2pMacRandomizationSupported;
->>>>>>> 9fe91989
 
     // This is set by WifiManager#setVerboseLoggingEnabled(int).
     private boolean mIsShowKeyVerboseLoggingModeEnabled = false;
@@ -106,13 +104,10 @@
                 R.integer.config_wifiLowConnectedScoreScanPeriodSeconds);
         mWifiAllowInsecureEnterpriseConfiguration = mContext.getResources().getBoolean(
                 R.bool.config_wifiAllowInsecureEnterpriseConfigurationsForSettingsAndSUW);
-<<<<<<< HEAD
+        mIsP2pMacRandomizationSupported = mContext.getResources().getBoolean(
+                R.bool.config_wifi_p2p_mac_randomization_supported);
         mIsDisconnectOnlyOnInitialIpReachability = mContext.getResources()
                 .getBoolean(R.bool.config_disconnectOnlyOnInitialIpReachability);
-=======
-        mIsP2pMacRandomizationSupported = mContext.getResources().getBoolean(
-                R.bool.config_wifi_p2p_mac_randomization_supported);
->>>>>>> 9fe91989
     }
 
     /** Get the interval between RSSI polls, in milliseconds. */
@@ -275,15 +270,14 @@
         return mWifiAllowInsecureEnterpriseConfiguration;
     }
 
-<<<<<<< HEAD
+    /** Get whether or not P2P MAC randomization is supported */
+    public boolean isP2pMacRandomizationSupported() {
+        return mIsP2pMacRandomizationSupported;
+    }
+
     /** Check if IP Reachability lost need to be monitor for first 10 sec of connection/roam. */
     public boolean getDisconnectOnlyOnInitialIpReachability() {
         return mIsDisconnectOnlyOnInitialIpReachability;
-=======
-    /** Get whether or not P2P MAC randomization is supported */
-    public boolean isP2pMacRandomizationSupported() {
-        return mIsP2pMacRandomizationSupported;
->>>>>>> 9fe91989
     }
 
     /** Dump method for debugging */
@@ -309,10 +303,7 @@
                 + mIsUsingExternalScorer);
         pw.println("mWifiAllowInsecureEnterpriseConfiguratio"
                 + mWifiAllowInsecureEnterpriseConfiguration);
-<<<<<<< HEAD
+        pw.println("mIsP2pMacRandomizationSupported" + mIsP2pMacRandomizationSupported);
         pw.println("mIsDisconnectOnlyOnInitialIpReachability=" + mIsDisconnectOnlyOnInitialIpReachability);
-=======
-        pw.println("mIsP2pMacRandomizationSupported" + mIsP2pMacRandomizationSupported);
->>>>>>> 9fe91989
     }
 }