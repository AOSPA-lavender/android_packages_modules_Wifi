/*
 * Copyright (C) 2020 The Android Open Source Project
 *
 * Licensed under the Apache License, Version 2.0 (the "License");
 * you may not use this file except in compliance with the License.
 * You may obtain a copy of the License at
 *
 *      http://www.apache.org/licenses/LICENSE-2.0
 *
 * Unless required by applicable law or agreed to in writing, software
 * distributed under the License is distributed on an "AS IS" BASIS,
 * WITHOUT WARRANTIES OR CONDITIONS OF ANY KIND, either express or implied.
 * See the License for the specific language governing permissions and
 * limitations under the License.
 */

package com.android.server.wifi;

import android.annotation.Nullable;
import android.content.Context;
import android.net.wifi.WifiConfiguration;
import android.net.wifi.WifiManager;
import android.util.ArraySet;

import com.android.modules.utils.build.SdkLevel;
import com.android.wifi.resources.R;

import java.io.FileDescriptor;
import java.io.PrintWriter;
import java.util.Arrays;
import java.util.HashMap;
import java.util.List;
import java.util.Map;
import java.util.Set;
import java.util.concurrent.atomic.AtomicBoolean;
import java.util.concurrent.atomic.AtomicInteger;

import javax.annotation.concurrent.ThreadSafe;


/** Global wifi service in-memory state that is not persisted. */
@ThreadSafe
public class WifiGlobals {

    private final Context mContext;

    private final AtomicInteger mPollRssiIntervalMillis = new AtomicInteger(-1);
    private final AtomicBoolean mIpReachabilityDisconnectEnabled = new AtomicBoolean(true);
    private final AtomicBoolean mIsBluetoothConnected = new AtomicBoolean(false);

    // These are read from the overlay, cache them after boot up.
    private final boolean mIsWpa3SaeUpgradeEnabled;
    private final boolean mIsWpa3SaeUpgradeOffloadEnabled;
    private final boolean mIsOweUpgradeEnabled;
    private final boolean mFlushAnqpCacheOnWifiToggleOffEvent;
    private final boolean mIsWpa3SaeH2eSupported;
    private final String mP2pDeviceNamePrefix;
    private final int mP2pDeviceNamePostfixNumDigits;
    private final int mClientModeImplNumLogRecs;
    private final boolean mSaveFactoryMacToConfigStoreEnabled;
    private final int mWifiLowConnectedScoreThresholdToTriggerScanForMbb;
    private final int mWifiLowConnectedScoreScanPeriodSeconds;
    private final boolean mWifiAllowInsecureEnterpriseConfiguration;
    private final boolean mIsP2pMacRandomizationSupported;
    private final int mPollRssiShortIntervalMillis;
    private final int mPollRssiLongIntervalMillis;
    private final int mClientRssiMonitorThresholdDbm;
    private final int mClientRssiMonitorHysteresisDb;
    private final boolean mAdjustPollRssiIntervalEnabled;
    private final boolean mWifiInterfaceAddedSelfRecoveryEnabled;
    private final int mNetworkNotFoundEventThreshold;
    private final boolean mIsWepDeprecated;
    private final boolean mIsWpaPersonalDeprecated;
<<<<<<< HEAD
    // This is read from the overlay, cache it after boot up.
    private final boolean mIsDisconnectOnlyOnInitialIpReachability;

=======
    private final Map<String, List<String>> mCountryCodeToAfcServers;
>>>>>>> fb93bcee
    // This is set by WifiManager#setVerboseLoggingEnabled(int).
    private int mVerboseLoggingLevel = WifiManager.VERBOSE_LOGGING_LEVEL_DISABLED;
    private boolean mIsUsingExternalScorer = false;
    private boolean mDisableUnwantedNetworkOnLowRssi = false;
    private final boolean mIsAfcSupportedOnDevice;
    private Set<String> mMacRandomizationUnsupportedSsidPrefixes = new ArraySet<>();

    public WifiGlobals(Context context) {
        mContext = context;

        mIsWpa3SaeUpgradeEnabled = mContext.getResources()
                .getBoolean(R.bool.config_wifiSaeUpgradeEnabled);
        mIsWpa3SaeUpgradeOffloadEnabled = mContext.getResources()
                .getBoolean(R.bool.config_wifiSaeUpgradeOffloadEnabled);
        mIsOweUpgradeEnabled = mContext.getResources()
                .getBoolean(R.bool.config_wifiOweUpgradeEnabled);
        mFlushAnqpCacheOnWifiToggleOffEvent = mContext.getResources()
                .getBoolean(R.bool.config_wifiFlushAnqpCacheOnWifiToggleOffEvent);
        mIsWpa3SaeH2eSupported = mContext.getResources()
                .getBoolean(R.bool.config_wifiSaeH2eSupported);
        mP2pDeviceNamePrefix = mContext.getResources()
                .getString(R.string.config_wifiP2pDeviceNamePrefix);
        mP2pDeviceNamePostfixNumDigits = mContext.getResources()
                .getInteger(R.integer.config_wifiP2pDeviceNamePostfixNumDigits);
        mClientModeImplNumLogRecs = mContext.getResources()
                .getInteger(R.integer.config_wifiClientModeImplNumLogRecs);
        mSaveFactoryMacToConfigStoreEnabled = mContext.getResources()
                .getBoolean(R.bool.config_wifiSaveFactoryMacToWifiConfigStore);
        mWifiLowConnectedScoreThresholdToTriggerScanForMbb = mContext.getResources().getInteger(
                R.integer.config_wifiLowConnectedScoreThresholdToTriggerScanForMbb);
        mWifiLowConnectedScoreScanPeriodSeconds = mContext.getResources().getInteger(
                R.integer.config_wifiLowConnectedScoreScanPeriodSeconds);
        mWifiAllowInsecureEnterpriseConfiguration = mContext.getResources().getBoolean(
                R.bool.config_wifiAllowInsecureEnterpriseConfigurationsForSettingsAndSUW);
        mIsP2pMacRandomizationSupported = mContext.getResources().getBoolean(
                R.bool.config_wifi_p2p_mac_randomization_supported);
        mPollRssiIntervalMillis.set(mContext.getResources().getInteger(
                R.integer.config_wifiPollRssiIntervalMilliseconds));
        mPollRssiShortIntervalMillis = mContext.getResources().getInteger(
                R.integer.config_wifiPollRssiIntervalMilliseconds);
        mPollRssiLongIntervalMillis = mContext.getResources().getInteger(
                R.integer.config_wifiPollRssiLongIntervalMilliseconds);
        mClientRssiMonitorThresholdDbm = mContext.getResources().getInteger(
                R.integer.config_wifiClientRssiMonitorThresholdDbm);
        mClientRssiMonitorHysteresisDb = mContext.getResources().getInteger(
                R.integer.config_wifiClientRssiMonitorHysteresisDb);
        mAdjustPollRssiIntervalEnabled = mContext.getResources().getBoolean(
                R.bool.config_wifiAdjustPollRssiIntervalEnabled);
        mWifiInterfaceAddedSelfRecoveryEnabled = mContext.getResources().getBoolean(
                R.bool.config_wifiInterfaceAddedSelfRecoveryEnabled);
	mIsDisconnectOnlyOnInitialIpReachability = mContext.getResources()
                .getBoolean(R.bool.config_disconnectOnlyOnInitialIpReachability);
        mDisableUnwantedNetworkOnLowRssi = mContext.getResources().getBoolean(
                R.bool.config_wifiDisableUnwantedNetworkOnLowRssi);
        mNetworkNotFoundEventThreshold = mContext.getResources().getInteger(
                R.integer.config_wifiNetworkNotFoundEventThreshold);
        mIsWepDeprecated = mContext.getResources()
                .getBoolean(R.bool.config_wifiWepDeprecated);
        mIsWpaPersonalDeprecated = mContext.getResources()
                .getBoolean(R.bool.config_wifiWpaPersonalDeprecated);
        mIsAfcSupportedOnDevice = mContext.getResources().getBoolean(R.bool.config_wifiAfcSupported)
                && mContext.getResources().getBoolean(R.bool.config_wifiSoftap6ghzSupported)
                && mContext.getResources().getBoolean(R.bool.config_wifi6ghzSupport);
        Set<String> unsupportedSsidPrefixes = new ArraySet<>(mContext.getResources().getStringArray(
                R.array.config_wifiForceDisableMacRandomizationSsidPrefixList));
        mCountryCodeToAfcServers = getCountryCodeToAfcServersMap();
        if (!unsupportedSsidPrefixes.isEmpty()) {
            for (String ssid : unsupportedSsidPrefixes) {
                String cleanedSsid = ssid.length() > 1 && (ssid.charAt(0) == '"')
                        && (ssid.charAt(ssid.length() - 1) == '"')
                        ? ssid.substring(0, ssid.length() - 1) : ssid;
                mMacRandomizationUnsupportedSsidPrefixes.add(cleanedSsid);
            }
        }
    }

    private Map<String, List<String>> getCountryCodeToAfcServersMap() {
        Map<String, List<String>> countryCodeToAfcServers = new HashMap<>();
        String[] countryCodeToAfcServersFromConfig = mContext.getResources().getStringArray(
                R.array.config_wifiAfcServerUrlsForCountry);

        if (countryCodeToAfcServersFromConfig == null) {
            return countryCodeToAfcServers;
        }

        // each entry should be of the form: countryCode,url1,url2...
        for (String entry : countryCodeToAfcServersFromConfig) {
            String[] countryAndUrls = entry.split(",");

            // if no servers are specified for a country, then continue to the next entry
            if (countryAndUrls.length < 2) {
                continue;
            }
            countryCodeToAfcServers.put(countryAndUrls[0], Arrays.asList(Arrays.copyOfRange(
                    countryAndUrls, 1, countryAndUrls.length)));
        }
        return countryCodeToAfcServers;
    }

    public Set<String> getMacRandomizationUnsupportedSsidPrefixes() {
        return mMacRandomizationUnsupportedSsidPrefixes;
    }

    /** Get the interval between RSSI polls, in milliseconds. */
    public int getPollRssiIntervalMillis() {
        return mPollRssiIntervalMillis.get();
    }

    /** Set the interval between RSSI polls, in milliseconds. */
    public void setPollRssiIntervalMillis(int newPollIntervalMillis) {
        mPollRssiIntervalMillis.set(newPollIntervalMillis);
    }

    /** Returns whether CMD_IP_REACHABILITY_LOST events should trigger disconnects. */
    public boolean getIpReachabilityDisconnectEnabled() {
        return mIpReachabilityDisconnectEnabled.get();
    }

    /**
     * Returns a list of AFC server URLs for a country, or null if AFC is not available in that
     * country.
     */
    public @Nullable List<String> getAfcServerUrlsForCountry(String countryCode) {
        return mCountryCodeToAfcServers.get(countryCode);
    }

    /**
     * Returns whether this device supports AFC.
     */
    public boolean isAfcSupportedOnDevice() {
        return mIsAfcSupportedOnDevice;
    }

    /** Sets whether CMD_IP_REACHABILITY_LOST events should trigger disconnects. */
    public void setIpReachabilityDisconnectEnabled(boolean enabled) {
        mIpReachabilityDisconnectEnabled.set(enabled);
    }

    /** Set whether bluetooth is enabled. */
    public void setBluetoothEnabled(boolean isEnabled) {
        // If BT was connected and then turned off, there is no CONNECTION_STATE_CHANGE message.
        // So set mIsBluetoothConnected to false if we get a bluetooth disable while connected.
        // But otherwise, Bluetooth being turned on doesn't mean that we're connected.
        if (!isEnabled) {
            mIsBluetoothConnected.set(false);
        }
    }

    /** Set whether bluetooth is connected. */
    public void setBluetoothConnected(boolean isConnected) {
        mIsBluetoothConnected.set(isConnected);
    }

    /** Get whether bluetooth is connected */
    public boolean isBluetoothConnected() {
        return mIsBluetoothConnected.get();
    }

    /**
     * Helper method to check if Connected MAC Randomization is supported - onDown events are
     * skipped if this feature is enabled (b/72459123).
     *
     * @return boolean true if Connected MAC randomization is supported, false otherwise
     */
    public boolean isConnectedMacRandomizationEnabled() {
        return mContext.getResources().getBoolean(
                R.bool.config_wifi_connected_mac_randomization_supported);
    }

    /**
     * Helper method to check if WEP networks are deprecated.
     *
     * @return boolean true if WEP networks are deprecated, false otherwise.
     */
    public boolean isWepDeprecated() {
        return mIsWepDeprecated;
    }

    /**
     * Helper method to check if WPA-Personal networks are deprecated.
     *
     * @return boolean true if WPA-Personal networks are deprecated, false otherwise.
     */
    public boolean isWpaPersonalDeprecated() {
        return mIsWpaPersonalDeprecated;
    }

    /**
     * Helper method to check if the device may not connect to the configuration
     * due to deprecated security type
     */
    public boolean isDeprecatedSecurityTypeNetwork(@Nullable WifiConfiguration config) {
        if (config == null) {
            return false;
        }
        if (isWepDeprecated() && config.isSecurityType(WifiConfiguration.SECURITY_TYPE_WEP)) {
            return true;
        }
        if (isWpaPersonalDeprecated() && config.isWpaPersonalOnlyConfiguration()) {
            return true;
        }
        return false;
    }

    /**
     * Help method to check if WPA3 SAE auto-upgrade is enabled.
     *
     * @return boolean true if auto-upgrade is enabled, false otherwise.
     */
    public boolean isWpa3SaeUpgradeEnabled() {
        return mIsWpa3SaeUpgradeEnabled;
    }

    /**
     * Help method to check if WPA3 SAE auto-upgrade offload is enabled.
     *
     * @return boolean true if auto-upgrade offload is enabled, false otherwise.
     */
    public boolean isWpa3SaeUpgradeOffloadEnabled() {
        return mIsWpa3SaeUpgradeOffloadEnabled;
    }

    /**
     * Help method to check if OWE auto-upgrade is enabled.
     *
     * @return boolean true if auto-upgrade is enabled, false otherwise.
     */
    public boolean isOweUpgradeEnabled() {
        // OWE auto-upgrade is supported on S or newer releases.
        return SdkLevel.isAtLeastS() && mIsOweUpgradeEnabled;
    }

    /**
     * Help method to check if the setting to flush ANQP cache when Wi-Fi is toggled off.
     *
     * @return boolean true to flush ANQP cache on Wi-Fi toggle off event, false otherwise.
     */
    public boolean flushAnqpCacheOnWifiToggleOffEvent() {
        return mFlushAnqpCacheOnWifiToggleOffEvent;
    }

    /*
     * Help method to check if WPA3 SAE Hash-to-Element is supported on this device.
     *
     * @return boolean true if supported;otherwise false.
     */
    public boolean isWpa3SaeH2eSupported() {
        return mIsWpa3SaeH2eSupported;
    }

    /**
     * Record the verbose logging level
     */
    public void setVerboseLoggingLevel(int level) {
        mVerboseLoggingLevel = level;
    }

    /** Return the currently set verbose logging level. */
    public int getVerboseLoggingLevel() {
        return mVerboseLoggingLevel;
    }

    /** Check if show key verbose logging mode is enabled. */
    public boolean getShowKeyVerboseLoggingModeEnabled() {
        return mVerboseLoggingLevel == WifiManager.VERBOSE_LOGGING_LEVEL_ENABLED_SHOW_KEY;
    }

    /** Set whether the external scorer is being used **/
    public void setUsingExternalScorer(boolean isUsingExternalScorer) {
        mIsUsingExternalScorer = isUsingExternalScorer;
    }

    /** Get whether the external scorer is being used **/
    public boolean isUsingExternalScorer() {
        return mIsUsingExternalScorer;
    }

    /** Get the prefix of the default wifi p2p device name. */
    public String getWifiP2pDeviceNamePrefix() {
        return mP2pDeviceNamePrefix;
    }

    /** Get the number of the default wifi p2p device name postfix digit. */
    public int getWifiP2pDeviceNamePostfixNumDigits() {
        return mP2pDeviceNamePostfixNumDigits;
    }

    /** Get the number of log records to maintain. */
    public int getClientModeImplNumLogRecs() {
        return mClientModeImplNumLogRecs;
    }

    /** Get whether to use the saved factory MAC address when available **/
    public boolean isSaveFactoryMacToConfigStoreEnabled() {
        return mSaveFactoryMacToConfigStoreEnabled;
    }

    /** Get the low score threshold to do scan for MBB when external scorer is not used. **/
    public int getWifiLowConnectedScoreThresholdToTriggerScanForMbb() {
        return mWifiLowConnectedScoreThresholdToTriggerScanForMbb;
    }

    /** Get the minimum period between the extra scans triggered for MBB when score is low **/
    public int getWifiLowConnectedScoreScanPeriodSeconds() {
        return mWifiLowConnectedScoreScanPeriodSeconds;
    }

    /** Get whether or not insecure enterprise configuration is allowed. */
    public boolean isInsecureEnterpriseConfigurationAllowed() {
        return mWifiAllowInsecureEnterpriseConfiguration;
    }

    /** Get whether or not P2P MAC randomization is supported */
    public boolean isP2pMacRandomizationSupported() {
        return mIsP2pMacRandomizationSupported;
    }

    /** Get the regular (short) interval between RSSI polls, in milliseconds. */
    public int getPollRssiShortIntervalMillis() {
        return mPollRssiShortIntervalMillis;
    }

    /**
     * Get the long interval between RSSI polls, in milliseconds. The long interval is to
     * reduce power consumption of the polls. This value should be greater than the regular
     * interval.
     */
    public int getPollRssiLongIntervalMillis() {
        return mPollRssiLongIntervalMillis;
    }

    /**
     * Get the RSSI threshold for client mode RSSI monitor, in dBm. If the device is stationary
     * and current RSSI >= Threshold + Hysteresis value, set long interval and enable RSSI
     * monitoring using the RSSI threshold. If device is non-stationary or current RSSI <=
     * Threshold, set regular interval and disable RSSI monitoring.
     */
    public int getClientRssiMonitorThresholdDbm() {
        return mClientRssiMonitorThresholdDbm;
    }

    /**
     * Get the hysteresis value in dB for the client mode RSSI monitor threshold. It can avoid
     * frequent switch between regular and long polling intervals.
     */
    public int getClientRssiMonitorHysteresisDb() {
        return mClientRssiMonitorHysteresisDb;
    }

    /**
     * Get whether adjusting the RSSI polling interval between regular and long intervals
     * is enabled.
     */
    public boolean isAdjustPollRssiIntervalEnabled() {
        return mAdjustPollRssiIntervalEnabled;
    }

    /**
     * Get whether hot-plugging an interface will trigger a restart of the wifi stack.
     */
    public boolean isWifiInterfaceAddedSelfRecoveryEnabled() {
        return mWifiInterfaceAddedSelfRecoveryEnabled;
    }

    /**
     * Get whether to temporarily disable a unwanted network that has low RSSI.
     */
    public boolean disableUnwantedNetworkOnLowRssi() {
        return mDisableUnwantedNetworkOnLowRssi;
    }

    /**
     * Get the threshold to use for blocking a network due to NETWORK_NOT_FOUND_EVENT failure.
     */
    public int getNetworkNotFoundEventThreshold() {
        return mNetworkNotFoundEventThreshold;
    }

    /** Check if IP Reachability lost need to be monitor for first 10 sec of connection/roam. */
    public boolean getDisconnectOnlyOnInitialIpReachability() {
        return mIsDisconnectOnlyOnInitialIpReachability;
    }

    /** Dump method for debugging */
    public void dump(FileDescriptor fd, PrintWriter pw, String[] args) {
        pw.println("Dump of WifiGlobals");
        pw.println("mPollRssiIntervalMillis=" + mPollRssiIntervalMillis.get());
        pw.println("mIpReachabilityDisconnectEnabled=" + mIpReachabilityDisconnectEnabled.get());
        pw.println("mIsBluetoothConnected=" + mIsBluetoothConnected.get());
        pw.println("mIsWpa3SaeUpgradeEnabled=" + mIsWpa3SaeUpgradeEnabled);
        pw.println("mIsWpa3SaeUpgradeOffloadEnabled=" + mIsWpa3SaeUpgradeOffloadEnabled);
        pw.println("mIsOweUpgradeEnabled=" + mIsOweUpgradeEnabled);
        pw.println("mFlushAnqpCacheOnWifiToggleOffEvent=" + mFlushAnqpCacheOnWifiToggleOffEvent);
        pw.println("mIsWpa3SaeH2eSupported=" + mIsWpa3SaeH2eSupported);
        pw.println("mP2pDeviceNamePrefix=" + mP2pDeviceNamePrefix);
        pw.println("mP2pDeviceNamePostfixNumDigits=" + mP2pDeviceNamePostfixNumDigits);
        pw.println("mClientModeImplNumLogRecs=" + mClientModeImplNumLogRecs);
        pw.println("mSaveFactoryMacToConfigStoreEnabled=" + mSaveFactoryMacToConfigStoreEnabled);
        pw.println("mWifiLowConnectedScoreThresholdToTriggerScanForMbb="
                + mWifiLowConnectedScoreThresholdToTriggerScanForMbb);
        pw.println("mWifiLowConnectedScoreScanPeriodSeconds="
                + mWifiLowConnectedScoreScanPeriodSeconds);
        pw.println("mIsUsingExternalScorer="
                + mIsUsingExternalScorer);
        pw.println("mWifiAllowInsecureEnterpriseConfiguration="
                + mWifiAllowInsecureEnterpriseConfiguration);
        pw.println("mIsP2pMacRandomizationSupported" + mIsP2pMacRandomizationSupported);
        pw.println("mWifiInterfaceAddedSelfRecoveryEnabled="
                + mWifiInterfaceAddedSelfRecoveryEnabled);
        pw.println("mDisableUnwantedNetworkOnLowRssi=" + mDisableUnwantedNetworkOnLowRssi);
        pw.println("mNetworkNotFoundEventThreshold=" + mNetworkNotFoundEventThreshold);
        pw.println("mIsWepDeprecated=" + mIsWepDeprecated);
        pw.println("mIsWpaPersonalDeprecated=" + mIsWpaPersonalDeprecated);
        pw.println("mIsDisconnectOnlyOnInitialIpReachability=" + mIsDisconnectOnlyOnInitialIpReachability);
    }
}<|MERGE_RESOLUTION|>--- conflicted
+++ resolved
@@ -71,13 +71,9 @@
     private final int mNetworkNotFoundEventThreshold;
     private final boolean mIsWepDeprecated;
     private final boolean mIsWpaPersonalDeprecated;
-<<<<<<< HEAD
     // This is read from the overlay, cache it after boot up.
     private final boolean mIsDisconnectOnlyOnInitialIpReachability;
-
-=======
     private final Map<String, List<String>> mCountryCodeToAfcServers;
->>>>>>> fb93bcee
     // This is set by WifiManager#setVerboseLoggingEnabled(int).
     private int mVerboseLoggingLevel = WifiManager.VERBOSE_LOGGING_LEVEL_DISABLED;
     private boolean mIsUsingExternalScorer = false;
