/*
 * Copyright (C) 2008 The Android Open Source Project
 *
 * Licensed under the Apache License, Version 2.0 (the "License");
 * you may not use this file except in compliance with the License.
 * You may obtain a copy of the License at
 *
 *      http://www.apache.org/licenses/LICENSE-2.0
 *
 * Unless required by applicable law or agreed to in writing, software
 * distributed under the License is distributed on an "AS IS" BASIS,
 * WITHOUT WARRANTIES OR CONDITIONS OF ANY KIND, either express or implied.
 * See the License for the specific language governing permissions and
 * limitations under the License.
 */

package com.android.server.wifi;

import static android.net.wifi.WifiManager.WIFI_FEATURE_OWE;

import android.annotation.IntDef;
import android.annotation.NonNull;
import android.annotation.Nullable;
import android.net.MacAddress;
import android.net.TrafficStats;
import android.net.apf.ApfCapabilities;
import android.net.wifi.CoexUnsafeChannel;
import android.net.wifi.ScanResult;
import android.net.wifi.SecurityParams;
import android.net.wifi.SoftApConfiguration;
import android.net.wifi.WifiAnnotations;
import android.net.wifi.WifiAvailableChannel;
import android.net.wifi.WifiConfiguration;
import android.net.wifi.WifiScanner;
import android.net.wifi.WifiSsid;
import android.net.wifi.nl80211.DeviceWiphyCapabilities;
import android.net.wifi.nl80211.NativeScanResult;
import android.net.wifi.nl80211.NativeWifiClient;
import android.net.wifi.nl80211.RadioChainInfo;
import android.net.wifi.nl80211.WifiNl80211Manager;
import android.os.Bundle;
import android.os.Handler;
import android.os.SystemClock;
import android.os.WorkSource;
import android.text.TextUtils;
import android.util.ArraySet;
import android.util.Log;

import com.android.internal.annotations.Immutable;
import com.android.internal.util.HexDump;
import com.android.modules.utils.build.SdkLevel;
import com.android.server.wifi.hotspot2.NetworkDetail;
import com.android.server.wifi.util.FrameParser;
import com.android.server.wifi.util.InformationElementUtil;
import com.android.server.wifi.util.NativeUtil;
import com.android.server.wifi.util.NetdWrapper;
import com.android.server.wifi.util.NetdWrapper.NetdEventObserver;

import java.io.PrintWriter;
import java.io.StringWriter;
import java.lang.annotation.Retention;
import java.lang.annotation.RetentionPolicy;
import java.nio.ByteBuffer;
import java.nio.ByteOrder;
import java.text.SimpleDateFormat;
import java.util.ArrayList;
import java.util.Arrays;
import java.util.Date;
import java.util.HashMap;
import java.util.HashSet;
import java.util.Iterator;
import java.util.List;
import java.util.Map;
import java.util.Objects;
import java.util.Random;
import java.util.Set;
import java.util.TimeZone;

/**
 * Native calls for bring up/shut down of the supplicant daemon and for
 * sending requests to the supplicant daemon
 *
 * {@hide}
 */
public class WifiNative {
    private static final String TAG = "WifiNative";

    private final SupplicantStaIfaceHal mSupplicantStaIfaceHal;
    private final HostapdHal mHostapdHal;
    private final WifiVendorHal mWifiVendorHal;
    private final WifiNl80211Manager mWifiCondManager;
    private final WifiMonitor mWifiMonitor;
    private final PropertyService mPropertyService;
    private final WifiMetrics mWifiMetrics;
    private final Handler mHandler;
    private final Random mRandom;
    private final BuildProperties mBuildProperties;
    private final WifiInjector mWifiInjector;
    private NetdWrapper mNetdWrapper;
    private boolean mVerboseLoggingEnabled = false;
    private boolean mIsEnhancedOpenSupported = false;
    private final List<CoexUnsafeChannel> mCachedCoexUnsafeChannels = new ArrayList<>();
    private int mCachedCoexRestrictions;
    private CountryCodeChangeListenerInternal mCountryCodeChangeListener;
    private boolean mUseFakeScanDetails;
    private final ArrayList<ScanDetail> mFakeScanDetails = new ArrayList<>();

    public WifiNative(WifiVendorHal vendorHal,
                      SupplicantStaIfaceHal staIfaceHal, HostapdHal hostapdHal,
                      WifiNl80211Manager condManager, WifiMonitor wifiMonitor,
                      PropertyService propertyService, WifiMetrics wifiMetrics,
                      Handler handler, Random random, BuildProperties buildProperties,
                      WifiInjector wifiInjector) {
        mWifiVendorHal = vendorHal;
        mSupplicantStaIfaceHal = staIfaceHal;
        mHostapdHal = hostapdHal;
        mWifiCondManager = condManager;
        mWifiMonitor = wifiMonitor;
        mPropertyService = propertyService;
        mWifiMetrics = wifiMetrics;
        mHandler = handler;
        mRandom = random;
        mBuildProperties = buildProperties;
        mWifiInjector = wifiInjector;
    }

    /**
     * Enable verbose logging for all sub modules.
     */
    public void enableVerboseLogging(boolean verboseEnabled, boolean halVerboseEnabled) {
        Log.d(TAG, "enableVerboseLogging " + verboseEnabled + " hal " + halVerboseEnabled);
        mVerboseLoggingEnabled = verboseEnabled;
        mWifiCondManager.enableVerboseLogging(verboseEnabled);
        mSupplicantStaIfaceHal.enableVerboseLogging(verboseEnabled, halVerboseEnabled);
        mHostapdHal.enableVerboseLogging(verboseEnabled, halVerboseEnabled);
        mWifiVendorHal.enableVerboseLogging(verboseEnabled, halVerboseEnabled);
        mIfaceMgr.enableVerboseLogging(verboseEnabled);
    }

    /**
     * Callbacks for SoftAp interface.
     */
    public class SoftApHalCallbackFromWificond implements WifiNl80211Manager.SoftApCallback {
        // placeholder for now - provide a shell so that clients don't use a
        // WifiNl80211Manager-specific API.
        private String mIfaceName;
        private SoftApHalCallback mSoftApHalCallback;

        SoftApHalCallbackFromWificond(String ifaceName,
                SoftApHalCallback softApHalCallback) {
            mIfaceName = ifaceName;
            mSoftApHalCallback = softApHalCallback;
        }

        @Override
        public void onFailure() {
            mSoftApHalCallback.onFailure();
        }

        @Override
        public void onSoftApChannelSwitched(int frequency, int bandwidth) {
            mSoftApHalCallback.onInfoChanged(mIfaceName, frequency, bandwidth,
                    ScanResult.WIFI_STANDARD_UNKNOWN, null);
        }

        @Override
        public void onConnectedClientsChanged(NativeWifiClient client, boolean isConnected) {
            mSoftApHalCallback.onConnectedClientsChanged(mIfaceName,
                    client.getMacAddress(), isConnected);
        }
    }

    private static class CountryCodeChangeListenerInternal implements
            WifiNl80211Manager.CountryCodeChangedListener {
        private WifiCountryCode.ChangeListener mListener;

        public void setChangeListener(@NonNull WifiCountryCode.ChangeListener listener) {
            mListener = listener;
        }

        public void onSetCountryCodeSucceeded(String country) {
            Log.d(TAG, "onSetCountryCodeSucceeded: " + country);
            if (mListener != null) {
                mListener.onSetCountryCodeSucceeded(country);
            }
        }

        @Override
        public void onCountryCodeChanged(String country) {
            Log.d(TAG, "onCountryCodeChanged: " + country);
            if (mListener != null) {
                mListener.onDriverCountryCodeChanged(country);
            }
        }
    }

    /**
     * Callbacks for SoftAp instance.
     */
    public interface SoftApHalCallback {
        /**
         * Invoked when there is a fatal failure and the SoftAp is shutdown.
         */
        void onFailure();

        /**
         * Invoked when there is a fatal happen in specific instance only.
         */
        default void onInstanceFailure(String instanceName) {}

        /**
         * Invoked when a channel switch event happens - i.e. the SoftAp is moved to a different
         * channel. Also called on initial registration.
         *
         * @param apIfaceInstance The identity of the ap instance.
         * @param frequency The new frequency of the SoftAp. A value of 0 is invalid and is an
         *                     indication that the SoftAp is not enabled.
         * @param bandwidth The new bandwidth of the SoftAp.
         * @param generation The new generation of the SoftAp.
         */
        void onInfoChanged(String apIfaceInstance, int frequency, int bandwidth,
                int generation, MacAddress apIfaceInstanceMacAddress);
        /**
         * Invoked when there is a change in the associated station (STA).
         *
         * @param apIfaceInstance The identity of the ap instance.
         * @param clientAddress Macaddress of the client.
         * @param isConnected Indication as to whether the client is connected (true), or
         *                    disconnected (false).
         */
        void onConnectedClientsChanged(String apIfaceInstance, MacAddress clientAddress,
                boolean isConnected);
    }

    /********************************************************
     * Interface management related methods.
     ********************************************************/
    /**
     * Meta-info about every iface that is active.
     */
    private static class Iface {
        /** Type of ifaces possible */
        public static final int IFACE_TYPE_AP = 0;
        public static final int IFACE_TYPE_STA_FOR_CONNECTIVITY = 1;
        public static final int IFACE_TYPE_STA_FOR_SCAN = 2;

        @IntDef({IFACE_TYPE_AP, IFACE_TYPE_STA_FOR_CONNECTIVITY, IFACE_TYPE_STA_FOR_SCAN})
        @Retention(RetentionPolicy.SOURCE)
        public @interface IfaceType{}

        /** Identifier allocated for the interface */
        public final int id;
        /** Type of the iface: STA (for Connectivity or Scan) or AP */
        public @IfaceType int type;
        /** Name of the interface */
        public String name;
        /** Is the interface up? This is used to mask up/down notifications to external clients. */
        public boolean isUp;
        /** External iface destroyed listener for the iface */
        public InterfaceCallback externalListener;
        /** Network observer registered for this interface */
        public NetworkObserverInternal networkObserver;
        /** Interface feature set / capabilities */
        public long featureSet;
        public DeviceWiphyCapabilities phyCapabilities;

        Iface(int id, @Iface.IfaceType int type) {
            this.id = id;
            this.type = type;
        }

        @Override
        public String toString() {
            StringBuffer sb = new StringBuffer();
            String typeString;
            switch(type) {
                case IFACE_TYPE_STA_FOR_CONNECTIVITY:
                    typeString = "STA_CONNECTIVITY";
                    break;
                case IFACE_TYPE_STA_FOR_SCAN:
                    typeString = "STA_SCAN";
                    break;
                case IFACE_TYPE_AP:
                    typeString = "AP";
                    break;
                default:
                    typeString = "<UNKNOWN>";
                    break;
            }
            sb.append("Iface:")
                .append("{")
                .append("Name=").append(name)
                .append(",")
                .append("Id=").append(id)
                .append(",")
                .append("Type=").append(typeString)
                .append("}");
            return sb.toString();
        }
    }

    /**
     * Iface Management entity. This class maintains list of all the active ifaces.
     */
    private static class IfaceManager {
        /** Integer to allocate for the next iface being created */
        private int mNextId;
        /** Map of the id to the iface structure */
        private HashMap<Integer, Iface> mIfaces = new HashMap<>();
        private boolean mVerboseLoggingEnabled = false;

        public void enableVerboseLogging(boolean enable) {
            mVerboseLoggingEnabled = enable;
        }

        /** Allocate a new iface for the given type */
        private Iface allocateIface(@Iface.IfaceType int type) {
            if (mVerboseLoggingEnabled) {
                Log.d(TAG, "IfaceManager#allocateIface: type=" + type + ", pre-map=" + mIfaces);
            }
            Iface iface = new Iface(mNextId, type);
            mIfaces.put(mNextId, iface);
            mNextId++;
            return iface;
        }

        /** Remove the iface using the provided id */
        private Iface removeIface(int id) {
            if (mVerboseLoggingEnabled) {
                Log.d(TAG, "IfaceManager#removeIface: id=" + id + ", pre-map=" + mIfaces);
            }
            return mIfaces.remove(id);
        }

        /** Lookup the iface using the provided id */
        private Iface getIface(int id) {
            return mIfaces.get(id);
        }

        /** Lookup the iface using the provided name */
        private Iface getIface(@NonNull String ifaceName) {
            for (Iface iface : mIfaces.values()) {
                if (TextUtils.equals(iface.name, ifaceName)) {
                    return iface;
                }
            }
            return null;
        }

        /** Iterator to use for deleting all the ifaces while performing teardown on each of them */
        private Iterator<Integer> getIfaceIdIter() {
            return mIfaces.keySet().iterator();
        }

        /** Checks if there are any iface active. */
        private boolean hasAnyIface() {
            return !mIfaces.isEmpty();
        }

        /** Checks if there are any iface of the given type active. */
        private boolean hasAnyIfaceOfType(@Iface.IfaceType int type) {
            for (Iface iface : mIfaces.values()) {
                if (iface.type == type) {
                    return true;
                }
            }
            return false;
        }

        /** Checks if there are any STA (for connectivity) iface active. */
        private boolean hasAnyStaIfaceForConnectivity() {
            return hasAnyIfaceOfType(Iface.IFACE_TYPE_STA_FOR_CONNECTIVITY);
        }

        /** Checks if there are any STA (for scan) iface active. */
        private boolean hasAnyStaIfaceForScan() {
            return hasAnyIfaceOfType(Iface.IFACE_TYPE_STA_FOR_SCAN);
        }

        /** Checks if there are any AP iface active. */
        private boolean hasAnyApIface() {
            return hasAnyIfaceOfType(Iface.IFACE_TYPE_AP);
        }

        private @NonNull Set<String> findAllStaIfaceNames() {
            Set<String> ifaceNames = new ArraySet<>();
            for (Iface iface : mIfaces.values()) {
                if (iface.type == Iface.IFACE_TYPE_STA_FOR_CONNECTIVITY
                        || iface.type == Iface.IFACE_TYPE_STA_FOR_SCAN) {
                    ifaceNames.add(iface.name);
                }
            }
            return ifaceNames;
        }

        private @NonNull Set<String> findAllApIfaceNames() {
            Set<String> ifaceNames = new ArraySet<>();
            for (Iface iface : mIfaces.values()) {
                if (iface.type == Iface.IFACE_TYPE_AP) {
                    ifaceNames.add(iface.name);
                }
            }
            return ifaceNames;
        }

        /** Removes the existing iface that does not match the provided id. */
        public Iface removeExistingIface(int newIfaceId) {
            if (mVerboseLoggingEnabled) {
                Log.d(TAG, "IfaceManager#removeExistingIface: newIfaceId=" + newIfaceId
                        + ", pre-map=" + mIfaces);
            }
            Iface removedIface = null;
            // The number of ifaces in the database could be 1 existing & 1 new at the max.
            if (mIfaces.size() > 2) {
                Log.wtf(TAG, "More than 1 existing interface found");
            }
            Iterator<Map.Entry<Integer, Iface>> iter = mIfaces.entrySet().iterator();
            while (iter.hasNext()) {
                Map.Entry<Integer, Iface> entry = iter.next();
                if (entry.getKey() != newIfaceId) {
                    removedIface = entry.getValue();
                    iter.remove();
                }
            }
            return removedIface;
        }

        @Override
        public String toString() {
            return mIfaces.toString();
        }
    }

    private class NormalScanEventCallback implements WifiNl80211Manager.ScanEventCallback {
        private String mIfaceName;

        NormalScanEventCallback(String ifaceName) {
            mIfaceName = ifaceName;
        }

        @Override
        public void onScanResultReady() {
            Log.d(TAG, "Scan result ready event");
            mWifiMonitor.broadcastScanResultEvent(mIfaceName);
        }

        @Override
        public void onScanFailed() {
            Log.d(TAG, "Scan failed event");
            mWifiMonitor.broadcastScanFailedEvent(mIfaceName);
        }
    }

    private class PnoScanEventCallback implements WifiNl80211Manager.ScanEventCallback {
        private String mIfaceName;

        PnoScanEventCallback(String ifaceName) {
            mIfaceName = ifaceName;
        }

        @Override
        public void onScanResultReady() {
            Log.d(TAG, "Pno scan result event");
            mWifiMonitor.broadcastPnoScanResultEvent(mIfaceName);
            mWifiMetrics.incrementPnoFoundNetworkEventCount();
        }

        @Override
        public void onScanFailed() {
            Log.d(TAG, "Pno Scan failed event");
            mWifiMetrics.incrementPnoScanFailedCount();
        }
    }

    private final Object mLock = new Object();
    private final IfaceManager mIfaceMgr = new IfaceManager();
    private HashSet<StatusListener> mStatusListeners = new HashSet<>();

    /** Helper method invoked to start supplicant if there were no ifaces */
    private boolean startHal() {
        synchronized (mLock) {
            if (!mIfaceMgr.hasAnyIface()) {
                if (mWifiVendorHal.isVendorHalSupported()) {
                    if (!mWifiVendorHal.startVendorHal()) {
                        Log.e(TAG, "Failed to start vendor HAL");
                        return false;
                    }
                    if (SdkLevel.isAtLeastS()) {
                        mWifiVendorHal.setCoexUnsafeChannels(
                                mCachedCoexUnsafeChannels, mCachedCoexRestrictions);
                    }
                } else {
                    Log.i(TAG, "Vendor Hal not supported, ignoring start.");
                }
            }
            registerWificondListenerIfNecessary();
            return true;
        }
    }

    /** Helper method invoked to stop HAL if there are no more ifaces */
    private void stopHalAndWificondIfNecessary() {
        synchronized (mLock) {
            if (!mIfaceMgr.hasAnyIface()) {
                if (!mWifiCondManager.tearDownInterfaces()) {
                    Log.e(TAG, "Failed to teardown ifaces from wificond");
                }
                if (mWifiVendorHal.isVendorHalSupported()) {
                    mWifiVendorHal.stopVendorHal();
                } else {
                    Log.i(TAG, "Vendor Hal not supported, ignoring stop.");
                }
            }
        }
    }

    /**
     * Helper method invoked to setup wificond related callback/listener.
     */
    private void registerWificondListenerIfNecessary() {
        if (mCountryCodeChangeListener == null && SdkLevel.isAtLeastS()) {
            // The country code listener is a new API in S.
            mCountryCodeChangeListener = new CountryCodeChangeListenerInternal();
            mWifiCondManager.registerCountryCodeChangedListener(Runnable::run,
                    mCountryCodeChangeListener);
        }
    }

    private static final int CONNECT_TO_SUPPLICANT_RETRY_INTERVAL_MS = 100;
    private static final int CONNECT_TO_SUPPLICANT_RETRY_TIMES = 50;
    /**
     * This method is called to wait for establishing connection to wpa_supplicant.
     *
     * @return true if connection is established, false otherwise.
     */
    private boolean startAndWaitForSupplicantConnection() {
        // Start initialization if not already started.
        if (!mSupplicantStaIfaceHal.isInitializationStarted()
                && !mSupplicantStaIfaceHal.initialize()) {
            return false;
        }
        if (!mSupplicantStaIfaceHal.startDaemon()) {
            Log.e(TAG, "Failed to startup supplicant");
            return false;
        }
        boolean connected = false;
        int connectTries = 0;
        while (!connected && connectTries++ < CONNECT_TO_SUPPLICANT_RETRY_TIMES) {
            // Check if the initialization is complete.
            connected = mSupplicantStaIfaceHal.isInitializationComplete();
            if (connected) {
                break;
            }
            try {
                Thread.sleep(CONNECT_TO_SUPPLICANT_RETRY_INTERVAL_MS);
            } catch (InterruptedException ignore) {
            }
        }
        return connected;
    }

    /** Helper method invoked to start supplicant if there were no STA ifaces */
    private boolean startSupplicant() {
        synchronized (mLock) {
            if (!mIfaceMgr.hasAnyStaIfaceForConnectivity()) {
                if (!startAndWaitForSupplicantConnection()) {
                    Log.e(TAG, "Failed to connect to supplicant");
                    return false;
                }
                if (!mSupplicantStaIfaceHal.registerDeathHandler(
                        new SupplicantDeathHandlerInternal())) {
                    Log.e(TAG, "Failed to register supplicant death handler");
                    return false;
                }
            }
            return true;
        }
    }

    /** Helper method invoked to stop supplicant if there are no more STA ifaces */
    private void stopSupplicantIfNecessary() {
        synchronized (mLock) {
            if (!mIfaceMgr.hasAnyStaIfaceForConnectivity()) {
                if (!mSupplicantStaIfaceHal.deregisterDeathHandler()) {
                    Log.e(TAG, "Failed to deregister supplicant death handler");
                }
                mSupplicantStaIfaceHal.terminate();
            }
        }
    }

    /** Helper method invoked to start hostapd if there were no AP ifaces */
    private boolean startHostapd() {
        synchronized (mLock) {
            if (!mIfaceMgr.hasAnyApIface()) {
                if (!startAndWaitForHostapdConnection()) {
                    Log.e(TAG, "Failed to connect to hostapd");
                    return false;
                }
                if (!mHostapdHal.registerDeathHandler(
                        new HostapdDeathHandlerInternal())) {
                    Log.e(TAG, "Failed to register hostapd death handler");
                    return false;
                }
            }
            return true;
        }
    }

    /** Helper method invoked to stop hostapd if there are no more AP ifaces */
    private void stopHostapdIfNecessary() {
        synchronized (mLock) {
            if (!mIfaceMgr.hasAnyApIface()) {
                if (!mHostapdHal.deregisterDeathHandler()) {
                    Log.e(TAG, "Failed to deregister hostapd death handler");
                }
                mHostapdHal.terminate();
            }
        }
    }

    /** Helper method to register a network observer and return it */
    private boolean registerNetworkObserver(NetworkObserverInternal observer) {
        if (observer == null) return false;
        mNetdWrapper.registerObserver(observer);
        return true;
    }

    /** Helper method to unregister a network observer */
    private boolean unregisterNetworkObserver(NetworkObserverInternal observer) {
        if (observer == null) return false;
        mNetdWrapper.unregisterObserver(observer);
        return true;
    }

    /**
     * Helper method invoked to teardown client iface (for connectivity) and perform
     * necessary cleanup
     */
    private void onClientInterfaceForConnectivityDestroyed(@NonNull Iface iface) {
        synchronized (mLock) {
            mWifiMonitor.stopMonitoring(iface.name);
            if (!unregisterNetworkObserver(iface.networkObserver)) {
                Log.e(TAG, "Failed to unregister network observer on " + iface);
            }
            if (!mSupplicantStaIfaceHal.teardownIface(iface.name)) {
                Log.e(TAG, "Failed to teardown iface in supplicant on " + iface);
            }
            if (!mWifiCondManager.tearDownClientInterface(iface.name)) {
                Log.e(TAG, "Failed to teardown iface in wificond on " + iface);
            }
            stopSupplicantIfNecessary();
            stopHalAndWificondIfNecessary();
        }
    }

    /** Helper method invoked to teardown client iface (for scan) and perform necessary cleanup */
    private void onClientInterfaceForScanDestroyed(@NonNull Iface iface) {
        synchronized (mLock) {
            mWifiMonitor.stopMonitoring(iface.name);
            if (!unregisterNetworkObserver(iface.networkObserver)) {
                Log.e(TAG, "Failed to unregister network observer on " + iface);
            }
            if (!mWifiCondManager.tearDownClientInterface(iface.name)) {
                Log.e(TAG, "Failed to teardown iface in wificond on " + iface);
            }
            stopHalAndWificondIfNecessary();
        }
    }

    /** Helper method invoked to teardown softAp iface and perform necessary cleanup */
    private void onSoftApInterfaceDestroyed(@NonNull Iface iface) {
        synchronized (mLock) {
            if (!unregisterNetworkObserver(iface.networkObserver)) {
                Log.e(TAG, "Failed to unregister network observer on " + iface);
            }
            if (!removeAccessPoint(iface.name)) {
                Log.e(TAG, "Failed to remove access point on " + iface);
            }
            if (!mWifiCondManager.tearDownSoftApInterface(iface.name)) {
                Log.e(TAG, "Failed to teardown iface in wificond on " + iface);
            }
            stopHostapdIfNecessary();
            stopHalAndWificondIfNecessary();
        }
    }

    /** Helper method invoked to teardown iface and perform necessary cleanup */
    private void onInterfaceDestroyed(@NonNull Iface iface) {
        synchronized (mLock) {
            if (iface.type == Iface.IFACE_TYPE_STA_FOR_CONNECTIVITY) {
                onClientInterfaceForConnectivityDestroyed(iface);
            } else if (iface.type == Iface.IFACE_TYPE_STA_FOR_SCAN) {
                onClientInterfaceForScanDestroyed(iface);
            } else if (iface.type == Iface.IFACE_TYPE_AP) {
                onSoftApInterfaceDestroyed(iface);
            }
            // Invoke the external callback only if the iface was not destroyed because of vendor
            // HAL crash. In case of vendor HAL crash, let the crash recovery destroy the mode
            // managers.
            if (mWifiVendorHal.isVendorHalReady()) {
                iface.externalListener.onDestroyed(iface.name);
            }
        }
    }

    /**
     * Callback to be invoked by HalDeviceManager when an interface is destroyed.
     */
    private class InterfaceDestoyedListenerInternal
            implements HalDeviceManager.InterfaceDestroyedListener {
        /** Identifier allocated for the interface */
        private final int mInterfaceId;

        InterfaceDestoyedListenerInternal(int ifaceId) {
            mInterfaceId = ifaceId;
        }

        @Override
        public void onDestroyed(@NonNull String ifaceName) {
            synchronized (mLock) {
                final Iface iface = mIfaceMgr.removeIface(mInterfaceId);
                if (iface == null) {
                    if (mVerboseLoggingEnabled) {
                        Log.v(TAG, "Received iface destroyed notification on an invalid iface="
                                + ifaceName);
                    }
                    return;
                }
                onInterfaceDestroyed(iface);
                Log.i(TAG, "Successfully torn down " + iface);
            }
        }
    }

    /**
     * Helper method invoked to trigger the status changed callback after one of the native
     * daemon's death.
     */
    private void onNativeDaemonDeath() {
        synchronized (mLock) {
            for (StatusListener listener : mStatusListeners) {
                listener.onStatusChanged(false);
            }
            for (StatusListener listener : mStatusListeners) {
                listener.onStatusChanged(true);
            }
        }
    }

    /**
     * Death handler for the Vendor HAL daemon.
     */
    private class VendorHalDeathHandlerInternal implements VendorHalDeathEventHandler {
        @Override
        public void onDeath() {
            synchronized (mLock) {
                Log.i(TAG, "Vendor HAL died. Cleaning up internal state.");
                onNativeDaemonDeath();
                mWifiMetrics.incrementNumHalCrashes();
            }
        }
    }

    /**
     * Death handler for the wificond daemon.
     */
    private class WificondDeathHandlerInternal implements Runnable {
        @Override
        public void run() {
            synchronized (mLock) {
                Log.i(TAG, "wificond died. Cleaning up internal state.");
                onNativeDaemonDeath();
                mWifiMetrics.incrementNumWificondCrashes();
            }
        }
    }

    /**
     * Death handler for the supplicant daemon.
     */
    private class SupplicantDeathHandlerInternal implements SupplicantDeathEventHandler {
        @Override
        public void onDeath() {
            synchronized (mLock) {
                Log.i(TAG, "wpa_supplicant died. Cleaning up internal state.");
                onNativeDaemonDeath();
                mWifiMetrics.incrementNumSupplicantCrashes();
            }
        }
    }

    /**
     * Death handler for the hostapd daemon.
     */
    private class HostapdDeathHandlerInternal implements HostapdDeathEventHandler {
        @Override
        public void onDeath() {
            synchronized (mLock) {
                Log.i(TAG, "hostapd died. Cleaning up internal state.");
                onNativeDaemonDeath();
                mWifiMetrics.incrementNumHostapdCrashes();
            }
        }
    }

    /** Helper method invoked to handle interface change. */
    private void onInterfaceStateChanged(Iface iface, boolean isUp) {
        synchronized (mLock) {
            // Mask multiple notifications with the same state.
            if (isUp == iface.isUp) {
                if (mVerboseLoggingEnabled) {
                    Log.v(TAG, "Interface status unchanged on " + iface + " from " + isUp
                            + ", Ignoring...");
                }
                return;
            }
            Log.i(TAG, "Interface state changed on " + iface + ", isUp=" + isUp);
            if (isUp) {
                iface.externalListener.onUp(iface.name);
            } else {
                iface.externalListener.onDown(iface.name);
                if (iface.type == Iface.IFACE_TYPE_STA_FOR_CONNECTIVITY
                        || iface.type == Iface.IFACE_TYPE_STA_FOR_SCAN) {
                    mWifiMetrics.incrementNumClientInterfaceDown();
                } else if (iface.type == Iface.IFACE_TYPE_AP) {
                    mWifiMetrics.incrementNumSoftApInterfaceDown();
                }
            }
            iface.isUp = isUp;
        }
    }

    /**
     * Network observer to use for all interface up/down notifications.
     */
    private class NetworkObserverInternal implements NetdEventObserver {
        /** Identifier allocated for the interface */
        private final int mInterfaceId;

        NetworkObserverInternal(int id) {
            mInterfaceId = id;
        }

        /**
         * Note: We should ideally listen to
         * {@link NetdEventObserver#interfaceStatusChanged(String, boolean)} here. But, that
         * callback is not working currently (broken in netd). So, instead listen to link state
         * change callbacks as triggers to query the real interface state. We should get rid of
         * this workaround if we get the |interfaceStatusChanged| callback to work in netd.
         * Also, this workaround will not detect an interface up event, if the link state is
         * still down.
         */
        @Override
        public void interfaceLinkStateChanged(String ifaceName, boolean unusedIsLinkUp) {
            // This is invoked from the main system_server thread. Post to our handler.
            mHandler.post(() -> {
                synchronized (mLock) {
                    if (mVerboseLoggingEnabled) {
                        Log.d(TAG, "interfaceLinkStateChanged: ifaceName=" + ifaceName
                                + ", mInterfaceId = " + mInterfaceId
                                + ", mIfaceMgr=" + mIfaceMgr.toString());
                    }
                    final Iface ifaceWithId = mIfaceMgr.getIface(mInterfaceId);
                    if (ifaceWithId == null) {
                        if (mVerboseLoggingEnabled) {
                            Log.v(TAG, "Received iface link up/down notification on an invalid"
                                    + " iface=" + mInterfaceId);
                        }
                        return;
                    }
                    final Iface ifaceWithName = mIfaceMgr.getIface(ifaceName);
                    if (ifaceWithName == null || ifaceWithName != ifaceWithId) {
                        if (mVerboseLoggingEnabled) {
                            Log.v(TAG, "Received iface link up/down notification on an invalid"
                                    + " iface=" + ifaceName);
                        }
                        return;
                    }
                    onInterfaceStateChanged(ifaceWithName, isInterfaceUp(ifaceName));
                }
            });
        }

        @Override
        public void interfaceStatusChanged(String ifaceName, boolean unusedIsLinkUp) {
            // unused currently. Look at note above.
        }
    }

    /**
     * Radio mode change handler for the Vendor HAL daemon.
     */
    private class VendorHalRadioModeChangeHandlerInternal
            implements VendorHalRadioModeChangeEventHandler {
        @Override
        public void onMcc(int band) {
            synchronized (mLock) {
                Log.i(TAG, "Device is in MCC mode now");
                mWifiMetrics.incrementNumRadioModeChangeToMcc();
            }
        }
        @Override
        public void onScc(int band) {
            synchronized (mLock) {
                Log.i(TAG, "Device is in SCC mode now");
                mWifiMetrics.incrementNumRadioModeChangeToScc();
            }
        }
        @Override
        public void onSbs(int band) {
            synchronized (mLock) {
                Log.i(TAG, "Device is in SBS mode now");
                mWifiMetrics.incrementNumRadioModeChangeToSbs();
            }
        }
        @Override
        public void onDbs() {
            synchronized (mLock) {
                Log.i(TAG, "Device is in DBS mode now");
                mWifiMetrics.incrementNumRadioModeChangeToDbs();
            }
        }
    }

    // For devices that don't support the vendor HAL, we will not support any concurrency.
    // So simulate the HalDeviceManager behavior by triggering the destroy listener for
    // any active interface.
    private String handleIfaceCreationWhenVendorHalNotSupported(@NonNull Iface newIface) {
        synchronized (mLock) {
            Iface existingIface = mIfaceMgr.removeExistingIface(newIface.id);
            if (existingIface != null) {
                onInterfaceDestroyed(existingIface);
                Log.i(TAG, "Successfully torn down " + existingIface);
            }
            // Return the interface name directly from the system property.
            return mPropertyService.getString("wifi.interface", "wlan0");
        }
    }

    /**
     * Helper function to handle creation of STA iface.
     * For devices which do not the support the HAL, this will bypass HalDeviceManager &
     * teardown any existing iface.
     */
    private String createStaIface(@NonNull Iface iface, @NonNull WorkSource requestorWs) {
        synchronized (mLock) {
            if (mWifiVendorHal.isVendorHalSupported()) {
                return mWifiVendorHal.createStaIface(
                        new InterfaceDestoyedListenerInternal(iface.id), requestorWs);
            } else {
                Log.i(TAG, "Vendor Hal not supported, ignoring createStaIface.");
                return handleIfaceCreationWhenVendorHalNotSupported(iface);
            }
        }
    }

    /**
     * Helper function to handle creation of AP iface.
     * For devices which do not the support the HAL, this will bypass HalDeviceManager &
     * teardown any existing iface.
     */
    private String createApIface(@NonNull Iface iface, @NonNull WorkSource requestorWs,
            @SoftApConfiguration.BandType int band, boolean isBridged, int type) {
        synchronized (mLock) {
            if (mWifiVendorHal.isVendorHalSupported()) {
                // Hostapd vendor V1_2: bridge iface setup start
                mVendorBridgeModeActive = ((band & SoftApConfiguration.BAND_6GHZ) == 0
                                             && type == SoftApConfiguration.SECURITY_TYPE_OWE)
                                          || (isBridged && mHostapdHal.useVendorHostapdHal());
                Log.i(TAG, "CreateApIface - vendor bridge=" + mVendorBridgeModeActive);
                if (isVendorBridgeModeActive()) {
                    return createVendorBridgeIface(iface, requestorWs, band);
                }
                // Hostapd vendor V1_2: bridge iface setup end
                return mWifiVendorHal.createApIface(
                        new InterfaceDestoyedListenerInternal(iface.id), requestorWs,
                        band, isBridged);
            } else {
                Log.i(TAG, "Vendor Hal not supported, ignoring createApIface.");
                return handleIfaceCreationWhenVendorHalNotSupported(iface);
            }
        }
    }

    /**
     * Get list of instance name from this bridged AP iface.
     *
     * @param ifaceName Name of the bridged interface.
     * @return list of instance name when succeed, otherwise null.
     */
    @Nullable
    private List<String> getBridgedApInstances(@NonNull String ifaceName) {
        synchronized (mLock) {
            if (isVendorBridgeModeActive() && !TextUtils.isEmpty(mdualApInterfaces[0])
                && !TextUtils.isEmpty(mdualApInterfaces[1])) {
                    return Arrays.asList(mdualApInterfaces[0], mdualApInterfaces[1]);
            } else if (mWifiVendorHal.isVendorHalSupported()) {
                return mWifiVendorHal.getBridgedApInstances(ifaceName);
            } else {
                Log.i(TAG, "Vendor Hal not supported, ignoring getBridgedApInstances.");
                return null;
            }
        }
    }

    // For devices that don't support the vendor HAL, we will not support any concurrency.
    // So simulate the HalDeviceManager behavior by triggering the destroy listener for
    // the interface.
    private boolean handleIfaceRemovalWhenVendorHalNotSupported(@NonNull Iface iface) {
        synchronized (mLock) {
            mIfaceMgr.removeIface(iface.id);
            onInterfaceDestroyed(iface);
            Log.i(TAG, "Successfully torn down " + iface);
            return true;
        }
    }

    /**
     * Helper function to handle removal of STA iface.
     * For devices which do not the support the HAL, this will bypass HalDeviceManager &
     * teardown any existing iface.
     */
    private boolean removeStaIface(@NonNull Iface iface) {
        synchronized (mLock) {
            if (mWifiVendorHal.isVendorHalSupported()) {
                return mWifiVendorHal.removeStaIface(iface.name);
            } else {
                Log.i(TAG, "Vendor Hal not supported, ignoring removeStaIface.");
                return handleIfaceRemovalWhenVendorHalNotSupported(iface);
            }
        }
    }

    /**
     * Helper function to handle removal of STA iface.
     */
    private boolean removeApIface(@NonNull Iface iface) {
        synchronized (mLock) {
            if (mWifiVendorHal.isVendorHalSupported()) {
                // Hostapd vendor V1_2: bridge iface remove start
                if (isVendorBridgeModeActive()) {
                    return removeVendorBridgeIface(iface);
                }
                // Hostapd vendor V1_2: bridge iface remove end
                return mWifiVendorHal.removeApIface(iface.name);
            } else {
                Log.i(TAG, "Vendor Hal not supported, ignoring removeApIface.");
                return handleIfaceRemovalWhenVendorHalNotSupported(iface);
            }
        }
    }

    /**
     * Helper function to remove specific instance in bridged AP iface.
     *
     * @param ifaceName Name of the iface.
     * @param apIfaceInstance The identity of the ap instance.
     * @return true if the operation succeeded, false if there is an error in Hal.
     */
    public boolean removeIfaceInstanceFromBridgedApIface(@NonNull String ifaceName,
            @NonNull String apIfaceInstance) {
        synchronized (mLock) {
            if (mWifiVendorHal.isVendorHalSupported()) {
                return mWifiVendorHal.removeIfaceInstanceFromBridgedApIface(ifaceName,
                        apIfaceInstance);
            } else {
                return false;
            }
        }
    }

    /**
     * Register listener for subsystem restart event
     *
     * @param listener SubsystemRestartListener listener object.
     */
    public void registerSubsystemRestartListener(
            HalDeviceManager.SubsystemRestartListener listener) {
        if (listener != null) {
            mWifiVendorHal.registerSubsystemRestartListener(listener);
        }
    }

    /**
     * Initialize the native modules.
     *
     * @return true on success, false otherwise.
     */
    public boolean initialize() {
        synchronized (mLock) {
            if (!mWifiVendorHal.initialize(new VendorHalDeathHandlerInternal())) {
                Log.e(TAG, "Failed to initialize vendor HAL");
                return false;
            }
            mWifiCondManager.setOnServiceDeadCallback(new WificondDeathHandlerInternal());
            mWifiCondManager.tearDownInterfaces();
            mWifiVendorHal.registerRadioModeChangeHandler(
                    new VendorHalRadioModeChangeHandlerInternal());
            mNetdWrapper = mWifiInjector.makeNetdWrapper();
            return true;
        }
    }

    /**
     * Callback to notify when the status of one of the native daemons
     * (wificond, wpa_supplicant & vendor HAL) changes.
     */
    public interface StatusListener {
        /**
         * @param allReady Indicates if all the native daemons are ready for operation or not.
         */
        void onStatusChanged(boolean allReady);
    }

    /**
     * Register a StatusListener to get notified about any status changes from the native daemons.
     *
     * It is safe to re-register the same callback object - duplicates are detected and only a
     * single copy kept.
     *
     * @param listener StatusListener listener object.
     */
    public void registerStatusListener(@NonNull StatusListener listener) {
        synchronized (mLock) {
            mStatusListeners.add(listener);
        }
    }

    /**
     * Callback to notify when the associated interface is destroyed, up or down.
     */
    public interface InterfaceCallback {
        /**
         * Interface destroyed by HalDeviceManager.
         *
         * @param ifaceName Name of the iface.
         */
        void onDestroyed(String ifaceName);

        /**
         * Interface is up.
         *
         * @param ifaceName Name of the iface.
         */
        void onUp(String ifaceName);

        /**
         * Interface is down.
         *
         * @param ifaceName Name of the iface.
         */
        void onDown(String ifaceName);
    }

    private void initializeNwParamsForClientInterface(@NonNull String ifaceName) {
        try {
            // A runtime crash or shutting down AP mode can leave
            // IP addresses configured, and this affects
            // connectivity when supplicant starts up.
            // Ensure we have no IP addresses before a supplicant start.
            mNetdWrapper.clearInterfaceAddresses(ifaceName);

            // Set privacy extensions
            mNetdWrapper.setInterfaceIpv6PrivacyExtensions(ifaceName, true);

            // IPv6 is enabled only as long as access point is connected since:
            // - IPv6 addresses and routes stick around after disconnection
            // - kernel is unaware when connected and fails to start IPv6 negotiation
            // - kernel can start autoconfiguration when 802.1x is not complete
            mNetdWrapper.disableIpv6(ifaceName);
        } catch (IllegalStateException e) {
            Log.e(TAG, "Unable to change interface settings", e);
        }
    }

    /**
     * Setup an interface for client mode (for connectivity) operations.
     *
     * This method configures an interface in STA mode in all the native daemons
     * (wificond, wpa_supplicant & vendor HAL).
     *
     * @param interfaceCallback Associated callback for notifying status changes for the iface.
     * @param requestorWs Requestor worksource.
     * @return Returns the name of the allocated interface, will be null on failure.
     */
    public String setupInterfaceForClientInConnectivityMode(
            @NonNull InterfaceCallback interfaceCallback, @NonNull WorkSource requestorWs) {
        synchronized (mLock) {
            if (!startHal()) {
                Log.e(TAG, "Failed to start Hal");
                mWifiMetrics.incrementNumSetupClientInterfaceFailureDueToHal();
                return null;
            }
            if (!startSupplicant()) {
                Log.e(TAG, "Failed to start supplicant");
                mWifiMetrics.incrementNumSetupClientInterfaceFailureDueToSupplicant();
                return null;
            }
            Iface iface = mIfaceMgr.allocateIface(Iface.IFACE_TYPE_STA_FOR_CONNECTIVITY);
            if (iface == null) {
                Log.e(TAG, "Failed to allocate new STA iface");
                return null;
            }
            iface.externalListener = interfaceCallback;
            iface.name = createStaIface(iface, requestorWs);
            if (TextUtils.isEmpty(iface.name)) {
                Log.e(TAG, "Failed to create STA iface in vendor HAL");
                mIfaceMgr.removeIface(iface.id);
                mWifiMetrics.incrementNumSetupClientInterfaceFailureDueToHal();
                return null;
            }
            if (!mWifiCondManager.setupInterfaceForClientMode(iface.name, Runnable::run,
                    new NormalScanEventCallback(iface.name),
                    new PnoScanEventCallback(iface.name))) {
                Log.e(TAG, "Failed to setup iface in wificond on " + iface);
                teardownInterface(iface.name);
                mWifiMetrics.incrementNumSetupClientInterfaceFailureDueToWificond();
                return null;
            }
            if (!mSupplicantStaIfaceHal.setupIface(iface.name)) {
                Log.e(TAG, "Failed to setup iface in supplicant on " + iface);
                teardownInterface(iface.name);
                mWifiMetrics.incrementNumSetupClientInterfaceFailureDueToSupplicant();
                return null;
            }
            iface.networkObserver = new NetworkObserverInternal(iface.id);
            if (!registerNetworkObserver(iface.networkObserver)) {
                Log.e(TAG, "Failed to register network observer on " + iface);
                teardownInterface(iface.name);
                return null;
            }
            mWifiMonitor.startMonitoring(iface.name);
            // Just to avoid any race conditions with interface state change callbacks,
            // update the interface state before we exit.
            onInterfaceStateChanged(iface, isInterfaceUp(iface.name));
            mWifiVendorHal.enableLinkLayerStats(iface.name);
            initializeNwParamsForClientInterface(iface.name);
            Log.i(TAG, "Successfully setup " + iface);

            iface.featureSet = getSupportedFeatureSetInternal(iface.name);
            mIsEnhancedOpenSupported = (iface.featureSet & WIFI_FEATURE_OWE) != 0;
            return iface.name;
        }
    }

    /**
     * Setup an interface for client mode (for scan) operations.
     *
     * This method configures an interface in STA mode in the native daemons
     * (wificond, vendor HAL).
     *
     * @param interfaceCallback Associated callback for notifying status changes for the iface.
     * @param requestorWs Requestor worksource.
     * @return Returns the name of the allocated interface, will be null on failure.
     */
    public String setupInterfaceForClientInScanMode(
            @NonNull InterfaceCallback interfaceCallback, @NonNull WorkSource requestorWs) {
        synchronized (mLock) {
            if (!startHal()) {
                Log.e(TAG, "Failed to start Hal");
                mWifiMetrics.incrementNumSetupClientInterfaceFailureDueToHal();
                return null;
            }
            Iface iface = mIfaceMgr.allocateIface(Iface.IFACE_TYPE_STA_FOR_SCAN);
            if (iface == null) {
                Log.e(TAG, "Failed to allocate new STA iface");
                return null;
            }
            iface.externalListener = interfaceCallback;
            iface.name = createStaIface(iface, requestorWs);
            if (TextUtils.isEmpty(iface.name)) {
                Log.e(TAG, "Failed to create iface in vendor HAL");
                mIfaceMgr.removeIface(iface.id);
                mWifiMetrics.incrementNumSetupClientInterfaceFailureDueToHal();
                return null;
            }
            if (!mWifiCondManager.setupInterfaceForClientMode(iface.name, Runnable::run,
                    new NormalScanEventCallback(iface.name),
                    new PnoScanEventCallback(iface.name))) {
                Log.e(TAG, "Failed to setup iface in wificond=" + iface.name);
                teardownInterface(iface.name);
                mWifiMetrics.incrementNumSetupClientInterfaceFailureDueToWificond();
                return null;
            }
            iface.networkObserver = new NetworkObserverInternal(iface.id);
            if (!registerNetworkObserver(iface.networkObserver)) {
                Log.e(TAG, "Failed to register network observer for iface=" + iface.name);
                teardownInterface(iface.name);
                return null;
            }
            mWifiMonitor.startMonitoring(iface.name);
            // Just to avoid any race conditions with interface state change callbacks,
            // update the interface state before we exit.
            onInterfaceStateChanged(iface, isInterfaceUp(iface.name));
            mWifiVendorHal.enableLinkLayerStats(iface.name);
            Log.i(TAG, "Successfully setup " + iface);

            iface.featureSet = getSupportedFeatureSetInternal(iface.name);
            return iface.name;
        }
    }

    /**
     * Setup an interface for Soft AP mode operations.
     *
     * This method configures an interface in AP mode in all the native daemons
     * (wificond, wpa_supplicant & vendor HAL).
     *
     * @param interfaceCallback Associated callback for notifying status changes for the iface.
     * @param requestorWs Requestor worksource.
     * @param isBridged Whether or not AP interface is a bridge interface.
     * @return Returns the name of the allocated interface, will be null on failure.
     */
    public String setupInterfaceForSoftApMode(
            @NonNull InterfaceCallback interfaceCallback, @NonNull WorkSource requestorWs,
            @SoftApConfiguration.BandType int band, boolean isBridged) {
        return setupInterfaceForSoftApMode(interfaceCallback, requestorWs, band, isBridged, -1);
    }

    public String setupInterfaceForSoftApMode(
            @NonNull InterfaceCallback interfaceCallback, @NonNull WorkSource requestorWs,
            @SoftApConfiguration.BandType int band, boolean isBridged, int type) {
        synchronized (mLock) {
            if (!startHal()) {
                Log.e(TAG, "Failed to start Hal");
                mWifiMetrics.incrementNumSetupSoftApInterfaceFailureDueToHal();
                return null;
            }
            if (!startHostapd()) {
                Log.e(TAG, "Failed to start hostapd");
                mWifiMetrics.incrementNumSetupSoftApInterfaceFailureDueToHostapd();
                return null;
            }
            Iface iface = mIfaceMgr.allocateIface(Iface.IFACE_TYPE_AP);
            if (iface == null) {
                Log.e(TAG, "Failed to allocate new AP iface");
                return null;
            }
            iface.externalListener = interfaceCallback;
            iface.name = createApIface(iface, requestorWs, band, isBridged, type);
            if (TextUtils.isEmpty(iface.name)) {
                Log.e(TAG, "Failed to create AP iface in vendor HAL");
                mIfaceMgr.removeIface(iface.id);
                mWifiMetrics.incrementNumSetupSoftApInterfaceFailureDueToHal();
                return null;
            }
            String ifaceInstanceName = iface.name;
            if (isBridged) {
                List<String> instances = getBridgedApInstances(iface.name);
                if (instances == null || instances.size() == 0) {
                    Log.e(TAG, "Failed to get bridged AP instances" + iface.name);
                    teardownInterface(iface.name);
                    mWifiMetrics.incrementNumSetupSoftApInterfaceFailureDueToHal();
                    return null;
                }
                // Always select first instance as wificond interface.
                ifaceInstanceName = instances.get(0);
            }
            if (!mWifiCondManager.setupInterfaceForSoftApMode(ifaceInstanceName)) {
                Log.e(TAG, "Failed to setup iface in wificond on " + iface);
                teardownInterface(iface.name);
                mWifiMetrics.incrementNumSetupSoftApInterfaceFailureDueToWificond();
                return null;
            }
            iface.networkObserver = new NetworkObserverInternal(iface.id);
            if (!registerNetworkObserver(iface.networkObserver)) {
                Log.e(TAG, "Failed to register network observer on " + iface);
                teardownInterface(iface.name);
                return null;
            }
            // Just to avoid any race conditions with interface state change callbacks,
            // update the interface state before we exit.
            onInterfaceStateChanged(iface, isInterfaceUp(iface.name));
            Log.i(TAG, "Successfully setup " + iface);

            iface.featureSet = getSupportedFeatureSetInternal(iface.name);
            return iface.name;
        }
    }

    /**
     * Switches an existing Client mode interface from connectivity
     * {@link Iface#IFACE_TYPE_STA_FOR_CONNECTIVITY} to scan mode
     * {@link Iface#IFACE_TYPE_STA_FOR_SCAN}.
     *
     * @param ifaceName Name of the interface.
     * @param requestorWs Requestor worksource.
     * @return true if the operation succeeded, false if there is an error or the iface is already
     * in scan mode.
     */
    public boolean switchClientInterfaceToScanMode(@NonNull String ifaceName,
            @NonNull WorkSource requestorWs) {
        synchronized (mLock) {
            final Iface iface = mIfaceMgr.getIface(ifaceName);
            if (iface == null) {
                Log.e(TAG, "Trying to switch to scan mode on an invalid iface=" + ifaceName);
                return false;
            }
            if (iface.type == Iface.IFACE_TYPE_STA_FOR_SCAN) {
                Log.e(TAG, "Already in scan mode on iface=" + ifaceName);
                return true;
            }
            if (mWifiVendorHal.isVendorHalSupported()
                    && !mWifiVendorHal.replaceStaIfaceRequestorWs(iface.name, requestorWs)) {
                Log.e(TAG, "Failed to replace requestor ws on " + iface);
                teardownInterface(iface.name);
                return false;
            }
            if (!mSupplicantStaIfaceHal.teardownIface(iface.name)) {
                Log.e(TAG, "Failed to teardown iface in supplicant on " + iface);
                teardownInterface(iface.name);
                return false;
            }
            iface.type = Iface.IFACE_TYPE_STA_FOR_SCAN;
            stopSupplicantIfNecessary();
            iface.featureSet = getSupportedFeatureSetInternal(iface.name);
            iface.phyCapabilities = null;
            Log.i(TAG, "Successfully switched to scan mode on iface=" + iface);
            return true;
        }
    }

    /**
     * Switches an existing Client mode interface from scan mode
     * {@link Iface#IFACE_TYPE_STA_FOR_SCAN} to connectivity mode
     * {@link Iface#IFACE_TYPE_STA_FOR_CONNECTIVITY}.
     *
     * @param ifaceName Name of the interface.
     * @param requestorWs Requestor worksource.
     * @return true if the operation succeeded, false if there is an error or the iface is already
     * in scan mode.
     */
    public boolean switchClientInterfaceToConnectivityMode(@NonNull String ifaceName,
            @NonNull WorkSource requestorWs) {
        synchronized (mLock) {
            final Iface iface = mIfaceMgr.getIface(ifaceName);
            if (iface == null) {
                Log.e(TAG, "Trying to switch to connectivity mode on an invalid iface="
                        + ifaceName);
                return false;
            }
            if (iface.type == Iface.IFACE_TYPE_STA_FOR_CONNECTIVITY) {
                Log.e(TAG, "Already in connectivity mode on iface=" + ifaceName);
                return true;
            }
            if (mWifiVendorHal.isVendorHalSupported()
                    && !mWifiVendorHal.replaceStaIfaceRequestorWs(iface.name, requestorWs)) {
                Log.e(TAG, "Failed to replace requestor ws on " + iface);
                teardownInterface(iface.name);
                return false;
            }
            if (!startSupplicant()) {
                Log.e(TAG, "Failed to start supplicant");
                teardownInterface(iface.name);
                mWifiMetrics.incrementNumSetupClientInterfaceFailureDueToSupplicant();
                return false;
            }
            if (!mSupplicantStaIfaceHal.setupIface(iface.name)) {
                Log.e(TAG, "Failed to setup iface in supplicant on " + iface);
                teardownInterface(iface.name);
                mWifiMetrics.incrementNumSetupClientInterfaceFailureDueToSupplicant();
                return false;
            }
            iface.type = Iface.IFACE_TYPE_STA_FOR_CONNECTIVITY;
            iface.featureSet = getSupportedFeatureSetInternal(iface.name);
            mIsEnhancedOpenSupported = (iface.featureSet & WIFI_FEATURE_OWE) != 0;
            Log.i(TAG, "Successfully switched to connectivity mode on iface=" + iface);
            return true;
        }
    }

    /**
     * Change the requestor WorkSource for a given STA iface.
     * @return true if the operation succeeded, false otherwise.
     */
    public boolean replaceStaIfaceRequestorWs(@NonNull String ifaceName, WorkSource newWorkSource) {
        final Iface iface = mIfaceMgr.getIface(ifaceName);
        if (iface == null) {
            Log.e(TAG, "Called replaceStaIfaceRequestorWs() on an invalid iface=" + ifaceName);
            return false;
        }
        if (!mWifiVendorHal.isVendorHalSupported()) {
            // if vendor HAL isn't supported, return true since there's nothing to do.
            return true;
        }
        if (!mWifiVendorHal.replaceStaIfaceRequestorWs(iface.name, newWorkSource)) {
            Log.e(TAG, "Failed to replace requestor ws on " + iface);
            teardownInterface(iface.name);
            return false;
        }
        return true;
    }

    /**
     *
     * Check if the interface is up or down.
     *
     * @param ifaceName Name of the interface.
     * @return true if iface is up, false if it's down or on error.
     */
    public boolean isInterfaceUp(@NonNull String ifaceName) {
        synchronized (mLock) {
            final Iface iface = mIfaceMgr.getIface(ifaceName);
            if (iface == null) {
                Log.e(TAG, "Trying to get iface state on invalid iface=" + ifaceName);
                return false;
            }
            try {
                return mNetdWrapper.isInterfaceUp(ifaceName);
            } catch (IllegalStateException e) {
                Log.e(TAG, "Unable to get interface config", e);
                return false;
            }
        }
    }

    /**
     * Set interface UP.
     *
     * @param ifaceName Name of the interface.
     * @return true if iface up, false if it's down or on error.
     */
    public boolean setInterfaceUp(String ifname) {
        if (TextUtils.isEmpty(ifname)) return false;

        try {
            mNetdWrapper.setInterfaceUp(ifname);
            return mNetdWrapper.isInterfaceUp(ifname);
        } catch (IllegalStateException e) {
            Log.e(TAG, "Unable to set interface Up", e);
            return false;
        }
    }

    /**
     * Teardown an interface in Client/AP mode.
     *
     * This method tears down the associated interface from all the native daemons
     * (wificond, wpa_supplicant & vendor HAL).
     * Also, brings down the HAL, supplicant or hostapd as necessary.
     *
     * @param ifaceName Name of the interface.
     */
    public void teardownInterface(@NonNull String ifaceName) {
        synchronized (mLock) {
            final Iface iface = mIfaceMgr.getIface(ifaceName);
            if (iface == null) {
                Log.e(TAG, "Trying to teardown an invalid iface=" + ifaceName);
                return;
            }
            // Trigger the iface removal from HAL. The rest of the cleanup will be triggered
            // from the interface destroyed callback.
            if (iface.type == Iface.IFACE_TYPE_STA_FOR_CONNECTIVITY
                    || iface.type == Iface.IFACE_TYPE_STA_FOR_SCAN) {
                if (!removeStaIface(iface)) {
                    Log.e(TAG, "Failed to remove iface in vendor HAL=" + ifaceName);
                    return;
                }
            } else if (iface.type == Iface.IFACE_TYPE_AP) {
                if (!removeApIface(iface)) {
                    Log.e(TAG, "Failed to remove iface in vendor HAL=" + ifaceName);
                    return;
                }
            }
            Log.i(TAG, "Successfully initiated teardown for iface=" + ifaceName);
        }
    }

    /**
     * Teardown all the active interfaces.
     *
     * This method tears down the associated interfaces from all the native daemons
     * (wificond, wpa_supplicant & vendor HAL).
     * Also, brings down the HAL, supplicant or hostapd as necessary.
     */
    public void teardownAllInterfaces() {
        synchronized (mLock) {
            Iterator<Integer> ifaceIdIter = mIfaceMgr.getIfaceIdIter();
            while (ifaceIdIter.hasNext()) {
                Iface iface = mIfaceMgr.getIface(ifaceIdIter.next());
                ifaceIdIter.remove();
                onInterfaceDestroyed(iface);
                Log.i(TAG, "Successfully torn down " + iface);
            }
            Log.i(TAG, "Successfully torn down all ifaces");
        }
    }

    /**
     * Get names of all the client interfaces.
     *
     * @return List of interface name of all active client interfaces.
     */
    public Set<String> getClientInterfaceNames() {
        synchronized (mLock) {
            return mIfaceMgr.findAllStaIfaceNames();
        }
    }

    /**
     * Get names of all the client interfaces.
     *
     * @return List of interface name of all active client interfaces.
     */
    public Set<String> getSoftApInterfaceNames() {
        synchronized (mLock) {
            return mIfaceMgr.findAllApIfaceNames();
        }
    }

    /********************************************************
     * Wificond operations
     ********************************************************/

    /**
     * Request signal polling to wificond.
     *
     * @param ifaceName Name of the interface.
     * Returns an SignalPollResult object.
     * Returns null on failure.
     */
    public WifiNl80211Manager.SignalPollResult signalPoll(@NonNull String ifaceName) {
        return mWifiCondManager.signalPoll(ifaceName);
    }

    /**
     * Query the list of valid frequencies for the provided band.
     * The result depends on the on the country code that has been set.
     *
     * @param band as specified by one of the WifiScanner.WIFI_BAND_* constants.
     * The following bands are supported {@link WifiAnnotations.WifiBandBasic}:
     * WifiScanner.WIFI_BAND_24_GHZ
     * WifiScanner.WIFI_BAND_5_GHZ
     * WifiScanner.WIFI_BAND_5_GHZ_DFS_ONLY
     * WifiScanner.WIFI_BAND_6_GHZ
     * WifiScanner.WIFI_BAND_60_GHZ
     * @return frequencies vector of valid frequencies (MHz), or null for error.
     * @throws IllegalArgumentException if band is not recognized.
     */
    public int [] getChannelsForBand(@WifiAnnotations.WifiBandBasic int band) {
        if (!SdkLevel.isAtLeastS() && band == WifiScanner.WIFI_BAND_60_GHZ) {
            // 60 GHz band is new in Android S, return empty array on older SDK versions
            return new int[0];
        }
        return mWifiCondManager.getChannelsMhzForBand(band);
    }

    /**
     * Start a scan using wificond for the given parameters.
     * @param ifaceName Name of the interface.
     * @param scanType Type of scan to perform. One of {@link WifiScanner#SCAN_TYPE_LOW_LATENCY},
     * {@link WifiScanner#SCAN_TYPE_LOW_POWER} or {@link WifiScanner#SCAN_TYPE_HIGH_ACCURACY}.
     * @param freqs list of frequencies to scan for, if null scan all supported channels.
     * @param hiddenNetworkSSIDs List of hidden networks to be scanned for.
     * @param enable6GhzRnr whether Reduced Neighbor Report should be enabled for 6Ghz scanning.
     * @return Returns true on success.
     */
    public boolean scan(
            @NonNull String ifaceName, @WifiAnnotations.ScanType int scanType, Set<Integer> freqs,
            List<String> hiddenNetworkSSIDs, boolean enable6GhzRnr) {
        List<byte[]> hiddenNetworkSsidsArrays = new ArrayList<>();
        for (String hiddenNetworkSsid : hiddenNetworkSSIDs) {
            try {
                byte[] hiddenSsidBytes = WifiGbk.getRandUtfOrGbkBytes(hiddenNetworkSsid);
                if (hiddenSsidBytes.length > WifiGbk.MAX_SSID_LENGTH) {
                    Log.e(TAG, "Skip too long Gbk->utf ssid[" + hiddenSsidBytes.length
                       + "]=" + hiddenNetworkSsid);
                }
                hiddenNetworkSsidsArrays.add(hiddenSsidBytes);
            } catch (IllegalArgumentException e) {
                Log.e(TAG, "Illegal argument " + hiddenNetworkSsid, e);
                continue;
            }
        }
        // enable6GhzRnr is a new parameter first introduced in Android S.
        if (SdkLevel.isAtLeastS()) {
            Bundle extraScanningParams = new Bundle();
            extraScanningParams.putBoolean(WifiNl80211Manager.SCANNING_PARAM_ENABLE_6GHZ_RNR,
                    enable6GhzRnr);
            return mWifiCondManager.startScan(ifaceName, scanType, freqs, hiddenNetworkSsidsArrays,
                    extraScanningParams);
        } else {
            return mWifiCondManager.startScan(ifaceName, scanType, freqs,
                            hiddenNetworkSsidsArrays);
        }
    }

    /**
     * Fetch the latest scan result from kernel via wificond.
     * @param ifaceName Name of the interface.
     * @return Returns an ArrayList of ScanDetail.
     * Returns an empty ArrayList on failure.
     */
    public ArrayList<ScanDetail> getScanResults(@NonNull String ifaceName) {
        if (mUseFakeScanDetails) {
            synchronized (mFakeScanDetails) {
                ArrayList<ScanDetail> copyList = new ArrayList<>();
                for (ScanDetail sd: mFakeScanDetails) {
                    ScanDetail copy = new ScanDetail(sd);
                    copy.getScanResult().ifaceName = ifaceName;
                    // otherwise the fake will be too old
                    copy.getScanResult().timestamp = SystemClock.elapsedRealtime() * 1000;
                    copyList.add(copy);
                }
                return copyList;
            }
        }
        return convertNativeScanResults(ifaceName, mWifiCondManager.getScanResults(
                ifaceName, WifiNl80211Manager.SCAN_TYPE_SINGLE_SCAN));
    }

    /**
     * Start faking scan results - using information provided via
     * {@link #addFakeScanDetail(ScanDetail)}. Stop with {@link #stopFakingScanDetails()}.
     */
    public void startFakingScanDetails() {
        if (mBuildProperties.isUserBuild()) {
            Log.wtf(TAG, "Can't fake scan results in a user build!");
            return;
        }
        Log.d(TAG, "Starting faking scan results - " + mFakeScanDetails);
        mUseFakeScanDetails = true;
    }

    /**
     * Add fake scan result. Fakes are not used until activated via
     * {@link #startFakingScanDetails()}.
     * @param fakeScanDetail
     */
    public void addFakeScanDetail(@NonNull ScanDetail fakeScanDetail) {
        synchronized (mFakeScanDetails) {
            mFakeScanDetails.add(fakeScanDetail);
        }
    }

    /**
     * Reset the fake scan result list updated via {@link #addFakeScanDetail(ScanDetail)} .}
     */
    public void resetFakeScanDetails() {
        synchronized (mFakeScanDetails) {
            mFakeScanDetails.clear();
        }
    }

    /**
     * Stop faking scan results. Started with {@link #startFakingScanDetails()}.
     */
    public void stopFakingScanDetails() {
        mUseFakeScanDetails = false;
    }

    /**
     * Fetch the latest scan result from kernel via wificond.
     * @param ifaceName Name of the interface.
     * @return Returns an ArrayList of ScanDetail.
     * Returns an empty ArrayList on failure.
     */
    public ArrayList<ScanDetail> getPnoScanResults(@NonNull String ifaceName) {
        return convertNativeScanResults(ifaceName, mWifiCondManager.getScanResults(ifaceName,
                WifiNl80211Manager.SCAN_TYPE_PNO_SCAN));
    }

    private ArrayList<ScanDetail> convertNativeScanResults(@NonNull String ifaceName,
            List<NativeScanResult> nativeResults) {
        ArrayList<ScanDetail> results = new ArrayList<>();
        for (NativeScanResult result : nativeResults) {
            WifiSsid wifiSsid = WifiSsid.fromBytes(result.getSsid());
            MacAddress bssidMac = result.getBssid();
            if (bssidMac == null) {
                Log.e(TAG, "Invalid MAC (BSSID) for SSID " + wifiSsid);
                continue;
            }
            String bssid = bssidMac.toString();
            ScanResult.InformationElement[] ies =
                    InformationElementUtil.parseInformationElements(result.getInformationElements());
            InformationElementUtil.Capabilities capabilities =
                    new InformationElementUtil.Capabilities();
            capabilities.from(ies, result.getCapabilities(), mIsEnhancedOpenSupported,
                              result.getFrequencyMhz());
            String flags = capabilities.generateCapabilitiesString();
            NetworkDetail networkDetail;
            try {
                networkDetail = new NetworkDetail(bssid, ies, null, result.getFrequencyMhz());
            } catch (IllegalArgumentException e) {
                Log.e(TAG, "Illegal argument for scan result with bssid: " + bssid, e);
                continue;
            }

            ScanDetail scanDetail = new ScanDetail(networkDetail, wifiSsid, bssid, flags,
                    result.getSignalMbm() / 100, result.getFrequencyMhz(), result.getTsf(), ies,
                    null, result.getInformationElements());
            ScanResult scanResult = scanDetail.getScanResult();
            scanResult.setWifiStandard(wifiModeToWifiStandard(networkDetail.getWifiMode()));
            scanResult.ifaceName = ifaceName;

            // Fill up the radio chain info.
            scanResult.radioChainInfos =
                    new ScanResult.RadioChainInfo[result.getRadioChainInfos().size()];
            int idx = 0;
            for (RadioChainInfo nativeRadioChainInfo : result.getRadioChainInfos()) {
                scanResult.radioChainInfos[idx] = new ScanResult.RadioChainInfo();
                scanResult.radioChainInfos[idx].id = nativeRadioChainInfo.getChainId();
                scanResult.radioChainInfos[idx].level = nativeRadioChainInfo.getLevelDbm();
                idx++;
            }
            results.add(scanDetail);
        }
        if (mVerboseLoggingEnabled) {
            Log.d(TAG, "get " + results.size() + " scan results from wificond");
        }

        return results;
    }

    @WifiAnnotations.WifiStandard
    private static int wifiModeToWifiStandard(int wifiMode) {
        switch (wifiMode) {
            case InformationElementUtil.WifiMode.MODE_11A:
            case InformationElementUtil.WifiMode.MODE_11B:
            case InformationElementUtil.WifiMode.MODE_11G:
                return ScanResult.WIFI_STANDARD_LEGACY;
            case InformationElementUtil.WifiMode.MODE_11N:
                return ScanResult.WIFI_STANDARD_11N;
            case InformationElementUtil.WifiMode.MODE_11AC:
                return ScanResult.WIFI_STANDARD_11AC;
            case InformationElementUtil.WifiMode.MODE_11AX:
                return ScanResult.WIFI_STANDARD_11AX;
            case InformationElementUtil.WifiMode.MODE_UNDEFINED:
            default:
                return ScanResult.WIFI_STANDARD_UNKNOWN;
        }
    }

    /**
     * Start PNO scan.
     * @param ifaceName Name of the interface.
     * @param pnoSettings Pno scan configuration.
     * @return true on success.
     */
    public boolean startPnoScan(@NonNull String ifaceName, PnoSettings pnoSettings) {
        return mWifiCondManager.startPnoScan(ifaceName, pnoSettings.toNativePnoSettings(),
                Runnable::run,
                new WifiNl80211Manager.PnoScanRequestCallback() {
                    @Override
                    public void onPnoRequestSucceeded() {
                        mWifiMetrics.incrementPnoScanStartAttemptCount();
                    }

                    @Override
                    public void onPnoRequestFailed() {
                        mWifiMetrics.incrementPnoScanStartAttemptCount();
                        mWifiMetrics.incrementPnoScanFailedCount();
                    }
                });
    }

    /**
     * Stop PNO scan.
     * @param ifaceName Name of the interface.
     * @return true on success.
     */
    public boolean stopPnoScan(@NonNull String ifaceName) {
        return mWifiCondManager.stopPnoScan(ifaceName);
    }

    /**
     * Sends an arbitrary 802.11 management frame on the current channel.
     *
     * @param ifaceName Name of the interface.
     * @param frame Bytes of the 802.11 management frame to be sent, including the header, but not
     *              including the frame check sequence (FCS).
     * @param callback A callback triggered when the transmitted frame is ACKed or the transmission
     *                 fails.
     * @param mcs The MCS index that the frame will be sent at. If mcs < 0, the driver will select
     *            the rate automatically. If the device does not support sending the frame at a
     *            specified MCS rate, the transmission will be aborted and
     *            {@link WifiNl80211Manager.SendMgmtFrameCallback#onFailure(int)} will be called
     *            with reason {@link WifiNl80211Manager#SEND_MGMT_FRAME_ERROR_MCS_UNSUPPORTED}.
     */
    public void sendMgmtFrame(@NonNull String ifaceName, @NonNull byte[] frame,
            @NonNull WifiNl80211Manager.SendMgmtFrameCallback callback, int mcs) {
        mWifiCondManager.sendMgmtFrame(ifaceName, frame, mcs, Runnable::run, callback);
    }

    /**
     * Sends a probe request to the AP and waits for a response in order to determine whether
     * there is connectivity between the device and AP.
     *
     * @param ifaceName Name of the interface.
     * @param receiverMac the MAC address of the AP that the probe request will be sent to.
     * @param callback callback triggered when the probe was ACKed by the AP, or when
     *                an error occurs after the link probe was started.
     * @param mcs The MCS index that this probe will be sent at. If mcs < 0, the driver will select
     *            the rate automatically. If the device does not support sending the frame at a
     *            specified MCS rate, the transmission will be aborted and
     *            {@link WifiNl80211Manager.SendMgmtFrameCallback#onFailure(int)} will be called
     *            with reason {@link WifiNl80211Manager#SEND_MGMT_FRAME_ERROR_MCS_UNSUPPORTED}.
     */
    public void probeLink(@NonNull String ifaceName, @NonNull MacAddress receiverMac,
            @NonNull WifiNl80211Manager.SendMgmtFrameCallback callback, int mcs) {
        if (callback == null) {
            Log.e(TAG, "callback cannot be null!");
            return;
        }

        if (receiverMac == null) {
            Log.e(TAG, "Receiver MAC address cannot be null!");
            callback.onFailure(WifiNl80211Manager.SEND_MGMT_FRAME_ERROR_UNKNOWN);
            return;
        }

        String senderMacStr = getMacAddress(ifaceName);
        if (senderMacStr == null) {
            Log.e(TAG, "Failed to get this device's MAC Address");
            callback.onFailure(WifiNl80211Manager.SEND_MGMT_FRAME_ERROR_UNKNOWN);
            return;
        }

        byte[] frame = buildProbeRequestFrame(
                receiverMac.toByteArray(),
                NativeUtil.macAddressToByteArray(senderMacStr));
        sendMgmtFrame(ifaceName, frame, callback, mcs);
    }

    // header = 24 bytes, minimal body = 2 bytes, no FCS (will be added by driver)
    private static final int BASIC_PROBE_REQUEST_FRAME_SIZE = 24 + 2;

    private byte[] buildProbeRequestFrame(byte[] receiverMac, byte[] transmitterMac) {
        ByteBuffer frame = ByteBuffer.allocate(BASIC_PROBE_REQUEST_FRAME_SIZE);
        // ByteBuffer is big endian by default, switch to little endian
        frame.order(ByteOrder.LITTLE_ENDIAN);

        // Protocol version = 0, Type = management, Subtype = Probe Request
        frame.put((byte) 0x40);

        // no flags set
        frame.put((byte) 0x00);

        // duration = 60 microseconds. Note: this is little endian
        // Note: driver should calculate the duration and replace it before sending, putting a
        // reasonable default value here just in case.
        frame.putShort((short) 0x3c);

        // receiver/destination MAC address byte array
        frame.put(receiverMac);
        // sender MAC address byte array
        frame.put(transmitterMac);
        // BSSID (same as receiver address since we are sending to the AP)
        frame.put(receiverMac);

        // Generate random sequence number, fragment number = 0
        // Note: driver should replace the sequence number with the correct number that is
        // incremented from the last used sequence number. Putting a random sequence number as a
        // default here just in case.
        // bit 0 is least significant bit, bit 15 is most significant bit
        // bits [0, 7] go in byte 0
        // bits [8, 15] go in byte 1
        // bits [0, 3] represent the fragment number (which is 0)
        // bits [4, 15] represent the sequence number (which is random)
        // clear bits [0, 3] to set fragment number = 0
        short sequenceAndFragmentNumber = (short) (mRandom.nextInt() & 0xfff0);
        frame.putShort(sequenceAndFragmentNumber);

        // NL80211 rejects frames with an empty body, so we just need to put a placeholder
        // information element.
        // Tag for SSID
        frame.put((byte) 0x00);
        // Represents broadcast SSID. Not accurate, but works as placeholder.
        frame.put((byte) 0x00);

        return frame.array();
    }

    private static final int CONNECT_TO_HOSTAPD_RETRY_INTERVAL_MS = 100;
    private static final int CONNECT_TO_HOSTAPD_RETRY_TIMES = 50;
    /**
     * This method is called to wait for establishing connection to hostapd.
     *
     * @return true if connection is established, false otherwise.
     */
    private boolean startAndWaitForHostapdConnection() {
        // Start initialization if not already started.
        if (!mHostapdHal.isInitializationStarted()
                && !mHostapdHal.initialize()) {
            return false;
        }
        if (!mHostapdHal.startDaemon()) {
            Log.e(TAG, "Failed to startup hostapd");
            return false;
        }
        boolean connected = false;
        int connectTries = 0;
        while (!connected && connectTries++ < CONNECT_TO_HOSTAPD_RETRY_TIMES) {
            // Check if the initialization is complete.
            connected = mHostapdHal.isInitializationComplete();
            if (connected) {
                break;
            }
            try {
                Thread.sleep(CONNECT_TO_HOSTAPD_RETRY_INTERVAL_MS);
            } catch (InterruptedException ignore) {
            }
        }
        return connected;
    }

    /**
     * Start Soft AP operation using the provided configuration.
     *
     * @param ifaceName Name of the interface.
     * @param config Configuration to use for the soft ap created.
     * @param isMetered Indicates the network is metered or not.
     * @param callback Callback for AP events.
     * @return true on success, false otherwise.
     */
    public boolean startSoftAp(
            @NonNull String ifaceName, SoftApConfiguration config, boolean isMetered,
            SoftApHalCallback callback) {
        if (mHostapdHal.isApInfoCallbackSupported()) {
            if (!mHostapdHal.registerApCallback(ifaceName, callback)) {
                Log.e(TAG, "Failed to register ap hal event callback");
                return false;
            }
        } else {
            SoftApHalCallbackFromWificond softApHalCallbackFromWificond =
                    new SoftApHalCallbackFromWificond(ifaceName, callback);
            if (!mWifiCondManager.registerApCallback(ifaceName,
                    Runnable::run, softApHalCallbackFromWificond)) {
                Log.e(TAG, "Failed to register ap hal event callback from wificond");
                return false;
            }
        }

<<<<<<< HEAD
        if (!addAccessPoint(ifaceName, config, isMetered, listener)) {
=======
        if (!mHostapdHal.addAccessPoint(ifaceName, config, isMetered, callback::onFailure)) {
>>>>>>> 60c01b03
            Log.e(TAG, "Failed to add acccess point");
            mWifiMetrics.incrementNumSetupSoftApInterfaceFailureDueToHostapd();
            return false;
        }

        return true;
    }

    /**
     * Force a softap client disconnect with specific reason code.
     *
     * @param ifaceName Name of the interface.
     * @param client Mac address to force disconnect in clients of the SoftAp.
     * @param reasonCode One of disconnect reason code which defined in {@link ApConfigUtil}.
     * @return true on success, false otherwise.
     */
    public boolean forceClientDisconnect(@NonNull String ifaceName,
            @NonNull MacAddress client, int reasonCode) {
        if (isVendorBridgeModeActive()) {
            boolean ret1 = false, ret2= false;
            if (!TextUtils.isEmpty(mdualApInterfaces[0])) {
                ret1 = mHostapdHal.forceClientDisconnect(mdualApInterfaces[0], client, reasonCode);
            }
            if (!TextUtils.isEmpty(mdualApInterfaces[1])) {
                ret2 = mHostapdHal.forceClientDisconnect(mdualApInterfaces[1], client, reasonCode);
            }
            return ret1 || ret2;
        }

        return mHostapdHal.forceClientDisconnect(ifaceName, client, reasonCode);
    }

    /**
     * Set MAC address of the given interface
     * @param interfaceName Name of the interface
     * @param mac Mac address to change into
     * @return true on success
     */
    public boolean setStaMacAddress(String interfaceName, MacAddress mac) {
        // TODO(b/72459123): Suppress interface down/up events from this call
        // Trigger an explicit disconnect to avoid losing the disconnect event reason (if currently
        // connected) from supplicant if the interface is brought down for MAC address change.
        disconnect(interfaceName);
        return mWifiVendorHal.setStaMacAddress(interfaceName, mac);
    }

    /**
     * Set MAC address of the given interface
     * @param interfaceName Name of the interface
     * @param mac Mac address to change into
     * @return true on success
     */
    public boolean setApMacAddress(String interfaceName, MacAddress mac) {
        return mWifiVendorHal.setApMacAddress(interfaceName, mac);
    }

    /**
     * Returns true if Hal version supports setMacAddress, otherwise false.
     *
     * @param interfaceName Name of the interface
     */
    public boolean isStaSetMacAddressSupported(@NonNull String interfaceName) {
        return mWifiVendorHal.isStaSetMacAddressSupported(interfaceName);
    }

    /**
     * Returns true if Hal version supports setMacAddress, otherwise false.
     *
     * @param interfaceName Name of the interface
     */
    public boolean isApSetMacAddressSupported(@NonNull String interfaceName) {
        return mWifiVendorHal.isApSetMacAddressSupported(interfaceName);
    }

    /**
     * Get the factory MAC address of the given interface
     * @param interfaceName Name of the interface.
     * @return factory MAC address, or null on a failed call or if feature is unavailable.
     */
    public MacAddress getStaFactoryMacAddress(@NonNull String interfaceName) {
        return mWifiVendorHal.getStaFactoryMacAddress(interfaceName);
    }

    /**
     * Get the factory MAC address of the given interface
     * @param interfaceName Name of the interface.
     * @return factory MAC address, or null on a failed call or if feature is unavailable.
     */
    public MacAddress getApFactoryMacAddress(@NonNull String interfaceName) {
        return mWifiVendorHal.getApFactoryMacAddress(interfaceName);
    }

    /**
     * Reset MAC address to factory MAC address on the given interface
     *
     * @param interfaceName Name of the interface
     * @return true for success
     */
    public boolean resetApMacToFactoryMacAddress(@NonNull String interfaceName) {
        return mWifiVendorHal.resetApMacToFactoryMacAddress(interfaceName);
    }

    /**
     * Set the unsafe channels and restrictions to avoid for coex.
     * @param unsafeChannels List of {@link CoexUnsafeChannel} to avoid
     * @param restrictions Bitmask of WifiManager.COEX_RESTRICTION_ flags
     */
    public void setCoexUnsafeChannels(
            @NonNull List<CoexUnsafeChannel> unsafeChannels, int restrictions) {
        mCachedCoexUnsafeChannels.clear();
        mCachedCoexUnsafeChannels.addAll(unsafeChannels);
        mCachedCoexRestrictions = restrictions;
        mWifiVendorHal.setCoexUnsafeChannels(mCachedCoexUnsafeChannels, mCachedCoexRestrictions);
    }

    /********************************************************
     * Hostapd operations
     ********************************************************/

    /**
     * Callback to notify hostapd death.
     */
    public interface HostapdDeathEventHandler {
        /**
         * Invoked when the supplicant dies.
         */
        void onDeath();
    }

    /********************************************************
     * Supplicant operations
     ********************************************************/

    /**
     * Callback to notify supplicant death.
     */
    public interface SupplicantDeathEventHandler {
        /**
         * Invoked when the supplicant dies.
         */
        void onDeath();
    }

    /**
     * Trigger a reconnection if the iface is disconnected.
     *
     * @param ifaceName Name of the interface.
     * @return true if request is sent successfully, false otherwise.
     */
    public boolean reconnect(@NonNull String ifaceName) {
        return mSupplicantStaIfaceHal.reconnect(ifaceName);
    }

    /**
     * Trigger a reassociation even if the iface is currently connected.
     *
     * @param ifaceName Name of the interface.
     * @return true if request is sent successfully, false otherwise.
     */
    public boolean reassociate(@NonNull String ifaceName) {
        return mSupplicantStaIfaceHal.reassociate(ifaceName);
    }

    /**
     * Trigger a disconnection from the currently connected network.
     *
     * @param ifaceName Name of the interface.
     * @return true if request is sent successfully, false otherwise.
     */
    public boolean disconnect(@NonNull String ifaceName) {
        return mSupplicantStaIfaceHal.disconnect(ifaceName);
    }

    /**
     * Makes a callback to HIDL to getMacAddress from supplicant
     *
     * @param ifaceName Name of the interface.
     * @return string containing the MAC address, or null on a failed call
     */
    public String getMacAddress(@NonNull String ifaceName) {
        return mSupplicantStaIfaceHal.getMacAddress(ifaceName);
    }

    public static final int RX_FILTER_TYPE_V4_MULTICAST = 0;
    public static final int RX_FILTER_TYPE_V6_MULTICAST = 1;
    /**
     * Start filtering out Multicast V4 packets
     * @param ifaceName Name of the interface.
     * @return {@code true} if the operation succeeded, {@code false} otherwise
     *
     * Multicast filtering rules work as follows:
     *
     * The driver can filter multicast (v4 and/or v6) and broadcast packets when in
     * a power optimized mode (typically when screen goes off).
     *
     * In order to prevent the driver from filtering the multicast/broadcast packets, we have to
     * add a DRIVER RXFILTER-ADD rule followed by DRIVER RXFILTER-START to make the rule effective
     *
     * DRIVER RXFILTER-ADD Num
     *   where Num = 0 - Unicast, 1 - Broadcast, 2 - Mutil4 or 3 - Multi6
     *
     * and DRIVER RXFILTER-START
     * In order to stop the usage of these rules, we do
     *
     * DRIVER RXFILTER-STOP
     * DRIVER RXFILTER-REMOVE Num
     *   where Num is as described for RXFILTER-ADD
     *
     * The  SETSUSPENDOPT driver command overrides the filtering rules
     */
    public boolean startFilteringMulticastV4Packets(@NonNull String ifaceName) {
        return mSupplicantStaIfaceHal.stopRxFilter(ifaceName)
                && mSupplicantStaIfaceHal.removeRxFilter(
                        ifaceName, RX_FILTER_TYPE_V4_MULTICAST)
                && mSupplicantStaIfaceHal.startRxFilter(ifaceName);
    }

    /**
     * Stop filtering out Multicast V4 packets.
     * @param ifaceName Name of the interface.
     * @return {@code true} if the operation succeeded, {@code false} otherwise
     */
    public boolean stopFilteringMulticastV4Packets(@NonNull String ifaceName) {
        return mSupplicantStaIfaceHal.stopRxFilter(ifaceName)
                && mSupplicantStaIfaceHal.addRxFilter(
                        ifaceName, RX_FILTER_TYPE_V4_MULTICAST)
                && mSupplicantStaIfaceHal.startRxFilter(ifaceName);
    }

    /**
     * Start filtering out Multicast V6 packets
     * @param ifaceName Name of the interface.
     * @return {@code true} if the operation succeeded, {@code false} otherwise
     */
    public boolean startFilteringMulticastV6Packets(@NonNull String ifaceName) {
        return mSupplicantStaIfaceHal.stopRxFilter(ifaceName)
                && mSupplicantStaIfaceHal.removeRxFilter(
                        ifaceName, RX_FILTER_TYPE_V6_MULTICAST)
                && mSupplicantStaIfaceHal.startRxFilter(ifaceName);
    }

    /**
     * Stop filtering out Multicast V6 packets.
     * @param ifaceName Name of the interface.
     * @return {@code true} if the operation succeeded, {@code false} otherwise
     */
    public boolean stopFilteringMulticastV6Packets(@NonNull String ifaceName) {
        return mSupplicantStaIfaceHal.stopRxFilter(ifaceName)
                && mSupplicantStaIfaceHal.addRxFilter(
                        ifaceName, RX_FILTER_TYPE_V6_MULTICAST)
                && mSupplicantStaIfaceHal.startRxFilter(ifaceName);
    }

    public static final int BLUETOOTH_COEXISTENCE_MODE_ENABLED  = 0;
    public static final int BLUETOOTH_COEXISTENCE_MODE_DISABLED = 1;
    public static final int BLUETOOTH_COEXISTENCE_MODE_SENSE    = 2;
    /**
     * Sets the bluetooth coexistence mode.
     *
     * @param ifaceName Name of the interface.
     * @param mode One of {@link #BLUETOOTH_COEXISTENCE_MODE_DISABLED},
     *            {@link #BLUETOOTH_COEXISTENCE_MODE_ENABLED}, or
     *            {@link #BLUETOOTH_COEXISTENCE_MODE_SENSE}.
     * @return Whether the mode was successfully set.
     */
    public boolean setBluetoothCoexistenceMode(@NonNull String ifaceName, int mode) {
        return mSupplicantStaIfaceHal.setBtCoexistenceMode(ifaceName, mode);
    }

    /**
     * Enable or disable Bluetooth coexistence scan mode. When this mode is on,
     * some of the low-level scan parameters used by the driver are changed to
     * reduce interference with A2DP streaming.
     *
     * @param ifaceName Name of the interface.
     * @param setCoexScanMode whether to enable or disable this mode
     * @return {@code true} if the command succeeded, {@code false} otherwise.
     */
    public boolean setBluetoothCoexistenceScanMode(
            @NonNull String ifaceName, boolean setCoexScanMode) {
        return mSupplicantStaIfaceHal.setBtCoexistenceScanModeEnabled(
                ifaceName, setCoexScanMode);
    }

    /**
     * Enable or disable suspend mode optimizations.
     *
     * @param ifaceName Name of the interface.
     * @param enabled true to enable, false otherwise.
     * @return true if request is sent successfully, false otherwise.
     */
    public boolean setSuspendOptimizations(@NonNull String ifaceName, boolean enabled) {
        return mSupplicantStaIfaceHal.setSuspendModeEnabled(ifaceName, enabled);
    }

    /**
     * Set country code for STA interface
     *
     * @param ifaceName Name of the STA interface.
     * @param countryCode 2 byte ASCII string. For ex: US, CA.
     * @return true if request is sent successfully, false otherwise.
     */
    public boolean setStaCountryCode(@NonNull String ifaceName, String countryCode) {
        if (mSupplicantStaIfaceHal.setCountryCode(ifaceName, countryCode)) {
            if (mCountryCodeChangeListener != null) {
                mCountryCodeChangeListener.onSetCountryCodeSucceeded(countryCode);
            }
            return true;
        }
        return false;
    }

    /**
     * Flush all previously configured HLPs.
     *
     * @return true if request is sent successfully, false otherwise.
     */
    public boolean flushAllHlp(@NonNull String ifaceName) {
        return mSupplicantStaIfaceHal.flushAllHlp(ifaceName);
    }

    /**
     * Set FILS HLP packet.
     *
     * @param dst Destination MAC address.
     * @param hlpPacket Hlp Packet data in hex.
     * @return true if request is sent successfully, false otherwise.
     */
    public boolean addHlpReq(@NonNull String ifaceName, MacAddress dst, byte [] hlpPacket) {
        return mSupplicantStaIfaceHal.addHlpReq(ifaceName, dst.toByteArray(), hlpPacket);
    }

    /**
     * Initiate TDLS discover and setup or teardown with the specified peer.
     *
     * @param ifaceName Name of the interface.
     * @param macAddr MAC Address of the peer.
     * @param enable true to start discovery and setup, false to teardown.
     */
    public void startTdls(@NonNull String ifaceName, String macAddr, boolean enable) {
        if (enable) {
            mSupplicantStaIfaceHal.initiateTdlsDiscover(ifaceName, macAddr);
            mSupplicantStaIfaceHal.initiateTdlsSetup(ifaceName, macAddr);
        } else {
            mSupplicantStaIfaceHal.initiateTdlsTeardown(ifaceName, macAddr);
        }
    }

    /**
     * Start WPS pin display operation with the specified peer.
     *
     * @param ifaceName Name of the interface.
     * @param bssid BSSID of the peer.
     * @return true if request is sent successfully, false otherwise.
     */
    public boolean startWpsPbc(@NonNull String ifaceName, String bssid) {
        return mSupplicantStaIfaceHal.startWpsPbc(ifaceName, bssid);
    }

    /**
     * Start WPS pin keypad operation with the specified pin.
     *
     * @param ifaceName Name of the interface.
     * @param pin Pin to be used.
     * @return true if request is sent successfully, false otherwise.
     */
    public boolean startWpsPinKeypad(@NonNull String ifaceName, String pin) {
        return mSupplicantStaIfaceHal.startWpsPinKeypad(ifaceName, pin);
    }

    /**
     * Start WPS pin display operation with the specified peer.
     *
     * @param ifaceName Name of the interface.
     * @param bssid BSSID of the peer.
     * @return new pin generated on success, null otherwise.
     */
    public String startWpsPinDisplay(@NonNull String ifaceName, String bssid) {
        return mSupplicantStaIfaceHal.startWpsPinDisplay(ifaceName, bssid);
    }

    /**
     * Sets whether to use external sim for SIM/USIM processing.
     *
     * @param ifaceName Name of the interface.
     * @param external true to enable, false otherwise.
     * @return true if request is sent successfully, false otherwise.
     */
    public boolean setExternalSim(@NonNull String ifaceName, boolean external) {
        return mSupplicantStaIfaceHal.setExternalSim(ifaceName, external);
    }

    /**
     * Sim auth response types.
     */
    public static final String SIM_AUTH_RESP_TYPE_GSM_AUTH = "GSM-AUTH";
    public static final String SIM_AUTH_RESP_TYPE_UMTS_AUTH = "UMTS-AUTH";
    public static final String SIM_AUTH_RESP_TYPE_UMTS_AUTS = "UMTS-AUTS";

    /**
     * EAP-SIM Error Codes
     */
    public static final int EAP_SIM_NOT_SUBSCRIBED = 1031;
    public static final int EAP_SIM_VENDOR_SPECIFIC_CERT_EXPIRED = 16385;

    /**
     * Send the sim auth response for the currently configured network.
     *
     * @param ifaceName Name of the interface.
     * @param type |GSM-AUTH|, |UMTS-AUTH| or |UMTS-AUTS|.
     * @param response Response params.
     * @return true if succeeds, false otherwise.
     */
    public boolean simAuthResponse(
            @NonNull String ifaceName, String type, String response) {
        if (SIM_AUTH_RESP_TYPE_GSM_AUTH.equals(type)) {
            return mSupplicantStaIfaceHal.sendCurrentNetworkEapSimGsmAuthResponse(
                    ifaceName, response);
        } else if (SIM_AUTH_RESP_TYPE_UMTS_AUTH.equals(type)) {
            return mSupplicantStaIfaceHal.sendCurrentNetworkEapSimUmtsAuthResponse(
                    ifaceName, response);
        } else if (SIM_AUTH_RESP_TYPE_UMTS_AUTS.equals(type)) {
            return mSupplicantStaIfaceHal.sendCurrentNetworkEapSimUmtsAutsResponse(
                    ifaceName, response);
        } else {
            return false;
        }
    }

    /**
     * Send the eap sim gsm auth failure for the currently configured network.
     *
     * @param ifaceName Name of the interface.
     * @return true if succeeds, false otherwise.
     */
    public boolean simAuthFailedResponse(@NonNull String ifaceName) {
        return mSupplicantStaIfaceHal.sendCurrentNetworkEapSimGsmAuthFailure(ifaceName);
    }

    /**
     * Send the eap sim umts auth failure for the currently configured network.
     *
     * @param ifaceName Name of the interface.
     * @return true if succeeds, false otherwise.
     */
    public boolean umtsAuthFailedResponse(@NonNull String ifaceName) {
        return mSupplicantStaIfaceHal.sendCurrentNetworkEapSimUmtsAuthFailure(ifaceName);
    }

    /**
     * Send the eap identity response for the currently configured network.
     *
     * @param ifaceName Name of the interface.
     * @param unencryptedResponse String to send.
     * @param encryptedResponse String to send.
     * @return true if succeeds, false otherwise.
     */
    public boolean simIdentityResponse(@NonNull String ifaceName, String unencryptedResponse,
                                       String encryptedResponse) {
        return mSupplicantStaIfaceHal.sendCurrentNetworkEapIdentityResponse(ifaceName,
                unencryptedResponse, encryptedResponse);
    }

    /**
     * This get anonymous identity from supplicant and returns it as a string.
     *
     * @param ifaceName Name of the interface.
     * @return anonymous identity string if succeeds, null otherwise.
     */
    public String getEapAnonymousIdentity(@NonNull String ifaceName) {
        String anonymousIdentity = mSupplicantStaIfaceHal
                .getCurrentNetworkEapAnonymousIdentity(ifaceName);

        if (TextUtils.isEmpty(anonymousIdentity)) {
            return anonymousIdentity;
        }

        int indexOfDecoration = anonymousIdentity.lastIndexOf('!');
        if (indexOfDecoration >= 0) {
            if (anonymousIdentity.substring(indexOfDecoration).length() < 2) {
                // Invalid identity, shouldn't happen
                Log.e(TAG, "Unexpected anonymous identity: " + anonymousIdentity);
                return null;
            }
            // Truncate RFC 7542 decorated prefix, if exists. Keep only the anonymous identity or
            // pseudonym.
            anonymousIdentity = anonymousIdentity.substring(indexOfDecoration + 1);
        }

        return anonymousIdentity;
    }

    /**
     * Start WPS pin registrar operation with the specified peer and pin.
     *
     * @param ifaceName Name of the interface.
     * @param bssid BSSID of the peer.
     * @param pin Pin to be used.
     * @return true if request is sent successfully, false otherwise.
     */
    public boolean startWpsRegistrar(@NonNull String ifaceName, String bssid, String pin) {
        return mSupplicantStaIfaceHal.startWpsRegistrar(ifaceName, bssid, pin);
    }

    /**
     * Cancels any ongoing WPS requests.
     *
     * @param ifaceName Name of the interface.
     * @return true if request is sent successfully, false otherwise.
     */
    public boolean cancelWps(@NonNull String ifaceName) {
        return mSupplicantStaIfaceHal.cancelWps(ifaceName);
    }

    /**
     * Set WPS device name.
     *
     * @param ifaceName Name of the interface.
     * @param name String to be set.
     * @return true if request is sent successfully, false otherwise.
     */
    public boolean setDeviceName(@NonNull String ifaceName, String name) {
        return mSupplicantStaIfaceHal.setWpsDeviceName(ifaceName, name);
    }

    /**
     * Set WPS device type.
     *
     * @param ifaceName Name of the interface.
     * @param type Type specified as a string. Used format: <categ>-<OUI>-<subcateg>
     * @return true if request is sent successfully, false otherwise.
     */
    public boolean setDeviceType(@NonNull String ifaceName, String type) {
        return mSupplicantStaIfaceHal.setWpsDeviceType(ifaceName, type);
    }

    /**
     * Set WPS config methods
     *
     * @param cfg List of config methods.
     * @return true if request is sent successfully, false otherwise.
     */
    public boolean setConfigMethods(@NonNull String ifaceName, String cfg) {
        return mSupplicantStaIfaceHal.setWpsConfigMethods(ifaceName, cfg);
    }

    /**
     * Set WPS manufacturer.
     *
     * @param ifaceName Name of the interface.
     * @param value String to be set.
     * @return true if request is sent successfully, false otherwise.
     */
    public boolean setManufacturer(@NonNull String ifaceName, String value) {
        return mSupplicantStaIfaceHal.setWpsManufacturer(ifaceName, value);
    }

    /**
     * Set WPS model name.
     *
     * @param ifaceName Name of the interface.
     * @param value String to be set.
     * @return true if request is sent successfully, false otherwise.
     */
    public boolean setModelName(@NonNull String ifaceName, String value) {
        return mSupplicantStaIfaceHal.setWpsModelName(ifaceName, value);
    }

    /**
     * Set WPS model number.
     *
     * @param ifaceName Name of the interface.
     * @param value String to be set.
     * @return true if request is sent successfully, false otherwise.
     */
    public boolean setModelNumber(@NonNull String ifaceName, String value) {
        return mSupplicantStaIfaceHal.setWpsModelNumber(ifaceName, value);
    }

    /**
     * Set WPS serial number.
     *
     * @param ifaceName Name of the interface.
     * @param value String to be set.
     * @return true if request is sent successfully, false otherwise.
     */
    public boolean setSerialNumber(@NonNull String ifaceName, String value) {
        return mSupplicantStaIfaceHal.setWpsSerialNumber(ifaceName, value);
    }

    /**
     * Enable or disable power save mode.
     *
     * @param ifaceName Name of the interface.
     * @param enabled true to enable, false to disable.
     */
    public void setPowerSave(@NonNull String ifaceName, boolean enabled) {
        mSupplicantStaIfaceHal.setPowerSave(ifaceName, enabled);
    }

    /**
     * Enable or disable low latency mode.
     *
     * @param enabled true to enable, false to disable.
     * @return true on success, false on failure
     */
    public boolean setLowLatencyMode(boolean enabled) {
        return mWifiVendorHal.setLowLatencyMode(enabled);
    }

    /**
     * Set concurrency priority between P2P & STA operations.
     *
     * @param isStaHigherPriority Set to true to prefer STA over P2P during concurrency operations,
     *                            false otherwise.
     * @return true if request is sent successfully, false otherwise.
     */
    public boolean setConcurrencyPriority(boolean isStaHigherPriority) {
        return mSupplicantStaIfaceHal.setConcurrencyPriority(isStaHigherPriority);
    }

    /**
     * Enable/Disable auto reconnect functionality in wpa_supplicant.
     *
     * @param ifaceName Name of the interface.
     * @param enable true to enable auto reconnecting, false to disable.
     * @return true if request is sent successfully, false otherwise.
     */
    public boolean enableStaAutoReconnect(@NonNull String ifaceName, boolean enable) {
        return mSupplicantStaIfaceHal.enableAutoReconnect(ifaceName, enable);
    }

    /**
     * Add the provided network configuration to wpa_supplicant and initiate connection to it.
     * This method does the following:
     * 1. Abort any ongoing scan to unblock the connection request.
     * 2. Remove any existing network in wpa_supplicant(This implicitly triggers disconnect).
     * 3. Add a new network to wpa_supplicant.
     * 4. Save the provided configuration to wpa_supplicant.
     * 5. Select the new network in wpa_supplicant.
     * 6. Triggers reconnect command to wpa_supplicant.
     *
     * @param ifaceName Name of the interface.
     * @param configuration WifiConfiguration parameters for the provided network.
     * @return {@code true} if it succeeds, {@code false} otherwise
     */
    public boolean connectToNetwork(@NonNull String ifaceName, WifiConfiguration configuration) {
        // Abort ongoing scan before connect() to unblock connection request.
        mWifiCondManager.abortScan(ifaceName);
        return mSupplicantStaIfaceHal.connectToNetwork(ifaceName, configuration);
    }

    /**
     * Initiates roaming to the already configured network in wpa_supplicant. If the network
     * configuration provided does not match the already configured network, then this triggers
     * a new connection attempt (instead of roam).
     * 1. Abort any ongoing scan to unblock the roam request.
     * 2. First check if we're attempting to connect to the same network as we currently have
     * configured.
     * 3. Set the new bssid for the network in wpa_supplicant.
     * 4. Triggers reassociate command to wpa_supplicant.
     *
     * @param ifaceName Name of the interface.
     * @param configuration WifiConfiguration parameters for the provided network.
     * @return {@code true} if it succeeds, {@code false} otherwise
     */
    public boolean roamToNetwork(@NonNull String ifaceName, WifiConfiguration configuration) {
        // Abort ongoing scan before connect() to unblock roaming request.
        mWifiCondManager.abortScan(ifaceName);
        return mSupplicantStaIfaceHal.roamToNetwork(ifaceName, configuration);
    }

    /**
     * Remove all the networks.
     *
     * @param ifaceName Name of the interface.
     * @return {@code true} if it succeeds, {@code false} otherwise
     */
    public boolean removeAllNetworks(@NonNull String ifaceName) {
        return mSupplicantStaIfaceHal.removeAllNetworks(ifaceName);
    }

    /**
     * Disable the currently configured network in supplicant
     *
     * @param ifaceName Name of the interface.
     */
    public boolean disableNetwork(@NonNull String ifaceName) {
        return mSupplicantStaIfaceHal.disableCurrentNetwork(ifaceName);
    }

    /**
     * Set the BSSID for the currently configured network in wpa_supplicant.
     *
     * @param ifaceName Name of the interface.
     * @return true if successful, false otherwise.
     */
    public boolean setNetworkBSSID(@NonNull String ifaceName, String bssid) {
        return mSupplicantStaIfaceHal.setCurrentNetworkBssid(ifaceName, bssid);
    }

    /**
     * Initiate ANQP query.
     *
     * @param ifaceName Name of the interface.
     * @param bssid BSSID of the AP to be queried
     * @param anqpIds Set of anqp IDs.
     * @param hs20Subtypes Set of HS20 subtypes.
     * @return true on success, false otherwise.
     */
    public boolean requestAnqp(
            @NonNull String ifaceName, String bssid, Set<Integer> anqpIds,
            Set<Integer> hs20Subtypes) {
        if (bssid == null || ((anqpIds == null || anqpIds.isEmpty())
                && (hs20Subtypes == null || hs20Subtypes.isEmpty()))) {
            Log.e(TAG, "Invalid arguments for ANQP request.");
            return false;
        }
        ArrayList<Short> anqpIdList = new ArrayList<>();
        for (Integer anqpId : anqpIds) {
            anqpIdList.add(anqpId.shortValue());
        }
        ArrayList<Integer> hs20SubtypeList = new ArrayList<>();
        hs20SubtypeList.addAll(hs20Subtypes);
        return mSupplicantStaIfaceHal.initiateAnqpQuery(
                ifaceName, bssid, anqpIdList, hs20SubtypeList);
    }

    /**
     * Request a passpoint icon file |filename| from the specified AP |bssid|.
     *
     * @param ifaceName Name of the interface.
     * @param bssid BSSID of the AP
     * @param fileName name of the icon file
     * @return true if request is sent successfully, false otherwise
     */
    public boolean requestIcon(@NonNull String ifaceName, String  bssid, String fileName) {
        if (bssid == null || fileName == null) {
            Log.e(TAG, "Invalid arguments for Icon request.");
            return false;
        }
        return mSupplicantStaIfaceHal.initiateHs20IconQuery(ifaceName, bssid, fileName);
    }

    /**
     * Initiate Venue URL ANQP query.
     *
     * @param ifaceName Name of the interface.
     * @param bssid BSSID of the AP to be queried
     * @return true on success, false otherwise.
     */
    public boolean requestVenueUrlAnqp(
            @NonNull String ifaceName, String bssid) {
        if (bssid == null) {
            Log.e(TAG, "Invalid arguments for Venue URL ANQP request.");
            return false;
        }
        return mSupplicantStaIfaceHal.initiateVenueUrlAnqpQuery(ifaceName, bssid);
    }

    /**
     * Get the currently configured network's WPS NFC token.
     *
     * @param ifaceName Name of the interface.
     * @return Hex string corresponding to the WPS NFC token.
     */
    public String getCurrentNetworkWpsNfcConfigurationToken(@NonNull String ifaceName) {
        return mSupplicantStaIfaceHal.getCurrentNetworkWpsNfcConfigurationToken(ifaceName);
    }

    /**
     * Clean HAL cached data for |networkId|.
     *
     * @param networkId network id of the network to be removed from supplicant.
     */
    public void removeNetworkCachedData(int networkId) {
        mSupplicantStaIfaceHal.removeNetworkCachedData(networkId);
    }

    /** Clear HAL cached data for |networkId| if MAC address is changed.
     *
     * @param networkId network id of the network to be checked.
     * @param curMacAddress current MAC address
     */
    public void removeNetworkCachedDataIfNeeded(int networkId, MacAddress curMacAddress) {
        mSupplicantStaIfaceHal.removeNetworkCachedDataIfNeeded(networkId, curMacAddress);
    }

    /*
     * DPP
     */

    /**
     * Adds a DPP peer URI to the URI list.
     *
     * @param ifaceName Interface name
     * @param uri Bootstrap (URI) string (e.g. DPP:....)
     * @return ID, or -1 for failure
     */
    public int addDppPeerUri(@NonNull String ifaceName, @NonNull String uri) {
        return mSupplicantStaIfaceHal.addDppPeerUri(ifaceName, uri);
    }

    /**
     * Removes a DPP URI to the URI list given an ID.
     *
     * @param ifaceName Interface name
     * @param bootstrapId Bootstrap (URI) ID
     * @return true when operation is successful, or false for failure
     */
    public boolean removeDppUri(@NonNull String ifaceName, int bootstrapId)  {
        return mSupplicantStaIfaceHal.removeDppUri(ifaceName, bootstrapId);
    }

    /**
     * Stops/aborts DPP Initiator request
     *
     * @param ifaceName Interface name
     * @return true when operation is successful, or false for failure
     */
    public boolean stopDppInitiator(@NonNull String ifaceName)  {
        return mSupplicantStaIfaceHal.stopDppInitiator(ifaceName);
    }

    /**
     * Starts DPP Configurator-Initiator request
     *
     * @param ifaceName Interface name
     * @param peerBootstrapId Peer's bootstrap (URI) ID
     * @param ownBootstrapId Own bootstrap (URI) ID - Optional, 0 for none
     * @param ssid SSID of the selected network
     * @param password Password of the selected network, or
     * @param psk PSK of the selected network in hexadecimal representation
     * @param netRole The network role of the enrollee (STA or AP)
     * @param securityAkm Security AKM to use: PSK, SAE
     * @return true when operation is successful, or false for failure
     */
    public boolean startDppConfiguratorInitiator(@NonNull String ifaceName, int peerBootstrapId,
            int ownBootstrapId, @NonNull String ssid, String password, String psk,
            int netRole, int securityAkm)  {
        return mSupplicantStaIfaceHal.startDppConfiguratorInitiator(ifaceName, peerBootstrapId,
                ownBootstrapId, ssid, password, psk, netRole, securityAkm);
    }

    /**
     * Starts DPP Enrollee-Initiator request
     *
     * @param ifaceName Interface name
     * @param peerBootstrapId Peer's bootstrap (URI) ID
     * @param ownBootstrapId Own bootstrap (URI) ID - Optional, 0 for none
     * @return true when operation is successful, or false for failure
     */
    public boolean startDppEnrolleeInitiator(@NonNull String ifaceName, int peerBootstrapId,
            int ownBootstrapId)  {
        return mSupplicantStaIfaceHal.startDppEnrolleeInitiator(ifaceName, peerBootstrapId,
                ownBootstrapId);
    }

    /**
     * Callback to notify about DPP success, failure and progress events.
     */
    public interface DppEventCallback {
        /**
         * Called when local DPP Enrollee successfully receives a new Wi-Fi configuration from the
         * peer DPP configurator.
         *
         * @param newWifiConfiguration New Wi-Fi configuration received from the configurator
         */
        void onSuccessConfigReceived(WifiConfiguration newWifiConfiguration);

        /**
         * DPP Success event.
         *
         * @param dppStatusCode Status code of the success event.
         */
        void onSuccess(int dppStatusCode);

        /**
         * DPP Progress event.
         *
         * @param dppStatusCode Status code of the progress event.
         */
        void onProgress(int dppStatusCode);

        /**
         * DPP Failure event.
         *
         * @param dppStatusCode Status code of the failure event.
         * @param ssid SSID of the network the Enrollee tried to connect to.
         * @param channelList List of channels the Enrollee scanned for the network.
         * @param bandList List of bands the Enrollee supports.
         */
        void onFailure(int dppStatusCode, String ssid, String channelList, int[] bandList);
    }

    /**
     * Class to get generated bootstrap info for DPP responder operation.
     */
    public static class DppBootstrapQrCodeInfo {
        public int bootstrapId;
        public int listenChannel;
        public String uri = new String();
        DppBootstrapQrCodeInfo() {
            bootstrapId = -1;
            listenChannel = -1;
        }
    }

    /**
     * Generate DPP bootstrap Information:Bootstrap ID, DPP URI and the listen channel.
     *
     * @param ifaceName Interface name
     * @param deviceInfo Device specific info to attach in DPP URI.
     * @param dppCurve Elliptic curve cryptography type used to generate DPP
     *                 public/private key pair.
     * @return ID, or -1 for failure
     */
    public DppBootstrapQrCodeInfo generateDppBootstrapInfoForResponder(@NonNull String ifaceName,
            String deviceInfo, int dppCurve) {
        return mSupplicantStaIfaceHal.generateDppBootstrapInfoForResponder(ifaceName,
                getMacAddress(ifaceName), deviceInfo, dppCurve);
    }

    /**
     * start DPP Enrollee responder mode.
     *
     * @param ifaceName Interface name
     * @param listenChannel Listen channel to wait for DPP authentication request.
     * @return ID, or -1 for failure
     */
    public boolean startDppEnrolleeResponder(@NonNull String ifaceName, int listenChannel) {
        return mSupplicantStaIfaceHal.startDppEnrolleeResponder(ifaceName, listenChannel);
    }

    /**
     * Stops/aborts DPP Responder request
     *
     * @param ifaceName Interface name
     * @param ownBootstrapId Bootstrap (URI) ID
     * @return true when operation is successful, or false for failure
     */
    public boolean stopDppResponder(@NonNull String ifaceName, int ownBootstrapId)  {
        return mSupplicantStaIfaceHal.stopDppResponder(ifaceName, ownBootstrapId);
    }


    /**
     * Registers DPP event callbacks.
     *
     * @param dppEventCallback Callback object.
     */
    public void registerDppEventCallback(DppEventCallback dppEventCallback) {
        mSupplicantStaIfaceHal.registerDppCallback(dppEventCallback);
    }

    /********************************************************
     * Vendor HAL operations
     ********************************************************/
    /**
     * Callback to notify vendor HAL death.
     */
    public interface VendorHalDeathEventHandler {
        /**
         * Invoked when the vendor HAL dies.
         */
        void onDeath();
    }

    /**
     * Callback to notify when vendor HAL detects that a change in radio mode.
     */
    public interface VendorHalRadioModeChangeEventHandler {
        /**
         * Invoked when the vendor HAL detects a change to MCC mode.
         * MCC (Multi channel concurrency) = Multiple interfaces are active on the same band,
         * different channels, same radios.
         *
         * @param band Band on which MCC is detected (specified by one of the
         *             WifiScanner.WIFI_BAND_* constants)
         */
        void onMcc(int band);
        /**
         * Invoked when the vendor HAL detects a change to SCC mode.
         * SCC (Single channel concurrency) = Multiple interfaces are active on the same band, same
         * channels, same radios.
         *
         * @param band Band on which SCC is detected (specified by one of the
         *             WifiScanner.WIFI_BAND_* constants)
         */
        void onScc(int band);
        /**
         * Invoked when the vendor HAL detects a change to SBS mode.
         * SBS (Single Band Simultaneous) = Multiple interfaces are active on the same band,
         * different channels, different radios.
         *
         * @param band Band on which SBS is detected (specified by one of the
         *             WifiScanner.WIFI_BAND_* constants)
         */
        void onSbs(int band);
        /**
         * Invoked when the vendor HAL detects a change to DBS mode.
         * DBS (Dual Band Simultaneous) = Multiple interfaces are active on the different bands,
         * different channels, different radios.
         */
        void onDbs();
    }

    /**
     * Tests whether the HAL is running or not
     */
    public boolean isHalStarted() {
        return mWifiVendorHal.isHalStarted();
    }

    // TODO: Change variable names to camel style.
    public static class ScanCapabilities {
        public int  max_scan_cache_size;
        public int  max_scan_buckets;
        public int  max_ap_cache_per_scan;
        public int  max_rssi_sample_size;
        public int  max_scan_reporting_threshold;
    }

    /**
     * Gets the scan capabilities
     *
     * @param ifaceName Name of the interface.
     * @param capabilities object to be filled in
     * @return true for success. false for failure
     */
    public boolean getBgScanCapabilities(
            @NonNull String ifaceName, ScanCapabilities capabilities) {
        return mWifiVendorHal.getBgScanCapabilities(ifaceName, capabilities);
    }

    public static class ChannelSettings {
        public int frequency;
        public int dwell_time_ms;
        public boolean passive;
    }

    public static class BucketSettings {
        public int bucket;
        public int band;
        public int period_ms;
        public int max_period_ms;
        public int step_count;
        public int report_events;
        public int num_channels;
        public ChannelSettings[] channels;
    }

    /**
     * Network parameters for hidden networks to be scanned for.
     */
    public static class HiddenNetwork {
        public String ssid;

        @Override
        public boolean equals(Object otherObj) {
            if (this == otherObj) {
                return true;
            } else if (otherObj == null || getClass() != otherObj.getClass()) {
                return false;
            }
            HiddenNetwork other = (HiddenNetwork) otherObj;
            return Objects.equals(ssid, other.ssid);
        }

        @Override
        public int hashCode() {
            return Objects.hash(ssid);
        }
    }

    public static class ScanSettings {
        /**
         * Type of scan to perform. One of {@link WifiScanner#SCAN_TYPE_LOW_LATENCY},
         * {@link WifiScanner#SCAN_TYPE_LOW_POWER} or {@link WifiScanner#SCAN_TYPE_HIGH_ACCURACY}.
         */
        @WifiAnnotations.ScanType
        public int scanType;
        public int base_period_ms;
        public int max_ap_per_scan;
        public int report_threshold_percent;
        public int report_threshold_num_scans;
        public int num_buckets;
        public boolean enable6GhzRnr;
        /* Not used for bg scans. Only works for single scans. */
        public HiddenNetwork[] hiddenNetworks;
        public BucketSettings[] buckets;
    }

    /**
     * Network parameters to start PNO scan.
     */
    public static class PnoNetwork {
        public String ssid;
        public byte flags;
        public byte auth_bit_field;
        public int[] frequencies;

        @Override
        public boolean equals(Object otherObj) {
            if (this == otherObj) {
                return true;
            } else if (otherObj == null || getClass() != otherObj.getClass()) {
                return false;
            }
            PnoNetwork other = (PnoNetwork) otherObj;
            return ((Objects.equals(ssid, other.ssid)) && (flags == other.flags)
                    && (auth_bit_field == other.auth_bit_field))
                    && Arrays.equals(frequencies, other.frequencies);
        }

        @Override
        public int hashCode() {
            return Objects.hash(ssid, flags, auth_bit_field, frequencies);
        }

        android.net.wifi.nl80211.PnoNetwork toNativePnoNetwork() {
            android.net.wifi.nl80211.PnoNetwork nativePnoNetwork =
                    new android.net.wifi.nl80211.PnoNetwork();
            nativePnoNetwork.setHidden(
                    (flags & WifiScanner.PnoSettings.PnoNetwork.FLAG_DIRECTED_SCAN) != 0);
            try {
                nativePnoNetwork.setSsid(
                        NativeUtil.byteArrayFromArrayList(NativeUtil.decodeSsid(ssid)));
            } catch (IllegalArgumentException e) {
                Log.e(TAG, "Illegal argument " + ssid, e);
                return null;
            }
            nativePnoNetwork.setFrequenciesMhz(frequencies);
            return nativePnoNetwork;
        }
    }

    /**
     * Parameters to start PNO scan. This holds the list of networks which are going to used for
     * PNO scan.
     */
    public static class PnoSettings {
        public int min5GHzRssi;
        public int min24GHzRssi;
        public int min6GHzRssi;
        public int periodInMs;
        public boolean isConnected;
        public PnoNetwork[] networkList;

        android.net.wifi.nl80211.PnoSettings toNativePnoSettings() {
            android.net.wifi.nl80211.PnoSettings nativePnoSettings =
                    new android.net.wifi.nl80211.PnoSettings();
            nativePnoSettings.setIntervalMillis(periodInMs);
            nativePnoSettings.setMin2gRssiDbm(min24GHzRssi);
            nativePnoSettings.setMin5gRssiDbm(min5GHzRssi);
            nativePnoSettings.setMin6gRssiDbm(min6GHzRssi);

            List<android.net.wifi.nl80211.PnoNetwork> pnoNetworks = new ArrayList<>();
            if (networkList != null) {
                for (PnoNetwork network : networkList) {
                    android.net.wifi.nl80211.PnoNetwork nativeNetwork =
                            network.toNativePnoNetwork();
                    if (nativeNetwork != null) {
                        if (nativeNetwork.getSsid().length <= WifiGbk.MAX_SSID_LENGTH) {
                            pnoNetworks.add(nativeNetwork);
                        }
                        //wifigbk++
                        if (!WifiGbk.isAllAscii(nativeNetwork.getSsid())) {
                            byte gbkBytes[] = WifiGbk.toGbk(nativeNetwork.getSsid());
                            if (gbkBytes != null) {
                                android.net.wifi.nl80211.PnoNetwork gbkNetwork =
                                    network.toNativePnoNetwork();
                                gbkNetwork.setSsid(gbkBytes);
                                pnoNetworks.add(gbkNetwork);
                                Log.i(TAG, "WifiGbk fixed - pnoScan add extra Gbk ssid for "
                                    + nativeNetwork.getSsid());
                            }
                        }
                        //wifigbk--
                    }
                }
            }
            nativePnoSettings.setPnoNetworks(pnoNetworks);
            return nativePnoSettings;
        }
    }

    public static interface ScanEventHandler {
        /**
         * Called for each AP as it is found with the entire contents of the beacon/probe response.
         * Only called when WifiScanner.REPORT_EVENT_FULL_SCAN_RESULT is specified.
         */
        void onFullScanResult(ScanResult fullScanResult, int bucketsScanned);
        /**
         * Callback on an event during a gscan scan.
         * See WifiNative.WIFI_SCAN_* for possible values.
         */
        void onScanStatus(int event);
        /**
         * Called with the current cached scan results when gscan is paused.
         */
        void onScanPaused(WifiScanner.ScanData[] data);
        /**
         * Called with the current cached scan results when gscan is resumed.
         */
        void onScanRestarted();
    }

    /**
     * Handler to notify the occurrence of various events during PNO scan.
     */
    public interface PnoEventHandler {
        /**
         * Callback to notify when one of the shortlisted networks is found during PNO scan.
         * @param results List of Scan results received.
         */
        void onPnoNetworkFound(ScanResult[] results);

        /**
         * Callback to notify when the PNO scan schedule fails.
         */
        void onPnoScanFailed();
    }

    public static final int WIFI_SCAN_RESULTS_AVAILABLE = 0;
    public static final int WIFI_SCAN_THRESHOLD_NUM_SCANS = 1;
    public static final int WIFI_SCAN_THRESHOLD_PERCENT = 2;
    public static final int WIFI_SCAN_FAILED = 3;

    /**
     * Starts a background scan.
     * Any ongoing scan will be stopped first
     *
     * @param ifaceName Name of the interface.
     * @param settings     to control the scan
     * @param eventHandler to call with the results
     * @return true for success
     */
    public boolean startBgScan(
            @NonNull String ifaceName, ScanSettings settings, ScanEventHandler eventHandler) {
        return mWifiVendorHal.startBgScan(ifaceName, settings, eventHandler);
    }

    /**
     * Stops any ongoing backgound scan
     * @param ifaceName Name of the interface.
     */
    public void stopBgScan(@NonNull String ifaceName) {
        mWifiVendorHal.stopBgScan(ifaceName);
    }

    /**
     * Pauses an ongoing backgound scan
     * @param ifaceName Name of the interface.
     */
    public void pauseBgScan(@NonNull String ifaceName) {
        mWifiVendorHal.pauseBgScan(ifaceName);
    }

    /**
     * Restarts a paused scan
     * @param ifaceName Name of the interface.
     */
    public void restartBgScan(@NonNull String ifaceName) {
        mWifiVendorHal.restartBgScan(ifaceName);
    }

    /**
     * Gets the latest scan results received.
     * @param ifaceName Name of the interface.
     */
    public WifiScanner.ScanData[] getBgScanResults(@NonNull String ifaceName) {
        return mWifiVendorHal.getBgScanResults(ifaceName);
    }

    /**
     * Gets the latest link layer stats
     * @param ifaceName Name of the interface.
     */
    public WifiLinkLayerStats getWifiLinkLayerStats(@NonNull String ifaceName) {
        return mWifiVendorHal.getWifiLinkLayerStats(ifaceName);
    }

    /**
     * Gets the usable channels
     * @param band one of the {@code WifiScanner#WIFI_BAND_*} constants.
     * @param mode bitmask of {@code WifiAvailablechannel#OP_MODE_*} constants.
     * @param filter bitmask of filters (regulatory, coex, concurrency).
     *
     * @return list of channels
     */
    public List<WifiAvailableChannel> getUsableChannels(
            @WifiScanner.WifiBand int band,
            @WifiAvailableChannel.OpMode int mode,
            @WifiAvailableChannel.Filter int filter) {
        return mWifiVendorHal.getUsableChannels(band, mode, filter);
    }

    /**
     * Returns whether STA + AP concurrency is supported or not.
     */
    public boolean isStaApConcurrencySupported() {
        synchronized (mLock) {
            return mWifiVendorHal.isStaApConcurrencySupported();
        }
    }

    /**
     * Returns whether STA + STA concurrency is supported or not.
     */
    public boolean isStaStaConcurrencySupported() {
        synchronized (mLock) {
            return mWifiVendorHal.isStaStaConcurrencySupported();
        }
    }

    /**
     * Returns whether a new AP iface can be created or not.
     */
    public boolean isItPossibleToCreateApIface(@NonNull WorkSource requestorWs) {
        synchronized (mLock) {
            return mWifiVendorHal.isItPossibleToCreateApIface(requestorWs);
        }
    }

    /**
     * Returns whether a new STA iface can be created or not.
     */
    public boolean isItPossibleToCreateStaIface(@NonNull WorkSource requestorWs) {
        synchronized (mLock) {
            return mWifiVendorHal.isItPossibleToCreateStaIface(requestorWs);
        }
    }

    /**
     * Set primary connection when multiple STA ifaces are active.
     *
     * @param ifaceName Name of the interface.
     * @return true for success
     */
    public boolean setMultiStaPrimaryConnection(@NonNull String ifaceName) {
        synchronized (mLock) {
            return mWifiVendorHal.setMultiStaPrimaryConnection(ifaceName);
        }
    }

    /**
     * Multi STA use case flags.
     */
    public static final int DUAL_STA_TRANSIENT_PREFER_PRIMARY = 0;
    public static final int DUAL_STA_NON_TRANSIENT_UNBIASED = 1;

    @IntDef({DUAL_STA_TRANSIENT_PREFER_PRIMARY, DUAL_STA_NON_TRANSIENT_UNBIASED})
    @Retention(RetentionPolicy.SOURCE)
    public @interface MultiStaUseCase{}

    /**
     * Set use-case when multiple STA ifaces are active.
     *
     * @param useCase one of the use cases.
     * @return true for success
     */
    public boolean setMultiStaUseCase(@MultiStaUseCase int useCase) {
        synchronized (mLock) {
            return mWifiVendorHal.setMultiStaUseCase(useCase);
        }
    }

    /**
     * Get the supported features
     *
     * @param ifaceName Name of the interface.
     * @return bitmask defined by WifiManager.WIFI_FEATURE_*
     */
    public long getSupportedFeatureSet(@NonNull String ifaceName) {
        synchronized (mLock) {
            Iface iface = mIfaceMgr.getIface(ifaceName);
            if (iface == null) {
                Log.e(TAG, "Could not get Iface object for interface " + ifaceName);
                return 0;
            }

            return iface.featureSet;
        }
    }

    /**
     * Get the supported features
     *
     * @param ifaceName Name of the interface.
     * @return bitmask defined by WifiManager.WIFI_FEATURE_*
     */
    private long getSupportedFeatureSetInternal(@NonNull String ifaceName) {
        return mSupplicantStaIfaceHal.getAdvancedCapabilities(ifaceName)
                | mWifiVendorHal.getSupportedFeatureSet(ifaceName)
                | mSupplicantStaIfaceHal.getWpaDriverFeatureSet(ifaceName);
    }

    /**
     * Class to retrieve connection capability parameters after association
     */
    public static class ConnectionCapabilities {
        public @WifiAnnotations.WifiStandard int wifiStandard;
        public int channelBandwidth;
        public int maxNumberTxSpatialStreams;
        public int maxNumberRxSpatialStreams;
        public boolean is11bMode;
        ConnectionCapabilities() {
            wifiStandard = ScanResult.WIFI_STANDARD_UNKNOWN;
            channelBandwidth = ScanResult.CHANNEL_WIDTH_20MHZ;
            maxNumberTxSpatialStreams = 1;
            maxNumberRxSpatialStreams = 1;
            is11bMode = false;
        }
    }

    /**
     * Returns connection capabilities of the current network
     *
     * @param ifaceName Name of the interface.
     * @return connection capabilities of the current network
     */
    public ConnectionCapabilities getConnectionCapabilities(@NonNull String ifaceName) {
        return mSupplicantStaIfaceHal.getConnectionCapabilities(ifaceName);
    }

    /**
     * Get the APF (Android Packet Filter) capabilities of the device
     * @param ifaceName Name of the interface.
     */
    public ApfCapabilities getApfCapabilities(@NonNull String ifaceName) {
        return mWifiVendorHal.getApfCapabilities(ifaceName);
    }

    /**
     * Installs an APF program on this iface, replacing any existing program.
     *
     * @param ifaceName Name of the interface
     * @param filter is the android packet filter program
     * @return true for success
     */
    public boolean installPacketFilter(@NonNull String ifaceName, byte[] filter) {
        return mWifiVendorHal.installPacketFilter(ifaceName, filter);
    }

    /**
     * Reads the APF program and data buffer for this iface.
     *
     * @param ifaceName Name of the interface
     * @return the buffer returned by the driver, or null in case of an error
     */
    public byte[] readPacketFilter(@NonNull String ifaceName) {
        return mWifiVendorHal.readPacketFilter(ifaceName);
    }

    /**
     * Set country code for this AP iface.
     * @param ifaceName Name of the AP interface.
     * @param countryCode - two-letter country code (as ISO 3166)
     * @return true for success
     */
    public boolean setApCountryCode(@NonNull String ifaceName, String countryCode) {
        String ifaceForCountry = ifaceName;
        if (isVendorBridgeModeActive() && !TextUtils.isEmpty(mdualApInterfaces[0]))
            ifaceForCountry = mdualApInterfaces[0];

        if (mWifiVendorHal.setApCountryCode(ifaceForCountry, countryCode)) {
            if (mCountryCodeChangeListener != null) {
                mCountryCodeChangeListener.onSetCountryCodeSucceeded(countryCode);
            }
            return true;
        }
        return false;
    }

    /**
     * Set country code for this chip
     * @param countryCode - two-letter country code (as ISO 3166)
     * @return true for success
     */
    public boolean setChipCountryCode(String countryCode) {
        if (mWifiVendorHal.setChipCountryCode(countryCode)) {
            if (mCountryCodeChangeListener != null) {
                mCountryCodeChangeListener.onSetCountryCodeSucceeded(countryCode);
            }
            return true;
        }
        return false;
    }

    //---------------------------------------------------------------------------------
    /* Wifi Logger commands/events */
    public static interface WifiLoggerEventHandler {
        void onRingBufferData(RingBufferStatus status, byte[] buffer);
        void onWifiAlert(int errorCode, byte[] buffer);
    }

    /**
     * Registers the logger callback and enables alerts.
     * Ring buffer data collection is only triggered when |startLoggingRingBuffer| is invoked.
     *
     * @param handler Callback to be invoked.
     * @return true on success, false otherwise.
     */
    public boolean setLoggingEventHandler(WifiLoggerEventHandler handler) {
        return mWifiVendorHal.setLoggingEventHandler(handler);
    }

    /**
     * Control debug data collection
     *
     * @param verboseLevel 0 to 3, inclusive. 0 stops logging.
     * @param flags        Ignored.
     * @param maxInterval  Maximum interval between reports; ignore if 0.
     * @param minDataSize  Minimum data size in buffer for report; ignore if 0.
     * @param ringName     Name of the ring for which data collection is to start.
     * @return true for success, false otherwise.
     */
    public boolean startLoggingRingBuffer(int verboseLevel, int flags, int maxInterval,
            int minDataSize, String ringName){
        return mWifiVendorHal.startLoggingRingBuffer(
                verboseLevel, flags, maxInterval, minDataSize, ringName);
    }

    /**
     * Logger features exposed.
     * This is a no-op now, will always return -1.
     *
     * @return true on success, false otherwise.
     */
    public int getSupportedLoggerFeatureSet() {
        return mWifiVendorHal.getSupportedLoggerFeatureSet();
    }

    /**
     * Stops all logging and resets the logger callback.
     * This stops both the alerts and ring buffer data collection.
     * @return true on success, false otherwise.
     */
    public boolean resetLogHandler() {
        return mWifiVendorHal.resetLogHandler();
    }

    /**
     * Vendor-provided wifi driver version string
     *
     * @return String returned from the HAL.
     */
    public String getDriverVersion() {
        return mWifiVendorHal.getDriverVersion();
    }

    /**
     * Vendor-provided wifi firmware version string
     *
     * @return String returned from the HAL.
     */
    public String getFirmwareVersion() {
        return mWifiVendorHal.getFirmwareVersion();
    }

    public static class RingBufferStatus{
        String name;
        int flag;
        int ringBufferId;
        int ringBufferByteSize;
        int verboseLevel;
        int writtenBytes;
        int readBytes;
        int writtenRecords;

        // Bit masks for interpreting |flag|
        public static final int HAS_BINARY_ENTRIES = (1 << 0);
        public static final int HAS_ASCII_ENTRIES = (1 << 1);
        public static final int HAS_PER_PACKET_ENTRIES = (1 << 2);

        @Override
        public String toString() {
            return "name: " + name + " flag: " + flag + " ringBufferId: " + ringBufferId +
                    " ringBufferByteSize: " +ringBufferByteSize + " verboseLevel: " +verboseLevel +
                    " writtenBytes: " + writtenBytes + " readBytes: " + readBytes +
                    " writtenRecords: " + writtenRecords;
        }
    }

    /**
     * API to get the status of all ring buffers supported by driver
     */
    public RingBufferStatus[] getRingBufferStatus() {
        return mWifiVendorHal.getRingBufferStatus();
    }

    /**
     * Indicates to driver that all the data has to be uploaded urgently
     *
     * @param ringName Name of the ring buffer requested.
     * @return true on success, false otherwise.
     */
    public boolean getRingBufferData(String ringName) {
        return mWifiVendorHal.getRingBufferData(ringName);
    }

    /**
     * Request hal to flush ring buffers to files
     *
     * @return true on success, false otherwise.
     */
    public boolean flushRingBufferData() {
        return mWifiVendorHal.flushRingBufferData();
    }

    /**
     * Request vendor debug info from the firmware
     *
     * @return Raw data obtained from the HAL.
     */
    public byte[] getFwMemoryDump() {
        return mWifiVendorHal.getFwMemoryDump();
    }

    /**
     * Request vendor debug info from the driver
     *
     * @return Raw data obtained from the HAL.
     */
    public byte[] getDriverStateDump() {
        return mWifiVendorHal.getDriverStateDump();
    }

    /**
     * Dump information about the internal state
     *
     * @param pw PrintWriter to write dump to
     */
    protected void dump(PrintWriter pw) {
        mHostapdHal.dump(pw);
    }

    //---------------------------------------------------------------------------------
    /* Packet fate API */

    @Immutable
    abstract static class FateReport {
        final static int USEC_PER_MSEC = 1000;
        // The driver timestamp is a 32-bit counter, in microseconds. This field holds the
        // maximal value of a driver timestamp in milliseconds.
        final static int MAX_DRIVER_TIMESTAMP_MSEC = (int) (0xffffffffL / 1000);
        final static SimpleDateFormat dateFormatter = new SimpleDateFormat("HH:mm:ss.SSS");

        final byte mFate;
        final long mDriverTimestampUSec;
        final byte mFrameType;
        final byte[] mFrameBytes;
        final long mEstimatedWallclockMSec;

        FateReport(byte fate, long driverTimestampUSec, byte frameType, byte[] frameBytes) {
            mFate = fate;
            mDriverTimestampUSec = driverTimestampUSec;
            mEstimatedWallclockMSec =
                    convertDriverTimestampUSecToWallclockMSec(mDriverTimestampUSec);
            mFrameType = frameType;
            mFrameBytes = frameBytes;
        }

        public String toTableRowString() {
            StringWriter sw = new StringWriter();
            PrintWriter pw = new PrintWriter(sw);
            FrameParser parser = new FrameParser(mFrameType, mFrameBytes);
            dateFormatter.setTimeZone(TimeZone.getDefault());
            pw.format("%-15s  %12s  %-9s  %-32s  %-12s  %-23s  %s\n",
                    mDriverTimestampUSec,
                    dateFormatter.format(new Date(mEstimatedWallclockMSec)),
                    directionToString(), fateToString(), parser.mMostSpecificProtocolString,
                    parser.mTypeString, parser.mResultString);
            return sw.toString();
        }

        public String toVerboseStringWithPiiAllowed() {
            StringWriter sw = new StringWriter();
            PrintWriter pw = new PrintWriter(sw);
            FrameParser parser = new FrameParser(mFrameType, mFrameBytes);
            pw.format("Frame direction: %s\n", directionToString());
            pw.format("Frame timestamp: %d\n", mDriverTimestampUSec);
            pw.format("Frame fate: %s\n", fateToString());
            pw.format("Frame type: %s\n", frameTypeToString(mFrameType));
            pw.format("Frame protocol: %s\n", parser.mMostSpecificProtocolString);
            pw.format("Frame protocol type: %s\n", parser.mTypeString);
            pw.format("Frame length: %d\n", mFrameBytes.length);
            pw.append("Frame bytes");
            pw.append(HexDump.dumpHexString(mFrameBytes));  // potentially contains PII
            pw.append("\n");
            return sw.toString();
        }

        /* Returns a header to match the output of toTableRowString(). */
        public static String getTableHeader() {
            StringWriter sw = new StringWriter();
            PrintWriter pw = new PrintWriter(sw);
            pw.format("\n%-15s  %-12s  %-9s  %-32s  %-12s  %-23s  %s\n",
                    "Time usec", "Walltime", "Direction", "Fate", "Protocol", "Type", "Result");
            pw.format("%-15s  %-12s  %-9s  %-32s  %-12s  %-23s  %s\n",
                    "---------", "--------", "---------", "----", "--------", "----", "------");
            return sw.toString();
        }

        protected abstract String directionToString();

        protected abstract String fateToString();

        private static String frameTypeToString(byte frameType) {
            switch (frameType) {
                case WifiLoggerHal.FRAME_TYPE_UNKNOWN:
                    return "unknown";
                case WifiLoggerHal.FRAME_TYPE_ETHERNET_II:
                    return "data";
                case WifiLoggerHal.FRAME_TYPE_80211_MGMT:
                    return "802.11 management";
                default:
                    return Byte.toString(frameType);
            }
        }

        /**
         * Converts a driver timestamp to a wallclock time, based on the current
         * BOOTTIME to wallclock mapping. The driver timestamp is a 32-bit counter of
         * microseconds, with the same base as BOOTTIME.
         */
        private static long convertDriverTimestampUSecToWallclockMSec(long driverTimestampUSec) {
            final long wallclockMillisNow = System.currentTimeMillis();
            final long boottimeMillisNow = SystemClock.elapsedRealtime();
            final long driverTimestampMillis = driverTimestampUSec / USEC_PER_MSEC;

            long boottimeTimestampMillis = boottimeMillisNow % MAX_DRIVER_TIMESTAMP_MSEC;
            if (boottimeTimestampMillis < driverTimestampMillis) {
                // The 32-bit microsecond count has wrapped between the time that the driver
                // recorded the packet, and the call to this function. Adjust the BOOTTIME
                // timestamp, to compensate.
                //
                // Note that overflow is not a concern here, since the result is less than
                // 2 * MAX_DRIVER_TIMESTAMP_MSEC. (Given the modulus operation above,
                // boottimeTimestampMillis must be less than MAX_DRIVER_TIMESTAMP_MSEC.) And, since
                // MAX_DRIVER_TIMESTAMP_MSEC is an int, 2 * MAX_DRIVER_TIMESTAMP_MSEC must fit
                // within a long.
                boottimeTimestampMillis += MAX_DRIVER_TIMESTAMP_MSEC;
            }

            final long millisSincePacketTimestamp = boottimeTimestampMillis - driverTimestampMillis;
            return wallclockMillisNow - millisSincePacketTimestamp;
        }
    }

    /**
     * Represents the fate information for one outbound packet.
     */
    @Immutable
    public static final class TxFateReport extends FateReport {
        TxFateReport(byte fate, long driverTimestampUSec, byte frameType, byte[] frameBytes) {
            super(fate, driverTimestampUSec, frameType, frameBytes);
        }

        @Override
        protected String directionToString() {
            return "TX";
        }

        @Override
        protected String fateToString() {
            switch (mFate) {
                case WifiLoggerHal.TX_PKT_FATE_ACKED:
                    return "acked";
                case WifiLoggerHal.TX_PKT_FATE_SENT:
                    return "sent";
                case WifiLoggerHal.TX_PKT_FATE_FW_QUEUED:
                    return "firmware queued";
                case WifiLoggerHal.TX_PKT_FATE_FW_DROP_INVALID:
                    return "firmware dropped (invalid frame)";
                case WifiLoggerHal.TX_PKT_FATE_FW_DROP_NOBUFS:
                    return "firmware dropped (no bufs)";
                case WifiLoggerHal.TX_PKT_FATE_FW_DROP_OTHER:
                    return "firmware dropped (other)";
                case WifiLoggerHal.TX_PKT_FATE_DRV_QUEUED:
                    return "driver queued";
                case WifiLoggerHal.TX_PKT_FATE_DRV_DROP_INVALID:
                    return "driver dropped (invalid frame)";
                case WifiLoggerHal.TX_PKT_FATE_DRV_DROP_NOBUFS:
                    return "driver dropped (no bufs)";
                case WifiLoggerHal.TX_PKT_FATE_DRV_DROP_OTHER:
                    return "driver dropped (other)";
                default:
                    return Byte.toString(mFate);
            }
        }
    }

    /**
     * Represents the fate information for one inbound packet.
     */
    @Immutable
    public static final class RxFateReport extends FateReport {
        RxFateReport(byte fate, long driverTimestampUSec, byte frameType, byte[] frameBytes) {
            super(fate, driverTimestampUSec, frameType, frameBytes);
        }

        @Override
        protected String directionToString() {
            return "RX";
        }

        @Override
        protected String fateToString() {
            switch (mFate) {
                case WifiLoggerHal.RX_PKT_FATE_SUCCESS:
                    return "success";
                case WifiLoggerHal.RX_PKT_FATE_FW_QUEUED:
                    return "firmware queued";
                case WifiLoggerHal.RX_PKT_FATE_FW_DROP_FILTER:
                    return "firmware dropped (filter)";
                case WifiLoggerHal.RX_PKT_FATE_FW_DROP_INVALID:
                    return "firmware dropped (invalid frame)";
                case WifiLoggerHal.RX_PKT_FATE_FW_DROP_NOBUFS:
                    return "firmware dropped (no bufs)";
                case WifiLoggerHal.RX_PKT_FATE_FW_DROP_OTHER:
                    return "firmware dropped (other)";
                case WifiLoggerHal.RX_PKT_FATE_DRV_QUEUED:
                    return "driver queued";
                case WifiLoggerHal.RX_PKT_FATE_DRV_DROP_FILTER:
                    return "driver dropped (filter)";
                case WifiLoggerHal.RX_PKT_FATE_DRV_DROP_INVALID:
                    return "driver dropped (invalid frame)";
                case WifiLoggerHal.RX_PKT_FATE_DRV_DROP_NOBUFS:
                    return "driver dropped (no bufs)";
                case WifiLoggerHal.RX_PKT_FATE_DRV_DROP_OTHER:
                    return "driver dropped (other)";
                default:
                    return Byte.toString(mFate);
            }
        }
    }

    /**
     * Ask the HAL to enable packet fate monitoring. Fails unless HAL is started.
     *
     * @param ifaceName Name of the interface.
     * @return true for success, false otherwise.
     */
    public boolean startPktFateMonitoring(@NonNull String ifaceName) {
        return mWifiVendorHal.startPktFateMonitoring(ifaceName);
    }

    /**
     * Fetch the most recent TX packet fates from the HAL. Fails unless HAL is started.
     *
     * @param ifaceName Name of the interface.
     * @return TxFateReport list on success, empty list on failure. Never returns null.
     */
    @NonNull
    public List<TxFateReport> getTxPktFates(@NonNull String ifaceName) {
        return mWifiVendorHal.getTxPktFates(ifaceName);
    }

    /**
     * Fetch the most recent RX packet fates from the HAL. Fails unless HAL is started.
     * @param ifaceName Name of the interface.
     * @return RxFateReport list on success, empty list on failure. Never returns null.
     */
    @NonNull
    public List<RxFateReport> getRxPktFates(@NonNull String ifaceName) {
        return mWifiVendorHal.getRxPktFates(ifaceName);
    }

    /**
     * Get the tx packet counts for the interface.
     *
     * @param ifaceName Name of the interface.
     * @return tx packet counts
     */
    public long getTxPackets(@NonNull String ifaceName) {
        return TrafficStats.getTxPackets(ifaceName);
    }

    /**
     * Get the rx packet counts for the interface.
     *
     * @param ifaceName Name of the interface
     * @return rx packet counts
     */
    public long getRxPackets(@NonNull String ifaceName) {
        return TrafficStats.getRxPackets(ifaceName);
    }

    /**
     * Start sending the specified keep alive packets periodically.
     *
     * @param ifaceName Name of the interface.
     * @param slot Integer used to identify each request.
     * @param dstMac Destination MAC Address
     * @param packet Raw packet contents to send.
     * @param protocol The ethernet protocol type
     * @param period Period to use for sending these packets.
     * @return 0 for success, -1 for error
     */
    public int startSendingOffloadedPacket(@NonNull String ifaceName, int slot,
            byte[] dstMac, byte[] packet, int protocol, int period) {
        byte[] srcMac = NativeUtil.macAddressToByteArray(getMacAddress(ifaceName));
        return mWifiVendorHal.startSendingOffloadedPacket(
                ifaceName, slot, srcMac, dstMac, packet, protocol, period);
    }

    /**
     * Stop sending the specified keep alive packets.
     *
     * @param ifaceName Name of the interface.
     * @param slot id - same as startSendingOffloadedPacket call.
     * @return 0 for success, -1 for error
     */
    public int stopSendingOffloadedPacket(@NonNull String ifaceName, int slot) {
        return mWifiVendorHal.stopSendingOffloadedPacket(ifaceName, slot);
    }

    public static interface WifiRssiEventHandler {
        void onRssiThresholdBreached(byte curRssi);
    }

    /**
     * Start RSSI monitoring on the currently connected access point.
     *
     * @param ifaceName        Name of the interface.
     * @param maxRssi          Maximum RSSI threshold.
     * @param minRssi          Minimum RSSI threshold.
     * @param rssiEventHandler Called when RSSI goes above maxRssi or below minRssi
     * @return 0 for success, -1 for failure
     */
    public int startRssiMonitoring(
            @NonNull String ifaceName, byte maxRssi, byte minRssi,
            WifiRssiEventHandler rssiEventHandler) {
        return mWifiVendorHal.startRssiMonitoring(
                ifaceName, maxRssi, minRssi, rssiEventHandler);
    }

    /**
     * Stop RSSI monitoring on the currently connected access point.
     *
     * @param ifaceName Name of the interface.
     * @return 0 for success, -1 for failure
     */
    public int stopRssiMonitoring(@NonNull String ifaceName) {
        return mWifiVendorHal.stopRssiMonitoring(ifaceName);
    }

    /**
     * Fetch the host wakeup reasons stats from wlan driver.
     *
     * @return the |WlanWakeReasonAndCounts| object retrieved from the wlan driver.
     */
    public WlanWakeReasonAndCounts getWlanWakeReasonCount() {
        return mWifiVendorHal.getWlanWakeReasonCount();
    }

    /**
     * Enable/Disable Neighbour discovery offload functionality in the firmware.
     *
     * @param ifaceName Name of the interface.
     * @param enabled true to enable, false to disable.
     * @return true for success, false otherwise.
     */
    public boolean configureNeighborDiscoveryOffload(@NonNull String ifaceName, boolean enabled) {
        return mWifiVendorHal.configureNeighborDiscoveryOffload(ifaceName, enabled);
    }

    // Firmware roaming control.

    /**
     * Class to retrieve firmware roaming capability parameters.
     */
    public static class RoamingCapabilities {
        public int maxBlocklistSize;
        public int maxAllowlistSize;
    }

    /**
     * Query the firmware roaming capabilities.
     * @param ifaceName Name of the interface.
     * @return capabilities object on success, null otherwise.
     */
    @Nullable
    public RoamingCapabilities getRoamingCapabilities(@NonNull String ifaceName) {
        return mWifiVendorHal.getRoamingCapabilities(ifaceName);
    }

    /**
     * Macros for controlling firmware roaming.
     */
    public static final int DISABLE_FIRMWARE_ROAMING = 0;
    public static final int ENABLE_FIRMWARE_ROAMING = 1;

    @IntDef({ENABLE_FIRMWARE_ROAMING, DISABLE_FIRMWARE_ROAMING})
    @Retention(RetentionPolicy.SOURCE)
    public @interface RoamingEnableState {}

    /**
     * Indicates success for enableFirmwareRoaming
     */
    public static final int SET_FIRMWARE_ROAMING_SUCCESS = 0;

    /**
     * Indicates failure for enableFirmwareRoaming
     */
    public static final int SET_FIRMWARE_ROAMING_FAILURE = 1;

    /**
     * Indicates temporary failure for enableFirmwareRoaming - try again later
     */
    public static final int SET_FIRMWARE_ROAMING_BUSY = 2;

    @IntDef({SET_FIRMWARE_ROAMING_SUCCESS, SET_FIRMWARE_ROAMING_FAILURE, SET_FIRMWARE_ROAMING_BUSY})
    @Retention(RetentionPolicy.SOURCE)
    public @interface RoamingEnableStatus {}

    /**
     * Enable/disable firmware roaming.
     *
     * @param ifaceName Name of the interface.
     * @return SET_FIRMWARE_ROAMING_SUCCESS, SET_FIRMWARE_ROAMING_FAILURE,
     *         or SET_FIRMWARE_ROAMING_BUSY
     */
    public @RoamingEnableStatus int enableFirmwareRoaming(@NonNull String ifaceName,
            @RoamingEnableState int state) {
        return mWifiVendorHal.enableFirmwareRoaming(ifaceName, state);
    }

    /**
     * Class for specifying the roaming configurations.
     */
    public static class RoamingConfig {
        public ArrayList<String> blocklistBssids;
        public ArrayList<String> allowlistSsids;
    }

    /**
     * Set firmware roaming configurations.
     * @param ifaceName Name of the interface.
     */
    public boolean configureRoaming(@NonNull String ifaceName, RoamingConfig config) {
        return mWifiVendorHal.configureRoaming(ifaceName, config);
    }

    /**
     * Reset firmware roaming configuration.
     * @param ifaceName Name of the interface.
     */
    public boolean resetRoamingConfiguration(@NonNull String ifaceName) {
        // Pass in an empty RoamingConfig object which translates to zero size
        // blacklist and whitelist to reset the firmware roaming configuration.
        return mWifiVendorHal.configureRoaming(ifaceName, new RoamingConfig());
    }

    /**
     * Select one of the pre-configured transmit power level scenarios or reset it back to normal.
     * Primarily used for meeting SAR requirements.
     *
     * @param sarInfo The collection of inputs used to select the SAR scenario.
     * @return true for success; false for failure or if the HAL version does not support this API.
     */
    public boolean selectTxPowerScenario(SarInfo sarInfo) {
        return mWifiVendorHal.selectTxPowerScenario(sarInfo);
    }

    /**
     * Set MBO cellular data status
     *
     * @param ifaceName Name of the interface.
     * @param available cellular data status,
     *        true means cellular data available, false otherwise.
     */
    public void setMboCellularDataStatus(@NonNull String ifaceName, boolean available) {
        mSupplicantStaIfaceHal.setMboCellularDataStatus(ifaceName, available);
    }

    /**
     * Query of support of Wi-Fi standard
     *
     * @param ifaceName name of the interface to check support on
     * @param standard the wifi standard to check on
     * @return true if the wifi standard is supported on this interface, false otherwise.
     */
    public boolean isWifiStandardSupported(@NonNull String ifaceName,
            @WifiAnnotations.WifiStandard int standard) {
        synchronized (mLock) {
            Iface iface = mIfaceMgr.getIface(ifaceName);
            if (iface == null || iface.phyCapabilities == null) {
                return false;
            }
            return iface.phyCapabilities.isWifiStandardSupported(standard);
        }
    }

    /**
     * Get the Wiphy capabilities of a device for a given interface
     * If the interface is not associated with one,
     * it will be read from the device through wificond
     *
     * @param ifaceName name of the interface
     * @return the device capabilities for this interface
     */
    public DeviceWiphyCapabilities getDeviceWiphyCapabilities(@NonNull String ifaceName) {
        synchronized (mLock) {
            Iface iface = mIfaceMgr.getIface(ifaceName);
            if (iface == null) {
                Log.e(TAG, "Failed to get device capabilities, interface not found: " + ifaceName);
                return null;
            }
            if (iface.phyCapabilities == null) {
                iface.phyCapabilities = mWifiCondManager.getDeviceWiphyCapabilities(ifaceName);
            }
            return iface.phyCapabilities;
        }
    }

    /**
     * Set the Wiphy capabilities of a device for a given interface
     *
     * @param ifaceName name of the interface
     * @param capabilities the wiphy capabilities to set for this interface
     */
    public void setDeviceWiphyCapabilities(@NonNull String ifaceName,
            DeviceWiphyCapabilities capabilities) {
        synchronized (mLock) {
            Iface iface = mIfaceMgr.getIface(ifaceName);
            if (iface == null) {
                Log.e(TAG, "Failed to set device capabilities, interface not found: " + ifaceName);
                return;
            }
            iface.phyCapabilities = capabilities;
        }
    }

    /**
     * Notify scan mode state to driver to save power in scan-only mode.
     *
     * @param ifaceName Name of the interface.
     * @param enable whether is in scan-only mode
     * @return true for success
     */
    public boolean setScanMode(String ifaceName, boolean enable) {
        return mWifiVendorHal.setScanMode(ifaceName, enable);
    }

    /** updates linked networks of the |networkId| in supplicant if it's the current network,
     * if the current configured network matches |networkId|.
     *
     * @param ifaceName Name of the interface.
     * @param networkId network id of the network to be updated from supplicant.
     * @param linkedNetworks Map of config profile key and config for linking.
     */
    public boolean updateLinkedNetworks(@NonNull String ifaceName, int networkId,
            Map<String, WifiConfiguration> linkedNetworks) {
        return mSupplicantStaIfaceHal.updateLinkedNetworks(ifaceName, networkId, linkedNetworks);
    }

    /**
     * Start Subsystem Restart
     * @return true on success
     */
    public boolean startSubsystemRestart() {
        return mWifiVendorHal.startSubsystemRestart();
    }

    /**
     * Register the provided listener for country code event.
     *
     * @param listener listener for country code changed events.
     */
    public void registerCountryCodeEventListener(WifiCountryCode.ChangeListener listener) {
        registerWificondListenerIfNecessary();
        if (mCountryCodeChangeListener != null) {
            mCountryCodeChangeListener.setChangeListener(listener);
        }
    }

    /* ######################### Vendor hostapd hal V1_2 adaptor  ###################### */
    private boolean mVendorBridgeModeActive;
    private String[] mdualApInterfaces = new String[2];
    private static String mVendorBridgeIfaceName = null;

    public static void setBridgeIfaceName(String suffixIface) {
        mVendorBridgeIfaceName = "ap_br_" + suffixIface; // Refer kApBridgeIfacePrefix
    }

    public static String getBridgeIfaceName() {
        return (mVendorBridgeIfaceName == null) ? "" : mVendorBridgeIfaceName;
    }

    public boolean isVendorBridgeModeActive() {
        return mVendorBridgeModeActive;
    }

    private String createVendorBridgeIface(@NonNull Iface iface,
            @NonNull WorkSource requestorWs,
            @SoftApConfiguration.BandType int band) {

        // create 2 Ap interfaces
        mdualApInterfaces[0] = mWifiVendorHal.createApIface(
              new InterfaceDestoyedListenerInternal(iface.id), requestorWs, band, false);
        if (TextUtils.isEmpty(mdualApInterfaces[0])) {
            return null;
        }
        mdualApInterfaces[1] = mWifiVendorHal.createApIface(
              new InterfaceDestoyedListenerInternal(iface.id), requestorWs, band, false);
        if (TextUtils.isEmpty(mdualApInterfaces[1])) {
            mWifiVendorHal.removeApIface(mdualApInterfaces[0]);
            return null;
        }

        // Use second interface to differentiate from AOSP
        setBridgeIfaceName(mdualApInterfaces[1]);

        // return bridge name
        return getBridgeIfaceName();
    }

    private boolean removeVendorBridgeIface(@NonNull Iface iface) {
         boolean ret1 = true, ret2 = true;

         if (!getBridgeIfaceName().equals(iface.name)) {
             Log.i(TAG, "Trying to remove unknown vendor bridge iface=" + iface.name);
             return false;
         }

         Log.i(TAG, "Trying to remove vendor bridge iface=" + iface.name);
         if (!TextUtils.isEmpty(mdualApInterfaces[0])) {
             ret1 = mWifiVendorHal.removeApIface(mdualApInterfaces[0]);
             if (ret1) {
                 mdualApInterfaces[0] = null;
             }
         }
         if (!TextUtils.isEmpty(mdualApInterfaces[1])) {
             ret2 = mWifiVendorHal.removeApIface(mdualApInterfaces[1]);
             if (ret2) {
                 mdualApInterfaces[1] = null;
             }
         }

         return ret1 && ret2;
    }

    private boolean setupOweSap(SoftApConfiguration config, SoftApListener listener) {
        SoftApConfiguration.Builder openConfigBuilder = new SoftApConfiguration.Builder(config);
        SoftApConfiguration.Builder oweConfigBuilder = new SoftApConfiguration.Builder(config);

        SoftApConfiguration localConfig;

        // setup hidden OWE SAP
        // hashCode() generates integer hash for given string
        // As maximum string size of a integer is 12 bytes SSID size never crosses 32 bytes
        localConfig = oweConfigBuilder.setOweTransIfaceName(mdualApInterfaces[1])
                          .setSsid("OWE_" + config.getSsid().hashCode())
                          .setHiddenSsid(true)
                          .build();

        Log.d(TAG, "Generated OWE SSID: " + localConfig.getSsid());

        if (!mHostapdHal.addVendorAccessPoint(
               mdualApInterfaces[0], localConfig, listener::onFailure)) {
            Log.e(TAG, "Failed to addVendorAP[0] - " + mdualApInterfaces[0]);
            return false;
        }

        // setup Open SAP
        localConfig = openConfigBuilder.setOweTransIfaceName(mdualApInterfaces[0])
                         .setPassphrase(null, SoftApConfiguration.SECURITY_TYPE_OPEN)
                         .build();

        if (!mHostapdHal.addVendorAccessPoint(
               mdualApInterfaces[1], localConfig, listener::onFailure)) {
            Log.e(TAG, "Failed to addVendorAP[1] - " + mdualApInterfaces[1]);
            return false;
        }

        return true;
    }

    private boolean addAccessPoint(@NonNull String ifaceName,
          @NonNull SoftApConfiguration config, boolean isMetered, SoftApListener listener) {
        if (isVendorBridgeModeActive()) {
            if (config != null && config.getSecurityType() == SoftApConfiguration.SECURITY_TYPE_OWE) {
                Log.d(TAG, "Setup for OWE mode Softap");
                if (!setupOweSap(config, listener))
                    return false;
            } else {
                // AP + AP UP
                SoftApConfiguration.Builder localConfigBuilder =
                        new SoftApConfiguration.Builder(config);
                int channelNum = config.getChannels().size();
                if (channelNum != 2) return false;

                for (int i = 0; i < channelNum; i++) {
                    SoftApConfiguration localConfig;
                    int band = config.getChannels().keyAt(i);
                    int channel = config.getChannels().valueAt(i);
                    if (channel == 0) {
                         localConfig = localConfigBuilder.setBand(band).build();
                    } else {
                         localConfig = localConfigBuilder.setChannel(channel, band).build();
                    }
                    if (!mHostapdHal.addVendorAccessPoint(
                          mdualApInterfaces[i], localConfig, listener::onFailure)) {
                        Log.e(TAG, "Failed to addVendorAP["+ i + "] - " + mdualApInterfaces[i]);
                        return false;
                    }
                }
            }

            // bridge UP
            String bridgeInterface = getBridgeIfaceName();
            if (!setInterfaceUp(bridgeInterface)) {
                Log.e(TAG, "Failed to set interface up - " + bridgeInterface);
                return false;
            }
        } else if (mHostapdHal.useVendorHostapdHal()
                   || (config != null && config.getSecurityType()
                              == SoftApConfiguration.SECURITY_TYPE_OWE)) {
            if (!mHostapdHal.addVendorAccessPoint(ifaceName, config, listener::onFailure)) {
                Log.e(TAG, "Failed to addVendorAP - " + ifaceName);
                return false;
            }
        } else {
            if (!mHostapdHal.addAccessPoint(ifaceName, config, isMetered, listener::onFailure)) {
                return false;
            }
        }
        return true;
    }

    private boolean removeAccessPoint(@NonNull String ifaceName) {
        if (isVendorBridgeModeActive()) {
            boolean ret1 = true, ret2 = true;

            if (!getBridgeIfaceName().equals(ifaceName)) {
                Log.e(TAG, "Trying to remove unknown vendor access point iface=" + ifaceName);
                return false;
            }

            if (!TextUtils.isEmpty(mdualApInterfaces[0])) {
                ret1 = mHostapdHal.removeAccessPoint(mdualApInterfaces[0]);
            }
            if (!TextUtils.isEmpty(mdualApInterfaces[1])) {
                ret2 = mHostapdHal.removeAccessPoint(mdualApInterfaces[1]);
            }
            return ret1 && ret2;
        } else {
            if (!mHostapdHal.removeAccessPoint(ifaceName)) {
                return false;
            }
        }
        return true;
    }

    public boolean needToDeleteIfacesDueToBridgeMode(int ifaceType, WorkSource requestorWs) {
       return mWifiVendorHal.needToDeleteIfacesDueToBridgeMode(ifaceType, requestorWs);
    }

    /**
     * Gets the security params of the current network associated with this interface
     *
     * @param ifaceName Name of the interface
     * @return Security params of the current network associated with the interface
     */
    public SecurityParams getCurrentNetworkSecurityParams(@NonNull String ifaceName) {
        return mSupplicantStaIfaceHal.getCurrentNetworkSecurityParams(ifaceName);
    }
}<|MERGE_RESOLUTION|>--- conflicted
+++ resolved
@@ -2032,11 +2032,7 @@
             }
         }
 
-<<<<<<< HEAD
-        if (!addAccessPoint(ifaceName, config, isMetered, listener)) {
-=======
-        if (!mHostapdHal.addAccessPoint(ifaceName, config, isMetered, callback::onFailure)) {
->>>>>>> 60c01b03
+        if (!addAccessPoint(ifaceName, config, isMetered, callback)) {
             Log.e(TAG, "Failed to add acccess point");
             mWifiMetrics.incrementNumSetupSoftApInterfaceFailureDueToHostapd();
             return false;
@@ -4282,7 +4278,7 @@
          return ret1 && ret2;
     }
 
-    private boolean setupOweSap(SoftApConfiguration config, SoftApListener listener) {
+    private boolean setupOweSap(SoftApConfiguration config, SoftApHalCallback callback) {
         SoftApConfiguration.Builder openConfigBuilder = new SoftApConfiguration.Builder(config);
         SoftApConfiguration.Builder oweConfigBuilder = new SoftApConfiguration.Builder(config);
 
@@ -4299,7 +4295,7 @@
         Log.d(TAG, "Generated OWE SSID: " + localConfig.getSsid());
 
         if (!mHostapdHal.addVendorAccessPoint(
-               mdualApInterfaces[0], localConfig, listener::onFailure)) {
+               mdualApInterfaces[0], localConfig, callback::onFailure)) {
             Log.e(TAG, "Failed to addVendorAP[0] - " + mdualApInterfaces[0]);
             return false;
         }
@@ -4310,7 +4306,7 @@
                          .build();
 
         if (!mHostapdHal.addVendorAccessPoint(
-               mdualApInterfaces[1], localConfig, listener::onFailure)) {
+               mdualApInterfaces[1], localConfig, callback::onFailure)) {
             Log.e(TAG, "Failed to addVendorAP[1] - " + mdualApInterfaces[1]);
             return false;
         }
@@ -4319,11 +4315,11 @@
     }
 
     private boolean addAccessPoint(@NonNull String ifaceName,
-          @NonNull SoftApConfiguration config, boolean isMetered, SoftApListener listener) {
+          @NonNull SoftApConfiguration config, boolean isMetered, SoftApHalCallback callback) {
         if (isVendorBridgeModeActive()) {
             if (config != null && config.getSecurityType() == SoftApConfiguration.SECURITY_TYPE_OWE) {
                 Log.d(TAG, "Setup for OWE mode Softap");
-                if (!setupOweSap(config, listener))
+                if (!setupOweSap(config, callback))
                     return false;
             } else {
                 // AP + AP UP
@@ -4342,7 +4338,7 @@
                          localConfig = localConfigBuilder.setChannel(channel, band).build();
                     }
                     if (!mHostapdHal.addVendorAccessPoint(
-                          mdualApInterfaces[i], localConfig, listener::onFailure)) {
+                          mdualApInterfaces[i], localConfig, callback::onFailure)) {
                         Log.e(TAG, "Failed to addVendorAP["+ i + "] - " + mdualApInterfaces[i]);
                         return false;
                     }
@@ -4358,12 +4354,12 @@
         } else if (mHostapdHal.useVendorHostapdHal()
                    || (config != null && config.getSecurityType()
                               == SoftApConfiguration.SECURITY_TYPE_OWE)) {
-            if (!mHostapdHal.addVendorAccessPoint(ifaceName, config, listener::onFailure)) {
+            if (!mHostapdHal.addVendorAccessPoint(ifaceName, config, callback::onFailure)) {
                 Log.e(TAG, "Failed to addVendorAP - " + ifaceName);
                 return false;
             }
         } else {
-            if (!mHostapdHal.addAccessPoint(ifaceName, config, isMetered, listener::onFailure)) {
+            if (!mHostapdHal.addAccessPoint(ifaceName, config, isMetered, callback::onFailure)) {
                 return false;
             }
         }
