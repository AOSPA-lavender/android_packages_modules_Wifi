--- conflicted
+++ resolved
@@ -1656,15 +1656,10 @@
 
             }
         } else {
-<<<<<<< HEAD
-            return mWifiCondManager.startScan(ifaceName, scanType, freqs,
-                            hiddenNetworkSsidsArrays);
-=======
             scanStatus = mWifiCondManager.startScan(ifaceName, scanType, freqs,
                         hiddenNetworkSsidsArrays);
             scanRequestStatus = scanStatus
                     ? WifiScanner.REASON_SUCCEEDED : WifiScanner.REASON_UNSPECIFIED;
->>>>>>> dfa163d9
         }
 
         return scanRequestStatus;
