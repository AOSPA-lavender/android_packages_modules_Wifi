/*
 * Copyright (C) 2017 The Android Open Source Project
 *
 * Licensed under the Apache License, Version 2.0 (the "License");
 * you may not use this file except in compliance with the License.
 * You may obtain a copy of the License at
 *
 *      http://www.apache.org/licenses/LICENSE-2.0
 *
 * Unless required by applicable law or agreed to in writing, software
 * distributed under the License is distributed on an "AS IS" BASIS,
 * WITHOUT WARRANTIES OR CONDITIONS OF ANY KIND, either express or implied.
 * See the License for the specific language governing permissions and
 * limitations under the License.
 */

package com.android.server.wifi;

import android.net.wifi.WifiInfo;

import com.android.server.wifi.util.KalmanFilter;
import com.android.server.wifi.util.Matrix;

/**
 * Class used to calculate scores for connected wifi networks and report it to the associated
 * network agent.
 */
public class VelocityBasedConnectedScore extends ConnectedScore {

    private final ScoringParams mScoringParams;

    private int mFrequency = ScoringParams.BAND5;
<<<<<<< HEAD
    private double mThresholdMinimumRssi;
=======
>>>>>>> ecf46f18
    private double mThresholdAdjustment;
    private final KalmanFilter mFilter;
    private long mLastMillis;

    public VelocityBasedConnectedScore(ScoringParams scoringParams, Clock clock) {
        super(clock);
<<<<<<< HEAD
        mScoringParams = new ScoringParams(context);
        mThresholdMinimumRssi = mScoringParams.getExitRssi(5000);
=======
        mScoringParams = scoringParams;
>>>>>>> ecf46f18
        mFilter = new KalmanFilter();
        mFilter.mH = new Matrix(2, new double[]{1.0, 0.0});
        mFilter.mR = new Matrix(1, new double[]{1.0});
    }

    /**
     * Set the Kalman filter's state transition matrix F and process noise covariance Q given
     * a time step.
     *
     * @param dt delta time, in seconds
     */
    private void setDeltaTimeSeconds(double dt) {
        mFilter.mF = new Matrix(2, new double[]{1.0, dt, 0.0, 1.0});
        Matrix tG = new Matrix(1, new double[]{0.5 * dt * dt, dt});
        double stda = 0.02; // standard deviation of modelled acceleration
        mFilter.mQ = tG.dotTranspose(tG).dot(new Matrix(2, new double[]{
                stda * stda, 0.0,
                0.0, stda * stda}));
    }
    /**
     * Reset the filter state.
     */
    @Override
    public void reset() {
        mLastMillis = 0;
    }

    /**
     * Updates scoring state using RSSI and measurement noise estimate
     * <p>
     * This is useful if an RSSI comes from another source (e.g. scan results) and the
     * expected noise varies by source.
     *
     * @param rssi              signal strength (dB).
     * @param millis            millisecond-resolution time.
     * @param standardDeviation of the RSSI.
     */
    @Override
    public void updateUsingRssi(int rssi, long millis, double standardDeviation) {
        if (millis <= 0) return;
        if (mLastMillis <= 0 || millis < mLastMillis) {
            double initialVariance = 9.0 * standardDeviation * standardDeviation;
            mFilter.mx = new Matrix(1, new double[]{rssi, 0.0});
            mFilter.mP = new Matrix(2, new double[]{initialVariance, 0.0, 0.0, 0.0});
        } else {
            double dt = (millis - mLastMillis) * 0.001;
            mFilter.mR.put(0, 0, standardDeviation * standardDeviation);
            setDeltaTimeSeconds(dt);
            mFilter.predict();
            mFilter.update(new Matrix(1, new double[]{rssi}));
        }
        mLastMillis = millis;
        mFilteredRssi = mFilter.mx.get(0, 0);
        mEstimatedRateOfRssiChange = mFilter.mx.get(1, 0);
    }

    /**
     * Updates the state.
     */
    @Override
    public void updateUsingWifiInfo(WifiInfo wifiInfo, long millis) {
        int frequency = wifiInfo.getFrequency();
        if (frequency != mFrequency) {
            mLastMillis = 0; // Probably roamed; reset filter but retain threshold adjustment
            // Consider resetting or partially resetting threshold adjustment
            // Consider checking bssid
            mFrequency = frequency;
<<<<<<< HEAD
            mThresholdMinimumRssi = mScoringParams.getExitRssi(frequency);
=======
>>>>>>> ecf46f18
        }
        updateUsingRssi(wifiInfo.getRssi(), millis, mDefaultRssiStandardDeviation);
        adjustThreshold(wifiInfo);
    }

    private double mFilteredRssi;
    private double mEstimatedRateOfRssiChange;

    /**
     * Returns the most recently computed extimate of the RSSI.
     */
    public double getFilteredRssi() {
        return mFilteredRssi;
    }

    /**
     * Returns the estimated rate of change of RSSI, in dB/second
     */
    public double getEstimatedRateOfRssiChange() {
        return mEstimatedRateOfRssiChange;
    }

    /**
     * Returns the adjusted RSSI threshold
     */
    public double getAdjustedRssiThreshold() {
        return mScoringParams.getExitRssi(mFrequency) + mThresholdAdjustment;
    }

    private double mMinimumPpsForMeasuringSuccess = 2.0;

    /**
     * Adjusts the threshold if appropriate
     * <p>
     * If the (filtered) rssi is near or below the current effective threshold, and the
     * rate of rssi change is small, and there is traffic, and the error rate is looking
     * reasonable, then decrease the effective threshold to keep from dropping a perfectly good
     * connection.
     *
     */
    private void adjustThreshold(WifiInfo wifiInfo) {
        if (mThresholdAdjustment < -7) return;
        if (mFilteredRssi >= getAdjustedRssiThreshold() + 2.0) return;
        if (Math.abs(mEstimatedRateOfRssiChange) >= 0.2) return;
        double txSuccessPps = wifiInfo.txSuccessRate;
        double rxSuccessPps = wifiInfo.rxSuccessRate;
        if (txSuccessPps < mMinimumPpsForMeasuringSuccess) return;
        if (rxSuccessPps < mMinimumPpsForMeasuringSuccess) return;
        double txBadPps = wifiInfo.txBadRate;
        double probabilityOfSuccessfulTx = txSuccessPps / (txSuccessPps + txBadPps);
        if (probabilityOfSuccessfulTx >= 0.2) {
            // May want this amount to vary with how close to threshold we are
            mThresholdAdjustment -= 0.5;
        }
    }

    /**
     * Velocity scorer - predict the rssi a few seconds from now
     */
    @Override
    public int generateScore() {
        double badRssi = getAdjustedRssiThreshold();
        double horizonSeconds = mScoringParams.getHorizonSeconds();
        Matrix x = new Matrix(mFilter.mx);
        double filteredRssi = x.get(0, 0);
        setDeltaTimeSeconds(horizonSeconds);
        x = mFilter.mF.dot(x);
        double forecastRssi = x.get(0, 0);
        if (forecastRssi > filteredRssi) {
            forecastRssi = filteredRssi; // Be pessimistic about predicting an actual increase
        }
        int score = (int) (Math.round(forecastRssi) - badRssi) + WIFI_TRANSITION_SCORE;
        return score;
    }
}<|MERGE_RESOLUTION|>--- conflicted
+++ resolved
@@ -30,22 +30,13 @@
     private final ScoringParams mScoringParams;
 
     private int mFrequency = ScoringParams.BAND5;
-<<<<<<< HEAD
-    private double mThresholdMinimumRssi;
-=======
->>>>>>> ecf46f18
     private double mThresholdAdjustment;
     private final KalmanFilter mFilter;
     private long mLastMillis;
 
     public VelocityBasedConnectedScore(ScoringParams scoringParams, Clock clock) {
         super(clock);
-<<<<<<< HEAD
-        mScoringParams = new ScoringParams(context);
-        mThresholdMinimumRssi = mScoringParams.getExitRssi(5000);
-=======
         mScoringParams = scoringParams;
->>>>>>> ecf46f18
         mFilter = new KalmanFilter();
         mFilter.mH = new Matrix(2, new double[]{1.0, 0.0});
         mFilter.mR = new Matrix(1, new double[]{1.0});
@@ -113,10 +104,6 @@
             // Consider resetting or partially resetting threshold adjustment
             // Consider checking bssid
             mFrequency = frequency;
-<<<<<<< HEAD
-            mThresholdMinimumRssi = mScoringParams.getExitRssi(frequency);
-=======
->>>>>>> ecf46f18
         }
         updateUsingRssi(wifiInfo.getRssi(), millis, mDefaultRssiStandardDeviation);
         adjustThreshold(wifiInfo);
