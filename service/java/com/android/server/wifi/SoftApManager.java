/*
 * Copyright (C) 2016 The Android Open Source Project
 *
 * Licensed under the Apache License, Version 2.0 (the "License");
 * you may not use this file except in compliance with the License.
 * You may obtain a copy of the License at
 *
 *      http://www.apache.org/licenses/LICENSE-2.0
 *
 * Unless required by applicable law or agreed to in writing, software
 * distributed under the License is distributed on an "AS IS" BASIS,
 * WITHOUT WARRANTIES OR CONDITIONS OF ANY KIND, either express or implied.
 * See the License for the specific language governing permissions and
 * limitations under the License.
 */

package com.android.server.wifi;

import static android.net.wifi.WifiManager.SAP_CLIENT_DISCONNECT_REASON_CODE_UNSPECIFIED;

import static com.android.server.wifi.util.ApConfigUtil.ERROR_GENERIC;
import static com.android.server.wifi.util.ApConfigUtil.ERROR_NO_CHANNEL;
import static com.android.server.wifi.util.ApConfigUtil.ERROR_UNSUPPORTED_CONFIGURATION;
import static com.android.server.wifi.util.ApConfigUtil.SUCCESS;

import android.annotation.NonNull;
import android.annotation.Nullable;
import android.compat.Compatibility;
import android.content.BroadcastReceiver;
import android.content.Context;
import android.content.Intent;
import android.content.IntentFilter;
import android.net.MacAddress;
import android.net.wifi.ScanResult;
import android.net.wifi.SoftApCapability;
import android.net.wifi.SoftApConfiguration;
import android.net.wifi.SoftApInfo;
import android.net.wifi.WifiAnnotations;
import android.net.wifi.WifiClient;
import android.net.wifi.WifiContext;
import android.net.wifi.WifiInfo;
import android.net.wifi.WifiManager;
import android.net.wifi.WifiSsid;
import android.os.BatteryManager;
import android.os.Handler;
import android.os.Looper;
import android.os.Message;
import android.os.SystemClock;
import android.os.UserHandle;
import android.os.WorkSource;
import android.text.TextUtils;
import android.util.Log;

import com.android.internal.annotations.VisibleForTesting;
import com.android.internal.util.IState;
import com.android.internal.util.Preconditions;
import com.android.internal.util.State;
import com.android.internal.util.StateMachine;
import com.android.internal.util.WakeupMessage;
import com.android.modules.utils.build.SdkLevel;
import com.android.server.wifi.WifiNative.InterfaceCallback;
import com.android.server.wifi.WifiNative.SoftApHalCallback;
import com.android.server.wifi.coex.CoexManager;
import com.android.server.wifi.coex.CoexManager.CoexListener;
import com.android.server.wifi.util.ApConfigUtil;
import com.android.wifi.resources.R;

import java.io.FileDescriptor;
import java.io.PrintWriter;
import java.text.SimpleDateFormat;
import java.util.ArrayList;
import java.util.Date;
import java.util.HashMap;
import java.util.HashSet;
import java.util.Iterator;
import java.util.List;
import java.util.Locale;
import java.util.Map;
import java.util.Set;
import java.util.stream.Collectors;

/**
 * Manage WiFi in AP mode.
 * The internal state machine runs under the ClientModeImpl handler thread context.
 */
public class SoftApManager implements ActiveModeManager {
    private static final String TAG = "SoftApManager";

    @VisibleForTesting
    public static final String SOFT_AP_SEND_MESSAGE_TIMEOUT_TAG = TAG
            + " Soft AP Send Message Timeout on ";
    private final WifiContext mContext;
    private final FrameworkFacade mFrameworkFacade;
    private final WifiNative mWifiNative;
    // This will only be null if SdkLevel is not at least S
    @Nullable private final CoexManager mCoexManager;
    private final ClientModeImplMonitor mCmiMonitor;
    private final ActiveModeWarden mActiveModeWarden;
    private final SoftApNotifier mSoftApNotifier;
    private final BatteryManager mBatteryManager;

    @VisibleForTesting
    static final long SOFT_AP_PENDING_DISCONNECTION_CHECK_DELAY_MS = 1000;

    private String mCountryCode;

    private final SoftApStateMachine mStateMachine;

    private final Listener<SoftApManager> mModeListener;
    private final WifiServiceImpl.SoftApCallbackInternal mSoftApCallback;

    private String mApInterfaceName;
    private boolean mIfaceIsUp;
    private boolean mIfaceIsDestroyed;

    private final WifiApConfigStore mWifiApConfigStore;

    private final WifiMetrics mWifiMetrics;
    private final long mId;

    private boolean mIsUnsetBssid;

    private boolean mVerboseLoggingEnabled = false;

    /**
     * Original configuration, which is the passed configuration when init or
     * the user-configured {@code WifiApConfigStore#getApConfiguration}tethering}
     * settings when input is null.
     *
     * Use it when doing configuration update to know if the input configuration was changed.
     * For others use case, it should use {@code mCurrentSoftApConfiguration}.
     */
    @NonNull
    private final SoftApModeConfiguration mOriginalModeConfiguration;


    /**
     * Current Soft AP configuration which is used to start Soft AP.
     * The configuration may be changed because
     * 1. bssid is changed because MAC randomization
     * 2. bands are changed because fallback to single AP mode mechanism.
     */
    @Nullable
    private SoftApConfiguration mCurrentSoftApConfiguration;

    @NonNull
    private Map<String, SoftApInfo> mCurrentSoftApInfoMap = new HashMap<>();

    @NonNull
    private SoftApCapability mCurrentSoftApCapability;

    private Map<String, List<WifiClient>> mConnectedClientWithApInfoMap = new HashMap<>();
    @VisibleForTesting
    Map<WifiClient, Integer> mPendingDisconnectClients = new HashMap<>();

    private boolean mTimeoutEnabled = false;
    private boolean mBridgedModeOpportunisticsShutdownTimeoutEnabled = false;

    private final SarManager mSarManager;

    private String mStartTimestamp;

    private long mDefaultShutdownTimeoutMillis;

    private long mDefaultShutdownIdleInstanceInBridgedModeTimeoutMillis;

    private final boolean mIsDisableShutDownBridgedModeIdleInstanceTimerWhenCharging;

    private static final SimpleDateFormat FORMATTER = new SimpleDateFormat("MM-dd HH:mm:ss.SSS");

    private WifiDiagnostics mWifiDiagnostics;

    @Nullable
    private SoftApRole mRole = null;
    @Nullable
    private WorkSource mRequestorWs = null;

    private boolean mEverReportMetricsForMaxClient = false;

    @NonNull
    private Set<MacAddress> mBlockedClientList = new HashSet<>();

    @NonNull
    private Set<MacAddress> mAllowedClientList = new HashSet<>();

    @NonNull
    private Set<Integer> mSafeChannelFrequencyList = new HashSet<>();

    private boolean mIsCharging = false;

    /**
     * A map stores shutdown timeouts for each Soft Ap instance.
     * There are three timeout messages now.
     * 1. <mApInterfaceName, timeout> which uses to monitor whole Soft AP interface.
     * It works on single AP mode and bridged AP mode.
     *
     * 2. <instance_lower_band, timeout> which is used to shutdown the AP when there are no
     * connected devices. It is scheduled only in bridged mode to move dual mode AP to single
     * mode AP in lower band.
     *
     * 3. <instance_higher_band, timeout> which is used to shutdown the AP when there are no
     * connected devices. It is scheduled only in bridged mode to move dual mode AP to single
     * mode AP in higher band.
     */
    @VisibleForTesting
    public Map<String, WakeupMessage> mSoftApTimeoutMessageMap = new HashMap<>();

    /**
     * Listener for soft AP events.
     */
    private final SoftApHalCallback mSoftApHalCallback = new SoftApHalCallback() {
        @Override
        public void onFailure() {
            mStateMachine.sendMessage(SoftApStateMachine.CMD_FAILURE);
        }

        @Override
        public void onInstanceFailure(String instanceName) {
            mStateMachine.sendMessage(SoftApStateMachine.CMD_FAILURE, instanceName);
        }

        @Override
        public void onInfoChanged(String apIfaceInstance, int frequency,
                @WifiAnnotations.Bandwidth int bandwidth,
                @WifiAnnotations.WifiStandard int generation,
                MacAddress apIfaceInstanceMacAddress) {
            SoftApInfo apInfo = new SoftApInfo();
            apInfo.setFrequency(frequency);
            apInfo.setBandwidth(bandwidth);
            apInfo.setWifiStandard(generation);
            if (apIfaceInstanceMacAddress != null) {
                apInfo.setBssid(apIfaceInstanceMacAddress);
            }
            apInfo.setApInstanceIdentifier(apIfaceInstance != null
                    ? apIfaceInstance : mApInterfaceName);
            mStateMachine.sendMessage(
                    SoftApStateMachine.CMD_AP_INFO_CHANGED, 0, 0, apInfo);
        }

        @Override
        public void onConnectedClientsChanged(String apIfaceInstance, MacAddress clientAddress,
                boolean isConnected) {
            if (clientAddress != null) {
                WifiClient client = new WifiClient(clientAddress, apIfaceInstance != null
                        ? apIfaceInstance : mApInterfaceName);
                mStateMachine.sendMessage(SoftApStateMachine.CMD_ASSOCIATED_STATIONS_CHANGED,
                        isConnected ? 1 : 0, 0, client);
            } else {
                Log.e(getTag(), "onConnectedClientsChanged: Invalid type returned");
            }
        }
    };

    // This will only be null if SdkLevel is not at least S
    @Nullable private final CoexListener mCoexListener;

    private void updateSafeChannelFrequencyList() {
        if (!SdkLevel.isAtLeastS() || mCurrentSoftApConfiguration == null) {
            return;
        }
        mSafeChannelFrequencyList.clear();
        for (int configuredBand : mCurrentSoftApConfiguration.getBands()) {
            for (int band : SoftApConfiguration.BAND_TYPES) {
                if ((band & configuredBand) == 0) {
                    continue;
                }
                for (int channel : mCurrentSoftApCapability.getSupportedChannelList(band)) {
                    mSafeChannelFrequencyList.add(
                            ApConfigUtil.convertChannelToFrequency(channel, band));
                }
            }
        }
        if ((mCoexManager.getCoexRestrictions() & WifiManager.COEX_RESTRICTION_SOFTAP) != 0) {
            mSafeChannelFrequencyList.removeAll(
                    ApConfigUtil.getUnsafeChannelFreqsFromCoex(mCoexManager));
        }
        if (isBridgedMode() && mCurrentSoftApInfoMap.size() == 2) {
            // Logging only for bridged use case since it only used to fallback to single AP mode.
            Log.d(getTag(), "SafeChannelFrequencyList = " + mSafeChannelFrequencyList);
        }
    }

    private void configureInternalConfiguration() {
        if (mCurrentSoftApConfiguration == null) {
            return;
        }
        mBlockedClientList = new HashSet<>(mCurrentSoftApConfiguration.getBlockedClientList());
        mAllowedClientList = new HashSet<>(mCurrentSoftApConfiguration.getAllowedClientList());
        mTimeoutEnabled = mCurrentSoftApConfiguration.isAutoShutdownEnabled();
        mBridgedModeOpportunisticsShutdownTimeoutEnabled =
                mCurrentSoftApConfiguration.isBridgedModeOpportunisticShutdownEnabledInternal();
    }

    private void updateChangeableConfiguration(SoftApConfiguration newConfig) {
        if (mCurrentSoftApConfiguration == null || newConfig == null) {
            return;
        }
        /**
         * update configurations only which mentioned in WifiManager#setSoftApConfiguration
         */
        long newShutdownTimeoutMillis = newConfig.getShutdownTimeoutMillis();
        // Compatibility check is used for unit test only since the SoftApManager is created by
        // the unit test thread (not the system_server) when running unit test. In other cases,
        // the SoftApManager would run in system server(i.e. always bypasses the app compat check).
        if (Compatibility.isChangeEnabled(SoftApConfiguration.REMOVE_ZERO_FOR_TIMEOUT_SETTING)
                && newShutdownTimeoutMillis == 0) {
            newShutdownTimeoutMillis = SoftApConfiguration.DEFAULT_TIMEOUT;
        }
        SoftApConfiguration.Builder newConfigurBuilder =
                new SoftApConfiguration.Builder(mCurrentSoftApConfiguration)
                .setAllowedClientList(newConfig.getAllowedClientList())
                .setBlockedClientList(newConfig.getBlockedClientList())
                .setClientControlByUserEnabled(newConfig.isClientControlByUserEnabled())
                .setMaxNumberOfClients(newConfig.getMaxNumberOfClients())
                .setShutdownTimeoutMillis(newShutdownTimeoutMillis)
                .setAutoShutdownEnabled(newConfig.isAutoShutdownEnabled());
        if (SdkLevel.isAtLeastS()) {
            newConfigurBuilder.setBridgedModeOpportunisticShutdownEnabled(
                    newConfig.isBridgedModeOpportunisticShutdownEnabledInternal());
        }
        mCurrentSoftApConfiguration = newConfigurBuilder.build();
        configureInternalConfiguration();
    }

    public SoftApManager(
            @NonNull WifiContext context,
            @NonNull Looper looper,
            @NonNull FrameworkFacade framework,
            @NonNull WifiNative wifiNative,
            @NonNull CoexManager coexManager,
            @NonNull BatteryManager batteryManager,
            String countryCode,
            @NonNull Listener<SoftApManager> listener,
            @NonNull WifiServiceImpl.SoftApCallbackInternal callback,
            @NonNull WifiApConfigStore wifiApConfigStore,
            @NonNull SoftApModeConfiguration apConfig,
            @NonNull WifiMetrics wifiMetrics,
            @NonNull SarManager sarManager,
            @NonNull WifiDiagnostics wifiDiagnostics,
            @NonNull SoftApNotifier softApNotifier,
            @NonNull ClientModeImplMonitor cmiMonitor,
            @NonNull ActiveModeWarden activeModeWarden,
            long id,
            @NonNull WorkSource requestorWs,
            @NonNull SoftApRole role,
            boolean verboseLoggingEnabled) {
        mContext = context;
        mFrameworkFacade = framework;
        mSoftApNotifier = softApNotifier;
        mWifiNative = wifiNative;
        mCoexManager = coexManager;
        mBatteryManager = batteryManager;
        if (SdkLevel.isAtLeastS()) {
            mCoexListener = new CoexListener() {
                @Override
                public void onCoexUnsafeChannelsChanged() {
                    if (mCurrentSoftApConfiguration == null) {
                        return;
                    }
                    mStateMachine.sendMessage(
                            SoftApStateMachine.CMD_SAFE_CHANNEL_FREQUENCY_CHANGED);
                }
            };
        } else {
            mCoexListener = null;
        }
        mCountryCode = countryCode;
        mModeListener = listener;
        mSoftApCallback = callback;
        mWifiApConfigStore = wifiApConfigStore;
        mCurrentSoftApConfiguration = apConfig.getSoftApConfiguration();
        mCurrentSoftApCapability = apConfig.getCapability();
        // null is a valid input and means we use the user-configured tethering settings.
        if (mCurrentSoftApConfiguration == null) {
            mCurrentSoftApConfiguration = mWifiApConfigStore.getApConfiguration();
            // may still be null if we fail to load the default config
        }
        // Store mode configuration before update the configuration.
        mOriginalModeConfiguration = new SoftApModeConfiguration(apConfig.getTargetMode(),
                mCurrentSoftApConfiguration, mCurrentSoftApCapability);
        if (mCurrentSoftApConfiguration != null) {
            mIsUnsetBssid = mCurrentSoftApConfiguration.getBssid() == null;
            if (mCurrentSoftApCapability.areFeaturesSupported(
                    SoftApCapability.SOFTAP_FEATURE_MAC_ADDRESS_CUSTOMIZATION)) {
                mCurrentSoftApConfiguration = mWifiApConfigStore.randomizeBssidIfUnset(
                        mContext, mCurrentSoftApConfiguration);
            }
        }
        mWifiMetrics = wifiMetrics;
        mSarManager = sarManager;
        mWifiDiagnostics = wifiDiagnostics;
        mStateMachine = new SoftApStateMachine(looper);
        configureInternalConfiguration();
        mDefaultShutdownTimeoutMillis = mContext.getResources().getInteger(
                R.integer.config_wifiFrameworkSoftApShutDownTimeoutMilliseconds);
        mDefaultShutdownIdleInstanceInBridgedModeTimeoutMillis = mContext.getResources().getInteger(
                R.integer
                .config_wifiFrameworkSoftApShutDownIdleInstanceInBridgedModeTimeoutMillisecond);

        mIsDisableShutDownBridgedModeIdleInstanceTimerWhenCharging = mContext.getResources()
                .getBoolean(R.bool
                .config_wifiFrameworkSoftApDisableBridgedModeShutdownIdleInstanceWhenCharging);
        mCmiMonitor = cmiMonitor;
        mActiveModeWarden = activeModeWarden;
        mCmiMonitor.registerListener(new ClientModeImplListener() {
            @Override
            public void onL2Connected(@NonNull ConcreteClientModeManager clientModeManager) {
                SoftApManager.this.onL2Connected(clientModeManager);
            }
        });
        updateSafeChannelFrequencyList();
        mId = id;
        mRole = role;
        enableVerboseLogging(verboseLoggingEnabled);
        mStateMachine.sendMessage(SoftApStateMachine.CMD_START, requestorWs);
    }

    @Override
    public long getId() {
        return mId;
    }

    private String getTag() {
        return TAG + "[" + (mApInterfaceName == null ? "unknown" : mApInterfaceName) + "]";
    }

    /**
     * Stop soft AP.
     */
    @Override
    public void stop() {
        Log.d(getTag(), " currentstate: " + getCurrentStateName());
        mStateMachine.sendMessage(SoftApStateMachine.CMD_STOP);
    }

    private boolean isOweTransition() {
        return (SdkLevel.isAtLeastT() && mCurrentSoftApConfiguration != null
                && mCurrentSoftApConfiguration.getSecurityType()
                        == SoftApConfiguration.SECURITY_TYPE_WPA3_OWE_TRANSITION);
    }

    public boolean isBridgedMode() {
        return (SdkLevel.isAtLeastS() && mCurrentSoftApConfiguration != null
                && (mCurrentSoftApConfiguration.getBands().length > 1
                    || (mCurrentSoftApConfiguration.getSecurityType()
                        == SoftApConfiguration.SECURITY_TYPE_OWE
                       && (mCurrentSoftApConfiguration.getBand()
                           & SoftApConfiguration.BAND_6GHZ) == 0)));
    }

    private boolean isBridgeRequired() {
        return isBridgedMode() || isOweTransition();
    }

    private long getShutdownTimeoutMillis() {
        long timeout = mCurrentSoftApConfiguration.getShutdownTimeoutMillis();
        return timeout > 0 ? timeout : mDefaultShutdownTimeoutMillis;
    }

    private long getShutdownIdleInstanceInBridgedModeTimeoutMillis() {
        long timeout = mCurrentSoftApConfiguration
                .getBridgedModeOpportunisticShutdownTimeoutMillisInternal();
        return timeout > 0 ? timeout : mDefaultShutdownIdleInstanceInBridgedModeTimeoutMillis;
    }

    private String getHighestFrequencyInstance(Set<String> candidateInstances) {
        int currentHighestFrequencyOnAP = 0;
        String highestFrequencyInstance = null;
        for (String instance : candidateInstances) {
            SoftApInfo info = mCurrentSoftApInfoMap.get(instance);
            if (info == null) {
                Log.wtf(getTag(), "Invalid instance name, no way to get the frequency");
                return "";
            }
            int frequencyOnInstance = info.getFrequency();
            if (frequencyOnInstance > currentHighestFrequencyOnAP) {
                currentHighestFrequencyOnAP = frequencyOnInstance;
                highestFrequencyInstance = instance;
            }
        }
        return highestFrequencyInstance;
    }

    @Override
    @Nullable public SoftApRole getRole() {
        return mRole;
    }

    @Override
    @Nullable public ClientRole getPreviousRole() {
        return null;
    }

    @Override
    public long getLastRoleChangeSinceBootMs() {
        return 0;
    }

    /** Set the role of this SoftApManager */
    public void setRole(SoftApRole role) {
        // softap does not allow in-place switching of roles.
        Preconditions.checkState(mRole == null);
        mRole = role;
    }

    @Override
    public String getInterfaceName() {
        return mApInterfaceName;
    }

    @Override
    public WorkSource getRequestorWs() {
        return mRequestorWs;
    }

    /**
     * Update AP capability. Called when carrier config or device resouce config changed.
     *
     * @param capability new AP capability.
     */
    public void updateCapability(@NonNull SoftApCapability capability) {
        mStateMachine.sendMessage(SoftApStateMachine.CMD_UPDATE_CAPABILITY, capability);
    }

    /**
     * Update AP configuration. Called when setting update config via
     * {@link WifiManager#setSoftApConfiguration(SoftApConfiguration)}
     *
     * @param config new AP config.
     */
    public void updateConfiguration(@NonNull SoftApConfiguration config) {
        mStateMachine.sendMessage(SoftApStateMachine.CMD_UPDATE_CONFIG, config);
    }

    /**
     * Retrieve the {@link SoftApModeConfiguration} instance associated with this mode manager.
     */
    public SoftApModeConfiguration getSoftApModeConfiguration() {
        return new SoftApModeConfiguration(mOriginalModeConfiguration.getTargetMode(),
                mCurrentSoftApConfiguration, mCurrentSoftApCapability);
    }

    /**
     * Retrieve the name of the Bridged AP iface instance to remove for a downgrade, or null if a
     * downgrade is not possible.
     */
    public String getBridgedApDowngradeIfaceInstanceForRemoval() {
        if (mCurrentSoftApInfoMap.size() <= 1) {
            return null;
        }
        return getHighestFrequencyInstance(mCurrentSoftApInfoMap.keySet());
    }

    /**
     * Dump info about this softap manager.
     */
    @Override
    public void dump(FileDescriptor fd, PrintWriter pw, String[] args) {
        pw.println("Dump of SoftApManager id=" + mId);

        pw.println("current StateMachine mode: " + getCurrentStateName());
        pw.println("mRole: " + mRole);
        pw.println("mApInterfaceName: " + mApInterfaceName);
        pw.println("mIfaceIsUp: " + mIfaceIsUp);
        pw.println("mSoftApCountryCode: " + mCountryCode);
        pw.println("mOriginalModeConfiguration.targetMode: "
                + mOriginalModeConfiguration.getTargetMode());
        pw.println("mCurrentSoftApConfiguration: " + mCurrentSoftApConfiguration);
        pw.println("mCurrentSoftApCapability: " + mCurrentSoftApCapability);
        pw.println("getConnectedClientList().size(): " + getConnectedClientList().size());
        pw.println("mTimeoutEnabled: " + mTimeoutEnabled);
        pw.println("mBridgedModeOpportunisticsShutdownTimeoutEnabled: "
                + mBridgedModeOpportunisticsShutdownTimeoutEnabled);
        pw.println("mCurrentSoftApInfoMap " + mCurrentSoftApInfoMap);
        pw.println("mStartTimestamp: " + mStartTimestamp);
        pw.println("mSafeChannelFrequencyList: " + mSafeChannelFrequencyList.stream()
                .map(Object::toString)
                .collect(Collectors.joining(",")));
        mStateMachine.dump(fd, pw, args);
    }

    @Override
    public void enableVerboseLogging(boolean verbose) {
        mVerboseLoggingEnabled = verbose;
    }

    @Override
    public String toString() {
        return "SoftApManager{id=" + getId()
                + " iface=" + getInterfaceName()
                + " role=" + getRole()
                + "}";
    }

    /**
     * A ClientModeImpl instance has been L2 connected.
     *
     * @param newPrimary the corresponding ConcreteClientModeManager instance for the ClientModeImpl
     *                   that has been L2 connected.
     */
    private void onL2Connected(@NonNull ConcreteClientModeManager clientModeManager) {
        Log.d(getTag(), "onL2Connected called");
        mStateMachine.sendMessage(SoftApStateMachine.CMD_HANDLE_WIFI_CONNECTED,
                clientModeManager.syncRequestConnectionInfo());
    }


    private String getCurrentStateName() {
        IState currentState = mStateMachine.getCurrentState();

        if (currentState != null) {
            return currentState.getName();
        }

        return "StateMachine not active";
    }

    /**
     * Update AP state.
     *
     * @param newState     new AP state
     * @param currentState current AP state
     * @param reason       Failure reason if the new AP state is in failure state
     */
    private void updateApState(int newState, int currentState, int reason) {
        mSoftApCallback.onStateChanged(newState, reason);

        //send the AP state change broadcast
        final Intent intent = new Intent(WifiManager.WIFI_AP_STATE_CHANGED_ACTION);
        intent.addFlags(Intent.FLAG_RECEIVER_REGISTERED_ONLY_BEFORE_BOOT);
        intent.putExtra(WifiManager.EXTRA_WIFI_AP_STATE, newState);
        intent.putExtra(WifiManager.EXTRA_PREVIOUS_WIFI_AP_STATE, currentState);
        if (newState == WifiManager.WIFI_AP_STATE_FAILED) {
            //only set reason number when softAP start failed
            intent.putExtra(WifiManager.EXTRA_WIFI_AP_FAILURE_REASON, reason);
        }

        intent.putExtra(WifiManager.EXTRA_WIFI_AP_INTERFACE_NAME, mApInterfaceName);
        intent.putExtra(WifiManager.EXTRA_WIFI_AP_MODE, mOriginalModeConfiguration.getTargetMode());
        mContext.sendBroadcastAsUser(intent, UserHandle.ALL,
                android.Manifest.permission.ACCESS_WIFI_STATE);
    }

    private int setMacAddress() {
        MacAddress mac = mCurrentSoftApConfiguration.getBssid();

        if (mac == null) {
            // If no BSSID is explicitly requested, (re-)configure the factory MAC address. Some
            // drivers may not support setting the MAC at all, so fail soft in this case.
            if (!mWifiNative.resetApMacToFactoryMacAddress(mApInterfaceName)) {
                Log.w(getTag(), "failed to reset to factory MAC address; "
                        + "continuing with current MAC");
            }
        } else {
            if (mWifiNative.isApSetMacAddressSupported(mApInterfaceName)) {
                if (!mWifiNative.setApMacAddress(mApInterfaceName, mac)) {
                    Log.e(getTag(), "failed to set explicitly requested MAC address");
                    return ERROR_GENERIC;
                }
            } else if (!mIsUnsetBssid) {
                // If hardware does not support MAC address setter,
                // only report the error for non randomization.
                return ERROR_UNSUPPORTED_CONFIGURATION;
            }
        }

        return SUCCESS;
    }

    /**
     * Dynamic update the country code when Soft AP enabled.
     *
     * @param countryCode 2 byte ASCII string. For ex: US, CA.
     * @return true if request is sent successfully, false otherwise.
     */
    public boolean updateCountryCode(@NonNull String countryCode) {
        if (ApConfigUtil.isSoftApDynamicCountryCodeSupported(mContext)
                && mCurrentSoftApCapability.areFeaturesSupported(
                        SoftApCapability.SOFTAP_FEATURE_ACS_OFFLOAD)) {
            mStateMachine.sendMessage(SoftApStateMachine.CMD_UPDATE_COUNTRY_CODE, countryCode);
            return true;
        }
        return false;
    }

    private int setCountryCode() {
        int band = mCurrentSoftApConfiguration.getBand();
        if (TextUtils.isEmpty(mCountryCode)) {
            if (band == SoftApConfiguration.BAND_5GHZ || band == SoftApConfiguration.BAND_6GHZ) {
                // Country code is mandatory for 5GHz/6GHz band.
                Log.e(getTag(), "Invalid country code, "
                        + "required for setting up soft ap in band:" + band);
                return ERROR_GENERIC;
            }
            // Absence of country code is not fatal for 2Ghz & Any band options.
            return SUCCESS;
        }
        if (!mWifiNative.setApCountryCode(
                mApInterfaceName, mCountryCode.toUpperCase(Locale.ROOT))) {
            if (band == SoftApConfiguration.BAND_5GHZ || band == SoftApConfiguration.BAND_6GHZ) {
                // Return an error if failed to set country code when AP is configured for
                // 5GHz/6GHz band.
                Log.e(getTag(), "Failed to set country code, "
                        + "required for setting up soft ap in band: " + band);
                return ERROR_GENERIC;
            }
            // Failure to set country code is not fatal for other band options.
        }
        return SUCCESS;
    }

    /**
     * Start a soft AP instance as configured.
     *
     * @return integer result code
     */
    private int startSoftAp() {
        Log.d(getTag(), "startSoftAp: band " + mCurrentSoftApConfiguration.getBand()
                + " iface " + mApInterfaceName + " country " + mCountryCode);

        int result = setMacAddress();
        if (result != SUCCESS) {
            return result;
        }

        result = setCountryCode();
        if (result != SUCCESS) {
            return result;
        }

        // Make a copy of configuration for updating AP band and channel.
        SoftApConfiguration.Builder localConfigBuilder =
                new SoftApConfiguration.Builder(mCurrentSoftApConfiguration);

        result = ApConfigUtil.updateApChannelConfig(
                mWifiNative, mCoexManager, mContext.getResources(), mCountryCode,
                localConfigBuilder, mCurrentSoftApConfiguration, mCurrentSoftApCapability);
        if (result != SUCCESS) {
            Log.e(getTag(), "Failed to update AP band and channel");
            return result;
        }

        if (mCurrentSoftApConfiguration.isHiddenSsid()) {
            Log.d(getTag(), "SoftAP is a hidden network");
        }

        if (!ApConfigUtil.checkSupportAllConfiguration(
                mCurrentSoftApConfiguration, mCurrentSoftApCapability)) {
            Log.d(getTag(), "Unsupported Configuration detect! config = "
                    + mCurrentSoftApConfiguration);
            return ERROR_UNSUPPORTED_CONFIGURATION;
        }

        if (!mWifiNative.startSoftAp(mApInterfaceName,
                  localConfigBuilder.build(),
                  mOriginalModeConfiguration.getTargetMode() ==  WifiManager.IFACE_IP_MODE_TETHERED,
                  mSoftApHalCallback)) {
            Log.e(getTag(), "Soft AP start failed");
            return ERROR_GENERIC;
        }

        mWifiDiagnostics.startLogging(mApInterfaceName);
        mStartTimestamp = FORMATTER.format(new Date(System.currentTimeMillis()));
        Log.d(getTag(), "Soft AP is started ");

        return SUCCESS;
    }

    /**
     * Disconnect all connected clients on active softap interface(s).
     * This is usually done just before stopSoftAp().
     */
    private void disconnectAllClients() {
        for (WifiClient client : getConnectedClientList()) {
            mWifiNative.forceClientDisconnect(mApInterfaceName, client.getMacAddress(),
                    SAP_CLIENT_DISCONNECT_REASON_CODE_UNSPECIFIED);
        }
    }

    /**
     * Teardown soft AP and teardown the interface.
     */
    private void stopSoftAp() {
        disconnectAllClients();
        mWifiDiagnostics.stopLogging(mApInterfaceName);
        mWifiNative.teardownInterface(mApInterfaceName);
        Log.d(getTag(), "Soft AP is stopped");
    }

    private void addClientToPendingDisconnectionList(WifiClient client, int reason) {
        Log.d(getTag(), "Fail to disconnect client: " + client.getMacAddress()
                + ", add it into pending list");
        mPendingDisconnectClients.put(client, reason);
        mStateMachine.getHandler().removeMessages(
                SoftApStateMachine.CMD_FORCE_DISCONNECT_PENDING_CLIENTS);
        mStateMachine.sendMessageDelayed(
                SoftApStateMachine.CMD_FORCE_DISCONNECT_PENDING_CLIENTS,
                SOFT_AP_PENDING_DISCONNECTION_CHECK_DELAY_MS);
    }

    private List<WifiClient> getConnectedClientList() {
        List<WifiClient> connectedClientList = new ArrayList<>();
        for (List<WifiClient> it : mConnectedClientWithApInfoMap.values()) {
            connectedClientList.addAll(it);
        }
        return connectedClientList;
    }

    private boolean checkSoftApClient(SoftApConfiguration config, WifiClient newClient) {
        if (!mCurrentSoftApCapability.areFeaturesSupported(
                SoftApCapability.SOFTAP_FEATURE_CLIENT_FORCE_DISCONNECT)) {
            return true;
        }

        if (mBlockedClientList.contains(newClient.getMacAddress())) {
            Log.d(getTag(), "Force disconnect for client: " + newClient + "in blocked list");
            if (!mWifiNative.forceClientDisconnect(
                    mApInterfaceName, newClient.getMacAddress(),
                    WifiManager.SAP_CLIENT_BLOCK_REASON_CODE_BLOCKED_BY_USER)) {
                addClientToPendingDisconnectionList(newClient,
                        WifiManager.SAP_CLIENT_BLOCK_REASON_CODE_BLOCKED_BY_USER);
            }
            return false;
        }
        if (config.isClientControlByUserEnabled()
                && !mAllowedClientList.contains(newClient.getMacAddress())) {
            mSoftApCallback.onBlockedClientConnecting(newClient,
                    WifiManager.SAP_CLIENT_BLOCK_REASON_CODE_BLOCKED_BY_USER);
            Log.d(getTag(), "Force disconnect for unauthorized client: " + newClient);
            if (!mWifiNative.forceClientDisconnect(
                    mApInterfaceName, newClient.getMacAddress(),
                    WifiManager.SAP_CLIENT_BLOCK_REASON_CODE_BLOCKED_BY_USER)) {
                addClientToPendingDisconnectionList(newClient,
                        WifiManager.SAP_CLIENT_BLOCK_REASON_CODE_BLOCKED_BY_USER);
            }
            return false;
        }
        int maxConfig = mCurrentSoftApCapability.getMaxSupportedClients();
        if (config.getMaxNumberOfClients() > 0) {
            maxConfig = Math.min(maxConfig, config.getMaxNumberOfClients());
        }

        if (getConnectedClientList().size() >= maxConfig) {
            Log.i(getTag(), "No more room for new client:" + newClient);
            if (!mWifiNative.forceClientDisconnect(
                    mApInterfaceName, newClient.getMacAddress(),
                    WifiManager.SAP_CLIENT_BLOCK_REASON_CODE_NO_MORE_STAS)) {
                addClientToPendingDisconnectionList(newClient,
                        WifiManager.SAP_CLIENT_BLOCK_REASON_CODE_NO_MORE_STAS);
            }
            mSoftApCallback.onBlockedClientConnecting(newClient,
                    WifiManager.SAP_CLIENT_BLOCK_REASON_CODE_NO_MORE_STAS);
            // Avoid report the max client blocked in the same settings.
            if (!mEverReportMetricsForMaxClient) {
                mWifiMetrics.noteSoftApClientBlocked(maxConfig);
                mEverReportMetricsForMaxClient = true;
            }
            return false;
        }
        return true;
    }

    private class SoftApStateMachine extends StateMachine {
        // Commands for the state machine.
        public static final int CMD_START = 0;
        public static final int CMD_STOP = 1;
        public static final int CMD_FAILURE = 2;
        public static final int CMD_INTERFACE_STATUS_CHANGED = 3;
        public static final int CMD_ASSOCIATED_STATIONS_CHANGED = 4;
        public static final int CMD_NO_ASSOCIATED_STATIONS_TIMEOUT = 5;
        public static final int CMD_INTERFACE_DESTROYED = 7;
        public static final int CMD_INTERFACE_DOWN = 8;
        public static final int CMD_AP_INFO_CHANGED = 9;
        public static final int CMD_UPDATE_CAPABILITY = 10;
        public static final int CMD_UPDATE_CONFIG = 11;
        public static final int CMD_FORCE_DISCONNECT_PENDING_CLIENTS = 12;
        public static final int CMD_NO_ASSOCIATED_STATIONS_TIMEOUT_ON_ONE_INSTANCE = 13;
        public static final int CMD_SAFE_CHANNEL_FREQUENCY_CHANGED = 14;
        public static final int CMD_HANDLE_WIFI_CONNECTED = 15;
        public static final int CMD_UPDATE_COUNTRY_CODE = 16;
        public static final int CMD_CHARGING_STATE_CHANGED = 17;

        private final State mIdleState = new IdleState();
        private final State mStartedState = new StartedState();

        private final InterfaceCallback mWifiNativeInterfaceCallback = new InterfaceCallback() {
            @Override
            public void onDestroyed(String ifaceName) {
                if (mApInterfaceName != null && mApInterfaceName.equals(ifaceName)) {
                    sendMessage(CMD_INTERFACE_DESTROYED);
                }
            }

            @Override
            public void onUp(String ifaceName) {
                if (mApInterfaceName != null && mApInterfaceName.equals(ifaceName)) {
                    sendMessage(CMD_INTERFACE_STATUS_CHANGED, 1);
                }
            }

            @Override
            public void onDown(String ifaceName) {
                if (mApInterfaceName != null && mApInterfaceName.equals(ifaceName)) {
                    sendMessage(CMD_INTERFACE_STATUS_CHANGED, 0);
                }
            }
        };

        SoftApStateMachine(Looper looper) {
            super(TAG, looper);

            // CHECKSTYLE:OFF IndentationCheck
            addState(mIdleState);
                addState(mStartedState, mIdleState);
            // CHECKSTYLE:ON IndentationCheck

            setInitialState(mIdleState);
            start();
        }

        private class IdleState extends State {
            @Override
            public void enter() {
                mApInterfaceName = null;
                mIfaceIsUp = false;
                mIfaceIsDestroyed = false;
            }

            @Override
            public void exit() {
                mModeListener.onStopped(SoftApManager.this);
            }

            @Override
            public boolean processMessage(Message message) {
                switch (message.what) {
                    case CMD_STOP:
                        mStateMachine.quitNow();
                        break;
                    case CMD_START:
                        mRequestorWs = (WorkSource) message.obj;
                        WifiSsid wifiSsid = mCurrentSoftApConfiguration != null
                                ? mCurrentSoftApConfiguration.getWifiSsid() : null;
                        if (wifiSsid == null || wifiSsid.getBytes().length == 0) {
                            Log.e(getTag(), "Unable to start soft AP without valid configuration");
                            updateApState(WifiManager.WIFI_AP_STATE_FAILED,
                                    WifiManager.WIFI_AP_STATE_DISABLED,
                                    WifiManager.SAP_START_FAILURE_GENERAL);
                            mWifiMetrics.incrementSoftApStartResult(
                                    false, WifiManager.SAP_START_FAILURE_GENERAL);
                            mModeListener.onStartFailure(SoftApManager.this);
                            break;
                        }
                        if (isBridgedMode()) {
                            boolean isFallbackToSingleAp = false;
                            int newSingleApBand = 0;
                            final List<ClientModeManager> cmms =
                                    mActiveModeWarden.getClientModeManagers();
                            // Checking STA status only when device supports STA + AP concurrency
                            // since STA would be dropped when device doesn't support it.
                            if (cmms.size() != 0 && mWifiNative.isStaApConcurrencySupported()) {
                                if (ApConfigUtil.isStaWithBridgedModeSupported(mContext)) {
                                    for (ClientModeManager cmm
                                            : mActiveModeWarden.getClientModeManagers()) {
                                        WifiInfo wifiConnectedInfo =
                                                cmm.syncRequestConnectionInfo();
                                        int wifiFrequency = wifiConnectedInfo.getFrequency();
                                        if (wifiFrequency > 0
                                                && !mSafeChannelFrequencyList.contains(
                                                wifiFrequency)) {
                                            Log.d(getTag(), "Wifi connected to unavailable freq: "
                                                    + wifiFrequency);
                                            isFallbackToSingleAp = true;
                                            break;
                                        }
                                    }
                                } else {
                                    // The client mode exist but DUT doesn't support
                                    // STA + bridged AP, we should fallback to single AP mode.
                                    Log.d(getTag(), " STA iface exist but device doesn't support"
                                            + " STA + Bridged AP");
                                    isFallbackToSingleAp = true;
                                }
                            }
                            if (mWifiNative.isSoftApInstanceDiedHandlerSupported()
                                    && !TextUtils.equals(mCountryCode,
                                      mCurrentSoftApCapability.getCountryCode())) {
                                Log.i(getTag(), "CountryCode changed, bypass the supported band"
                                        + "capability check, mCountryCode = " + mCountryCode
                                        + ", base country in SoftApCapability = "
                                        + mCurrentSoftApCapability.getCountryCode());
                            } else {
                                for (int configuredBand : mCurrentSoftApConfiguration.getBands()) {
                                    int availableBand = ApConfigUtil.removeUnavailableBands(
                                            mCurrentSoftApCapability,
                                            configuredBand, mCoexManager);
                                    if (configuredBand != availableBand) {
                                        isFallbackToSingleAp = true;
                                    }
                                    newSingleApBand |= availableBand;
                                }
                            }
                            // Fall back to Single AP if it's not possible to create a Bridged AP.
                            if (!mWifiNative.isItPossibleToCreateBridgedApIface(mRequestorWs)) {
                                isFallbackToSingleAp = true;
                            }
                            // Fall back to single AP if creating a single AP does not require
                            // destroying an existing iface, but creating a bridged AP does.
                            if (mWifiNative.shouldDowngradeToSingleApForConcurrency(mRequestorWs)) {
                                Log.d(getTag(), "Creating bridged AP will destroy an existing"
                                        + " iface, but single AP will not.");
                                isFallbackToSingleAp = true;
                            }
                            if (isFallbackToSingleAp) {
                                newSingleApBand = ApConfigUtil.append24GToBandIf24GSupported(
                                        newSingleApBand, mContext);
                                Log.i(getTag(), "Fallback to single AP mode with band "
                                        + newSingleApBand);
                                mCurrentSoftApConfiguration =
                                        new SoftApConfiguration.Builder(mCurrentSoftApConfiguration)
                                        .setBand(newSingleApBand)
                                        .build();
                            }
                        }

                        // Remove 6GHz from requested bands if security type is restricted
                        // Note: 6GHz only band is already handled by initial validation
                        mCurrentSoftApConfiguration =
                                ApConfigUtil.remove6gBandForUnsupportedSecurity(
                                    mCurrentSoftApConfiguration);

                        mApInterfaceName = mWifiNative.setupInterfaceForSoftApMode(
                                mWifiNativeInterfaceCallback, mRequestorWs,
                                mCurrentSoftApConfiguration.getBand(), isBridgeRequired(),
<<<<<<< HEAD
                                mCurrentSoftApConfiguration.getSecurityType());
=======
                                SoftApManager.this);
>>>>>>> 91611759
                        if (TextUtils.isEmpty(mApInterfaceName)) {
                            Log.e(getTag(), "setup failure when creating ap interface.");
                            updateApState(WifiManager.WIFI_AP_STATE_FAILED,
                                    WifiManager.WIFI_AP_STATE_DISABLED,
                                    WifiManager.SAP_START_FAILURE_GENERAL);
                            mWifiMetrics.incrementSoftApStartResult(
                                    false, WifiManager.SAP_START_FAILURE_GENERAL);
                            mModeListener.onStartFailure(SoftApManager.this);
                            break;
                        }
                        mSoftApNotifier.dismissSoftApShutdownTimeoutExpiredNotification();
                        updateApState(WifiManager.WIFI_AP_STATE_ENABLING,
                                WifiManager.WIFI_AP_STATE_DISABLED, 0);
                        int result = startSoftAp();
                        if (result != SUCCESS) {
                            int failureReason = WifiManager.SAP_START_FAILURE_GENERAL;
                            if (result == ERROR_NO_CHANNEL) {
                                failureReason = WifiManager.SAP_START_FAILURE_NO_CHANNEL;
                            } else if (result == ERROR_UNSUPPORTED_CONFIGURATION) {
                                failureReason = WifiManager
                                        .SAP_START_FAILURE_UNSUPPORTED_CONFIGURATION;
                            }
                            updateApState(WifiManager.WIFI_AP_STATE_FAILED,
                                    WifiManager.WIFI_AP_STATE_ENABLING,
                                    failureReason);
                            stopSoftAp();
                            mWifiMetrics.incrementSoftApStartResult(false, failureReason);
                            mModeListener.onStartFailure(SoftApManager.this);
                            break;
                        }
                        transitionTo(mStartedState);
                        break;
                    case CMD_UPDATE_CAPABILITY:
                        SoftApCapability capability = (SoftApCapability) message.obj;
                        mCurrentSoftApCapability = new SoftApCapability(capability);
                        updateSafeChannelFrequencyList();
                        break;
                    case CMD_UPDATE_CONFIG:
                        SoftApConfiguration newConfig = (SoftApConfiguration) message.obj;
                        Log.d(getTag(), "Configuration changed to " + newConfig);
                        // Idle mode, update all configurations.
                        mCurrentSoftApConfiguration = newConfig;
                        configureInternalConfiguration();
                        break;
                    case CMD_UPDATE_COUNTRY_CODE:
                        String countryCode = (String) message.obj;
                        if (!TextUtils.isEmpty(countryCode)) {
                            mCountryCode = countryCode;
                        }
                        break;
                    default:
                        // Ignore all other commands.
                        break;
                }

                return HANDLED;
            }
        }

        private class StartedState extends State {
            BroadcastReceiver mBatteryChargingReceiver = new BroadcastReceiver() {
                @Override
                public void onReceive(Context context, Intent intent) {
                    String action = intent.getAction();
                    if (action.equals(Intent.ACTION_POWER_CONNECTED)) {
                        sendMessage(CMD_CHARGING_STATE_CHANGED, 1);
                    } else if (action.equals(Intent.ACTION_POWER_DISCONNECTED)) {
                        sendMessage(CMD_CHARGING_STATE_CHANGED, 0);
                    }
                }
            };

            /**
             * Schedule timeout message depends on Soft Ap instance
             *
             * @param changedInstance the schedule should change on specific instance only.
             *                        If changedInstance is mApInterfaceName, it means that
             *                        we need to reschedule all of timeout message.
             */
            private void rescheduleTimeoutMessages(@NonNull String changedInstance) {
                // Don't trigger bridged mode shutdown timeout when only one active instance
                // In Dual AP, one instance may already be closed due to LTE coexistence or DFS
                // restrictions or due to inactivity. i.e. mCurrentSoftApInfoMap.size() is 1)
                if (isBridgedMode() &&  mCurrentSoftApInfoMap.size() == 2) {
                    if (TextUtils.equals(mApInterfaceName, changedInstance)) {
                        Set<String> instances = mCurrentSoftApInfoMap.keySet();
                        String lowerFrequencyInstance = null;
                        String HighestFrequencyInstance = getHighestFrequencyInstance(instances);
                        // Schedule bridged mode timeout on all instances
                        for (String instance : instances) {
                            //  Make sure that we schedule the higher frequency instance first since
                            //  the current shutdown design is shutdown higher band instance first
                            //  when both of intstances are idle.
                            if (TextUtils.equals(instance, HighestFrequencyInstance)) {
                                rescheduleTimeoutMessageIfNeeded(instance);
                            } else {
                                lowerFrequencyInstance = instance;
                            }
                        }
                        // Make sure that we schedule the lower frequency instance later.
                        rescheduleTimeoutMessageIfNeeded(lowerFrequencyInstance);
                    } else {
                        rescheduleTimeoutMessageIfNeeded(changedInstance);
                    }
                }

                // Always evaluate timeout schedule on tetheringInterface
                rescheduleTimeoutMessageIfNeeded(mApInterfaceName);
            }

            private void removeIfaceInstanceFromBridgedApIface(String instanceName) {
                if (TextUtils.isEmpty(instanceName)) {
                    return;
                }
                if (mCurrentSoftApInfoMap.containsKey(instanceName)) {
                    Log.i(getTag(), "remove instance " + instanceName + "("
                            + mCurrentSoftApInfoMap.get(instanceName).getFrequency()
                            + ") from bridged iface " + mApInterfaceName);
                    mWifiNative.removeIfaceInstanceFromBridgedApIface(mApInterfaceName,
                            instanceName);
                    // Remove the info and update it.
                    updateSoftApInfo(mCurrentSoftApInfoMap.get(instanceName), true);
                }
            }

            /**
             * Schedule the timeout message when timeout control is enabled and there is no client
             * connect to the instance.
             *
             * @param instance The key of the {@code mSoftApTimeoutMessageMap},
             *                 @see mSoftApTimeoutMessageMap for details.
             */
            private void rescheduleTimeoutMessageIfNeeded(String instance) {
                final boolean isTetheringInterface =
                        TextUtils.equals(mApInterfaceName, instance);
                final boolean timeoutEnabled = isTetheringInterface ? mTimeoutEnabled
                        : (mBridgedModeOpportunisticsShutdownTimeoutEnabled && !mIsCharging);
                final int clientNumber = isTetheringInterface
                        ? getConnectedClientList().size()
                        : mConnectedClientWithApInfoMap.get(instance).size();
                final long timeoutValue = isTetheringInterface
                        ? getShutdownTimeoutMillis()
                        : getShutdownIdleInstanceInBridgedModeTimeoutMillis();
                Log.d(getTag(), "rescheduleTimeoutMessageIfNeeded " + instance + ", timeoutEnabled="
                        + timeoutEnabled + ", isCharging" + mIsCharging + ", clientNumber="
                        + clientNumber);
                if (!timeoutEnabled || clientNumber != 0) {
                    cancelTimeoutMessage(instance);
                    return;
                }
                scheduleTimeoutMessage(instance, timeoutValue);
            }

            private void scheduleTimeoutMessage(String instance, long timeout) {
                if (mSoftApTimeoutMessageMap.containsKey(instance)) {
                    mSoftApTimeoutMessageMap.get(instance).schedule(
                            SystemClock.elapsedRealtime() + timeout);
                    Log.d(getTag(), "Timeout message scheduled, on " + instance + ", delay = "
                            + timeout);
                }
            }

            private void cancelTimeoutMessage(String instance) {
                if (mSoftApTimeoutMessageMap.containsKey(instance)) {
                    mSoftApTimeoutMessageMap.get(instance).cancel();
                    Log.d(getTag(), "Timeout message canceled on " + instance);
                }
            }

            /**
             * When configuration changed, it need to force some clients disconnect to match the
             * configuration.
             */
            private void updateClientConnection() {
                if (!mCurrentSoftApCapability.areFeaturesSupported(
                        SoftApCapability.SOFTAP_FEATURE_CLIENT_FORCE_DISCONNECT)) {
                    return;
                }
                final int maxAllowedClientsByHardwareAndCarrier =
                        mCurrentSoftApCapability.getMaxSupportedClients();
                final int userApConfigMaxClientCount =
                        mCurrentSoftApConfiguration.getMaxNumberOfClients();
                int finalMaxClientCount = maxAllowedClientsByHardwareAndCarrier;
                if (userApConfigMaxClientCount > 0) {
                    finalMaxClientCount = Math.min(userApConfigMaxClientCount,
                            maxAllowedClientsByHardwareAndCarrier);
                }
                List<WifiClient> currentClients = getConnectedClientList();
                int targetDisconnectClientNumber = currentClients.size() - finalMaxClientCount;
                List<WifiClient> allowedConnectedList = new ArrayList<>();
                Iterator<WifiClient> iterator = currentClients.iterator();
                while (iterator.hasNext()) {
                    WifiClient client = iterator.next();
                    if (mBlockedClientList.contains(client.getMacAddress())
                              || (mCurrentSoftApConfiguration.isClientControlByUserEnabled()
                              && !mAllowedClientList.contains(client.getMacAddress()))) {
                        Log.d(getTag(), "Force disconnect for not allowed client: " + client);
                        if (!mWifiNative.forceClientDisconnect(
                                mApInterfaceName, client.getMacAddress(),
                                WifiManager.SAP_CLIENT_BLOCK_REASON_CODE_BLOCKED_BY_USER)) {
                            addClientToPendingDisconnectionList(client,
                                    WifiManager.SAP_CLIENT_BLOCK_REASON_CODE_BLOCKED_BY_USER);
                        }
                        targetDisconnectClientNumber--;
                    } else {
                        allowedConnectedList.add(client);
                    }
                }

                if (targetDisconnectClientNumber > 0) {
                    Iterator<WifiClient> allowedClientIterator = allowedConnectedList.iterator();
                    while (allowedClientIterator.hasNext()) {
                        if (targetDisconnectClientNumber == 0) break;
                        WifiClient allowedClient = allowedClientIterator.next();
                        Log.d(getTag(), "Force disconnect for client due to no more room: "
                                + allowedClient);
                        if (!mWifiNative.forceClientDisconnect(
                                mApInterfaceName, allowedClient.getMacAddress(),
                                WifiManager.SAP_CLIENT_BLOCK_REASON_CODE_NO_MORE_STAS)) {
                            addClientToPendingDisconnectionList(allowedClient,
                                    WifiManager.SAP_CLIENT_BLOCK_REASON_CODE_NO_MORE_STAS);
                        }
                        targetDisconnectClientNumber--;
                    }
                }
            }

            /**
             * Set stations associated with this soft AP
             * @param client The station for which connection state changed.
             * @param isConnected True for the connection changed to connect, otherwise false.
             */
            private void updateConnectedClients(WifiClient client, boolean isConnected) {
                if (client == null) {
                    return;
                }

                if (null != mPendingDisconnectClients.remove(client)) {
                    Log.d(getTag(), "Remove client: " + client.getMacAddress()
                            + "from pending disconnectionlist");
                }

                String apInstanceIdentifier = client.getApInstanceIdentifier();
                List clientList = mConnectedClientWithApInfoMap.computeIfAbsent(
                        apInstanceIdentifier, k -> new ArrayList<>());
                int index = clientList.indexOf(client);

                if ((index != -1) == isConnected) {
                    Log.e(getTag(), "Drop client connection event, client "
                            + client + "isConnected: " + isConnected
                            + " , duplicate event or client is blocked");
                    return;
                }
                if (isConnected) {
                    boolean isAllow = checkSoftApClient(mCurrentSoftApConfiguration, client);
                    if (isAllow) {
                        clientList.add(client);
                    } else {
                        return;
                    }
                } else {
                    if (null == clientList.remove(index)) {
                        Log.e(getTag(), "client doesn't exist in list, it should NOT happen");
                    }
                }

                // Update clients list.
                mConnectedClientWithApInfoMap.put(apInstanceIdentifier, clientList);
                SoftApInfo currentInfoWithClientsChanged = mCurrentSoftApInfoMap
                        .get(apInstanceIdentifier);
                Log.d(getTag(), "The connected wifi stations have changed with count: "
                        + clientList.size() + ": " + clientList + " on the AP which info is "
                        + currentInfoWithClientsChanged);

                if (mSoftApCallback != null) {
                    mSoftApCallback.onConnectedClientsOrInfoChanged(mCurrentSoftApInfoMap,
                            mConnectedClientWithApInfoMap, isBridgeRequired());
                } else {
                    Log.e(getTag(),
                            "SoftApCallback is null. Dropping ConnectedClientsChanged event.");
                }

                mWifiMetrics.addSoftApNumAssociatedStationsChangedEvent(
                        getConnectedClientList().size(),
                        mConnectedClientWithApInfoMap.get(apInstanceIdentifier).size(),
                        mOriginalModeConfiguration.getTargetMode(),
                        mCurrentSoftApInfoMap.get(apInstanceIdentifier));

                rescheduleTimeoutMessages(apInstanceIdentifier);
            }

            /**
             * @param apInfo, the new SoftApInfo changed. Null used to clean up.
             */
            private void updateSoftApInfo(@Nullable SoftApInfo apInfo, boolean isRemoved) {
                Log.d(getTag(), "SoftApInfo update " + apInfo + ", isRemoved: " + isRemoved);
                if (apInfo == null) {
                    // Clean up
                    mCurrentSoftApInfoMap.clear();
                    mConnectedClientWithApInfoMap.clear();
                    mSoftApCallback.onConnectedClientsOrInfoChanged(mCurrentSoftApInfoMap,
                            mConnectedClientWithApInfoMap, isBridgeRequired());
                    return;
                }
                String changedInstance = apInfo.getApInstanceIdentifier();
                if (apInfo.equals(mCurrentSoftApInfoMap.get(changedInstance))) {
                    if (isRemoved) {
                        boolean isClientConnected =
                                mConnectedClientWithApInfoMap.get(changedInstance).size() > 0;
                        mCurrentSoftApInfoMap.remove(changedInstance);
                        mSoftApTimeoutMessageMap.remove(changedInstance);
                        mConnectedClientWithApInfoMap.remove(changedInstance);
                        mSoftApCallback.onConnectedClientsOrInfoChanged(mCurrentSoftApInfoMap,
                                mConnectedClientWithApInfoMap, isBridgeRequired());
                        if (isClientConnected) {
                            mWifiMetrics.addSoftApNumAssociatedStationsChangedEvent(
                                    getConnectedClientList().size(), 0,
                                    mOriginalModeConfiguration.getTargetMode(), apInfo);
                        }
                        if (isBridgeRequired()) {
                            mWifiMetrics.addSoftApInstanceDownEventInDualMode(
                                    mOriginalModeConfiguration.getTargetMode(), apInfo);
                        }
                    }
                    return;
                }

                // Make sure an empty client list is created when info updated
                List clientList = mConnectedClientWithApInfoMap.computeIfAbsent(
                        changedInstance, k -> new ArrayList<>());

                if (clientList.size() != 0) {
                    Log.e(getTag(), "The info: " + apInfo
                            + " changed when client connected, it should NOT happen!!");
                }

                mCurrentSoftApInfoMap.put(changedInstance, new SoftApInfo(apInfo));
                mSoftApCallback.onConnectedClientsOrInfoChanged(mCurrentSoftApInfoMap,
                        mConnectedClientWithApInfoMap, isBridgeRequired());

                boolean isNeedToScheduleTimeoutMessage = false;
                if (!mSoftApTimeoutMessageMap.containsKey(mApInterfaceName)) {
                    // First info update, create WakeupMessage for mApInterfaceName.
                    mSoftApTimeoutMessageMap.put(mApInterfaceName, new WakeupMessage(
                            mContext, mStateMachine.getHandler(),
                            SOFT_AP_SEND_MESSAGE_TIMEOUT_TAG + mApInterfaceName,
                            SoftApStateMachine.CMD_NO_ASSOCIATED_STATIONS_TIMEOUT));
                    isNeedToScheduleTimeoutMessage = true;
                }

                if (isBridgedMode()
                        && !mSoftApTimeoutMessageMap.containsKey(changedInstance)) {
                    mSoftApTimeoutMessageMap.put(changedInstance,
                            new WakeupMessage(mContext, mStateMachine.getHandler(),
                            SOFT_AP_SEND_MESSAGE_TIMEOUT_TAG + changedInstance,
                            SoftApStateMachine.CMD_NO_ASSOCIATED_STATIONS_TIMEOUT_ON_ONE_INSTANCE,
                            0, 0, changedInstance));
                    isNeedToScheduleTimeoutMessage = true;
                }

                // Trigger schedule after mCurrentSoftApInfoMap is updated.
                if (isNeedToScheduleTimeoutMessage) {
                    rescheduleTimeoutMessages(mApInterfaceName);
                }

                // ignore invalid freq and softap disable case for metrics
                if (apInfo.getFrequency() > 0
                        && apInfo.getBandwidth() != SoftApInfo.CHANNEL_WIDTH_INVALID) {
                    mWifiMetrics.addSoftApChannelSwitchedEvent(
                            new ArrayList<>(mCurrentSoftApInfoMap.values()),
                            mOriginalModeConfiguration.getTargetMode(), isBridgeRequired());
                    updateUserBandPreferenceViolationMetricsIfNeeded(apInfo);
                }
            }

            private void onUpChanged(boolean isUp) {
                if (isUp == mIfaceIsUp) {
                    return;  // no change
                }

                mIfaceIsUp = isUp;
                if (isUp) {
                    Log.d(getTag(), "SoftAp is ready for use");
                    updateApState(WifiManager.WIFI_AP_STATE_ENABLED,
                            WifiManager.WIFI_AP_STATE_ENABLING, 0);
                    mModeListener.onStarted(SoftApManager.this);
                    mWifiMetrics.incrementSoftApStartResult(true, 0);
                    mCurrentSoftApInfoMap.clear();
                    mConnectedClientWithApInfoMap.clear();
                    if (mSoftApCallback != null) {
                        mSoftApCallback.onConnectedClientsOrInfoChanged(mCurrentSoftApInfoMap,
                                mConnectedClientWithApInfoMap, isBridgeRequired());
                    }
                } else {
                    // the interface was up, but goes down
                    sendMessage(CMD_INTERFACE_DOWN);
                }
                mWifiMetrics.addSoftApUpChangedEvent(isUp,
                        mOriginalModeConfiguration.getTargetMode(),
                        mDefaultShutdownTimeoutMillis, isBridgeRequired());
                if (isUp) {
                    mWifiMetrics.updateSoftApConfiguration(mCurrentSoftApConfiguration,
                            mOriginalModeConfiguration.getTargetMode(), isBridgeRequired());
                    mWifiMetrics.updateSoftApCapability(mCurrentSoftApCapability,
                            mOriginalModeConfiguration.getTargetMode(), isBridgeRequired());
                }
            }

            @Override
            public void enter() {
                mIfaceIsUp = false;
                mIfaceIsDestroyed = false;
                onUpChanged(mWifiNative.isInterfaceUp(mApInterfaceName));

                Handler handler = mStateMachine.getHandler();
                if (SdkLevel.isAtLeastS()) {
                    mCoexManager.registerCoexListener(mCoexListener);
                }
                if (mIsDisableShutDownBridgedModeIdleInstanceTimerWhenCharging) {
                    IntentFilter filter = new IntentFilter();
                    filter.addAction(Intent.ACTION_POWER_CONNECTED);
                    filter.addAction(Intent.ACTION_POWER_DISCONNECTED);
                    mContext.registerReceiver(mBatteryChargingReceiver, filter);
                    mIsCharging = mBatteryManager.isCharging();
                }
                mSarManager.setSapWifiState(WifiManager.WIFI_AP_STATE_ENABLED);
                Log.d(getTag(), "Resetting connected clients on start");
                mConnectedClientWithApInfoMap.clear();
                mPendingDisconnectClients.clear();
                mEverReportMetricsForMaxClient = false;
            }

            @Override
            public void exit() {
                if (!mIfaceIsDestroyed) {
                    stopSoftAp();
                }
                if (SdkLevel.isAtLeastS()) {
                    mCoexManager.unregisterCoexListener(mCoexListener);
                }
                if (getConnectedClientList().size() != 0) {
                    Log.d(getTag(), "Resetting num stations on stop");
                    for (List<WifiClient> it : mConnectedClientWithApInfoMap.values()) {
                        if (it.size() != 0) {
                            mWifiMetrics.addSoftApNumAssociatedStationsChangedEvent(
                                    0, 0, mOriginalModeConfiguration.getTargetMode(),
                                    mCurrentSoftApInfoMap
                                            .get(it.get(0).getApInstanceIdentifier()));
                        }
                    }
                    mConnectedClientWithApInfoMap.clear();
                    if (mSoftApCallback != null) {
                        mSoftApCallback.onConnectedClientsOrInfoChanged(mCurrentSoftApInfoMap,
                                mConnectedClientWithApInfoMap, isBridgeRequired());
                    }
                }
                mPendingDisconnectClients.clear();
                for (String key : mSoftApTimeoutMessageMap.keySet()) {
                    cancelTimeoutMessage(key);
                }
                mSoftApTimeoutMessageMap.clear();
                if (mIsDisableShutDownBridgedModeIdleInstanceTimerWhenCharging) {
                    mContext.unregisterReceiver(mBatteryChargingReceiver);
                }
                // Need this here since we are exiting |Started| state and won't handle any
                // future CMD_INTERFACE_STATUS_CHANGED events after this point
                mWifiMetrics.addSoftApUpChangedEvent(false,
                        mOriginalModeConfiguration.getTargetMode(),
                        mDefaultShutdownTimeoutMillis, isBridgeRequired());
                updateApState(WifiManager.WIFI_AP_STATE_DISABLED,
                        WifiManager.WIFI_AP_STATE_DISABLING, 0);

                mSarManager.setSapWifiState(WifiManager.WIFI_AP_STATE_DISABLED);

                mApInterfaceName = null;
                mIfaceIsUp = false;
                mIfaceIsDestroyed = false;
                mRole = null;
                updateSoftApInfo(null, false);
            }

            private void updateUserBandPreferenceViolationMetricsIfNeeded(SoftApInfo apInfo) {
                // The band preference violation only need to detect in single AP mode.
                if (isBridgeRequired()) return;
                int band = mCurrentSoftApConfiguration.getBand();
                boolean bandPreferenceViolated =
                        (ScanResult.is24GHz(apInfo.getFrequency())
                            && !ApConfigUtil.containsBand(band,
                                    SoftApConfiguration.BAND_2GHZ))
                        || (ScanResult.is5GHz(apInfo.getFrequency())
                            && !ApConfigUtil.containsBand(band,
                                    SoftApConfiguration.BAND_5GHZ))
                        || (ScanResult.is6GHz(apInfo.getFrequency())
                            && !ApConfigUtil.containsBand(band,
                                    SoftApConfiguration.BAND_6GHZ));

                if (bandPreferenceViolated) {
                    Log.e(getTag(), "Channel does not satisfy user band preference: "
                            + apInfo.getFrequency());
                    mWifiMetrics.incrementNumSoftApUserBandPreferenceUnsatisfied();
                }
            }

            @Override
            public boolean processMessage(Message message) {
                switch (message.what) {
                    case CMD_ASSOCIATED_STATIONS_CHANGED:
                        if (!(message.obj instanceof WifiClient)) {
                            Log.e(getTag(), "Invalid type returned for"
                                    + " CMD_ASSOCIATED_STATIONS_CHANGED");
                            break;
                        }
                        boolean isConnected = (message.arg1 == 1);
                        WifiClient client = (WifiClient) message.obj;
                        Log.d(getTag(), "CMD_ASSOCIATED_STATIONS_CHANGED, Client: "
                                + client.getMacAddress().toString() + " isConnected: "
                                + isConnected);
                        updateConnectedClients(client, isConnected);
                        break;
                    case CMD_AP_INFO_CHANGED:
                        if (!(message.obj instanceof SoftApInfo)) {
                            Log.e(getTag(), "Invalid type returned for"
                                    + " CMD_AP_INFO_CHANGED");
                            break;
                        }
                        SoftApInfo apInfo = (SoftApInfo) message.obj;
                        if (apInfo.getFrequency() < 0) {
                            Log.e(getTag(), "Invalid ap channel frequency: "
                                    + apInfo.getFrequency());
                            break;
                        }
                        // Update shutdown timeout
                        apInfo.setAutoShutdownTimeoutMillis(mTimeoutEnabled
                                ? getShutdownTimeoutMillis() : 0);
                        updateSoftApInfo(apInfo, false);
                        break;
                    case CMD_INTERFACE_STATUS_CHANGED:
                        boolean isUp = message.arg1 == 1;
                        onUpChanged(isUp);
                        break;
                    case CMD_STOP:
                        if (mIfaceIsUp) {
                            updateApState(WifiManager.WIFI_AP_STATE_DISABLING,
                                    WifiManager.WIFI_AP_STATE_ENABLED, 0);
                        } else {
                            updateApState(WifiManager.WIFI_AP_STATE_DISABLING,
                                    WifiManager.WIFI_AP_STATE_ENABLING, 0);
                        }
                        quitNow();
                        break;
                    case CMD_START:
                        // Already started, ignore this command.
                        break;
                    case CMD_NO_ASSOCIATED_STATIONS_TIMEOUT:
                        if (!mTimeoutEnabled) {
                            Log.wtf(getTag(), "Timeout message received while timeout is disabled."
                                    + " Dropping.");
                            break;
                        }
                        if (getConnectedClientList().size() != 0) {
                            Log.wtf(getTag(), "Timeout message received but has clients. "
                                    + "Dropping.");
                            break;
                        }
                        mSoftApNotifier.showSoftApShutdownTimeoutExpiredNotification();
                        Log.i(getTag(), "Timeout message received. Stopping soft AP.");
                        updateApState(WifiManager.WIFI_AP_STATE_DISABLING,
                                WifiManager.WIFI_AP_STATE_ENABLED, 0);
                        quitNow();
                        break;
                    case CMD_NO_ASSOCIATED_STATIONS_TIMEOUT_ON_ONE_INSTANCE:
                        String idleInstance = (String) message.obj;
                        if (!isBridgedMode() || mCurrentSoftApInfoMap.size() != 2) {
                            Log.wtf(getTag(), "Ignore Bridged Mode Timeout message received"
                                    + " in single AP state. Dropping it from " + idleInstance);
                            break;
                        }
                        if (!mBridgedModeOpportunisticsShutdownTimeoutEnabled) {
                            Log.wtf(getTag(), "Bridged Mode Timeout message received"
                                    + " while timeout is disabled. Dropping.");
                            break;
                        }
                        Log.d(getTag(), "Instance idle timout on " + idleInstance);
                        removeIfaceInstanceFromBridgedApIface(idleInstance);
                        break;
                    case CMD_INTERFACE_DESTROYED:
                        Log.d(getTag(), "Interface was cleanly destroyed.");
                        updateApState(WifiManager.WIFI_AP_STATE_DISABLING,
                                WifiManager.WIFI_AP_STATE_ENABLED, 0);
                        mIfaceIsDestroyed = true;
                        quitNow();
                        break;
                    case CMD_FAILURE:
                        String instance = (String) message.obj;
                        if (instance != null && isBridgedMode()
                                && mCurrentSoftApInfoMap.size() >= 1) {
                            Log.i(getTag(), "receive instanceFailure on " + instance);
                            removeIfaceInstanceFromBridgedApIface(instance);
                            // there is a available instance, keep AP on.
                            if (mCurrentSoftApInfoMap.size() == 1) {
                                break;
                            }
                        }
                        Log.w(getTag(), "hostapd failure, stop and report failure");
                        /* fall through */
                    case CMD_INTERFACE_DOWN:
                        Log.w(getTag(), "interface error, stop and report failure");
                        updateApState(WifiManager.WIFI_AP_STATE_FAILED,
                                WifiManager.WIFI_AP_STATE_ENABLED,
                                WifiManager.SAP_START_FAILURE_GENERAL);
                        updateApState(WifiManager.WIFI_AP_STATE_DISABLING,
                                WifiManager.WIFI_AP_STATE_FAILED, 0);
                        quitNow();
                        break;
                    case CMD_UPDATE_CAPABILITY:
                        SoftApCapability capability = (SoftApCapability) message.obj;
                        mCurrentSoftApCapability = new SoftApCapability(capability);
                        mWifiMetrics.updateSoftApCapability(mCurrentSoftApCapability,
                                mOriginalModeConfiguration.getTargetMode(), isBridgeRequired());
                        updateClientConnection();
                        updateSafeChannelFrequencyList();
                        break;
                    case CMD_UPDATE_CONFIG:
                        SoftApConfiguration newConfig = (SoftApConfiguration) message.obj;
                        SoftApConfiguration originalConfig =
                                mOriginalModeConfiguration.getSoftApConfiguration();
                        if (!ApConfigUtil.checkConfigurationChangeNeedToRestart(
                                originalConfig, newConfig)) {
                            Log.d(getTag(), "Configuration changed to " + newConfig);
                            if (mCurrentSoftApConfiguration.getMaxNumberOfClients()
                                    != newConfig.getMaxNumberOfClients()) {
                                Log.d(getTag(), "Max Client changed, reset to record the metrics");
                                mEverReportMetricsForMaxClient = false;
                            }
                            boolean needRescheduleTimeoutMessage =
                                    mCurrentSoftApConfiguration.getShutdownTimeoutMillis()
                                    != newConfig.getShutdownTimeoutMillis()
                                    || mTimeoutEnabled != newConfig.isAutoShutdownEnabled()
                                    || mBridgedModeOpportunisticsShutdownTimeoutEnabled
                                    != newConfig
                                    .isBridgedModeOpportunisticShutdownEnabledInternal();
                            updateChangeableConfiguration(newConfig);
                            updateClientConnection();
                            if (needRescheduleTimeoutMessage) {
                                for (String key : mSoftApTimeoutMessageMap.keySet()) {
                                    cancelTimeoutMessage(key);
                                }
                                rescheduleTimeoutMessages(mApInterfaceName);
                                // Update SoftApInfo
                                for (SoftApInfo info : mCurrentSoftApInfoMap.values()) {
                                    SoftApInfo newInfo = new SoftApInfo(info);
                                    newInfo.setAutoShutdownTimeoutMillis(mTimeoutEnabled
                                            ? getShutdownTimeoutMillis() : 0);
                                    updateSoftApInfo(newInfo, false);
                                }
                            }
                            mWifiMetrics.updateSoftApConfiguration(
                                    mCurrentSoftApConfiguration,
                                    mOriginalModeConfiguration.getTargetMode(),
                                    isBridgeRequired());
                        } else {
                            Log.d(getTag(), "Ignore the config: " + newConfig
                                    + " update since it requires restart");
                        }
                        break;
                    case CMD_UPDATE_COUNTRY_CODE:
                        String countryCode = (String) message.obj;
                        if (!TextUtils.isEmpty(countryCode)
                                && !TextUtils.equals(mCountryCode, countryCode)
                                && mWifiNative.setApCountryCode(
                                mApInterfaceName, countryCode.toUpperCase(Locale.ROOT))) {
                            Log.i(getTag(), "Update country code when Soft AP enabled from "
                                    + mCountryCode + " to " + countryCode);
                            mCountryCode = countryCode;
                        }
                        break;
                    case CMD_FORCE_DISCONNECT_PENDING_CLIENTS:
                        if (mPendingDisconnectClients.size() != 0) {
                            Log.d(getTag(), "Disconnect pending list is NOT empty");
                            mPendingDisconnectClients.forEach((pendingClient, reason)->
                                    mWifiNative.forceClientDisconnect(mApInterfaceName,
                                    pendingClient.getMacAddress(), reason));
                            sendMessageDelayed(
                                    SoftApStateMachine.CMD_FORCE_DISCONNECT_PENDING_CLIENTS,
                                    SOFT_AP_PENDING_DISCONNECTION_CHECK_DELAY_MS);
                        }
                        break;
                    case CMD_SAFE_CHANNEL_FREQUENCY_CHANGED:
                        updateSafeChannelFrequencyList();
                        if (!isBridgedMode() || mCurrentSoftApInfoMap.size() != 2) {
                            Log.d(getTag(), "Ignore safe channel changed in single AP state");
                            break;
                        }
                        Set<String> unavailableInstances = new HashSet<>();
                        for (SoftApInfo currentInfo : mCurrentSoftApInfoMap.values()) {
                            int sapFreq = currentInfo.getFrequency();
                            if (!mSafeChannelFrequencyList.contains(sapFreq)) {
                                int sapBand = ApConfigUtil.convertFrequencyToBand(sapFreq);
                                if (sapBand != ApConfigUtil.removeUnavailableBands(
                                            mCurrentSoftApCapability,
                                            sapBand, mCoexManager)) {
                                    unavailableInstances.add(currentInfo.getApInstanceIdentifier());
                                }
                            }
                        }
                        removeIfaceInstanceFromBridgedApIface(
                                getHighestFrequencyInstance(unavailableInstances));
                        break;
                    case CMD_HANDLE_WIFI_CONNECTED:
                        if (!isBridgeRequired() || mCurrentSoftApInfoMap.size() != 2) {
                            Log.d(getTag(), "Ignore wifi connected in single AP state");
                            break;
                        }
                        WifiInfo wifiInfo = (WifiInfo) message.obj;
                        int wifiFreq = wifiInfo.getFrequency();
                        String targetShutDownInstance = "";
                        if (wifiFreq > 0 && !mSafeChannelFrequencyList.contains(wifiFreq)) {
                            Log.i(getTag(), "Wifi connected to freq:" + wifiFreq
                                    + " which is unavailable for SAP");
                            for (SoftApInfo sapInfo : mCurrentSoftApInfoMap.values()) {
                                if (ApConfigUtil.convertFrequencyToBand(sapInfo.getFrequency())
                                          == ApConfigUtil.convertFrequencyToBand(wifiFreq)) {
                                    targetShutDownInstance = sapInfo.getApInstanceIdentifier();
                                    Log.d(getTag(), "Remove the " + targetShutDownInstance
                                            + " instance which is running on the same band as "
                                            + "the wifi connection on an unsafe channel");
                                    break;
                                }
                            }
                            // Wifi may connect to different band as the SAP. For instances:
                            // Wifi connect to 6Ghz but bridged AP is running on 2.4Ghz + 5Ghz.
                            // In this case, targetShutDownInstance will be empty, shutdown the
                            // highest frequency instance.
                            removeIfaceInstanceFromBridgedApIface(
                                    TextUtils.isEmpty(targetShutDownInstance)
                                    ? getHighestFrequencyInstance(mCurrentSoftApInfoMap.keySet())
                                    : targetShutDownInstance);
                        }
                        break;
                    case CMD_CHARGING_STATE_CHANGED:
                        boolean newIsCharging = (message.arg1 != 0);
                        if (mIsCharging != newIsCharging) {
                            mIsCharging = newIsCharging;
                            if (mCurrentSoftApInfoMap.size() == 2) {
                                for (String apInstance : mCurrentSoftApInfoMap.keySet()) {
                                    rescheduleTimeoutMessageIfNeeded(apInstance);
                                }
                            }
                        }
                        break;
                    default:
                        return NOT_HANDLED;
                }
                return HANDLED;
            }
        }
    }
}<|MERGE_RESOLUTION|>--- conflicted
+++ resolved
@@ -1032,11 +1032,8 @@
                         mApInterfaceName = mWifiNative.setupInterfaceForSoftApMode(
                                 mWifiNativeInterfaceCallback, mRequestorWs,
                                 mCurrentSoftApConfiguration.getBand(), isBridgeRequired(),
-<<<<<<< HEAD
+                                SoftApManager.this,
                                 mCurrentSoftApConfiguration.getSecurityType());
-=======
-                                SoftApManager.this);
->>>>>>> 91611759
                         if (TextUtils.isEmpty(mApInterfaceName)) {
                             Log.e(getTag(), "setup failure when creating ap interface.");
                             updateApState(WifiManager.WIFI_AP_STATE_FAILED,
