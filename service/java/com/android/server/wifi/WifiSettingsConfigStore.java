/*
 * Copyright (C) 2020 The Android Open Source Project
 *
 * Licensed under the Apache License, Version 2.0 (the "License");
 * you may not use this file except in compliance with the License.
 * You may obtain a copy of the License at
 *
 *      http://www.apache.org/licenses/LICENSE-2.0
 *
 * Unless required by applicable law or agreed to in writing, software
 * distributed under the License is distributed on an "AS IS" BASIS,
 * WITHOUT WARRANTIES OR CONDITIONS OF ANY KIND, either express or implied.
 * See the License for the specific language governing permissions and
 * limitations under the License.
 */

package com.android.server.wifi;

import android.annotation.NonNull;
import android.annotation.Nullable;
import android.content.Context;
import android.net.wifi.WifiManager;
import android.net.wifi.WifiMigration;
import android.os.Handler;
import android.text.TextUtils;
import android.util.Log;

import com.android.internal.annotations.GuardedBy;
import com.android.server.wifi.util.SettingsMigrationDataHolder;
import com.android.server.wifi.util.WifiConfigStoreEncryptionUtil;
import com.android.server.wifi.util.XmlUtil;

import org.xmlpull.v1.XmlPullParser;
import org.xmlpull.v1.XmlPullParserException;
import org.xmlpull.v1.XmlSerializer;

import java.io.FileDescriptor;
import java.io.IOException;
import java.io.PrintWriter;
import java.util.ArrayList;
import java.util.HashMap;
import java.util.Map;

/**
 * Store data for storing wifi settings. These are key (string) / value pairs that are stored in
 * WifiConfigStore.xml file in a separate section.
 */
public class WifiSettingsConfigStore {
    private static final String TAG = "WifiSettingsConfigStore";

    // List of all allowed keys.
    private static final ArrayList<Key> sKeys = new ArrayList<>();

    /******** Wifi shared pref keys ***************/
    /**
     * Indicate whether factory reset request is pending.
     */
    public static final Key<Boolean> WIFI_P2P_PENDING_FACTORY_RESET =
            new Key<>("wifi_p2p_pending_factory_reset", false);

    /**
     * Allow scans to be enabled even wifi is turned off.
     */
    public static final Key<Boolean> WIFI_SCAN_ALWAYS_AVAILABLE =
            new Key<>("wifi_scan_always_enabled", false);

    /**
     * Whether wifi scan throttle is enabled or not.
     */
    public static final Key<Boolean> WIFI_SCAN_THROTTLE_ENABLED =
            new Key<>("wifi_scan_throttle_enabled", true);

    /**
     * Setting to enable verbose logging in Wi-Fi; disabled by default, and setting to 1
     * will enable it. In the future, additional values may be supported.
     */
    public static final Key<Boolean> WIFI_VERBOSE_LOGGING_ENABLED =
            new Key<>("wifi_verbose_logging_enabled", false);

    /**
     * The Wi-Fi peer-to-peer device name
     */
    public static final Key<String> WIFI_P2P_DEVICE_NAME =
            new Key<>("wifi_p2p_device_name", null);

    /**
     * Whether Wifi scoring is enabled or not.
     */
    public static final Key<Boolean> WIFI_SCORING_ENABLED =
            new Key<>("wifi_scoring_enabled", true);

    /**
     * Whether Wifi Passpoint is enabled or not.
     */
    public static final Key<Boolean> WIFI_PASSPOINT_ENABLED =
            new Key<>("wifi_passpoint_enabled", true);

    /**
     * Whether Wifi Multi Internet is enabled for multi ap, dbs or disabled.
     */
    public static final Key<Integer> WIFI_MULTI_INTERNET_MODE =
            new Key<Integer>("wifi_multi_internet_mode",
                    WifiManager.WIFI_MULTI_INTERNET_MODE_DISABLED);

    /**
     * Store the STA factory MAC address retrieved from the driver on the first bootup.
     */
    public static final Key<String> WIFI_STA_FACTORY_MAC_ADDRESS =
            new Key<>("wifi_sta_factory_mac_address", null);

    /**
     * Store the default country code updated via {@link WifiManager#setDefaultCountryCode(String)}
     */
    public static final Key<String> WIFI_DEFAULT_COUNTRY_CODE =
            new Key<>("wifi_default_country_code", WifiCountryCode.getOemDefaultCountryCode());

    /**
     * Store the supported features retrieved from WiFi HAL and Supplicant HAL
     */
    public static final Key<Long> WIFI_NATIVE_SUPPORTED_FEATURES =
            new Key<>("wifi_native_supported_features", 0L);

    /**
     * Store the static chip info retrieved from WiFi HAL
     */
    public static final Key<String> WIFI_STATIC_CHIP_INFO = new Key<>("wifi_static_chip_info", "");

<<<<<<< HEAD
    public static final Key<Boolean> WIFI_COVERAGE_EXTEND_FEATURE_ENABLED =
            new Key<>("wifi_coverage_extend_feature_enabled", false);
=======
    /**
     * Whether to show a dialog when third party apps attempt to enable wifi.
     */
    public static final Key<Boolean> SHOW_DIALOG_WHEN_THIRD_PARTY_APPS_ENABLE_WIFI =
            new Key<>("show_dialog_when_third_party_apps_enable_wifi", false);

    /**
     * Whether the
     * {@link WifiManager#setThirdPartyAppEnablingWifiConfirmationDialogEnabled(boolean)} API was
     * called to set the value of {@link #SHOW_DIALOG_WHEN_THIRD_PARTY_APPS_ENABLE_WIFI}.
     */
    public static final Key<Boolean> SHOW_DIALOG_WHEN_THIRD_PARTY_APPS_ENABLE_WIFI_SET_BY_API =
            new Key<>("show_dialog_when_third_party_apps_enable_wifi_set_by_api", false);
>>>>>>> 9fe91989

    /******** Wifi shared pref keys ***************/

    private final Context mContext;
    private final Handler mHandler;
    private final SettingsMigrationDataHolder mSettingsMigrationDataHolder;
    private final WifiConfigManager mWifiConfigManager;

    private final Object mLock = new Object();
    @GuardedBy("mLock")
    private final Map<String, Object> mSettings = new HashMap<>();
    @GuardedBy("mLock")
    private final Map<String, Map<OnSettingsChangedListener, Handler>> mListeners =
            new HashMap<>();
    private WifiMigration.SettingsMigrationData mCachedMigrationData = null;

    private boolean mHasNewDataToSerialize = false;

    /**
     * Interface for a settings change listener.
     * @param <T> Type of the value.
     */
    public interface OnSettingsChangedListener<T> {
        /**
         * Invoked when a particular key settings changes.
         *
         * @param key Key that was changed.
         * @param newValue New value that was assigned to the key.
         */
        void onSettingsChanged(@NonNull Key<T> key, @Nullable T newValue);
    }

    public WifiSettingsConfigStore(@NonNull Context context, @NonNull Handler handler,
            @NonNull SettingsMigrationDataHolder settingsMigrationDataHolder,
            @NonNull WifiConfigManager wifiConfigManager,
            @NonNull WifiConfigStore wifiConfigStore) {
        mContext = context;
        mHandler = handler;
        mSettingsMigrationDataHolder = settingsMigrationDataHolder;
        mWifiConfigManager = wifiConfigManager;

        // Register our data store.
        wifiConfigStore.registerStoreData(new StoreData());
    }

    private void invokeAllListeners() {
        synchronized (mLock) {
            for (Key key : sKeys) {
                invokeListeners(key);
            }
        }
    }

    private <T> void invokeListeners(@NonNull Key<T> key) {
        synchronized (mLock) {
            if (!mSettings.containsKey(key.key)) return;
            Object newValue = mSettings.get(key.key);
            Map<OnSettingsChangedListener, Handler> listeners = mListeners.get(key.key);
            if (listeners == null || listeners.isEmpty()) return;
            for (Map.Entry<OnSettingsChangedListener, Handler> listener
                    : listeners.entrySet()) {
                // Trigger the callback in the appropriate handler.
                listener.getValue().post(() ->
                        listener.getKey().onSettingsChanged(key, newValue));
            }
        }
    }

    /**
     * Trigger config store writes and invoke listeners in the main wifi service looper's handler.
     */
    private void triggerSaveToStoreAndInvokeAllListeners() {
        mHandler.post(() -> {
            mHasNewDataToSerialize = true;
            mWifiConfigManager.saveToStore(true);

            invokeAllListeners();
        });
    }

    /**
     * Trigger config store writes and invoke listeners in the main wifi service looper's handler.
     */
    private <T> void triggerSaveToStoreAndInvokeListeners(@NonNull Key<T> key) {
        mHandler.post(() -> {
            mHasNewDataToSerialize = true;
            mWifiConfigManager.saveToStore(true);

            invokeListeners(key);
        });
    }

    /**
     * Performs a one time migration from Settings.Global values to settings store. Only
     * performed one time if the settings store is empty.
     */
    private void migrateFromSettingsIfNeeded() {
        if (!mSettings.isEmpty()) return; // already migrated.

        mCachedMigrationData = mSettingsMigrationDataHolder.retrieveData();
        if (mCachedMigrationData == null) {
            Log.e(TAG, "No settings data to migrate");
            return;
        }
        Log.i(TAG, "Migrating data out of settings to shared preferences");

        mSettings.put(WIFI_P2P_DEVICE_NAME.key,
                mCachedMigrationData.getP2pDeviceName());
        mSettings.put(WIFI_P2P_PENDING_FACTORY_RESET.key,
                mCachedMigrationData.isP2pFactoryResetPending());
        mSettings.put(WIFI_SCAN_ALWAYS_AVAILABLE.key,
                mCachedMigrationData.isScanAlwaysAvailable());
        mSettings.put(WIFI_SCAN_THROTTLE_ENABLED.key,
                mCachedMigrationData.isScanThrottleEnabled());
        mSettings.put(WIFI_VERBOSE_LOGGING_ENABLED.key,
                mCachedMigrationData.isVerboseLoggingEnabled());
        triggerSaveToStoreAndInvokeAllListeners();
    }

    /**
     * Store a value to the stored settings.
     *
     * @param key One of the settings keys.
     * @param value Value to be stored.
     */
    public <T> void put(@NonNull Key<T> key, @Nullable T value) {
        synchronized (mLock) {
            mSettings.put(key.key, value);
        }
        triggerSaveToStoreAndInvokeListeners(key);
    }

    /**
     * Retrieve a value from the stored settings.
     *
     * @param key One of the settings keys.
     * @return value stored in settings, defValue if the key does not exist.
     */
    public @Nullable <T> T get(@NonNull Key<T> key) {
        synchronized (mLock) {
            return (T) mSettings.getOrDefault(key.key, key.defaultValue);
        }
    }

    /**
     * Register for settings change listener.
     *
     * @param key One of the settings keys.
     * @param listener Listener to be registered.
     * @param handler Handler to post the listener
     */
    public <T> void registerChangeListener(@NonNull Key<T> key,
            @NonNull OnSettingsChangedListener<T> listener, @NonNull Handler handler) {
        synchronized (mLock) {
            mListeners.computeIfAbsent(
                    key.key, ignore -> new HashMap<>()).put(listener, handler);
        }
    }

    /**
     * Unregister for settings change listener.
     *
     * @param key One of the settings keys.
     * @param listener Listener to be unregistered.
     */
    public <T> void unregisterChangeListener(@NonNull Key<T> key,
            @NonNull OnSettingsChangedListener<T> listener) {
        synchronized (mLock) {
            Map<OnSettingsChangedListener, Handler> listeners = mListeners.get(key.key);
            if (listeners == null || listeners.isEmpty()) {
                Log.e(TAG, "No listeners for " + key);
                return;
            }
            if (listeners.remove(listener) == null) {
                Log.e(TAG, "Unknown listener for " + key);
            }
        }
    }

    /**
     * Dump output for debugging.
     */
    public void dump(FileDescriptor fd, PrintWriter pw, String[] args) {
        pw.println();
        pw.println("Dump of " + TAG);
        pw.println("Settings:");
        for (Map.Entry<String, Object> entry : mSettings.entrySet()) {
            pw.print(entry.getKey());
            pw.print("=");
            pw.println(entry.getValue());
        }
        if (mCachedMigrationData == null) return;
        pw.println("Migration data:");
        pw.print(WIFI_P2P_DEVICE_NAME.key);
        pw.print("=");
        pw.println(mCachedMigrationData.getP2pDeviceName());
        pw.print(WIFI_P2P_PENDING_FACTORY_RESET.key);
        pw.print("=");
        pw.println(mCachedMigrationData.isP2pFactoryResetPending());
        pw.print(WIFI_SCAN_ALWAYS_AVAILABLE.key);
        pw.print("=");
        pw.println(mCachedMigrationData.isScanAlwaysAvailable());
        pw.print(WIFI_SCAN_THROTTLE_ENABLED.key);
        pw.print("=");
        pw.println(mCachedMigrationData.isScanThrottleEnabled());
        pw.print(WIFI_VERBOSE_LOGGING_ENABLED.key);
        pw.print("=");
        pw.println(mCachedMigrationData.isVerboseLoggingEnabled());
        pw.println();
    }

    /**
     * Base class to store string key and its default value.
     * @param <T> Type of the value.
     */
    public static class Key<T> {
        public final String key;
        public final T defaultValue;

        private Key(@NonNull String key, T defaultValue) {
            this.key = key;
            this.defaultValue = defaultValue;
            sKeys.add(this);
        }

        @Override
        public String toString() {
            return "[Key " + key + ", DefaultValue: " + defaultValue + "]";
        }
    }

    /**
     * Store data for persisting the settings data to config store.
     */
    private class StoreData implements WifiConfigStore.StoreData {
        private static final String XML_TAG_SECTION_HEADER = "Settings";
        private static final String XML_TAG_VALUES = "Values";

        @Override
        public void serializeData(XmlSerializer out,
                @Nullable WifiConfigStoreEncryptionUtil encryptionUtil)
                throws XmlPullParserException, IOException {
            synchronized (mLock) {
                XmlUtil.writeNextValue(out, XML_TAG_VALUES, mSettings);
            }
        }

        @Override
        public void deserializeData(XmlPullParser in, int outerTagDepth,
                @WifiConfigStore.Version int version,
                @Nullable WifiConfigStoreEncryptionUtil encryptionUtil)
                throws XmlPullParserException, IOException {
            if (in == null) {
                // Empty read triggers the migration since it indicates that there is no settings
                // data stored in the settings store.
                migrateFromSettingsIfNeeded();
                return;
            }
            Map<String, Object> values = null;
            while (!XmlUtil.isNextSectionEnd(in, outerTagDepth)) {
                String[] valueName = new String[1];
                Object value = XmlUtil.readCurrentValue(in, valueName);
                if (TextUtils.isEmpty(valueName[0])) {
                    throw new XmlPullParserException("Missing value name");
                }
                switch (valueName[0]) {
                    case XML_TAG_VALUES:
                        values = (Map) value;
                        break;
                    default:
                        Log.w(TAG, "Ignoring unknown tag under " + XML_TAG_SECTION_HEADER + ": "
                                + valueName[0]);
                        break;
                }
            }
            if (values != null) {
                synchronized (mLock) {
                    mSettings.putAll(values);
                    // Invoke all the registered listeners.
                    invokeAllListeners();
                }
            }
        }

        @Override
        public void resetData() {
            synchronized (mLock) {
                mSettings.clear();
            }
        }

        @Override
        public boolean hasNewDataToSerialize() {
            return mHasNewDataToSerialize;
        }

        @Override
        public String getName() {
            return XML_TAG_SECTION_HEADER;
        }

        @Override
        public @WifiConfigStore.StoreFileId int getStoreFileId() {
            // Shared general store.
            return WifiConfigStore.STORE_FILE_SHARED_GENERAL;
        }
    }
}<|MERGE_RESOLUTION|>--- conflicted
+++ resolved
@@ -125,10 +125,6 @@
      */
     public static final Key<String> WIFI_STATIC_CHIP_INFO = new Key<>("wifi_static_chip_info", "");
 
-<<<<<<< HEAD
-    public static final Key<Boolean> WIFI_COVERAGE_EXTEND_FEATURE_ENABLED =
-            new Key<>("wifi_coverage_extend_feature_enabled", false);
-=======
     /**
      * Whether to show a dialog when third party apps attempt to enable wifi.
      */
@@ -142,7 +138,9 @@
      */
     public static final Key<Boolean> SHOW_DIALOG_WHEN_THIRD_PARTY_APPS_ENABLE_WIFI_SET_BY_API =
             new Key<>("show_dialog_when_third_party_apps_enable_wifi_set_by_api", false);
->>>>>>> 9fe91989
+
+    public static final Key<Boolean> WIFI_COVERAGE_EXTEND_FEATURE_ENABLED =
+            new Key<>("wifi_coverage_extend_feature_enabled", false);
 
     /******** Wifi shared pref keys ***************/
 
