/*
 * Copyright (C) 2020 The Android Open Source Project
 *
 * Licensed under the Apache License, Version 2.0 (the "License");
 * you may not use this file except in compliance with the License.
 * You may obtain a copy of the License at
 *
 *      http://www.apache.org/licenses/LICENSE-2.0
 *
 * Unless required by applicable law or agreed to in writing, software
 * distributed under the License is distributed on an "AS IS" BASIS,
 * WITHOUT WARRANTIES OR CONDITIONS OF ANY KIND, either express or implied.
 * See the License for the specific language governing permissions and
 * limitations under the License.
 */

package com.android.server.wifi;

import android.annotation.NonNull;
import android.annotation.Nullable;
import android.content.Context;
import android.net.wifi.WifiManager;
import android.net.wifi.WifiMigration;
import android.os.Handler;
import android.text.TextUtils;
import android.util.Log;

import com.android.internal.annotations.GuardedBy;
import com.android.server.wifi.util.SettingsMigrationDataHolder;
import com.android.server.wifi.util.WifiConfigStoreEncryptionUtil;
import com.android.server.wifi.util.XmlUtil;

import org.xmlpull.v1.XmlPullParser;
import org.xmlpull.v1.XmlPullParserException;
import org.xmlpull.v1.XmlSerializer;

import java.io.FileDescriptor;
import java.io.IOException;
import java.io.PrintWriter;
import java.util.ArrayList;
import java.util.HashMap;
import java.util.Map;

/**
 * Store data for storing wifi settings. These are key (string) / value pairs that are stored in
 * WifiConfigStore.xml file in a separate section.
 */
public class WifiSettingsConfigStore {
    private static final String TAG = "WifiSettingsConfigStore";

    // List of all allowed keys.
    private static final ArrayList<Key> sKeys = new ArrayList<>();

    /******** Wifi shared pref keys ***************/
    /**
     * Indicate whether factory reset request is pending.
     */
    public static final Key<Boolean> WIFI_P2P_PENDING_FACTORY_RESET =
            new Key<>("wifi_p2p_pending_factory_reset", false);

    /**
     * Allow scans to be enabled even wifi is turned off.
     */
    public static final Key<Boolean> WIFI_SCAN_ALWAYS_AVAILABLE =
            new Key<>("wifi_scan_always_enabled", false);

    /**
     * Whether wifi scan throttle is enabled or not.
     */
    public static final Key<Boolean> WIFI_SCAN_THROTTLE_ENABLED =
            new Key<>("wifi_scan_throttle_enabled", true);

    /**
     * Setting to enable verbose logging in Wi-Fi; disabled by default, and setting to 1
     * will enable it. In the future, additional values may be supported.
     */
    public static final Key<Boolean> WIFI_VERBOSE_LOGGING_ENABLED =
            new Key<>("wifi_verbose_logging_enabled", false);

    /**
     * The Wi-Fi peer-to-peer device name
     */
    public static final Key<String> WIFI_P2P_DEVICE_NAME =
            new Key<>("wifi_p2p_device_name", null);

    /**
     * Whether Wifi scoring is enabled or not.
     */
    public static final Key<Boolean> WIFI_SCORING_ENABLED =
            new Key<>("wifi_scoring_enabled", true);

    /**
     * Whether Wifi Passpoint is enabled or not.
     */
    public static final Key<Boolean> WIFI_PASSPOINT_ENABLED =
            new Key<>("wifi_passpoint_enabled", true);

    /**
     * Whether Wifi Multi Internet is enabled for multi ap, dbs or disabled.
     */
    public static final Key<Integer> WIFI_MULTI_INTERNET_MODE =
            new Key<Integer>("wifi_multi_internet_mode",
                    WifiManager.WIFI_MULTI_INTERNET_MODE_DISABLED);

    /**
     * Store the STA factory MAC address retrieved from the driver on the first bootup.
     */
    public static final Key<String> WIFI_STA_FACTORY_MAC_ADDRESS =
            new Key<>("wifi_sta_factory_mac_address", null);

    /**
     * Store the default country code updated via {@link WifiManager#setDefaultCountryCode(String)}
     */
    public static final Key<String> WIFI_DEFAULT_COUNTRY_CODE =
            new Key<>("wifi_default_country_code", WifiCountryCode.getOemDefaultCountryCode());

<<<<<<< HEAD
    public static final Key<Boolean> WIFI_COVERAGE_EXTEND_FEATURE_ENABLED =
            new Key<>("wifi_coverage_extend_feature_enabled", false);
=======
    /**
     * Store the supported features retrieved from WiFi HAL and Supplicant HAL
     */
    public static final Key<Long> WIFI_NATIVE_SUPPORTED_FEATURES =
            new Key<>("wifi_native_supported_features", 0L);
>>>>>>> a84966ec

    /******** Wifi shared pref keys ***************/

    private final Context mContext;
    private final Handler mHandler;
    private final SettingsMigrationDataHolder mSettingsMigrationDataHolder;
    private final WifiConfigManager mWifiConfigManager;

    private final Object mLock = new Object();
    @GuardedBy("mLock")
    private final Map<String, Object> mSettings = new HashMap<>();
    @GuardedBy("mLock")
    private final Map<String, Map<OnSettingsChangedListener, Handler>> mListeners =
            new HashMap<>();
    private WifiMigration.SettingsMigrationData mCachedMigrationData = null;

    private boolean mHasNewDataToSerialize = false;

    /**
     * Interface for a settings change listener.
     * @param <T> Type of the value.
     */
    public interface OnSettingsChangedListener<T> {
        /**
         * Invoked when a particular key settings changes.
         *
         * @param key Key that was changed.
         * @param newValue New value that was assigned to the key.
         */
        void onSettingsChanged(@NonNull Key<T> key, @Nullable T newValue);
    }

    public WifiSettingsConfigStore(@NonNull Context context, @NonNull Handler handler,
            @NonNull SettingsMigrationDataHolder settingsMigrationDataHolder,
            @NonNull WifiConfigManager wifiConfigManager,
            @NonNull WifiConfigStore wifiConfigStore) {
        mContext = context;
        mHandler = handler;
        mSettingsMigrationDataHolder = settingsMigrationDataHolder;
        mWifiConfigManager = wifiConfigManager;

        // Register our data store.
        wifiConfigStore.registerStoreData(new StoreData());
    }

    private void invokeAllListeners() {
        synchronized (mLock) {
            for (Key key : sKeys) {
                invokeListeners(key);
            }
        }
    }

    private <T> void invokeListeners(@NonNull Key<T> key) {
        synchronized (mLock) {
            if (!mSettings.containsKey(key.key)) return;
            Object newValue = mSettings.get(key.key);
            Map<OnSettingsChangedListener, Handler> listeners = mListeners.get(key.key);
            if (listeners == null || listeners.isEmpty()) return;
            for (Map.Entry<OnSettingsChangedListener, Handler> listener
                    : listeners.entrySet()) {
                // Trigger the callback in the appropriate handler.
                listener.getValue().post(() ->
                        listener.getKey().onSettingsChanged(key, newValue));
            }
        }
    }

    /**
     * Trigger config store writes and invoke listeners in the main wifi service looper's handler.
     */
    private void triggerSaveToStoreAndInvokeAllListeners() {
        mHandler.post(() -> {
            mHasNewDataToSerialize = true;
            mWifiConfigManager.saveToStore(true);

            invokeAllListeners();
        });
    }

    /**
     * Trigger config store writes and invoke listeners in the main wifi service looper's handler.
     */
    private <T> void triggerSaveToStoreAndInvokeListeners(@NonNull Key<T> key) {
        mHandler.post(() -> {
            mHasNewDataToSerialize = true;
            mWifiConfigManager.saveToStore(true);

            invokeListeners(key);
        });
    }

    /**
     * Performs a one time migration from Settings.Global values to settings store. Only
     * performed one time if the settings store is empty.
     */
    private void migrateFromSettingsIfNeeded() {
        if (!mSettings.isEmpty()) return; // already migrated.

        mCachedMigrationData = mSettingsMigrationDataHolder.retrieveData();
        if (mCachedMigrationData == null) {
            Log.e(TAG, "No settings data to migrate");
            return;
        }
        Log.i(TAG, "Migrating data out of settings to shared preferences");

        mSettings.put(WIFI_P2P_DEVICE_NAME.key,
                mCachedMigrationData.getP2pDeviceName());
        mSettings.put(WIFI_P2P_PENDING_FACTORY_RESET.key,
                mCachedMigrationData.isP2pFactoryResetPending());
        mSettings.put(WIFI_SCAN_ALWAYS_AVAILABLE.key,
                mCachedMigrationData.isScanAlwaysAvailable());
        mSettings.put(WIFI_SCAN_THROTTLE_ENABLED.key,
                mCachedMigrationData.isScanThrottleEnabled());
        mSettings.put(WIFI_VERBOSE_LOGGING_ENABLED.key,
                mCachedMigrationData.isVerboseLoggingEnabled());
        triggerSaveToStoreAndInvokeAllListeners();
    }

    /**
     * Store a value to the stored settings.
     *
     * @param key One of the settings keys.
     * @param value Value to be stored.
     */
    public <T> void put(@NonNull Key<T> key, @Nullable T value) {
        synchronized (mLock) {
            mSettings.put(key.key, value);
        }
        triggerSaveToStoreAndInvokeListeners(key);
    }

    /**
     * Retrieve a value from the stored settings.
     *
     * @param key One of the settings keys.
     * @return value stored in settings, defValue if the key does not exist.
     */
    public @Nullable <T> T get(@NonNull Key<T> key) {
        synchronized (mLock) {
            return (T) mSettings.getOrDefault(key.key, key.defaultValue);
        }
    }

    /**
     * Register for settings change listener.
     *
     * @param key One of the settings keys.
     * @param listener Listener to be registered.
     * @param handler Handler to post the listener
     */
    public <T> void registerChangeListener(@NonNull Key<T> key,
            @NonNull OnSettingsChangedListener<T> listener, @NonNull Handler handler) {
        synchronized (mLock) {
            mListeners.computeIfAbsent(
                    key.key, ignore -> new HashMap<>()).put(listener, handler);
        }
    }

    /**
     * Unregister for settings change listener.
     *
     * @param key One of the settings keys.
     * @param listener Listener to be unregistered.
     */
    public <T> void unregisterChangeListener(@NonNull Key<T> key,
            @NonNull OnSettingsChangedListener<T> listener) {
        synchronized (mLock) {
            Map<OnSettingsChangedListener, Handler> listeners = mListeners.get(key.key);
            if (listeners == null || listeners.isEmpty()) {
                Log.e(TAG, "No listeners for " + key);
                return;
            }
            if (listeners.remove(listener) == null) {
                Log.e(TAG, "Unknown listener for " + key);
            }
        }
    }

    /**
     * Dump output for debugging.
     */
    public void dump(FileDescriptor fd, PrintWriter pw, String[] args) {
        pw.println();
        pw.println("Dump of " + TAG);
        pw.println("Settings:");
        for (Map.Entry<String, Object> entry : mSettings.entrySet()) {
            pw.print(entry.getKey());
            pw.print("=");
            pw.println(entry.getValue());
        }
        if (mCachedMigrationData == null) return;
        pw.println("Migration data:");
        pw.print(WIFI_P2P_DEVICE_NAME.key);
        pw.print("=");
        pw.println(mCachedMigrationData.getP2pDeviceName());
        pw.print(WIFI_P2P_PENDING_FACTORY_RESET.key);
        pw.print("=");
        pw.println(mCachedMigrationData.isP2pFactoryResetPending());
        pw.print(WIFI_SCAN_ALWAYS_AVAILABLE.key);
        pw.print("=");
        pw.println(mCachedMigrationData.isScanAlwaysAvailable());
        pw.print(WIFI_SCAN_THROTTLE_ENABLED.key);
        pw.print("=");
        pw.println(mCachedMigrationData.isScanThrottleEnabled());
        pw.print(WIFI_VERBOSE_LOGGING_ENABLED.key);
        pw.print("=");
        pw.println(mCachedMigrationData.isVerboseLoggingEnabled());
        pw.println();
    }

    /**
     * Base class to store string key and its default value.
     * @param <T> Type of the value.
     */
    public static class Key<T> {
        public final String key;
        public final T defaultValue;

        private Key(@NonNull String key, T defaultValue) {
            this.key = key;
            this.defaultValue = defaultValue;
            sKeys.add(this);
        }

        @Override
        public String toString() {
            return "[Key " + key + ", DefaultValue: " + defaultValue + "]";
        }
    }

    /**
     * Store data for persisting the settings data to config store.
     */
    private class StoreData implements WifiConfigStore.StoreData {
        private static final String XML_TAG_SECTION_HEADER = "Settings";
        private static final String XML_TAG_VALUES = "Values";

        @Override
        public void serializeData(XmlSerializer out,
                @Nullable WifiConfigStoreEncryptionUtil encryptionUtil)
                throws XmlPullParserException, IOException {
            synchronized (mLock) {
                XmlUtil.writeNextValue(out, XML_TAG_VALUES, mSettings);
            }
        }

        @Override
        public void deserializeData(XmlPullParser in, int outerTagDepth,
                @WifiConfigStore.Version int version,
                @Nullable WifiConfigStoreEncryptionUtil encryptionUtil)
                throws XmlPullParserException, IOException {
            if (in == null) {
                // Empty read triggers the migration since it indicates that there is no settings
                // data stored in the settings store.
                migrateFromSettingsIfNeeded();
                return;
            }
            Map<String, Object> values = null;
            while (!XmlUtil.isNextSectionEnd(in, outerTagDepth)) {
                String[] valueName = new String[1];
                Object value = XmlUtil.readCurrentValue(in, valueName);
                if (TextUtils.isEmpty(valueName[0])) {
                    throw new XmlPullParserException("Missing value name");
                }
                switch (valueName[0]) {
                    case XML_TAG_VALUES:
                        values = (Map) value;
                        break;
                    default:
                        Log.w(TAG, "Ignoring unknown tag under " + XML_TAG_SECTION_HEADER + ": "
                                + valueName[0]);
                        break;
                }
            }
            if (values != null) {
                synchronized (mLock) {
                    mSettings.putAll(values);
                    // Invoke all the registered listeners.
                    invokeAllListeners();
                }
            }
        }

        @Override
        public void resetData() {
            synchronized (mLock) {
                mSettings.clear();
            }
        }

        @Override
        public boolean hasNewDataToSerialize() {
            return mHasNewDataToSerialize;
        }

        @Override
        public String getName() {
            return XML_TAG_SECTION_HEADER;
        }

        @Override
        public @WifiConfigStore.StoreFileId int getStoreFileId() {
            // Shared general store.
            return WifiConfigStore.STORE_FILE_SHARED_GENERAL;
        }
    }
}<|MERGE_RESOLUTION|>--- conflicted
+++ resolved
@@ -114,16 +114,14 @@
     public static final Key<String> WIFI_DEFAULT_COUNTRY_CODE =
             new Key<>("wifi_default_country_code", WifiCountryCode.getOemDefaultCountryCode());
 
-<<<<<<< HEAD
+    /**
+     * Store the supported features retrieved from WiFi HAL and Supplicant HAL
+     */
+    public static final Key<Long> WIFI_NATIVE_SUPPORTED_FEATURES =
+            new Key<>("wifi_native_supported_features", 0L);
+
     public static final Key<Boolean> WIFI_COVERAGE_EXTEND_FEATURE_ENABLED =
             new Key<>("wifi_coverage_extend_feature_enabled", false);
-=======
-    /**
-     * Store the supported features retrieved from WiFi HAL and Supplicant HAL
-     */
-    public static final Key<Long> WIFI_NATIVE_SUPPORTED_FEATURES =
-            new Key<>("wifi_native_supported_features", 0L);
->>>>>>> a84966ec
 
     /******** Wifi shared pref keys ***************/
 
