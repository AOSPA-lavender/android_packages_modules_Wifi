--- conflicted
+++ resolved
@@ -164,23 +164,22 @@
     ],
 
     public: {
-<<<<<<< HEAD
-        libs: ["framework-connectivity.stubs"],
+        libs: [
+            "framework-location.stubs",
+            "framework-connectivity.stubs",
+        ],
     },
     system: {
-        libs: ["framework-connectivity.stubs.system"],
+        libs: [
+            "framework-location.stubs.system",
+            "framework-connectivity.stubs.system",
+        ],
     },
     module_lib: {
-        libs: ["framework-connectivity.stubs.module_lib"],
-=======
-        libs: ["framework-location.stubs", "framework-connectivity.stubs"]
-    },
-    system: {
-        libs: ["framework-location.stubs.system", "framework-connectivity.stubs.system"]
-    },
-    module_lib: {
-        libs: ["framework-location.stubs.module_lib", "framework-connectivity.stubs.module_lib"]
->>>>>>> 1c8c7fbe
+        libs: [
+            "framework-location.stubs.module_lib",
+            "framework-connectivity.stubs.module_lib",
+        ],
     },
     api_srcs: [
         ":wifi_javadoc_only_files",
