--- conflicted
+++ resolved
@@ -471,11 +471,8 @@
             @Nullable MacAddress persistentRandomizedMacAddress,
             @NonNull Set<Integer> allowedAcsChannels24g, @NonNull Set<Integer> allowedAcsChannels5g,
             @NonNull Set<Integer> allowedAcsChannels6g,
-<<<<<<< HEAD
+            @WifiAnnotations.Bandwidth int maxChannelBandwidth,
             @Nullable String oweTransIfaceName) {
-=======
-            @WifiAnnotations.Bandwidth int maxChannelBandwidth) {
->>>>>>> 43a02f89
         mWifiSsid = ssid;
         mBssid = bssid;
         mPassphrase = passphrase;
@@ -505,11 +502,8 @@
         mAllowedAcsChannels2g = new HashSet<>(allowedAcsChannels24g);
         mAllowedAcsChannels5g = new HashSet<>(allowedAcsChannels5g);
         mAllowedAcsChannels6g = new HashSet<>(allowedAcsChannels6g);
-<<<<<<< HEAD
+        mMaxChannelBandwidth = maxChannelBandwidth;
         mOweTransIfaceName = oweTransIfaceName;
-=======
-        mMaxChannelBandwidth = maxChannelBandwidth;
->>>>>>> 43a02f89
     }
 
     @Override
@@ -547,11 +541,8 @@
                 && Objects.equals(mAllowedAcsChannels2g, other.mAllowedAcsChannels2g)
                 && Objects.equals(mAllowedAcsChannels5g, other.mAllowedAcsChannels5g)
                 && Objects.equals(mAllowedAcsChannels6g, other.mAllowedAcsChannels6g)
-<<<<<<< HEAD
-                && mOweTransIfaceName == other.mOweTransIfaceName;
-=======
+                && mOweTransIfaceName == other.mOweTransIfaceName
                 && mMaxChannelBandwidth == other.mMaxChannelBandwidth;
->>>>>>> 43a02f89
     }
 
     @Override
@@ -563,12 +554,8 @@
                 mBridgedModeOpportunisticShutdownEnabled, mIeee80211axEnabled, mIeee80211beEnabled,
                 mIsUserConfiguration, mBridgedModeOpportunisticShutdownTimeoutMillis,
                 mVendorElements, mPersistentRandomizedMacAddress, mAllowedAcsChannels2g,
-<<<<<<< HEAD
-                mAllowedAcsChannels5g, mAllowedAcsChannels6g,
+                mAllowedAcsChannels5g, mAllowedAcsChannels6g, mMaxChannelBandwidth,
                 mOweTransIfaceName);
-=======
-                mAllowedAcsChannels5g, mAllowedAcsChannels6g, mMaxChannelBandwidth);
->>>>>>> 43a02f89
     }
 
     @Override
@@ -601,11 +588,8 @@
         sbuf.append(" \n mAllowedAcsChannels2g = ").append(mAllowedAcsChannels2g);
         sbuf.append(" \n mAllowedAcsChannels5g = ").append(mAllowedAcsChannels5g);
         sbuf.append(" \n mAllowedAcsChannels6g = ").append(mAllowedAcsChannels6g);
-<<<<<<< HEAD
+        sbuf.append(" \n mMaxChannelBandwidth = ").append(mMaxChannelBandwidth);
         sbuf.append(" \n OWE Transition mode Iface =").append(mOweTransIfaceName);
-=======
-        sbuf.append(" \n mMaxChannelBandwidth = ").append(mMaxChannelBandwidth);
->>>>>>> 43a02f89
         return sbuf.toString();
     }
 
@@ -634,11 +618,8 @@
         writeHashSetInt(dest, mAllowedAcsChannels2g);
         writeHashSetInt(dest, mAllowedAcsChannels5g);
         writeHashSetInt(dest, mAllowedAcsChannels6g);
-<<<<<<< HEAD
+        dest.writeInt(mMaxChannelBandwidth);
         dest.writeString(mOweTransIfaceName);
-=======
-        dest.writeInt(mMaxChannelBandwidth);
->>>>>>> 43a02f89
     }
 
     /* Reference from frameworks/base/core/java/android/os/Parcel.java */
@@ -725,11 +706,8 @@
                     readHashSetInt(in),
                     readHashSetInt(in),
                     readHashSetInt(in),
-<<<<<<< HEAD
+                    in.readInt(),
                     in.readString());
-=======
-                    in.readInt());
->>>>>>> 43a02f89
         }
 
         @Override
@@ -1296,11 +1274,8 @@
         private Set<Integer> mAllowedAcsChannels2g;
         private Set<Integer> mAllowedAcsChannels5g;
         private Set<Integer> mAllowedAcsChannels6g;
-<<<<<<< HEAD
+        private @WifiAnnotations.Bandwidth int mMaxChannelBandwidth;
         private String mOweTransIfaceName;
-=======
-        private @WifiAnnotations.Bandwidth int mMaxChannelBandwidth;
->>>>>>> 43a02f89
 
         /**
          * Constructs a Builder with default values (see {@link Builder}).
@@ -1334,11 +1309,8 @@
             mAllowedAcsChannels2g = new HashSet<>();
             mAllowedAcsChannels5g = new HashSet<>();
             mAllowedAcsChannels6g = new HashSet<>();
-<<<<<<< HEAD
+            mMaxChannelBandwidth = SoftApInfo.CHANNEL_WIDTH_AUTO;
             mOweTransIfaceName = null;
-=======
-            mMaxChannelBandwidth = SoftApInfo.CHANNEL_WIDTH_AUTO;
->>>>>>> 43a02f89
         }
 
         /**
@@ -1372,11 +1344,8 @@
             mAllowedAcsChannels2g = new HashSet<>(other.mAllowedAcsChannels2g);
             mAllowedAcsChannels5g = new HashSet<>(other.mAllowedAcsChannels5g);
             mAllowedAcsChannels6g = new HashSet<>(other.mAllowedAcsChannels6g);
-<<<<<<< HEAD
+            mMaxChannelBandwidth = other.mMaxChannelBandwidth;
             mOweTransIfaceName = other.mOweTransIfaceName;
-=======
-            mMaxChannelBandwidth = other.mMaxChannelBandwidth;
->>>>>>> 43a02f89
         }
 
         /**
@@ -1412,12 +1381,8 @@
                     mIeee80211beEnabled, mIsUserConfiguration,
                     mBridgedModeOpportunisticShutdownTimeoutMillis, mVendorElements,
                     mPersistentRandomizedMacAddress, mAllowedAcsChannels2g, mAllowedAcsChannels5g,
-<<<<<<< HEAD
-                    mAllowedAcsChannels6g,
+                    mAllowedAcsChannels6g, mMaxChannelBandwidth,
                     mOweTransIfaceName);
-=======
-                    mAllowedAcsChannels6g, mMaxChannelBandwidth);
->>>>>>> 43a02f89
         }
 
         /**
