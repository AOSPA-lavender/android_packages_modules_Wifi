/*
 * Copyright (C) 2019 The Android Open Source Project
 *
 * Licensed under the Apache License, Version 2.0 (the "License");
 * you may not use this file except in compliance with the License.
 * You may obtain a copy of the License at
 *
 *      http://www.apache.org/licenses/LICENSE-2.0
 *
 * Unless required by applicable law or agreed to in writing, software
 * distributed under the License is distributed on an "AS IS" BASIS,
 * WITHOUT WARRANTIES OR CONDITIONS OF ANY KIND, either express or implied.
 * See the License for the specific language governing permissions and
 * limitations under the License.
 */

package android.net.wifi;

import android.annotation.IntDef;
import android.annotation.IntRange;
import android.annotation.NonNull;
import android.annotation.Nullable;
import android.annotation.SystemApi;
import android.compat.Compatibility;
import android.compat.annotation.ChangeId;
import android.compat.annotation.EnabledAfter;
import android.net.MacAddress;
import android.net.wifi.util.HexEncoding;
import android.os.Build;
import android.os.Parcel;
import android.os.Parcelable;
import android.text.TextUtils;
import android.util.Log;
import android.util.SparseIntArray;

import androidx.annotation.RequiresApi;

import com.android.internal.util.Preconditions;
import com.android.modules.utils.build.SdkLevel;

import java.lang.annotation.Retention;
import java.lang.annotation.RetentionPolicy;
import java.nio.charset.StandardCharsets;
import java.util.ArrayList;
import java.util.HashSet;
import java.util.List;
import java.util.Objects;
import java.util.Set;
import java.util.stream.Collectors;
import java.util.stream.IntStream;

/**
 * Configuration for a soft access point (a.k.a. Soft AP, SAP, Hotspot).
 *
 * This is input for the framework provided by a client app, i.e. it exposes knobs to instruct the
 * framework how it should configure a hotspot.
 *
 * System apps can use this to configure a tethered hotspot using
 * {@code WifiManager#startTetheredHotspot(SoftApConfiguration)} and
 * {@code WifiManager#setSoftApConfiguration(SoftApConfiguration)}
 * or local-only hotspot using
 * {@code WifiManager#startLocalOnlyHotspot(SoftApConfiguration, Executor,
 * WifiManager.LocalOnlyHotspotCallback)}.
 *
 * Instances of this class are immutable; use {@link SoftApConfiguration.Builder} and its methods to
 * create a new instance.
 *
 */
public final class SoftApConfiguration implements Parcelable {

    private static final String TAG = "SoftApConfiguration";

    /**
     * 2GHz band.
     * @hide
     */
    @SystemApi
    public static final int BAND_2GHZ = 1 << 0;

    /**
     * 5GHz band.
     * @hide
     */
    @SystemApi
    public static final int BAND_5GHZ = 1 << 1;

    /**
     * 6GHz band.
     * @hide
     */
    @SystemApi
    public static final int BAND_6GHZ = 1 << 2;

    /**
     * 60GHz band.
     * @hide
     */
    @SystemApi
    public static final int BAND_60GHZ = 1 << 3;

    /**
     * Device is allowed to choose the optimal band (2GHz, 5GHz, 6GHz) based on device capability,
     * operating country code and current radio conditions.
     * @hide
     *
     * @deprecated This is no longer supported. The value is fixed at
     * (BAND_2GHZ | BAND_5GHZ | BAND_6GHZ) even if a new band is supported in the future, for
     * instance {@code BAND_60GHZ}. The bands are a bit mask - use any combination of
     * {@code BAND_}, for instance {@code BAND_2GHZ | BAND_5GHZ}.
     */
    @SystemApi
    public static final int BAND_ANY = BAND_2GHZ | BAND_5GHZ | BAND_6GHZ;

    /**
     * A default value used to configure shut down timeout setting to default value.
     * See {@link Builder#setShutdownTimeoutMillis(long)} or
     * {@link Builder#setBridgedModeOpportunisticShutdownTimeoutMillis(long)} for details.
     *
     * @hide
     */
    @SystemApi
    public static final long DEFAULT_TIMEOUT = -1;

    /** @hide */
    @Retention(RetentionPolicy.SOURCE)
    @IntDef(flag = true, prefix = { "BAND_TYPE_" }, value = {
            BAND_2GHZ,
            BAND_5GHZ,
            BAND_6GHZ,
            BAND_60GHZ,
    })
    public @interface BandType {}

    /**
     * All of the supported band types.
     * @hide
     */
    public static int[] BAND_TYPES = {BAND_2GHZ, BAND_5GHZ, BAND_6GHZ, BAND_60GHZ};

    private static boolean isBandValid(@BandType int band) {
        int bandAny = BAND_2GHZ | BAND_5GHZ | BAND_6GHZ | BAND_60GHZ;
        return ((band != 0) && ((band & ~bandAny) == 0));
    }

    private static final int MIN_CH_2G_BAND = 1;
    private static final int MAX_CH_2G_BAND = 14;
    private static final int MIN_CH_5G_BAND = 34;
    private static final int MAX_CH_5G_BAND = 196;
    private static final int MIN_CH_6G_BAND = 1;
    private static final int MAX_CH_6G_BAND = 253;
    private static final int MIN_CH_60G_BAND = 1;
    private static final int MAX_CH_60G_BAND = 6;

    /**
     * Requires to configure MAC randomization setting to None when configuring BSSID.
     */
    @ChangeId
    @EnabledAfter(targetSdkVersion = Build.VERSION_CODES.S)
    private static final long FORCE_MUTUAL_EXCLUSIVE_BSSID_MAC_RAMDONIZATION_SETTING = 215656264L;

    /**
     * Removes zero support on
     * {@link android.net.wifi.SoftApConfiguration.Builder#setShutdownTimeoutMillis(long)}.
     *
     * @hide
     */
    @ChangeId
    @EnabledAfter(targetSdkVersion = Build.VERSION_CODES.S)
    public static final long REMOVE_ZERO_FOR_TIMEOUT_SETTING = 213289672L;

    private static boolean isChannelBandPairValid(int channel, @BandType int band) {
        switch (band) {
            case BAND_2GHZ:
                if (channel < MIN_CH_2G_BAND || channel >  MAX_CH_2G_BAND) {
                    return false;
                }
                break;

            case BAND_5GHZ:
                if (channel < MIN_CH_5G_BAND || channel >  MAX_CH_5G_BAND) {
                    return false;
                }
                break;

            case BAND_6GHZ:
                if (channel < MIN_CH_6G_BAND || channel >  MAX_CH_6G_BAND) {
                    return false;
                }
                break;

            case BAND_60GHZ:
                if (channel < MIN_CH_60G_BAND || channel >  MAX_CH_60G_BAND) {
                    return false;
                }
                break;

            default:
                return false;
        }
        return true;
    }

    /**
     * SSID for the AP, or null for a framework-determined SSID.
     */
    private final @Nullable WifiSsid mWifiSsid;

    /**
     * BSSID for the AP, or null to use a framework-determined BSSID.
     */
    private final @Nullable MacAddress mBssid;

    /**
     * Vendor elements for the AP, structured as dd+len+elements
     */
    private final @NonNull List<ScanResult.InformationElement> mVendorElements;

    /**
     * Pre-shared key for WPA2-PSK or WPA3-SAE-Transition or WPA3-SAE encryption which depends on
     * the security type.
     */
    private final @Nullable String mPassphrase;

    /**
     * This is a network that does not broadcast its SSID, so an
     * SSID-specific probe request must be used for scans.
     */
    private final boolean mHiddenSsid;

    /**
     * The operating channels of the dual APs.
     *
     * The SparseIntArray that consists the band and the channel of matching the band.
     */
    @NonNull
    private final SparseIntArray mChannels;

    /**
     * The set of allowed channels in 2.4GHz band to select from using ACS (Automatic Channel
     * Selection) algorithm.
     *
     * Requires the driver to support {@link SoftApCapability#SOFTAP_FEATURE_ACS_OFFLOAD}.
     * Otherwise, this set will be ignored.
     *
     * If the set is empty, then all channels in 2.4GHz band are allowed.
     */
    private final @NonNull Set<Integer> mAllowedAcsChannels2g;

    /**
     * The set of allowed channels in 5GHz band to select from using ACS (Automatic Channel
     * Selection) algorithm.
     *
     * Requires the driver to support {@link SoftApCapability#SOFTAP_FEATURE_ACS_OFFLOAD}.
     * Otherwise, this set will be ignored.
     *
     * If the set is empty, then all channels in 5GHz are allowed.
     */
    private final @NonNull Set<Integer> mAllowedAcsChannels5g;

    /**
     * The set of allowed channels in 6GHz band to select from using ACS (Automatic Channel
     * Selection) algorithm.
     *
     * Requires the driver to support {@link SoftApCapability#SOFTAP_FEATURE_ACS_OFFLOAD}.
     * Otherwise, this set will be ignored.
     *
     * If the set is empty, then all channels in 6GHz are allowed.
     */
    private final @NonNull Set<Integer> mAllowedAcsChannels6g;

    /**
     * The maximum channel bandwidth for SoftAp operation
     *
     * Default value is SoftApInfo#CHANNEL_WIDTH_AUTO which means the channel bandwidth
     * is to be selected by the chip based on device capabilities.
     * <p>
     *
     * Valid values: {@link SoftApInfo#CHANNEL_WIDTH_AUTO},
     * {@link SoftApInfo#CHANNEL_WIDTH_20MHZ}, {@link SoftApInfo#CHANNEL_WIDTH_40MHZ},
     * {@link SoftApInfo#CHANNEL_WIDTH_80MHZ}, {@link SoftApInfo#CHANNEL_WIDTH_160MHZ},
     * {@link SoftApInfo#CHANNEL_WIDTH_320MHZ}
     *
     */
    private final @WifiAnnotations.Bandwidth int mMaxChannelBandwidth;

    /**
     * The maximim allowed number of clients that can associate to the AP.
     */
    private final int mMaxNumberOfClients;

    /**
     * The operating security type of the AP.
     * One of the following security types:
     * {@link #SECURITY_TYPE_OPEN},
     * {@link #SECURITY_TYPE_WPA2_PSK},
     * {@link #SECURITY_TYPE_WPA3_SAE_TRANSITION},
     * {@link #SECURITY_TYPE_WPA3_SAE},
     * {@link #SECURITY_TYPE_WPA3_OWE_TRANSITION},
     * {@link #SECURITY_TYPE_WPA3_OWE}
     */
    private final @SecurityType int mSecurityType;

    /**
     * The flag to indicate client need to authorize by user
     * when client is connecting to AP.
     */
    private final boolean mClientControlByUser;

    /**
     * The list of blocked client that can't associate to the AP.
     */
    private final List<MacAddress> mBlockedClientList;

    /**
     * The list of allowed client that can associate to the AP.
     */
    private final List<MacAddress> mAllowedClientList;

    /**
     * Whether auto shutdown of soft AP is enabled or not.
     */
    private final boolean mAutoShutdownEnabled;

    /**
     * Delay in milliseconds before shutting down soft AP when
     * there are no connected devices.
     */
    private final long mShutdownTimeoutMillis;

    /** @hide */
    @Retention(RetentionPolicy.SOURCE)
    @IntDef(prefix = {"RANDOMIZATION_"}, value = {
            RANDOMIZATION_NONE,
            RANDOMIZATION_PERSISTENT,
            RANDOMIZATION_NON_PERSISTENT})
    public @interface MacRandomizationSetting {}

    /**
     * Use the factory MAC address as the BSSID of the AP.
     *
     * @hide
     */
    @SystemApi
    public static final int RANDOMIZATION_NONE = 0;

    /**
     * Generate a persistent randomized MAC address as the BSSID of the AP.
     * The MAC address is persisted per SSID - i.e. as long as the SSID of the AP doesn't change
     * then it will have a persistent MAC address (which is initially random and is not the factory
     * MAC address).
     *
     * @hide
     */
    @SystemApi
    public static final int RANDOMIZATION_PERSISTENT = 1;

    /**
     * Generate a randomized MAC address as the BSSID of the AP. The MAC address is not persisted
     * - it is re-generated every time the AP is re-enabled.
     * @hide
     */
    @SystemApi
    public static final int RANDOMIZATION_NON_PERSISTENT = 2;

    /**
     * Level of MAC randomization for the AP BSSID.
     */
    @MacRandomizationSetting
    private int mMacRandomizationSetting;


    /**
     * Whether opportunistic shutdown of an instance in bridged AP is enabled or not.
     */
    private boolean mBridgedModeOpportunisticShutdownEnabled;

    /**
     * Whether 802.11ax AP is enabled or not.
     */
    private boolean mIeee80211axEnabled;

    /**
     * Whether 802.11be AP is enabled or not.
     */
    private boolean mIeee80211beEnabled;

    /**
     * Whether the current configuration is configured by user or not.
     */
    private boolean mIsUserConfiguration;

    /**
     * Randomized MAC address to use with this configuration when MAC randomization setting
     * is {@link #RANDOMIZATION_PERSISTENT}.
     */
    private final @Nullable MacAddress mPersistentRandomizedMacAddress;

    /**
     * Delay in milliseconds before shutting down an instance in bridged AP.
     */
    private final long mBridgedModeOpportunisticShutdownTimeoutMillis;

    /**
     * THe definition of security type OPEN.
     */
    public static final int SECURITY_TYPE_OPEN = 0;

    /**
     * The definition of security type WPA2-PSK.
     */
    public static final int SECURITY_TYPE_WPA2_PSK = 1;

    /**
     * The definition of security type WPA3-SAE Transition mode.
     */
    public static final int SECURITY_TYPE_WPA3_SAE_TRANSITION = 2;

    /**
     * The definition of security type WPA3-SAE.
     */
    public static final int SECURITY_TYPE_WPA3_SAE = 3;

    /**
     * The definition of security type WPA3-OWE Transition.
     */
    public static final int SECURITY_TYPE_WPA3_OWE_TRANSITION = 4;

    /**
     * The definition of security type WPA3-OWE.
     */
    public static final int SECURITY_TYPE_WPA3_OWE = 5;

    /** @hide */
    public static final int SECURITY_TYPE_OWE = 4;

    /** @hide */
    @Retention(RetentionPolicy.SOURCE)
    @IntDef(prefix = { "SECURITY_TYPE_" }, value = {
        SECURITY_TYPE_OPEN,
        SECURITY_TYPE_WPA2_PSK,
        SECURITY_TYPE_WPA3_SAE_TRANSITION,
        SECURITY_TYPE_WPA3_SAE,
        SECURITY_TYPE_WPA3_OWE_TRANSITION,
        SECURITY_TYPE_WPA3_OWE,
        SECURITY_TYPE_OWE,
    })
    public @interface SecurityType {}

    /*
     * Iface name for OWE transition mode.
     */
    private final @Nullable String mOweTransIfaceName;

    /** Private constructor for Builder and Parcelable implementation. */
    private SoftApConfiguration(@Nullable WifiSsid ssid, @Nullable MacAddress bssid,
            @Nullable String passphrase, boolean hiddenSsid, @NonNull SparseIntArray channels,
            @SecurityType int securityType, int maxNumberOfClients, boolean shutdownTimeoutEnabled,
            long shutdownTimeoutMillis, boolean clientControlByUser,
            @NonNull List<MacAddress> blockedList, @NonNull List<MacAddress> allowedList,
            int macRandomizationSetting, boolean bridgedModeOpportunisticShutdownEnabled,
            boolean ieee80211axEnabled, boolean ieee80211beEnabled, boolean isUserConfiguration,
            long bridgedModeOpportunisticShutdownTimeoutMillis,
            @NonNull List<ScanResult.InformationElement> vendorElements,
            @Nullable MacAddress persistentRandomizedMacAddress,
            @NonNull Set<Integer> allowedAcsChannels24g, @NonNull Set<Integer> allowedAcsChannels5g,
            @NonNull Set<Integer> allowedAcsChannels6g,
            @WifiAnnotations.Bandwidth int maxChannelBandwidth,
            @Nullable String oweTransIfaceName) {
        mWifiSsid = ssid;
        mBssid = bssid;
        mPassphrase = passphrase;
        mHiddenSsid = hiddenSsid;
        if (channels.size() != 0) {
            mChannels = channels.clone();
        } else {
            mChannels = new SparseIntArray(1);
            mChannels.put(BAND_2GHZ, 0);
        }
        mSecurityType = securityType;
        mMaxNumberOfClients = maxNumberOfClients;
        mAutoShutdownEnabled = shutdownTimeoutEnabled;
        mShutdownTimeoutMillis = shutdownTimeoutMillis;
        mClientControlByUser = clientControlByUser;
        mBlockedClientList = new ArrayList<>(blockedList);
        mAllowedClientList = new ArrayList<>(allowedList);
        mMacRandomizationSetting = macRandomizationSetting;
        mBridgedModeOpportunisticShutdownEnabled = bridgedModeOpportunisticShutdownEnabled;
        mIeee80211axEnabled = ieee80211axEnabled;
        mIeee80211beEnabled = ieee80211beEnabled;
        mIsUserConfiguration = isUserConfiguration;
        mBridgedModeOpportunisticShutdownTimeoutMillis =
                bridgedModeOpportunisticShutdownTimeoutMillis;
        mVendorElements = new ArrayList<>(vendorElements);
        mPersistentRandomizedMacAddress = persistentRandomizedMacAddress;
        mAllowedAcsChannels2g = new HashSet<>(allowedAcsChannels24g);
        mAllowedAcsChannels5g = new HashSet<>(allowedAcsChannels5g);
        mAllowedAcsChannels6g = new HashSet<>(allowedAcsChannels6g);
        mMaxChannelBandwidth = maxChannelBandwidth;
        mOweTransIfaceName = oweTransIfaceName;
    }

    @Override
    public boolean equals(Object otherObj) {
        if (this == otherObj) {
            return true;
        }
        if (!(otherObj instanceof SoftApConfiguration)) {
            return false;
        }
        SoftApConfiguration other = (SoftApConfiguration) otherObj;
        return Objects.equals(mWifiSsid, other.mWifiSsid)
                && Objects.equals(mBssid, other.mBssid)
                && Objects.equals(mPassphrase, other.mPassphrase)
                && mHiddenSsid == other.mHiddenSsid
                && mChannels.toString().equals(other.mChannels.toString())
                && mSecurityType == other.mSecurityType
                && mMaxNumberOfClients == other.mMaxNumberOfClients
                && mAutoShutdownEnabled == other.mAutoShutdownEnabled
                && mShutdownTimeoutMillis == other.mShutdownTimeoutMillis
                && mClientControlByUser == other.mClientControlByUser
                && Objects.equals(mBlockedClientList, other.mBlockedClientList)
                && Objects.equals(mAllowedClientList, other.mAllowedClientList)
                && mMacRandomizationSetting == other.mMacRandomizationSetting
                && mBridgedModeOpportunisticShutdownEnabled
                        == other.mBridgedModeOpportunisticShutdownEnabled
                && mIeee80211axEnabled == other.mIeee80211axEnabled
                && mIeee80211beEnabled == other.mIeee80211beEnabled
                && mIsUserConfiguration == other.mIsUserConfiguration
                && mBridgedModeOpportunisticShutdownTimeoutMillis
                        == other.mBridgedModeOpportunisticShutdownTimeoutMillis
                && Objects.equals(mVendorElements, other.mVendorElements)
                && Objects.equals(mPersistentRandomizedMacAddress,
                        other.mPersistentRandomizedMacAddress)
                && Objects.equals(mAllowedAcsChannels2g, other.mAllowedAcsChannels2g)
                && Objects.equals(mAllowedAcsChannels5g, other.mAllowedAcsChannels5g)
                && Objects.equals(mAllowedAcsChannels6g, other.mAllowedAcsChannels6g)
                && mOweTransIfaceName == other.mOweTransIfaceName
                && mMaxChannelBandwidth == other.mMaxChannelBandwidth;
    }

    @Override
    public int hashCode() {
        return Objects.hash(mWifiSsid, mBssid, mPassphrase, mHiddenSsid,
                mChannels.toString(), mSecurityType, mMaxNumberOfClients, mAutoShutdownEnabled,
                mShutdownTimeoutMillis, mClientControlByUser, mBlockedClientList,
                mAllowedClientList, mMacRandomizationSetting,
                mBridgedModeOpportunisticShutdownEnabled, mIeee80211axEnabled, mIeee80211beEnabled,
                mIsUserConfiguration, mBridgedModeOpportunisticShutdownTimeoutMillis,
                mVendorElements, mPersistentRandomizedMacAddress, mAllowedAcsChannels2g,
                mAllowedAcsChannels5g, mAllowedAcsChannels6g, mMaxChannelBandwidth,
                mOweTransIfaceName);
    }

    @Override
    public String toString() {
        StringBuilder sbuf = new StringBuilder();
        sbuf.append("ssid = ").append(mWifiSsid == null ? null : mWifiSsid.toString());
        if (mBssid != null) sbuf.append(" \n bssid = ").append(mBssid.toString());
        sbuf.append(" \n Passphrase = ").append(
                TextUtils.isEmpty(mPassphrase) ? "<empty>" : "<non-empty>");
        sbuf.append(" \n HiddenSsid = ").append(mHiddenSsid);
        sbuf.append(" \n Channels = ").append(mChannels);
        sbuf.append(" \n SecurityType = ").append(getSecurityType());
        sbuf.append(" \n MaxClient = ").append(mMaxNumberOfClients);
        sbuf.append(" \n AutoShutdownEnabled = ").append(mAutoShutdownEnabled);
        sbuf.append(" \n ShutdownTimeoutMillis = ").append(mShutdownTimeoutMillis);
        sbuf.append(" \n ClientControlByUser = ").append(mClientControlByUser);
        sbuf.append(" \n BlockedClientList = ").append(mBlockedClientList);
        sbuf.append(" \n AllowedClientList= ").append(mAllowedClientList);
        sbuf.append(" \n MacRandomizationSetting = ").append(mMacRandomizationSetting);
        sbuf.append(" \n BridgedModeInstanceOpportunisticEnabled = ")
                .append(mBridgedModeOpportunisticShutdownEnabled);
        sbuf.append(" \n BridgedModeOpportunisticShutdownTimeoutMillis = ")
                .append(mBridgedModeOpportunisticShutdownTimeoutMillis);
        sbuf.append(" \n Ieee80211axEnabled = ").append(mIeee80211axEnabled);
        sbuf.append(" \n Ieee80211beEnabled = ").append(mIeee80211beEnabled);
        sbuf.append(" \n isUserConfiguration = ").append(mIsUserConfiguration);
        sbuf.append(" \n vendorElements = ").append(mVendorElements);
        sbuf.append(" \n mPersistentRandomizedMacAddress = ")
                .append(mPersistentRandomizedMacAddress);
        sbuf.append(" \n mAllowedAcsChannels2g = ").append(mAllowedAcsChannels2g);
        sbuf.append(" \n mAllowedAcsChannels5g = ").append(mAllowedAcsChannels5g);
        sbuf.append(" \n mAllowedAcsChannels6g = ").append(mAllowedAcsChannels6g);
        sbuf.append(" \n mMaxChannelBandwidth = ").append(mMaxChannelBandwidth);
        sbuf.append(" \n OWE Transition mode Iface =").append(mOweTransIfaceName);
        return sbuf.toString();
    }

    @Override
    public void writeToParcel(@NonNull Parcel dest, int flags) {
        dest.writeParcelable(mWifiSsid, 0);
        dest.writeParcelable(mBssid, flags);
        dest.writeString(mPassphrase);
        dest.writeBoolean(mHiddenSsid);
        writeSparseIntArray(dest, mChannels);
        dest.writeInt(mSecurityType);
        dest.writeInt(mMaxNumberOfClients);
        dest.writeBoolean(mAutoShutdownEnabled);
        dest.writeLong(mShutdownTimeoutMillis);
        dest.writeBoolean(mClientControlByUser);
        dest.writeTypedList(mBlockedClientList);
        dest.writeTypedList(mAllowedClientList);
        dest.writeInt(mMacRandomizationSetting);
        dest.writeBoolean(mBridgedModeOpportunisticShutdownEnabled);
        dest.writeBoolean(mIeee80211axEnabled);
        dest.writeBoolean(mIeee80211beEnabled);
        dest.writeBoolean(mIsUserConfiguration);
        dest.writeLong(mBridgedModeOpportunisticShutdownTimeoutMillis);
        dest.writeTypedList(mVendorElements);
        dest.writeParcelable(mPersistentRandomizedMacAddress, flags);
        writeHashSetInt(dest, mAllowedAcsChannels2g);
        writeHashSetInt(dest, mAllowedAcsChannels5g);
        writeHashSetInt(dest, mAllowedAcsChannels6g);
        dest.writeInt(mMaxChannelBandwidth);
        dest.writeString(mOweTransIfaceName);
    }

    /* Reference from frameworks/base/core/java/android/os/Parcel.java */
    private static void writeSparseIntArray(@NonNull Parcel dest,
            @Nullable SparseIntArray val) {
        if (val == null) {
            dest.writeInt(-1);
            return;
        }
        int n = val.size();
        dest.writeInt(n);
        int i = 0;
        while (i < n) {
            dest.writeInt(val.keyAt(i));
            dest.writeInt(val.valueAt(i));
            i++;
        }
    }

    /* Reference from frameworks/base/core/java/android/os/Parcel.java */
    @NonNull
    private static SparseIntArray readSparseIntArray(@NonNull Parcel in) {
        int n = in.readInt();
        if (n < 0) {
            return new SparseIntArray();
        }
        SparseIntArray sa = new SparseIntArray(n);
        while (n > 0) {
            int key = in.readInt();
            int value = in.readInt();
            sa.append(key, value);
            n--;
        }
        return sa;
    }

    /* Write HashSet<Integer> into Parcel */
    private static void writeHashSetInt(@NonNull Parcel dest, @NonNull Set<Integer> set) {
        if (set.isEmpty()) {
            dest.writeInt(-1);
            return;
        }

        dest.writeInt(set.size());
        for (int val : set) {
            dest.writeInt(val);
        }
    }

    /* Read HashSet<Integer> from Parcel */
    @NonNull
    private static Set<Integer> readHashSetInt(@NonNull Parcel in) {
        Set<Integer> set = new HashSet<>();
        int len = in.readInt();
        if (len < 0) {
            return set;
        }

        for (int i = 0; i < len; i++) {
            set.add(in.readInt());
        }
        return set;
    }

    @Override
    public int describeContents() {
        return 0;
    }

    @NonNull
    public static final Creator<SoftApConfiguration> CREATOR = new Creator<SoftApConfiguration>() {
        @Override
        public SoftApConfiguration createFromParcel(Parcel in) {
            return new SoftApConfiguration(
                    in.readParcelable(WifiSsid.class.getClassLoader()),
                    in.readParcelable(MacAddress.class.getClassLoader()),
                    in.readString(), in.readBoolean(), readSparseIntArray(in), in.readInt(),
                    in.readInt(), in.readBoolean(), in.readLong(), in.readBoolean(),
                    in.createTypedArrayList(MacAddress.CREATOR),
                    in.createTypedArrayList(MacAddress.CREATOR), in.readInt(), in.readBoolean(),
                    in.readBoolean(), in.readBoolean(), in.readBoolean(), in.readLong(),
                    in.createTypedArrayList(ScanResult.InformationElement.CREATOR),
                    in.readParcelable(MacAddress.class.getClassLoader()),
                    readHashSetInt(in),
                    readHashSetInt(in),
                    readHashSetInt(in),
                    in.readInt(),
                    in.readString());
        }

        @Override
        public SoftApConfiguration[] newArray(int size) {
            return new SoftApConfiguration[size];
        }
    };

    /**
     * Return the UTF-8 String set to be the SSID for the AP. If the SSID cannot be decoded as
     * UTF-8, then this will return {@link WifiManager#UNKNOWN_SSID}
     * See also {@link Builder#setSsid(String)}.
     *
     * @deprecated Use {@link #getWifiSsid()} instead.
     */
    @Nullable
    @Deprecated
    public String getSsid() {
        if (mWifiSsid == null) {
            return null;
        }
        CharSequence utf8Text = mWifiSsid.getUtf8Text();
        return utf8Text != null ? utf8Text.toString() : WifiManager.UNKNOWN_SSID;
    }

    /**
     * Return WifiSsid set to be the SSID for the AP.
     * See also {@link Builder#setWifiSsid(WifiSsid)}.
     */
    @Nullable
    public WifiSsid getWifiSsid() {
        return mWifiSsid;
    }

    /**
     * Return VendorElements for the AP.
     * @hide
     */
    @NonNull
    @RequiresApi(Build.VERSION_CODES.TIRAMISU)
    @SystemApi
    public List<ScanResult.InformationElement> getVendorElements() {
        if (!SdkLevel.isAtLeastT()) {
            throw new UnsupportedOperationException();
        }
        return getVendorElementsInternal();
    }

    /**
     * @see #getVendorElements()
     * @hide
     */
    public List<ScanResult.InformationElement> getVendorElementsInternal() {
        return new ArrayList<>(mVendorElements);
    }

    /**
     * Returns MAC address set to be BSSID for the AP.
     * See also {@link Builder#setBssid(MacAddress)}.
     */
    @Nullable
    public MacAddress getBssid() {
        return mBssid;
    }

    /**
     * Returns String set to be passphrase for current AP.
     * See also {@link Builder#setPassphrase(String, int)}.
     */
    @Nullable
    public String getPassphrase() {
        return mPassphrase;
    }

    /**
     * Returns Boolean set to be indicate hidden (true: doesn't broadcast its SSID) or
     * not (false: broadcasts its SSID) for the AP.
     * See also {@link Builder#setHiddenSsid(boolean)}.
     */
    public boolean isHiddenSsid() {
        return mHiddenSsid;
    }

    /**
     * Returns band type set to be the band for the AP.
     *
     * One or combination of {@code BAND_}, for instance
     * {@link #BAND_2GHZ}, {@link #BAND_5GHZ}, or {@code BAND_2GHZ | BAND_5GHZ}.
     *
     * Note: Returns the lowest band when more than one band is set.
     * Use {@link #getChannels()} to get dual bands setting.
     *
     * See also {@link Builder#setBand(int)}.
     *
     * @deprecated This API is deprecated. Use {@link #getChannels()} instead.
     * @hide
     */
    @Deprecated
    @SystemApi
    public @BandType int getBand() {
        return mChannels.keyAt(0);
    }

    /**
     * Returns a sorted array in ascending order that consists of the configured band types
     * for the APs.
     *
     * The band type is one or combination of {@code BAND_}, for instance
     * {@link #BAND_2GHZ}, {@link #BAND_5GHZ}, or {@code BAND_2GHZ | BAND_5GHZ}.
     *
     * Note: return array may only include one band when current setting is single AP mode.
     * See also {@link Builder#setBands(int[])}.
     *
     * @hide
     */
    public @NonNull int[] getBands() {
        int[] bands = new int[mChannels.size()];
        for (int i = 0; i < bands.length; i++) {
            bands[i] = mChannels.keyAt(i);
        }
        return bands;
    }

    /**
     * Returns Integer set to be the channel for the AP.
     *
     * Note: Returns the channel which associated to the lowest band if more than one channel
     * is set. Use {@link Builder#getChannels()} to get dual channel setting.
     * See also {@link Builder#setChannel(int, int)}.
     *
     * @deprecated This API is deprecated. Use {@link #getChannels()} instead.
     * @hide
     */
    @Deprecated
    @SystemApi
    public int getChannel() {
        return mChannels.valueAt(0);
    }


    /**
     * Returns SparseIntArray (key: {@code BandType} , value: channel) that consists of
     * the configured bands and channels for the AP(s).
     *
     * The returned channel value is Wi-Fi channel numbering.
     * Reference the Wi-Fi channel numbering and the channelization in IEEE 802.11-2016
     * specifications, section 17.3.8.4.2, 17.3.8.4.3 and Table 15-6.
     *
     * Note: return array may only include one channel when current setting is single AP mode.
     * See also {@link Builder#setChannels(SparseIntArray)}.
     *
     * @hide
     */
    @RequiresApi(Build.VERSION_CODES.S)
    @SystemApi
    public @NonNull SparseIntArray getChannels() {
        if (!SdkLevel.isAtLeastS()) {
            throw new UnsupportedOperationException();
        }
        return mChannels.clone();
    }

    /**
     * Get security type params which depends on which security passphrase to set.
     *
     * @return One of:
     * {@link #SECURITY_TYPE_OPEN},
     * {@link #SECURITY_TYPE_WPA2_PSK},
     * {@link #SECURITY_TYPE_WPA3_SAE_TRANSITION},
     * {@link #SECURITY_TYPE_WPA3_SAE},
     * {@link #SECURITY_TYPE_WPA3_OWE_TRANSITION},
     * {@link #SECURITY_TYPE_WPA3_OWE}
     */
    public @SecurityType int getSecurityType() {
        return mSecurityType;
    }

    /**
     * Returns the maximum number of clients that can associate to the AP.
     * See also {@link Builder#setMaxNumberOfClients(int)}.
     *
     * @hide
     */
    @SystemApi
    public int getMaxNumberOfClients() {
        return mMaxNumberOfClients;
    }

    /**
     * Returns whether auto shutdown is enabled or not.
     * The Soft AP will shutdown when there are no devices associated to it for
     * the timeout duration. See also {@link Builder#setAutoShutdownEnabled(boolean)}.
     *
     * @hide
     */
    @SystemApi
    public boolean isAutoShutdownEnabled() {
        return mAutoShutdownEnabled;
    }

    /**
     * Returns the shutdown timeout in milliseconds.
     * The Soft AP will shutdown when there are no devices associated to it for
     * the timeout duration. See also {@link Builder#setShutdownTimeoutMillis(long)}.
     *
     * @hide
     */
    @SystemApi
    public long getShutdownTimeoutMillis() {
        if (!Compatibility.isChangeEnabled(
                REMOVE_ZERO_FOR_TIMEOUT_SETTING) && mShutdownTimeoutMillis == DEFAULT_TIMEOUT) {
            // For legacy application, return 0 when setting is DEFAULT_TIMEOUT.
            return 0;
        }
        return mShutdownTimeoutMillis;
    }

    /**
     * Returns a flag indicating whether clients need to be pre-approved by the user.
     * (true: authorization required) or not (false: not required).
     * See also {@link Builder#setClientControlByUserEnabled(Boolean)}.
     *
     * @hide
     */
    @SystemApi
    public boolean isClientControlByUserEnabled() {
        return mClientControlByUser;
    }

    /**
     * Returns List of clients which aren't allowed to associate to the AP.
     *
     * Clients are configured using {@link Builder#setBlockedClientList(List)}
     *
     * @hide
     */
    @NonNull
    @SystemApi
    public List<MacAddress> getBlockedClientList() {
        return mBlockedClientList;
    }

    /**
     * List of clients which are allowed to associate to the AP.
     * Clients are configured using {@link Builder#setAllowedClientList(List)}
     *
     * @hide
     */
    @NonNull
    @SystemApi
    public List<MacAddress> getAllowedClientList() {
        return mAllowedClientList;
    }

    /**
     * Returns the level of MAC randomization for the AP BSSID.
     * See also {@link Builder#setMacRandomizationSetting(int)}.
     *
     * @hide
     */
    @RequiresApi(Build.VERSION_CODES.S)
    @SystemApi
    @MacRandomizationSetting
    public int getMacRandomizationSetting() {
        if (!SdkLevel.isAtLeastS()) {
            throw new UnsupportedOperationException();
        }
        return getMacRandomizationSettingInternal();
    }

    /**
     * @hide
     */
    @MacRandomizationSetting
    public int getMacRandomizationSettingInternal() {
        return mMacRandomizationSetting;
    }

    /**
     * Returns whether opportunistic shutdown of an instance in bridged AP is enabled or not.
     *
     * See also {@link Builder#setBridgedModeOpportunisticShutdownEnabled(boolean}}
     * @hide
     */
    @RequiresApi(Build.VERSION_CODES.S)
    @SystemApi
    public boolean isBridgedModeOpportunisticShutdownEnabled() {
        if (!SdkLevel.isAtLeastS()) {
            throw new UnsupportedOperationException();
        }
        return isBridgedModeOpportunisticShutdownEnabledInternal();
    }

    /**
     * @see #isBridgedModeOpportunisticShutdownEnabled()
     * @hide
     */
    public boolean isBridgedModeOpportunisticShutdownEnabledInternal() {
        return mBridgedModeOpportunisticShutdownEnabled;
    }

    /**
     * @see #isIeee80211axEnabled()
     * @hide
     */
    public boolean isIeee80211axEnabledInternal() {
        return mIeee80211axEnabled;
    }

    /**
     * Returns whether or not 802.11ax is enabled on the SoftAP.
     * This is an indication that if the device support 802.11ax AP then to enable or disable
     * that feature. If the device does not support 802.11ax AP then this flag is ignored.
     * See also {@link Builder#setIeee80211axEnabled(boolean}}
     * @hide
     */
    @RequiresApi(Build.VERSION_CODES.S)
    @SystemApi
    public boolean isIeee80211axEnabled() {
        if (!SdkLevel.isAtLeastS()) {
            throw new UnsupportedOperationException();
        }
        return isIeee80211axEnabledInternal();
    }

    /**
     * @see #isIeee80211beEnabled()
     * @hide
     */
    public boolean isIeee80211beEnabledInternal() {
        return mIeee80211beEnabled;
    }

    /**
     * Returns whether or not the Soft AP is configured to enable 802.11be.
     * This is an indication that if the device support 802.11be AP then to enable or disable
     * that feature. If the device does not support 802.11be AP then this flag is ignored.
     * See also {@link Builder#setIeee80211beEnabled(boolean}}
     * @hide
     */
    @RequiresApi(Build.VERSION_CODES.TIRAMISU)
    @SystemApi
    public boolean isIeee80211beEnabled() {
        if (!SdkLevel.isAtLeastT()) {
            throw new UnsupportedOperationException();
        }
        return isIeee80211beEnabledInternal();
    }

    /**
     * Returns the allowed channels for ACS in a selected band.
     *
     * If an empty array is returned, then all channels in that band are allowed
     * The channels are configured using {@link Builder#setAllowedAcsChannels(int, int[])}
     *
     * @param band one of the following band types:
     * {@link #BAND_2GHZ}, {@link #BAND_5GHZ}, {@link #BAND_6GHZ}.
     *
     * @return array of the allowed channels for ACS in that band
     *
     * @hide
     */
    @RequiresApi(Build.VERSION_CODES.TIRAMISU)
    @NonNull
    @SystemApi
    public int[] getAllowedAcsChannels(@BandType int band) {
        if (!SdkLevel.isAtLeastT()) {
            throw new UnsupportedOperationException();
        }
        switch(band) {
            case BAND_2GHZ:
                return mAllowedAcsChannels2g.stream().mapToInt(Integer::intValue).toArray();
            case BAND_5GHZ:
                return mAllowedAcsChannels5g.stream().mapToInt(Integer::intValue).toArray();
            case BAND_6GHZ:
                return mAllowedAcsChannels6g.stream().mapToInt(Integer::intValue).toArray();
            default:
                throw new IllegalArgumentException("getAllowedAcsChannels: Invalid band: " + band);
        }
    }

    /**
     * Returns configured maximum channel bandwidth for the SoftAp connection.
     *
     * If not configured, it will return {@link SoftApInfo#CHANNEL_WIDTH_AUTO}
     *
     * @hide
     */
    @RequiresApi(Build.VERSION_CODES.TIRAMISU)
    @SystemApi
    public @WifiAnnotations.Bandwidth int getMaxChannelBandwidth() {
        if (!SdkLevel.isAtLeastT()) {
            throw new UnsupportedOperationException();
        }
        return mMaxChannelBandwidth;
    }

    /**
     * Returns whether or not the {@link SoftApConfiguration} was configured by the user
     * (as opposed to the default system configuration).
     * <p>
     * The {@link SoftApConfiguration} is considered user edited once the
     * {@link WifiManager#setSoftApConfiguration(SoftApConfiguration)} is called
     * - whether or not that configuration is the same as the default system configuration!
     *
     * @hide
     */
    @RequiresApi(Build.VERSION_CODES.S)
    @SystemApi
    public boolean isUserConfiguration() {
        if (!SdkLevel.isAtLeastS()) {
            throw new UnsupportedOperationException();
        }
        return isUserConfigurationInternal();
    }

    /**
     * Returns the randomized MAC address to be used by this configuration.
     *
     * The Soft AP may be configured to use a persistent randomized MAC address with
     * {@link Builder#setMacRandomizationSetting(int)}. This method returns the persistent
     * randomized MAC address which will be used for the Soft AP controlled by this configuration.
     *
     * @hide
     */
    @SystemApi
    public @NonNull MacAddress getPersistentRandomizedMacAddress() {
        return mPersistentRandomizedMacAddress;
    }

    /**
     * @hide
     */
    public boolean isUserConfigurationInternal() {
        return mIsUserConfiguration;
    }

    /**
     * Returns the bridged mode opportunistic shutdown timeout in milliseconds.
     * An instance in bridged AP will shutdown when there is no device associated to it for
     * the timeout duration. See also
     * {@link Builder#setBridgedModeOpportunisticShutdownTimeoutMillis(long)}.
     *
     * @hide
     */
    @RequiresApi(Build.VERSION_CODES.TIRAMISU)
    @SystemApi
    public long getBridgedModeOpportunisticShutdownTimeoutMillis() {
        if (!SdkLevel.isAtLeastT()) {
            throw new UnsupportedOperationException();
        }
        return mBridgedModeOpportunisticShutdownTimeoutMillis;
    }


    /**
     * @hide
     */
    public long getBridgedModeOpportunisticShutdownTimeoutMillisInternal() {
        return mBridgedModeOpportunisticShutdownTimeoutMillis;
    }

    /**
     * Returns a {@link WifiConfiguration} representation of this {@link SoftApConfiguration}.
     * Note that SoftApConfiguration may contain configuration which is cannot be represented
     * by the legacy WifiConfiguration, in such cases a null will be returned.
     *
     * To maintain legacy behavior, the SSID of the WifiConfiguration will be the UTF-8
     * representation of the SSID without double quotes, as opposed to the double-quoted UTF-8
     * format documented in {@link WifiConfiguration#SSID}. If the SSID cannot be decoded as UTF-8,
     * then the SSID of the WifiConfiguration will be {@link WifiManager#UNKNOWN_SSID}.
     *
     * <li> SoftAp band in {@link WifiConfiguration.apBand} only supports
     * 2GHz, 5GHz, 2GHz+5GHz bands, so conversion is limited to these bands. </li>
     *
     * <li> SoftAp security type in {@link WifiConfiguration.KeyMgmt} only supports
     * NONE, WPA2_PSK, so conversion is limited to these security type.</li>
     * @hide
     */
    @Nullable
    @SystemApi
    public WifiConfiguration toWifiConfiguration() {
        WifiConfiguration wifiConfig = new WifiConfiguration();
        CharSequence utf8Text = mWifiSsid != null ? mWifiSsid.getUtf8Text() : null;
        wifiConfig.SSID = utf8Text != null ? utf8Text.toString() : WifiManager.UNKNOWN_SSID;
        wifiConfig.preSharedKey = mPassphrase;
        wifiConfig.hiddenSSID = mHiddenSsid;
        wifiConfig.apChannel = getChannel();
        switch (mSecurityType) {
            case SECURITY_TYPE_OPEN:
                wifiConfig.allowedKeyManagement.set(WifiConfiguration.KeyMgmt.NONE);
                break;
            case SECURITY_TYPE_WPA2_PSK:
            case SECURITY_TYPE_WPA3_SAE_TRANSITION:
                wifiConfig.allowedKeyManagement.set(WifiConfiguration.KeyMgmt.WPA2_PSK);
                break;
            default:
                Log.e(TAG, "Convert fail, unsupported security type :" + mSecurityType);
                return null;
        }

        switch (getBand()) {
            case BAND_2GHZ:
                wifiConfig.apBand  = WifiConfiguration.AP_BAND_2GHZ;
                break;
            case BAND_5GHZ:
                wifiConfig.apBand  = WifiConfiguration.AP_BAND_5GHZ;
                break;
            case BAND_2GHZ | BAND_5GHZ:
                wifiConfig.apBand  = WifiConfiguration.AP_BAND_ANY;
                break;
            case BAND_ANY:
                wifiConfig.apBand  = WifiConfiguration.AP_BAND_ANY;
                break;
            default:
                Log.e(TAG, "Convert fail, unsupported band setting :" + getBand());
                return null;
        }
        return wifiConfig;
    }

    /**
     * Return the iface name for OWE transition mode for the AP.
     * {@link #setOweTransIfaceName(String)}.
     *
     * @hide
     */
    @Nullable
    public String getOweTransIfaceName() {
      return mOweTransIfaceName;
    }

    /**
     * Builds a {@link SoftApConfiguration}, which allows an app to configure various aspects of a
     * Soft AP.
     *
     * All fields are optional. By default, SSID and BSSID are automatically chosen by the
     * framework, and an open network is created.
     *
     * @hide
     */
    @SystemApi
    public static final class Builder {
        private WifiSsid mWifiSsid;
        private MacAddress mBssid;
        private String mPassphrase;
        private boolean mHiddenSsid;
        private SparseIntArray mChannels;
        private int mMaxNumberOfClients;
        private int mSecurityType;
        private boolean mAutoShutdownEnabled;
        private long mShutdownTimeoutMillis;
        private boolean mClientControlByUser;
        private List<MacAddress> mBlockedClientList;
        private List<MacAddress> mAllowedClientList;
        private int mMacRandomizationSetting;
        private boolean mBridgedModeOpportunisticShutdownEnabled;
        private boolean mIeee80211axEnabled;
        private boolean mIeee80211beEnabled;
        private boolean mIsUserConfiguration;
        private long mBridgedModeOpportunisticShutdownTimeoutMillis;
        private List<ScanResult.InformationElement> mVendorElements;
        private MacAddress mPersistentRandomizedMacAddress;
        private Set<Integer> mAllowedAcsChannels2g;
        private Set<Integer> mAllowedAcsChannels5g;
        private Set<Integer> mAllowedAcsChannels6g;
        private @WifiAnnotations.Bandwidth int mMaxChannelBandwidth;
        private String mOweTransIfaceName;

        /**
         * Constructs a Builder with default values (see {@link Builder}).
         */
        public Builder() {
            mWifiSsid = null;
            mBssid = null;
            mPassphrase = null;
            mHiddenSsid = false;
            mChannels = new SparseIntArray(1);
            mChannels.put(BAND_2GHZ, 0);
            mMaxNumberOfClients = 0;
            mSecurityType = SECURITY_TYPE_OPEN;
            mAutoShutdownEnabled = true; // enabled by default.
            mShutdownTimeoutMillis = DEFAULT_TIMEOUT;
            mClientControlByUser = false;
            mBlockedClientList = new ArrayList<>();
            mAllowedClientList = new ArrayList<>();
            if (SdkLevel.isAtLeastT()) {
                mMacRandomizationSetting = RANDOMIZATION_NON_PERSISTENT;
            } else {
                mMacRandomizationSetting = RANDOMIZATION_PERSISTENT;
            }
            mBridgedModeOpportunisticShutdownEnabled = true;
            mIeee80211axEnabled = true;
            mIeee80211beEnabled = true;
            mIsUserConfiguration = true;
            mBridgedModeOpportunisticShutdownTimeoutMillis = DEFAULT_TIMEOUT;
            mVendorElements = new ArrayList<>();
            mPersistentRandomizedMacAddress = null;
            mAllowedAcsChannels2g = new HashSet<>();
            mAllowedAcsChannels5g = new HashSet<>();
            mAllowedAcsChannels6g = new HashSet<>();
            mMaxChannelBandwidth = SoftApInfo.CHANNEL_WIDTH_AUTO;
            mOweTransIfaceName = null;
        }

        /**
         * Constructs a Builder initialized from an existing {@link SoftApConfiguration} instance.
         */
        public Builder(@NonNull SoftApConfiguration other) {
            Objects.requireNonNull(other);

            mWifiSsid = other.mWifiSsid;
            mBssid = other.mBssid;
            mPassphrase = other.mPassphrase;
            mHiddenSsid = other.mHiddenSsid;
            mChannels = other.mChannels.clone();
            mMaxNumberOfClients = other.mMaxNumberOfClients;
            mSecurityType = other.mSecurityType;
            mAutoShutdownEnabled = other.mAutoShutdownEnabled;
            mShutdownTimeoutMillis = other.mShutdownTimeoutMillis;
            mClientControlByUser = other.mClientControlByUser;
            mBlockedClientList = new ArrayList<>(other.mBlockedClientList);
            mAllowedClientList = new ArrayList<>(other.mAllowedClientList);
            mMacRandomizationSetting = other.mMacRandomizationSetting;
            mBridgedModeOpportunisticShutdownEnabled =
                    other.mBridgedModeOpportunisticShutdownEnabled;
            mIeee80211axEnabled = other.mIeee80211axEnabled;
            mIeee80211beEnabled = other.mIeee80211beEnabled;
            mIsUserConfiguration = other.mIsUserConfiguration;
            mBridgedModeOpportunisticShutdownTimeoutMillis =
                    other.mBridgedModeOpportunisticShutdownTimeoutMillis;
            mVendorElements = new ArrayList<>(other.mVendorElements);
            mPersistentRandomizedMacAddress = other.mPersistentRandomizedMacAddress;
            mAllowedAcsChannels2g = new HashSet<>(other.mAllowedAcsChannels2g);
            mAllowedAcsChannels5g = new HashSet<>(other.mAllowedAcsChannels5g);
            mAllowedAcsChannels6g = new HashSet<>(other.mAllowedAcsChannels6g);
            mMaxChannelBandwidth = other.mMaxChannelBandwidth;
<<<<<<< HEAD
            mOweTransIfaceName = other.mOweTransIfaceName;
=======
            if (SdkLevel.isAtLeastS() && mBssid != null) {
                // Auto set correct MAC randomization setting for the legacy SoftApConfiguration
                // to avoid the exception happen when framework (system server) copy
                // SoftApConfiguration.
                mMacRandomizationSetting = RANDOMIZATION_NONE;
            }
>>>>>>> a84966ec
        }

        /**
         * Builds the {@link SoftApConfiguration}.
         *
         * @return A new {@link SoftApConfiguration}, as configured by previous method calls.
         */
        @NonNull
        public SoftApConfiguration build() {
            for (MacAddress client : mAllowedClientList) {
                if (mBlockedClientList.contains(client)) {
                    throw new IllegalArgumentException("A MacAddress exist in both client list");
                }
            }

            // mMacRandomizationSetting supported from S.
            if (SdkLevel.isAtLeastS() && Compatibility.isChangeEnabled(
                    FORCE_MUTUAL_EXCLUSIVE_BSSID_MAC_RAMDONIZATION_SETTING)
                    && mBssid != null && mMacRandomizationSetting != RANDOMIZATION_NONE) {
                throw new IllegalArgumentException("A BSSID had configured but MAC randomization"
                        + " setting is not NONE");
            }

            if (!Compatibility.isChangeEnabled(
                    REMOVE_ZERO_FOR_TIMEOUT_SETTING) && mShutdownTimeoutMillis == DEFAULT_TIMEOUT) {
                mShutdownTimeoutMillis = 0; // Use 0 for legacy app.
            }
            return new SoftApConfiguration(mWifiSsid, mBssid, mPassphrase,
                    mHiddenSsid, mChannels, mSecurityType, mMaxNumberOfClients,
                    mAutoShutdownEnabled, mShutdownTimeoutMillis, mClientControlByUser,
                    mBlockedClientList, mAllowedClientList, mMacRandomizationSetting,
                    mBridgedModeOpportunisticShutdownEnabled, mIeee80211axEnabled,
                    mIeee80211beEnabled, mIsUserConfiguration,
                    mBridgedModeOpportunisticShutdownTimeoutMillis, mVendorElements,
                    mPersistentRandomizedMacAddress, mAllowedAcsChannels2g, mAllowedAcsChannels5g,
                    mAllowedAcsChannels6g, mMaxChannelBandwidth,
                    mOweTransIfaceName);
        }

        /**
         * Specifies a UTF-8 SSID for the AP.
         * <p>
         * Null SSID only support when configure a local-only hotspot.
         * <p>
         * <li>If not set, defaults to null.</li>
         *
         * @param ssid SSID of valid Unicode characters, or null to have the SSID automatically
         *             chosen by the framework.
         * @return Builder for chaining.
         * @throws IllegalArgumentException when the SSID is empty, not unicode, or if the byte
         *                                  representation is longer than 32 bytes.
         *
         * @deprecated Use {@link #setWifiSsid(WifiSsid)} instead.
         */
        @NonNull
        @Deprecated
        public Builder setSsid(@Nullable String ssid) {
            if (ssid == null) {
                mWifiSsid = null;
                return this;
            }

            Preconditions.checkStringNotEmpty(ssid);
            Preconditions.checkArgument(StandardCharsets.UTF_8.newEncoder().canEncode(ssid));
            mWifiSsid = WifiSsid.fromUtf8Text(ssid);
            return this;
        }

        /**
         * Specifies an SSID for the AP in the form of WifiSsid.
         * <p>
         * Null SSID only support when configure a local-only hotspot.
         * <p>
         * <li>If not set, defaults to null.</li>
         *
         * @param wifiSsid SSID, or null ot have the SSID automatically chosen by the framework.
         * @return Builder for chaining.
         */
        @NonNull
        @RequiresApi(Build.VERSION_CODES.TIRAMISU)
        public Builder setWifiSsid(@Nullable WifiSsid wifiSsid) {
            if (!SdkLevel.isAtLeastT()) {
                throw new UnsupportedOperationException();
            }
            mWifiSsid = wifiSsid;
            return this;
        }

        /**
         * Specify vendor-specific information elements for the (Soft) AP to transmit in its beacons
         * and probe responses. Method also validates the structure and throws
         * IllegalArgumentException in cases when ID of IE is not 0xDD (221) or incoming list
         * contain duplicate elements.
         *
         * @param vendorElements VendorElements
         * @return Builder for chaining.
         */
        @NonNull
        @RequiresApi(Build.VERSION_CODES.TIRAMISU)
        public Builder setVendorElements(
                @NonNull List<ScanResult.InformationElement> vendorElements) {
            if (!SdkLevel.isAtLeastT()) {
                throw new UnsupportedOperationException();
            }
            for (ScanResult.InformationElement e : vendorElements) {
                if (e.id != ScanResult.InformationElement.EID_VSA) {
                    throw new IllegalArgumentException("received InformationElement which is not "
                            + "related to VendorElements. VendorElement block should start with "
                            + HexEncoding.encodeToString(
                                    new byte[]{ (byte) ScanResult.InformationElement.EID_VSA }));
                }
            }
            final HashSet<ScanResult.InformationElement> set = new HashSet<>(vendorElements);
            if (set.size() < vendorElements.size()) {
                throw new IllegalArgumentException("vendor elements array contain duplicates. "
                        + "Please avoid passing duplicated and keep structure clean.");
            }
            mVendorElements = new ArrayList<>(vendorElements);
            return this;
        }

        /**
         * Specifies a BSSID for the AP.
         * <p>
         * <li>If not set, defaults to null.</li>
         *
         * When this method is called, the caller needs to configure MAC randomization settings to
         * {@link #RANDOMIZATION_NONE}. See {@link #setMacRandomizationSetting(int)} for details.
         *
         * If multiple bands are requested via {@link #setBands(int[])} or
         * {@link #setChannels(SparseIntArray)}, HAL will derive 2 MAC addresses since framework
         * only sends down 1 MAC address.
         *
         * An example (but different implementation may perform a different mapping):
         * <li>MAC address 1: copy value of MAC address,
         * and set byte 1 = (0xFF - BSSID[1])</li>
         * <li>MAC address 2: copy value of MAC address,
         * and set byte 2 = (0xFF - BSSID[2])</li>
         *
         * Example BSSID argument: e2:38:60:c4:0e:b7
         * Derived MAC address 1: e2:c7:60:c4:0e:b7
         * Derived MAC address 2: e2:38:9f:c4:0e:b7
         *
         * <p>
         * Use {@link WifiManager.SoftApCallback#onCapabilityChanged(SoftApCapability)} and
         * {@link SoftApCapability#areFeaturesSupported(long)}
         * with {@link SoftApCapability.SOFTAP_FEATURE_MAC_ADDRESS_CUSTOMIZATION} to determine
         * whether or not this feature is supported.
         *
         * @param bssid BSSID, or null to have the BSSID chosen by the framework. The caller is
         *              responsible for avoiding collisions.
         * @return Builder for chaining.
         * @throws IllegalArgumentException when the given BSSID is the all-zero
         *                                  , multicast or broadcast MAC address.
         */
        @NonNull
        public Builder setBssid(@Nullable MacAddress bssid) {
            if (bssid != null) {
                Preconditions.checkArgument(!bssid.equals(WifiManager.ALL_ZEROS_MAC_ADDRESS));
                if (bssid.getAddressType() != MacAddress.TYPE_UNICAST) {
                    throw new IllegalArgumentException("bssid doesn't support "
                            + "multicast or broadcast mac address");
                }
            }
            mBssid = bssid;
            return this;
        }

        /**
         * Specifies that this AP should use specific security type with the given ASCII passphrase.
         *
         * @param securityType One of the following security types:
         * {@link #SECURITY_TYPE_OPEN},
         * {@link #SECURITY_TYPE_WPA2_PSK},
         * {@link #SECURITY_TYPE_WPA3_SAE_TRANSITION},
         * {@link #SECURITY_TYPE_WPA3_SAE},
         * {@link #SECURITY_TYPE_WPA3_OWE_TRANSITION},
         * {@link #SECURITY_TYPE_WPA3_OWE}.
         * @param passphrase The passphrase to use for sepcific {@code securityType} configuration
         * or null with {@link #SECURITY_TYPE_OPEN}, {@link #SECURITY_TYPE_WPA3_OWE_TRANSITION},
         * and {@link #SECURITY_TYPE_WPA3_OWE}.
         *
         * @return Builder for chaining.
         * @throws IllegalArgumentException when the passphrase length is empty and
         *         {@code securityType} is any of the following:
         *         {@link #SECURITY_TYPE_WPA2_PSK} or {@link #SECURITY_TYPE_WPA3_SAE_TRANSITION}
         *         or {@link #SECURITY_TYPE_WPA3_SAE},
         *         or non-null passphrase and {@code securityType} is
         *         {@link #SECURITY_TYPE_OPEN} or {@link #SECURITY_TYPE_WPA3_OWE_TRANSITION} or
         *         {@link #SECURITY_TYPE_WPA3_OWE}.
         */
        @NonNull
        public Builder setPassphrase(@Nullable String passphrase, @SecurityType int securityType) {
            if (!SdkLevel.isAtLeastT()
                    && (securityType == SECURITY_TYPE_WPA3_OWE_TRANSITION
                            || securityType == SECURITY_TYPE_WPA3_OWE)) {
                throw new UnsupportedOperationException();
            }
            if (securityType == SECURITY_TYPE_OPEN
                    || securityType == SECURITY_TYPE_WPA3_OWE_TRANSITION
                    || securityType == SECURITY_TYPE_WPA3_OWE
                    || securityType == SECURITY_TYPE_OWE) {
                if (passphrase != null) {
                    throw new IllegalArgumentException(
                            "passphrase should be null when security type is open");
                }
            } else {
                Preconditions.checkStringNotEmpty(passphrase);
            }
            mSecurityType = securityType;
            mPassphrase = passphrase;
            return this;
        }

        /**
         * Specifies whether the AP is hidden (doesn't broadcast its SSID) or
         * not (broadcasts its SSID).
         * <p>
         * <li>If not set, defaults to false (i.e not a hidden network).</li>
         *
         * @param hiddenSsid true for a hidden SSID, false otherwise.
         * @return Builder for chaining.
         */
        @NonNull
        public Builder setHiddenSsid(boolean hiddenSsid) {
            mHiddenSsid = hiddenSsid;
            return this;
        }

        /**
         * Specifies the band for the AP.
         * <p>
         * <li>If not set, defaults to {@link #BAND_2GHZ}.</li>
         *
         * @param band One or combination of the following band type:
         * {@link #BAND_2GHZ}, {@link #BAND_5GHZ}, {@link #BAND_6GHZ}.
         * @return Builder for chaining.
         * @throws IllegalArgumentException when an invalid band type is provided.
         */
        @NonNull
        public Builder setBand(@BandType int band) {
            if (!isBandValid(band)) {
                throw new IllegalArgumentException("Invalid band type: " + band);
            }
            mChannels = new SparseIntArray(1);
            mChannels.put(band, 0);
            return this;
        }

        /**
         * Specifies the bands for the APs.
         * If more than 1 band is set, this will bring up concurrent APs.
         * on the requested bands (if possible).
         * <p>
         *
         * Use {@link WifiManager#isBridgedApConcurrencySupported()} to determine
         * whether or not concurrent APs are supported.
         *
         * Requires the driver to support {@link SoftApCapability.SOFTAP_FEATURE_ACS_OFFLOAD}
         * when multiple bands are configured. Otherwise,
         * {@link WifiManager#startTetheredHotspot(SoftApConfiguration)} will report error code
         * {@link WifiManager#SAP_START_FAILURE_UNSUPPORTED_CONFIGURATION}.
         *
         * Note: Only supports 2.4GHz + 5GHz bands. If any other band is set, will report error
         * {@link WifiManager#SAP_START_FAILURE_UNSUPPORTED_CONFIGURATION}.
         *
         * @param bands Array of the {@link #BandType}.
         * @return Builder for chaining.
         * @throws IllegalArgumentException when more than 2 bands are set or an invalid band type
         *                                  is provided.
         */
        @RequiresApi(Build.VERSION_CODES.S)
        @NonNull
        public Builder setBands(@NonNull int[] bands) {
            if (!SdkLevel.isAtLeastS()) {
                throw new UnsupportedOperationException();
            }
            if (bands.length == 0 || bands.length > 2) {
                throw new IllegalArgumentException("Unsupported number of bands("
                        + bands.length + ") configured");
            }
            SparseIntArray channels = new SparseIntArray(bands.length);
            for (int val : bands) {
                if (!isBandValid(val)) {
                    throw new IllegalArgumentException("Invalid band type: " + val);
                }
                channels.put(val, 0);
            }
            mChannels = channels;
            return this;
        }


        /**
         * Specifies the channel and associated band for the AP.
         *
         * The channel which AP resides on. Valid channels are country dependent.
         * The {@link SoftApCapability#getSupportedChannelList(int)} can be used to obtain
         * valid channels.
         *
         * <p>
         * If not set, the default for the channel is the special value 0 which has the
         * framework auto-select a valid channel from the band configured with
         * {@link #setBand(int)}.
         *
         * The channel auto selection will be offloaded to driver when
         * {@link SoftApCapability#areFeaturesSupported(long)}
         * with {@link SoftApCapability.SOFTAP_FEATURE_ACS_OFFLOAD}
         * return true. The driver will auto select the best channel (e.g. best performance)
         * based on environment interference. Check {@link SoftApCapability} for more detail.
         *
         * The API contains (band, channel) input since the 6GHz band uses the same channel
         * numbering scheme as is used in the 2.4GHz and 5GHz band. Therefore, both are needed to
         * uniquely identify individual channels.
         *
         * <p>
         * @param channel operating channel of the AP.
         * @param band containing this channel.
         * @return Builder for chaining.
         * @throws IllegalArgumentException when the invalid channel or band type is configured.
         */
        @NonNull
        public Builder setChannel(int channel, @BandType int band) {
            if (!isChannelBandPairValid(channel, band)) {
                throw new IllegalArgumentException("Invalid channel(" + channel
                        + ") & band (" + band + ") configured");
            }
            mChannels = new SparseIntArray(1);
            mChannels.put(band, channel);
            return this;
        }

        /**
         * Specifies the channels and associated bands for the APs.
         *
         * When more than 1 channel is set, this will bring up concurrent APs on the requested
         * channels and bands (if possible).
         *
         * Valid channels are country dependent.
         * The {@link SoftApCapability#getSupportedChannelList(int)} can be used to obtain
         * valid channels in each band.
         *
         * Use {@link WifiManager#isBridgedApConcurrencySupported()} to determine
         * whether or not concurrent APs are supported.
         *
         * <p>
         * If not set, the default for the channel is the special value 0 which has the framework
         * auto-select a valid channel from the band configured with {@link #setBands(int[])}.
         *
         * The channel auto selection will be offloaded to driver when
         * {@link SoftApCapability#areFeaturesSupported(long)}
         * with {@link SoftApCapability.SOFTAP_FEATURE_ACS_OFFLOAD}
         * returns true. The driver will auto select the best channel (e.g. best performance)
         * based on environment interference. Check {@link SoftApCapability} for more detail.
         *
         * Requires the driver to support {@link SoftApCapability.SOFTAP_FEATURE_ACS_OFFLOAD}
         * when multiple bands are configured without specified channel value (i.e. channel is
         * the special value 0). Otherwise,
         * {@link WifiManager#startTetheredHotspot(SoftApConfiguration)} will report error code
         * {@link WifiManager#SAP_START_FAILURE_UNSUPPORTED_CONFIGURATION}.
         *
         * Note: Only supports 2.4GHz + 5GHz bands. If any other band is set, will report error
         * {@link WifiManager#SAP_START_FAILURE_UNSUPPORTED_CONFIGURATION}.
         *
         * The API contains (band, channel) input since the 6GHz band uses the same channel
         * numbering scheme as is used in the 2.4GHz and 5GHz band. Therefore, both are needed to
         * uniquely identify individual channels.
         *
         * Reference the Wi-Fi channel numbering and the channelization in IEEE 802.11-2016
         * specifications, section 17.3.8.4.2, 17.3.8.4.3 and Table 15-6.
         *
         * <p>
         * @param channels SparseIntArray (key: {@code #BandType} , value: channel) consists of
         *                 {@code BAND_} and corresponding channel.
         * @return Builder for chaining.
         * @throws IllegalArgumentException when more than 2 channels are set or the invalid
         *                                  channel or band type is configured.
         */
        @RequiresApi(Build.VERSION_CODES.S)
        @NonNull
        public Builder setChannels(@NonNull SparseIntArray channels) {
            if (!SdkLevel.isAtLeastS()) {
                throw new UnsupportedOperationException();
            }
            if (channels.size() == 0 || channels.size() > 2) {
                throw new IllegalArgumentException("Unsupported number of channels("
                        + channels.size() + ") configured");
            }
            for (int i = 0; i < channels.size(); i++) {
                int channel = channels.valueAt(i);
                int band = channels.keyAt(i);
                if (channel == 0) {
                    if (!isBandValid(band)) {
                        throw new IllegalArgumentException("Invalid band type: " + band);
                    }
                } else {
                    if (!isChannelBandPairValid(channel, band)) {
                        throw new IllegalArgumentException("Invalid channel(" + channel
                                + ") & band (" + band + ") configured");
                    }
                }
            }
            mChannels = channels.clone();
            return this;
        }


        /**
         * Specifies the maximum number of clients that can associate to the AP.
         *
         * The maximum number of clients (STAs) which can associate to the AP.
         * The AP will reject association from any clients above this number.
         * Specify a value of 0 to have the framework automatically use the maximum number
         * which the device can support (based on hardware and carrier constraints).
         * <p>
         * Use {@link WifiManager.SoftApCallback#onCapabilityChanged(SoftApCapability)} and
         * {@link SoftApCapability#getMaxSupportedClients} to get the maximum number of clients
         * which the device supports (based on hardware and carrier constraints).
         *
         * <p>
         * <li>If not set, defaults to 0.</li>
         *
         * This method requires HAL support. If the method is used to set a
         * non-zero {@code maxNumberOfClients} value then
         * {@link WifiManager#startTetheredHotspot(SoftApConfiguration)} will report error code
         * {@link WifiManager#SAP_START_FAILURE_UNSUPPORTED_CONFIGURATION}.
         *
         * <p>
         * Use {@link WifiManager.SoftApCallback#onCapabilityChanged(SoftApCapability)} and
         * {@link SoftApCapability#areFeaturesSupported(long)}
         * with {@link SoftApCapability.SOFTAP_FEATURE_CLIENT_FORCE_DISCONNECT} to determine whether
         * or not this feature is supported.
         *
         * @param maxNumberOfClients maximum client number of the AP.
         * @return Builder for chaining.
         */
        @NonNull
        public Builder setMaxNumberOfClients(@IntRange(from = 0) int maxNumberOfClients) {
            if (maxNumberOfClients < 0) {
                throw new IllegalArgumentException("maxNumberOfClients should be not negative");
            }
            mMaxNumberOfClients = maxNumberOfClients;
            return this;
        }

        /**
         * Specifies whether auto shutdown is enabled or not.
         * The Soft AP will shut down when there are no devices connected to it for
         * the timeout duration.
         *
         * <p>
         * <li>If not set, defaults to true</li>
         *
         * @param enable true to enable, false to disable.
         * @return Builder for chaining.
         *
         * @see #setShutdownTimeoutMillis(long)
         */
        @NonNull
        public Builder setAutoShutdownEnabled(boolean enable) {
            mAutoShutdownEnabled = enable;
            return this;
        }

        /**
         * Specifies the shutdown timeout in milliseconds.
         * The Soft AP will shut down when there are no devices connected to it for
         * the timeout duration.
         *
         * Specify a value of {@link #DEFAULT_TIMEOUT} to have the framework automatically use
         * default timeout setting which defined in
         * {@link R.integer.config_wifi_framework_soft_ap_timeout_delay}
         *
         * <p>
         * <li>If not set, defaults to {@link #DEFAULT_TIMEOUT}</li>
         * <li>The shut down timeout will apply when {@link #setAutoShutdownEnabled(boolean)} is
         * set to true</li>
         *
         * @param timeoutMillis milliseconds of the timeout delay. Any value less than 1 is invalid
         *                      except {@link #DEFAULT_TIMEOUT}.
         * @return Builder for chaining.
         *
         * @see #setAutoShutdownEnabled(boolean)
         */
        @NonNull
        public Builder setShutdownTimeoutMillis(@IntRange(from = -1) long timeoutMillis) {
            if (Compatibility.isChangeEnabled(
                    REMOVE_ZERO_FOR_TIMEOUT_SETTING) && timeoutMillis < 1) {
                if (timeoutMillis != DEFAULT_TIMEOUT) {
                    throw new IllegalArgumentException("Invalid timeout value: " + timeoutMillis);
                }
            } else if (timeoutMillis < 0) {
                throw new IllegalArgumentException("Invalid timeout value from legacy app: "
                        + timeoutMillis);
            }
            mShutdownTimeoutMillis = timeoutMillis;
            return this;
        }

        /**
         * Configure the Soft AP to require manual user control of client association.
         * If disabled (the default) then any client which isn't in the blocked list
         * {@link #getBlockedClientList()} can associate to this Soft AP using the
         * correct credentials until the Soft AP capacity is reached (capacity is hardware, carrier,
         * or user limited - using {@link #setMaxNumberOfClients(int)}).
         *
         * If manual user control is enabled then clients will be accepted, rejected, or require
         * a user approval based on the configuration provided by
         * {@link #setBlockedClientList(List)} and {@link #setAllowedClientList(List)}.
         *
         * <p>
         * This method requires HAL support. HAL support can be determined using
         * {@link WifiManager.SoftApCallback#onCapabilityChanged(SoftApCapability)} and
         * {@link SoftApCapability#areFeaturesSupported(long)}
         * with {@link SoftApCapability.SOFTAP_FEATURE_CLIENT_FORCE_DISCONNECT}
         *
         * <p>
         * If the method is called on a device without HAL support then starting the soft AP
         * using {@link WifiManager#startTetheredHotspot(SoftApConfiguration)} will fail with
         * {@link WifiManager#SAP_START_FAILURE_UNSUPPORTED_CONFIGURATION}.
         *
         * <p>
         * <li>If not set, defaults to false (i.e The authoriztion is not required).</li>
         *
         * @param enabled true for enabling the control by user, false otherwise.
         * @return Builder for chaining.
         */
        @NonNull
        public Builder setClientControlByUserEnabled(boolean enabled) {
            mClientControlByUser = enabled;
            return this;
        }

        /**
         * Configures the set of channel numbers in the specified band that are allowed
         * to be selected by the Automatic Channel Selection (ACS) algorithm.
         * <p>
         *
         * Requires the driver to support {@link SoftApCapability#SOFTAP_FEATURE_ACS_OFFLOAD}.
         * Otherwise, these sets will be ignored.
         * <p>
         *
         * @param band one of the following band types:
         * {@link #BAND_2GHZ}, {@link #BAND_5GHZ}, {@link #BAND_6GHZ}.
         *
         * @param channels that are allowed to be used by ACS algorithm in this band. If it is
         * configured to an empty array or not configured, then all channels within that band
         * will be allowed.
         * <p>
         *
         * @return Builder for chaining.
         */
        @NonNull
        @RequiresApi(Build.VERSION_CODES.TIRAMISU)
        public Builder setAllowedAcsChannels(@BandType int band, @NonNull int[] channels) {
            if (!SdkLevel.isAtLeastT()) {
                throw new UnsupportedOperationException();
            }

            if (channels == null) {
                throw new IllegalArgumentException(
                        "Passing a null object to setAllowedAcsChannels");
            }

            if ((band != BAND_2GHZ) && (band != BAND_5GHZ) && (band != BAND_6GHZ)) {
                throw new IllegalArgumentException(
                        "Passing an invalid band to setAllowedAcsChannels");
            }

            for (int channel : channels) {
                if (!isChannelBandPairValid(channel, band)) {
                    throw new IllegalArgumentException(
                            "Invalid channel to setAllowedAcsChannels: band: " + band
                            + "channel: " + channel);
                }
            }

            HashSet<Integer> set = IntStream.of(channels).boxed()
                    .collect(Collectors.toCollection(HashSet::new));
            switch(band) {
                case BAND_2GHZ:
                    mAllowedAcsChannels2g = set;
                    break;
                case BAND_5GHZ:
                    mAllowedAcsChannels5g = set;
                    break;
                case BAND_6GHZ:
                    mAllowedAcsChannels6g = set;
                    break;
            }

            return this;
        }

        /**
         * Sets maximum channel bandwidth for the SoftAp Connection
         *
         * If not set, the SoftAp connection will seek the maximum channel bandwidth achievable on
         * the device. However, in some cases the caller will need to put a cap on the channel
         * bandwidth through this API.
         *
         * @param maxChannelBandwidth one of {@link SoftApInfo#CHANNEL_WIDTH_AUTO},
         * {@link SoftApInfo#CHANNEL_WIDTH_20MHZ}, {@link SoftApInfo#CHANNEL_WIDTH_40MHZ},
         * {@link SoftApInfo#CHANNEL_WIDTH_80MHZ}, {@link SoftApInfo#CHANNEL_WIDTH_160MHZ},
         * or {@link SoftApInfo#CHANNEL_WIDTH_320MHZ}
         *
         * @return builder for chaining
         */
        @NonNull
        @RequiresApi(Build.VERSION_CODES.TIRAMISU)
        public Builder setMaxChannelBandwidth(@WifiAnnotations.Bandwidth int maxChannelBandwidth) {
            if (!SdkLevel.isAtLeastT()) {
                throw new UnsupportedOperationException();
            }

            switch (maxChannelBandwidth) {
                case SoftApInfo.CHANNEL_WIDTH_AUTO:
                case SoftApInfo.CHANNEL_WIDTH_20MHZ:
                case SoftApInfo.CHANNEL_WIDTH_40MHZ:
                case SoftApInfo.CHANNEL_WIDTH_80MHZ:
                case SoftApInfo.CHANNEL_WIDTH_160MHZ:
                case SoftApInfo.CHANNEL_WIDTH_320MHZ:
                    mMaxChannelBandwidth = maxChannelBandwidth;
                    break;
                default:
                    throw new IllegalArgumentException(
                            "Invalid channel bandwidth value("
                            + maxChannelBandwidth + ")  configured");
            }
            return this;
        }

        /**
         * This method together with {@link setClientControlByUserEnabled(boolean)} control client
         * connections to the AP. If client control by user is disabled using the above method then
         * this API has no effect and clients are allowed to associate to the AP (within limit of
         * max number of clients).
         *
         * If client control by user is enabled then this API configures the list of clients
         * which are explicitly allowed. These are auto-accepted.
         *
         * All other clients which attempt to associate, whose MAC addresses are on neither list,
         * are:
         * <ul>
         * <li>Rejected</li>
         * <li>A callback {@link WifiManager.SoftApCallback#onBlockedClientConnecting(WifiClient)}
         * is issued (which allows the user to add them to the allowed client list if desired).<li>
         * </ul>
         *
         * @param allowedClientList list of clients which are allowed to associate to the AP
         *                          without user pre-approval.
         * @return Builder for chaining.
         */
        @NonNull
        public Builder setAllowedClientList(@NonNull List<MacAddress> allowedClientList) {
            mAllowedClientList = new ArrayList<>(allowedClientList);
            return this;
        }

        /**
         * This API configures the list of clients which are blocked and cannot associate
         * to the Soft AP.
         *
         * <p>
         * This method requires HAL support. HAL support can be determined using
         * {@link WifiManager.SoftApCallback#onCapabilityChanged(SoftApCapability)} and
         * {@link SoftApCapability#areFeaturesSupported(long)}
         * with {@link SoftApCapability.SOFTAP_FEATURE_CLIENT_FORCE_DISCONNECT}
         *
         * <p>
         * If the method is called on a device without HAL support then starting the soft AP
         * using {@link WifiManager#startTetheredHotspot(SoftApConfiguration)} will fail with
         * {@link WifiManager#SAP_START_FAILURE_UNSUPPORTED_CONFIGURATION}.
         *
         * @param blockedClientList list of clients which are not allowed to associate to the AP.
         * @return Builder for chaining.
         */
        @NonNull
        public Builder setBlockedClientList(@NonNull List<MacAddress> blockedClientList) {
            mBlockedClientList = new ArrayList<>(blockedClientList);
            return this;
        }

        /**
         * Specifies the level of MAC randomization for the AP BSSID.
         * The Soft AP BSSID will be randomized only if the BSSID isn't set
         * {@link #setBssid(MacAddress)} and this method is either uncalled
         * or called with {@link #RANDOMIZATION_PERSISTENT} or
         * {@link #RANDOMIZATION_NON_PERSISTENT}. When this method is called with
         * {@link #RANDOMIZATION_PERSISTENT} or {@link #RANDOMIZATION_NON_PERSISTENT}, the caller
         * the caller must not call {@link #setBssid(MacAddress)}.
         *
         * <p>
         * <li>If not set, defaults to {@link #RANDOMIZATION_NON_PERSISTENT}</li>
         *
         * <p>
         * Requires HAL support when set to {@link #RANDOMIZATION_PERSISTENT} or
         * {@link #RANDOMIZATION_NON_PERSISTENT}.
         * Use {@link WifiManager.SoftApCallback#onCapabilityChanged(SoftApCapability)} and
         * {@link SoftApCapability#areFeaturesSupported(long)}
         * with {@link SoftApCapability.SOFTAP_FEATURE_MAC_ADDRESS_CUSTOMIZATION} to determine
         * whether or not this feature is supported.
         *
         * @param macRandomizationSetting One of the following setting:
         * {@link #RANDOMIZATION_NONE}, {@link #RANDOMIZATION_PERSISTENT} or
         * {@link #RANDOMIZATION_NON_PERSISTENT}.
         * @return Builder for chaining.
         *
         * @see #setBssid(MacAddress)
         */
        @RequiresApi(Build.VERSION_CODES.S)
        @NonNull
        public Builder setMacRandomizationSetting(
                @MacRandomizationSetting int macRandomizationSetting) {
            if (!SdkLevel.isAtLeastS()) {
                throw new UnsupportedOperationException();
            }
            mMacRandomizationSetting = macRandomizationSetting;
            return this;
        }


        /**
         * Specifies whether or not opportunistic shut down of an AP instance in bridged mode
         * is enabled.
         *
         * <p>
         * If enabled, the framework will shutdown one of the AP instances if it is idle for
         * the timeout duration - meaning there are no devices connected to it.
         * If both AP instances are idle for the timeout duration then the framework will
         * shut down the AP instance operating on the higher frequency. For instance,
         * if the AP instances operate at 2.4GHz and 5GHz and are both idle for the
         * timeout duration then the 5GHz AP instance will be shut down.
         * <p>
         *
         * Note: the opportunistic timeout only applies to one AP instance of the bridge AP.
         * If one of the AP instances has already been disabled for any reason, including due to
         * an opportunistic timeout or hardware issues or coexistence issues,
         * then the opportunistic timeout is no longer active.
         *
         * <p>
         * The shutdown timer specified by {@link #setShutdownTimeoutMillis(long)} controls the
         * overall shutdown of the bridged AP and is still in use independently of the opportunistic
         * timer controlled by this AP.
         *
         * <p>
         * <li>If not set, defaults to true</li>
         *
         * @param enable true to enable, false to disable.
         * @return Builder for chaining.
         *
         */
        @RequiresApi(Build.VERSION_CODES.S)
        @NonNull
        public Builder setBridgedModeOpportunisticShutdownEnabled(boolean enable) {
            if (!SdkLevel.isAtLeastS()) {
                throw new UnsupportedOperationException();
            }
            mBridgedModeOpportunisticShutdownEnabled = enable;
            return this;
        }

        /**
         * Specifies whether or not to enable 802.11ax on the Soft AP.
         *
         * <p>
         * Note: Only relevant when the device supports 802.11ax on the Soft AP.
         * If enabled on devices that do not support 802.11ax then ignored.
         * Use {@link WifiManager.SoftApCallback#onCapabilityChanged(SoftApCapability)} and
         * {@link SoftApCapability#areFeaturesSupported(long)}
         * with {@link SoftApCapability.SOFTAP_FEATURE_IEEE80211_AX} to determine
         * whether or not 802.11ax is supported on the Soft AP.
         * <p>
         * <li>If not set, defaults to true - which will be ignored on devices
         * which do not support 802.11ax</li>
         *
         * @param enable true to enable, false to disable.
         * @return Builder for chaining.
         *
         */
        @RequiresApi(Build.VERSION_CODES.S)
        @NonNull
        public Builder setIeee80211axEnabled(boolean enable) {
            if (!SdkLevel.isAtLeastS()) {
                throw new UnsupportedOperationException();
            }
            mIeee80211axEnabled = enable;
            return this;
        }

        /**
         * Specifies whether or not to enable 802.11be on the Soft AP.
         *
         * <p>
         * Note: Only relevant when the device supports 802.11be on the Soft AP.
         * If enabled on devices that do not support 802.11be then ignored.
         * Use {@link WifiManager.SoftApCallback#onCapabilityChanged(SoftApCapability)} and
         * {@link SoftApCapability#areFeaturesSupported(long)}
         * with {@link SoftApCapability.SOFTAP_FEATURE_IEEE80211_BE} to determine
         * whether or not 802.11be is supported on the Soft AP.
         * <p>
         * <li>If not set, defaults to true - which will be ignored on devices
         * which do not support 802.11be</li>
         *
         * @param enable true to enable, false to disable.
         * @return Builder for chaining.
         *
         */
        @RequiresApi(Build.VERSION_CODES.TIRAMISU)
        @NonNull
        public Builder setIeee80211beEnabled(boolean enable) {
            if (!SdkLevel.isAtLeastT()) {
                throw new UnsupportedOperationException();
            }
            mIeee80211beEnabled = enable;
            return this;
        }

        /**
         * Specifies whether or not the configuration is configured by user.
         *
         * @param isUserConfigured true to user configuration, false otherwise.
         * @return Builder for chaining.
         *
         * @hide
         */
        @NonNull
        public Builder setUserConfiguration(boolean isUserConfigured) {
            mIsUserConfiguration = isUserConfigured;
            return this;
        }

        /**
         * Specifies bridged mode opportunistic shutdown timeout in milliseconds.
         * An instance of bridged Soft AP will shut down when there is no device connected to it
         * for this timeout duration.
         *
         * Specify a value of {@link DEFAULT_TIMEOUT} to have the framework automatically use
         * default timeout setting defined by
         * {@link
         * R.integer.config_wifiFrameworkSoftApShutDownIdleInstanceInBridgedModeTimeoutMillisecond}
         *
         * <p>
         * <li>If not set, defaults to {@link #DEFAULT_TIMEOUT}</li>
         * <li>The shut down timeout will apply when
         * {@link #setBridgedModeOpportunisticShutdownEnabled(boolean)} is set to true</li>
         *
         * @param timeoutMillis milliseconds of the timeout delay. Any value less than 1 is invalid
         *                      except {@link #DEFAULT_TIMEOUT}.
         * @return Builder for chaining.
         *
         * @see #setBridgedModeOpportunisticShutdownEnabled(boolean)
         */
        @RequiresApi(Build.VERSION_CODES.TIRAMISU)
        @NonNull
        public Builder setBridgedModeOpportunisticShutdownTimeoutMillis(
                @IntRange(from = -1) long timeoutMillis) {
            if (!SdkLevel.isAtLeastT()) {
                throw new UnsupportedOperationException();
            }
            if (timeoutMillis < 1 && timeoutMillis != DEFAULT_TIMEOUT) {
                throw new IllegalArgumentException("Invalid timeout value: " + timeoutMillis);
            }
            mBridgedModeOpportunisticShutdownTimeoutMillis = timeoutMillis;
            return this;
        }

        /**
         * @param mac persistent randomized MacAddress generated by the frameworks.
         * @hide
         */
        @NonNull
        public Builder setRandomizedMacAddress(@NonNull MacAddress mac) {
            if (mac == null) {
                throw new IllegalArgumentException("setRandomizedMacAddress received"
                        + " null MacAddress.");
            }
            mPersistentRandomizedMacAddress = mac;
            return this;
        }

        /**
         * Specifies an iface name for OWE transition mode for the AP.
         * <p>
         * <li>If not set, defaults to null.</li>
         *
         * @param oweTransIfaceName iface name for OWE transition mode.
         * @return Builder for chaining.
         *
         * @hide
         */
        @NonNull
        public Builder setOweTransIfaceName(@Nullable String oweTransIfaceName) {
            mOweTransIfaceName = oweTransIfaceName;
            return this;
        }
    }
}<|MERGE_RESOLUTION|>--- conflicted
+++ resolved
@@ -1338,16 +1338,13 @@
             mAllowedAcsChannels5g = new HashSet<>(other.mAllowedAcsChannels5g);
             mAllowedAcsChannels6g = new HashSet<>(other.mAllowedAcsChannels6g);
             mMaxChannelBandwidth = other.mMaxChannelBandwidth;
-<<<<<<< HEAD
-            mOweTransIfaceName = other.mOweTransIfaceName;
-=======
             if (SdkLevel.isAtLeastS() && mBssid != null) {
                 // Auto set correct MAC randomization setting for the legacy SoftApConfiguration
                 // to avoid the exception happen when framework (system server) copy
                 // SoftApConfiguration.
                 mMacRandomizationSetting = RANDOMIZATION_NONE;
             }
->>>>>>> a84966ec
+            mOweTransIfaceName = other.mOweTransIfaceName;
         }
 
         /**
