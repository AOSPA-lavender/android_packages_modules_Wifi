/*
 * Copyright (C) 2019 The Android Open Source Project
 *
 * Licensed under the Apache License, Version 2.0 (the "License");
 * you may not use this file except in compliance with the License.
 * You may obtain a copy of the License at
 *
 *      http://www.apache.org/licenses/LICENSE-2.0
 *
 * Unless required by applicable law or agreed to in writing, software
 * distributed under the License is distributed on an "AS IS" BASIS,
 * WITHOUT WARRANTIES OR CONDITIONS OF ANY KIND, either express or implied.
 * See the License for the specific language governing permissions and
 * limitations under the License.
 */

package android.net.wifi;

import android.annotation.IntDef;
import android.annotation.IntRange;
import android.annotation.NonNull;
import android.annotation.Nullable;
import android.annotation.SystemApi;
import android.net.MacAddress;
import android.os.Build;
import android.os.Parcel;
import android.os.Parcelable;
import android.text.TextUtils;
import android.util.Log;
import android.util.SparseIntArray;

import androidx.annotation.RequiresApi;

import com.android.internal.annotations.VisibleForTesting;
import com.android.internal.util.Preconditions;
import com.android.modules.utils.build.SdkLevel;

import java.lang.annotation.Retention;
import java.lang.annotation.RetentionPolicy;
import java.nio.charset.StandardCharsets;
import java.util.ArrayList;
import java.util.List;
import java.util.Objects;

/**
 * Configuration for a soft access point (a.k.a. Soft AP, SAP, Hotspot).
 *
 * This is input for the framework provided by a client app, i.e. it exposes knobs to instruct the
 * framework how it should configure a hotspot.
 *
 * System apps can use this to configure a tethered hotspot using
 * {@code WifiManager#startTetheredHotspot(SoftApConfiguration)} and
 * {@code WifiManager#setSoftApConfiguration(SoftApConfiguration)}
 * or local-only hotspot using
 * {@code WifiManager#startLocalOnlyHotspot(SoftApConfiguration, Executor,
 * WifiManager.LocalOnlyHotspotCallback)}.
 *
 * Instances of this class are immutable; use {@link SoftApConfiguration.Builder} and its methods to
 * create a new instance.
 *
 */
public final class SoftApConfiguration implements Parcelable {

    private static final String TAG = "SoftApConfiguration";

    @VisibleForTesting
    static final int PSK_MIN_LEN = 8;

    @VisibleForTesting
    static final int PSK_MAX_LEN = 63;

    /**
     * 2GHz band.
     * @hide
     */
    @SystemApi
    public static final int BAND_2GHZ = 1 << 0;

    /**
     * 5GHz band.
     * @hide
     */
    @SystemApi
    public static final int BAND_5GHZ = 1 << 1;

    /**
     * 6GHz band.
     * @hide
     */
    @SystemApi
    public static final int BAND_6GHZ = 1 << 2;

    /**
     * 60GHz band.
     * @hide
     */
    @SystemApi
    public static final int BAND_60GHZ = 1 << 3;

    /**
     * Device is allowed to choose the optimal band (2GHz, 5GHz, 6GHz) based on device capability,
     * operating country code and current radio conditions.
     * @hide
     *
     * @deprecated This is no longer supported. The value is fixed at
     * (BAND_2GHZ | BAND_5GHZ | BAND_6GHZ) even if a new band is supported in the future, for
     * instance {@code BAND_60GHZ}. The bands are a bit mask - use any combination of
     * {@code BAND_}, for instance {@code BAND_2GHZ | BAND_5GHZ}.
     */
    @SystemApi
    public static final int BAND_ANY = BAND_2GHZ | BAND_5GHZ | BAND_6GHZ;

    /** @hide */
    @Retention(RetentionPolicy.SOURCE)
    @IntDef(flag = true, prefix = { "BAND_TYPE_" }, value = {
            BAND_2GHZ,
            BAND_5GHZ,
            BAND_6GHZ,
            BAND_60GHZ,
    })
    public @interface BandType {}

    /**
     * All of the supported band types.
     * @hide
     */
    public static int[] BAND_TYPES = {BAND_2GHZ, BAND_5GHZ, BAND_6GHZ, BAND_60GHZ};

    private static boolean isBandValid(@BandType int band) {
        int bandAny = BAND_2GHZ | BAND_5GHZ | BAND_6GHZ | BAND_60GHZ;
        return ((band != 0) && ((band & ~bandAny) == 0));
    }

    private static final int MIN_CH_2G_BAND = 1;
    private static final int MAX_CH_2G_BAND = 14;
    private static final int MIN_CH_5G_BAND = 34;
    private static final int MAX_CH_5G_BAND = 196;
    private static final int MIN_CH_6G_BAND = 1;
    private static final int MAX_CH_6G_BAND = 253;
    private static final int MIN_CH_60G_BAND = 1;
    private static final int MAX_CH_60G_BAND = 6;



    private static boolean isChannelBandPairValid(int channel, @BandType int band) {
        switch (band) {
            case BAND_2GHZ:
                if (channel < MIN_CH_2G_BAND || channel >  MAX_CH_2G_BAND) {
                    return false;
                }
                break;

            case BAND_5GHZ:
                if (channel < MIN_CH_5G_BAND || channel >  MAX_CH_5G_BAND) {
                    return false;
                }
                break;

            case BAND_6GHZ:
                if (channel < MIN_CH_6G_BAND || channel >  MAX_CH_6G_BAND) {
                    return false;
                }
                break;

            case BAND_60GHZ:
                if (channel < MIN_CH_60G_BAND || channel >  MAX_CH_60G_BAND) {
                    return false;
                }
                break;

            default:
                return false;
        }
        return true;
    }

    /**
     * SSID for the AP, or null for a framework-determined SSID.
     */
    private final @Nullable WifiSsid mWifiSsid;

    /**
     * BSSID for the AP, or null to use a framework-determined BSSID.
     */
    private final @Nullable MacAddress mBssid;

    /**
     * Pre-shared key for WPA2-PSK or WPA3-SAE-Transition or WPA3-SAE encryption which depends on
     * the security type.
     */
    private final @Nullable String mPassphrase;

    /**
     * This is a network that does not broadcast its SSID, so an
     * SSID-specific probe request must be used for scans.
     */
    private final boolean mHiddenSsid;

    /**
     * The operating channels of the dual APs.
     *
     * The SparseIntArray that consists the band and the channel of matching the band.
     */
    @NonNull
    private final SparseIntArray mChannels;

    /**
     * The maximim allowed number of clients that can associate to the AP.
     */
    private final int mMaxNumberOfClients;

    /**
     * The operating security type of the AP.
     * One of the following security types:
     * {@link #SECURITY_TYPE_OPEN},
     * {@link #SECURITY_TYPE_WPA2_PSK},
     * {@link #SECURITY_TYPE_WPA3_SAE_TRANSITION},
     * {@link #SECURITY_TYPE_WPA3_SAE}
     */
    private final @SecurityType int mSecurityType;

    /**
     * The flag to indicate client need to authorize by user
     * when client is connecting to AP.
     */
    private final boolean mClientControlByUser;

    /**
     * The list of blocked client that can't associate to the AP.
     */
    private final List<MacAddress> mBlockedClientList;

    /**
     * The list of allowed client that can associate to the AP.
     */
    private final List<MacAddress> mAllowedClientList;

    /**
     * Whether auto shutdown of soft AP is enabled or not.
     */
    private final boolean mAutoShutdownEnabled;

    /**
     * Delay in milliseconds before shutting down soft AP when
     * there are no connected devices.
     */
    private final long mShutdownTimeoutMillis;

    /** @hide */
    @Retention(RetentionPolicy.SOURCE)
    @IntDef(prefix = {"RANDOMIZATION_"}, value = {
            RANDOMIZATION_NONE,
            RANDOMIZATION_PERSISTENT})
    public @interface MacRandomizationSetting {}

    /**
     * Use factory MAC as BSSID for the AP
     * @hide
     */
    @SystemApi
    public static final int RANDOMIZATION_NONE = 0;
    /**
     * Generate a randomized MAC as BSSID for the AP
     * @hide
     */
    @SystemApi
    public static final int RANDOMIZATION_PERSISTENT = 1;

    /**
     * Level of MAC randomization for the AP BSSID.
     */
    @MacRandomizationSetting
    private int mMacRandomizationSetting;


    /**
     * Whether opportunistic shutdown of an instance in bridged AP is enabled or not.
     */
    private boolean mBridgedModeOpportunisticShutdownEnabled;

    /**
     * Whether 802.11ax AP is enabled or not.
     */
    private boolean mIeee80211axEnabled;

    /**
     * Whether the current configuration is configured by user or not.
     */
    private boolean mIsUserConfiguration;


    /**
     * THe definition of security type OPEN.
     */
    public static final int SECURITY_TYPE_OPEN = 0;

    /**
     * The definition of security type WPA2-PSK.
     */
    public static final int SECURITY_TYPE_WPA2_PSK = 1;

    /**
     * The definition of security type WPA3-SAE Transition mode.
     */
    public static final int SECURITY_TYPE_WPA3_SAE_TRANSITION = 2;

    /**
     * The definition of security type WPA3-SAE.
     */
    public static final int SECURITY_TYPE_WPA3_SAE = 3;

    /** @hide */
    public static final int SECURITY_TYPE_OWE = 4;

    /** @hide */
    @Retention(RetentionPolicy.SOURCE)
    @IntDef(prefix = { "SECURITY_TYPE_" }, value = {
        SECURITY_TYPE_OPEN,
        SECURITY_TYPE_WPA2_PSK,
        SECURITY_TYPE_WPA3_SAE_TRANSITION,
        SECURITY_TYPE_WPA3_SAE,
        SECURITY_TYPE_OWE,
    })
    public @interface SecurityType {}

    /*
     * Iface name for OWE transition mode.
     */
    private final @Nullable String mOweTransIfaceName;

    /** Private constructor for Builder and Parcelable implementation. */
    private SoftApConfiguration(@Nullable WifiSsid ssid, @Nullable MacAddress bssid,
            @Nullable String passphrase, boolean hiddenSsid, @NonNull SparseIntArray channels,
            @SecurityType int securityType, int maxNumberOfClients, boolean shutdownTimeoutEnabled,
            long shutdownTimeoutMillis, boolean clientControlByUser,
            @NonNull List<MacAddress> blockedList, @NonNull List<MacAddress> allowedList,
            int macRandomizationSetting, boolean bridgedModeOpportunisticShutdownEnabled,
<<<<<<< HEAD
            boolean ieee80211axEnabled, boolean isUserConfiguration,
            @Nullable String oweTransIfaceName) {
        mSsid = ssid;
=======
            boolean ieee80211axEnabled, boolean isUserConfiguration) {
        mWifiSsid = ssid;
>>>>>>> 753bf047
        mBssid = bssid;
        mPassphrase = passphrase;
        mHiddenSsid = hiddenSsid;
        if (channels.size() != 0) {
            mChannels = channels.clone();
        } else {
            mChannels = new SparseIntArray(1);
            mChannels.put(BAND_2GHZ, 0);
        }
        mSecurityType = securityType;
        mMaxNumberOfClients = maxNumberOfClients;
        mAutoShutdownEnabled = shutdownTimeoutEnabled;
        mShutdownTimeoutMillis = shutdownTimeoutMillis;
        mClientControlByUser = clientControlByUser;
        mBlockedClientList = new ArrayList<>(blockedList);
        mAllowedClientList = new ArrayList<>(allowedList);
        mMacRandomizationSetting = macRandomizationSetting;
        mBridgedModeOpportunisticShutdownEnabled = bridgedModeOpportunisticShutdownEnabled;
        mIeee80211axEnabled = ieee80211axEnabled;
        mIsUserConfiguration = isUserConfiguration;
        mOweTransIfaceName = oweTransIfaceName;
    }

    @Override
    public boolean equals(Object otherObj) {
        if (this == otherObj) {
            return true;
        }
        if (!(otherObj instanceof SoftApConfiguration)) {
            return false;
        }
        SoftApConfiguration other = (SoftApConfiguration) otherObj;
        return Objects.equals(mWifiSsid, other.mWifiSsid)
                && Objects.equals(mBssid, other.mBssid)
                && Objects.equals(mPassphrase, other.mPassphrase)
                && mHiddenSsid == other.mHiddenSsid
                && mChannels.toString().equals(other.mChannels.toString())
                && mSecurityType == other.mSecurityType
                && mMaxNumberOfClients == other.mMaxNumberOfClients
                && mAutoShutdownEnabled == other.mAutoShutdownEnabled
                && mShutdownTimeoutMillis == other.mShutdownTimeoutMillis
                && mClientControlByUser == other.mClientControlByUser
                && Objects.equals(mBlockedClientList, other.mBlockedClientList)
                && Objects.equals(mAllowedClientList, other.mAllowedClientList)
                && mMacRandomizationSetting == other.mMacRandomizationSetting
                && mBridgedModeOpportunisticShutdownEnabled
                == other.mBridgedModeOpportunisticShutdownEnabled
                && mIeee80211axEnabled == other.mIeee80211axEnabled
                && mIsUserConfiguration == other.mIsUserConfiguration
                && mOweTransIfaceName == other.mOweTransIfaceName;
    }

    @Override
    public int hashCode() {
        return Objects.hash(mWifiSsid, mBssid, mPassphrase, mHiddenSsid,
                mChannels.toString(), mSecurityType, mMaxNumberOfClients, mAutoShutdownEnabled,
                mShutdownTimeoutMillis, mClientControlByUser, mBlockedClientList,
                mAllowedClientList, mMacRandomizationSetting,
                mBridgedModeOpportunisticShutdownEnabled, mIeee80211axEnabled,
                mIsUserConfiguration, mOweTransIfaceName);
    }

    @Override
    public String toString() {
        StringBuilder sbuf = new StringBuilder();
        sbuf.append("ssid = ").append(mWifiSsid == null ? null : mWifiSsid.toString());
        if (mBssid != null) sbuf.append(" \n bssid = ").append(mBssid.toString());
        sbuf.append(" \n Passphrase = ").append(
                TextUtils.isEmpty(mPassphrase) ? "<empty>" : "<non-empty>");
        sbuf.append(" \n HiddenSsid = ").append(mHiddenSsid);
        sbuf.append(" \n Channels = ").append(mChannels);
        sbuf.append(" \n SecurityType = ").append(getSecurityType());
        sbuf.append(" \n MaxClient = ").append(mMaxNumberOfClients);
        sbuf.append(" \n AutoShutdownEnabled = ").append(mAutoShutdownEnabled);
        sbuf.append(" \n ShutdownTimeoutMillis = ").append(mShutdownTimeoutMillis);
        sbuf.append(" \n ClientControlByUser = ").append(mClientControlByUser);
        sbuf.append(" \n BlockedClientList = ").append(mBlockedClientList);
        sbuf.append(" \n AllowedClientList= ").append(mAllowedClientList);
        sbuf.append(" \n MacRandomizationSetting = ").append(mMacRandomizationSetting);
        sbuf.append(" \n BridgedModeInstanceOpportunisticEnabled = ")
                .append(mBridgedModeOpportunisticShutdownEnabled);
        sbuf.append(" \n Ieee80211axEnabled = ").append(mIeee80211axEnabled);
        sbuf.append(" \n isUserConfiguration = ").append(mIsUserConfiguration);
        sbuf.append(" \n OWE Transition mode Iface =").append(mOweTransIfaceName);
        return sbuf.toString();
    }

    @Override
    public void writeToParcel(@NonNull Parcel dest, int flags) {
        dest.writeParcelable(mWifiSsid, 0);
        dest.writeParcelable(mBssid, flags);
        dest.writeString(mPassphrase);
        dest.writeBoolean(mHiddenSsid);
        writeSparseIntArray(dest, mChannels);
        dest.writeInt(mSecurityType);
        dest.writeInt(mMaxNumberOfClients);
        dest.writeBoolean(mAutoShutdownEnabled);
        dest.writeLong(mShutdownTimeoutMillis);
        dest.writeBoolean(mClientControlByUser);
        dest.writeTypedList(mBlockedClientList);
        dest.writeTypedList(mAllowedClientList);
        dest.writeInt(mMacRandomizationSetting);
        dest.writeBoolean(mBridgedModeOpportunisticShutdownEnabled);
        dest.writeBoolean(mIeee80211axEnabled);
        dest.writeBoolean(mIsUserConfiguration);
        dest.writeString(mOweTransIfaceName);
    }

    /* Reference from frameworks/base/core/java/android/os/Parcel.java */
    private static void writeSparseIntArray(@NonNull Parcel dest,
            @Nullable SparseIntArray val) {
        if (val == null) {
            dest.writeInt(-1);
            return;
        }
        int n = val.size();
        dest.writeInt(n);
        int i = 0;
        while (i < n) {
            dest.writeInt(val.keyAt(i));
            dest.writeInt(val.valueAt(i));
            i++;
        }
    }


    /* Reference from frameworks/base/core/java/android/os/Parcel.java */
    @NonNull
    private static SparseIntArray readSparseIntArray(@NonNull Parcel in) {
        int n = in.readInt();
        if (n < 0) {
            return new SparseIntArray();
        }
        SparseIntArray sa = new SparseIntArray(n);
        while (n > 0) {
            int key = in.readInt();
            int value = in.readInt();
            sa.append(key, value);
            n--;
        }
        return sa;
    }


    @Override
    public int describeContents() {
        return 0;
    }

    @NonNull
    public static final Creator<SoftApConfiguration> CREATOR = new Creator<SoftApConfiguration>() {
        @Override
        public SoftApConfiguration createFromParcel(Parcel in) {
            return new SoftApConfiguration(
                    in.readParcelable(WifiSsid.class.getClassLoader()),
                    in.readParcelable(MacAddress.class.getClassLoader()),
                    in.readString(), in.readBoolean(), readSparseIntArray(in), in.readInt(),
                    in.readInt(), in.readBoolean(), in.readLong(), in.readBoolean(),
                    in.createTypedArrayList(MacAddress.CREATOR),
                    in.createTypedArrayList(MacAddress.CREATOR), in.readInt(), in.readBoolean(),
                    in.readBoolean(), in.readBoolean(), in.readString());
        }

        @Override
        public SoftApConfiguration[] newArray(int size) {
            return new SoftApConfiguration[size];
        }
    };

    /**
     * Return the UTF-8 String set to be the SSID for the AP. If the SSID cannot be decoded as
     * UTF-8, then this will return {@link WifiManager#UNKNOWN_SSID}
     * See also {@link Builder#setSsid(String)}.
     *
     * @deprecated Use {@link #getWifiSsid()} instead.
     */
    @Nullable
    @Deprecated
    public String getSsid() {
        if (mWifiSsid == null) {
            return null;
        }
        CharSequence utf8Text = mWifiSsid.getUtf8Text();
        return utf8Text != null ? utf8Text.toString() : WifiManager.UNKNOWN_SSID;
    }

    /**
     * Return WifiSsid set to be the SSID for the AP.
     * See also {@link Builder#setWifiSsid(WifiSsid)}.
     */
    @Nullable
    public WifiSsid getWifiSsid() {
        return mWifiSsid;
    }

    /**
     * Returns MAC address set to be BSSID for the AP.
     * See also {@link Builder#setBssid(MacAddress)}.
     */
    @Nullable
    public MacAddress getBssid() {
        return mBssid;
    }

    /**
     * Returns String set to be passphrase for current AP.
     * See also {@link Builder#setPassphrase(String, int)}.
     */
    @Nullable
    public String getPassphrase() {
        return mPassphrase;
    }

    /**
     * Returns Boolean set to be indicate hidden (true: doesn't broadcast its SSID) or
     * not (false: broadcasts its SSID) for the AP.
     * See also {@link Builder#setHiddenSsid(boolean)}.
     */
    public boolean isHiddenSsid() {
        return mHiddenSsid;
    }

    /**
     * Returns band type set to be the band for the AP.
     *
     * One or combination of {@code BAND_}, for instance
     * {@link #BAND_2GHZ}, {@link #BAND_5GHZ}, or {@code BAND_2GHZ | BAND_5GHZ}.
     *
     * Note: Returns the lowest band when more than one band is set.
     * Use {@link #getChannels()} to get dual bands setting.
     *
     * See also {@link Builder#setBand(int)}.
     *
     * @deprecated This API is deprecated. Use {@link #getChannels()} instead.
     * @hide
     */
    @Deprecated
    @SystemApi
    public @BandType int getBand() {
        return mChannels.keyAt(0);
    }

    /**
     * Returns a sorted array in ascending order that consists of the configured band types
     * for the APs.
     *
     * The band type is one or combination of {@code BAND_}, for instance
     * {@link #BAND_2GHZ}, {@link #BAND_5GHZ}, or {@code BAND_2GHZ | BAND_5GHZ}.
     *
     * Note: return array may only include one band when current setting is single AP mode.
     * See also {@link Builder#setBands(int[])}.
     *
     * @hide
     */
    public @NonNull int[] getBands() {
        int[] bands = new int[mChannels.size()];
        for (int i = 0; i < bands.length; i++) {
            bands[i] = mChannels.keyAt(i);
        }
        return bands;
    }

    /**
     * Returns Integer set to be the channel for the AP.
     *
     * Note: Returns the channel which associated to the lowest band if more than one channel
     * is set. Use {@link Builder#getChannels()} to get dual channel setting.
     * See also {@link Builder#setChannel(int, int)}.
     *
     * @deprecated This API is deprecated. Use {@link #getChannels()} instead.
     * @hide
     */
    @Deprecated
    @SystemApi
    public int getChannel() {
        return mChannels.valueAt(0);
    }


    /**
     * Returns SparseIntArray (key: {@code BandType} , value: channel) that consists of
     * the configured bands and channels for the AP(s).
     *
     * The returned channel value is Wi-Fi channel numbering.
     * Reference the Wi-Fi channel numbering and the channelization in IEEE 802.11-2016
     * specifications, section 17.3.8.4.2, 17.3.8.4.3 and Table 15-6.
     *
     * Note: return array may only include one channel when current setting is single AP mode.
     * See also {@link Builder#setChannels(SparseIntArray)}.
     *
     * @hide
     */
    @RequiresApi(Build.VERSION_CODES.S)
    @SystemApi
    public @NonNull SparseIntArray getChannels() {
        if (!SdkLevel.isAtLeastS()) {
            throw new UnsupportedOperationException();
        }
        return mChannels.clone();
    }

    /**
     * Get security type params which depends on which security passphrase to set.
     *
     * @return One of:
     * {@link #SECURITY_TYPE_OPEN},
     * {@link #SECURITY_TYPE_WPA2_PSK},
     * {@link #SECURITY_TYPE_WPA3_SAE_TRANSITION},
     * {@link #SECURITY_TYPE_WPA3_SAE}
     */
    public @SecurityType int getSecurityType() {
        return mSecurityType;
    }

    /**
     * Returns the maximum number of clients that can associate to the AP.
     * See also {@link Builder#setMaxNumberOfClients(int)}.
     *
     * @hide
     */
    @SystemApi
    public int getMaxNumberOfClients() {
        return mMaxNumberOfClients;
    }

    /**
     * Returns whether auto shutdown is enabled or not.
     * The Soft AP will shutdown when there are no devices associated to it for
     * the timeout duration. See also {@link Builder#setAutoShutdownEnabled(boolean)}.
     *
     * @hide
     */
    @SystemApi
    public boolean isAutoShutdownEnabled() {
        return mAutoShutdownEnabled;
    }

    /**
     * Returns the shutdown timeout in milliseconds.
     * The Soft AP will shutdown when there are no devices associated to it for
     * the timeout duration. See also {@link Builder#setShutdownTimeoutMillis(long)}.
     *
     * @hide
     */
    @SystemApi
    public long getShutdownTimeoutMillis() {
        return mShutdownTimeoutMillis;
    }

    /**
     * Returns a flag indicating whether clients need to be pre-approved by the user.
     * (true: authorization required) or not (false: not required).
     * See also {@link Builder#setClientControlByUserEnabled(Boolean)}.
     *
     * @hide
     */
    @SystemApi
    public boolean isClientControlByUserEnabled() {
        return mClientControlByUser;
    }

    /**
     * Returns List of clients which aren't allowed to associate to the AP.
     *
     * Clients are configured using {@link Builder#setBlockedClientList(List)}
     *
     * @hide
     */
    @NonNull
    @SystemApi
    public List<MacAddress> getBlockedClientList() {
        return mBlockedClientList;
    }

    /**
     * List of clients which are allowed to associate to the AP.
     * Clients are configured using {@link Builder#setAllowedClientList(List)}
     *
     * @hide
     */
    @NonNull
    @SystemApi
    public List<MacAddress> getAllowedClientList() {
        return mAllowedClientList;
    }

    /**
     * Returns the level of MAC randomization for the AP BSSID.
     * See also {@link Builder#setMacRandomizationSetting(int)}.
     *
     * @hide
     */
    @RequiresApi(Build.VERSION_CODES.S)
    @SystemApi
    @MacRandomizationSetting
    public int getMacRandomizationSetting() {
        if (!SdkLevel.isAtLeastS()) {
            throw new UnsupportedOperationException();
        }
        return getMacRandomizationSettingInternal();
    }

    /**
     * @hide
     */
    @MacRandomizationSetting
    public int getMacRandomizationSettingInternal() {
        return mMacRandomizationSetting;
    }

    /**
     * Returns whether opportunistic shutdown of an instance in bridged AP is enabled or not.
     *
     * See also {@link Builder#setBridgedModeOpportunisticShutdownEnabled(boolean}}
     * @hide
     */
    @RequiresApi(Build.VERSION_CODES.S)
    @SystemApi
    public boolean isBridgedModeOpportunisticShutdownEnabled() {
        if (!SdkLevel.isAtLeastS()) {
            throw new UnsupportedOperationException();
        }
        return isBridgedModeOpportunisticShutdownEnabledInternal();
    }

    /**
     * @see #isBridgedModeOpportunisticShutdownEnabled()
     * @hide
     */
    public boolean isBridgedModeOpportunisticShutdownEnabledInternal() {
        return mBridgedModeOpportunisticShutdownEnabled;
    }

    /**
     * @see #isIeee80211axEnabled()
     * @hide
     */
    public boolean isIeee80211axEnabledInternal() {
        return mIeee80211axEnabled;
    }

    /**
     * Returns whether or not 802.11ax is enabled on the SoftAP.
     * This is an indication that if the device support 802.11ax AP then to enable or disable
     * that feature. If the device does not support 802.11ax AP then this flag is ignored.
     * See also {@link Builder#setIeee80211axEnabled(boolean}}
     * @hide
     */
    @RequiresApi(Build.VERSION_CODES.S)
    @SystemApi
    public boolean isIeee80211axEnabled() {
        if (!SdkLevel.isAtLeastS()) {
            throw new UnsupportedOperationException();
        }
        return isIeee80211axEnabledInternal();
    }

    /**
     * Returns whether or not the {@link SoftApConfiguration} was configured by the user
     * (as opposed to the default system configuration).
     * <p>
     * The {@link SoftApConfiguration} is considered user edited once the
     * {@link WifiManager#setSoftApConfiguration(SoftApConfiguration)} is called
     * - whether or not that configuration is the same as the default system configuration!
     *
     * @hide
     */
    @RequiresApi(Build.VERSION_CODES.S)
    @SystemApi
    public boolean isUserConfiguration() {
        if (!SdkLevel.isAtLeastS()) {
            throw new UnsupportedOperationException();
        }
        return isUserConfigurationInternal();
    }

    /**
     * @hide
     */
    public boolean isUserConfigurationInternal() {
        return mIsUserConfiguration;
    }

    /**
     * Returns a {@link WifiConfiguration} representation of this {@link SoftApConfiguration}.
     * Note that SoftApConfiguration may contain configuration which is cannot be represented
     * by the legacy WifiConfiguration, in such cases a null will be returned.
     *
     * To maintain legacy behavior, the SSID of the WifiConfiguration will be the UTF-8
     * representation of the SSID without double quotes, as opposed to the double-quoted UTF-8
     * format documented in {@link WifiConfiguration#SSID}. If the SSID cannot be decoded as UTF-8,
     * then the SSID of the WifiConfiguration will be {@link WifiManager#UNKNOWN_SSID}.
     *
     * <li> SoftAp band in {@link WifiConfiguration.apBand} only supports
     * 2GHz, 5GHz, 2GHz+5GHz bands, so conversion is limited to these bands. </li>
     *
     * <li> SoftAp security type in {@link WifiConfiguration.KeyMgmt} only supports
     * NONE, WPA2_PSK, so conversion is limited to these security type.</li>
     * @hide
     */
    @Nullable
    @SystemApi
    public WifiConfiguration toWifiConfiguration() {
        WifiConfiguration wifiConfig = new WifiConfiguration();
        CharSequence utf8Text = mWifiSsid != null ? mWifiSsid.getUtf8Text() : null;
        wifiConfig.SSID = utf8Text != null ? utf8Text.toString() : WifiManager.UNKNOWN_SSID;
        wifiConfig.preSharedKey = mPassphrase;
        wifiConfig.hiddenSSID = mHiddenSsid;
        wifiConfig.apChannel = getChannel();
        switch (mSecurityType) {
            case SECURITY_TYPE_OPEN:
                wifiConfig.allowedKeyManagement.set(WifiConfiguration.KeyMgmt.NONE);
                break;
            case SECURITY_TYPE_WPA2_PSK:
            case SECURITY_TYPE_WPA3_SAE_TRANSITION:
                wifiConfig.allowedKeyManagement.set(WifiConfiguration.KeyMgmt.WPA2_PSK);
                break;
            default:
                Log.e(TAG, "Convert fail, unsupported security type :" + mSecurityType);
                return null;
        }

        switch (getBand()) {
            case BAND_2GHZ:
                wifiConfig.apBand  = WifiConfiguration.AP_BAND_2GHZ;
                break;
            case BAND_5GHZ:
                wifiConfig.apBand  = WifiConfiguration.AP_BAND_5GHZ;
                break;
            case BAND_2GHZ | BAND_5GHZ:
                wifiConfig.apBand  = WifiConfiguration.AP_BAND_ANY;
                break;
            case BAND_ANY:
                wifiConfig.apBand  = WifiConfiguration.AP_BAND_ANY;
                break;
            default:
                Log.e(TAG, "Convert fail, unsupported band setting :" + getBand());
                return null;
        }
        return wifiConfig;
    }

    /**
     * Return the iface name for OWE transition mode for the AP.
     * {@link #setOweTransIfaceName(String)}.
     *
     * @hide
     */
    @Nullable
    public String getOweTransIfaceName() {
      return mOweTransIfaceName;
    }

    /**
     * Builds a {@link SoftApConfiguration}, which allows an app to configure various aspects of a
     * Soft AP.
     *
     * All fields are optional. By default, SSID and BSSID are automatically chosen by the
     * framework, and an open network is created.
     *
     * @hide
     */
    @SystemApi
    public static final class Builder {
        private WifiSsid mWifiSsid;
        private MacAddress mBssid;
        private String mPassphrase;
        private boolean mHiddenSsid;
        private SparseIntArray mChannels;
        private int mMaxNumberOfClients;
        private int mSecurityType;
        private boolean mAutoShutdownEnabled;
        private long mShutdownTimeoutMillis;
        private boolean mClientControlByUser;
        private List<MacAddress> mBlockedClientList;
        private List<MacAddress> mAllowedClientList;
        private int mMacRandomizationSetting;
        private boolean mBridgedModeOpportunisticShutdownEnabled;
        private boolean mIeee80211axEnabled;
        private boolean mIsUserConfiguration;
        private String mOweTransIfaceName;

        /**
         * Constructs a Builder with default values (see {@link Builder}).
         */
        public Builder() {
            mWifiSsid = null;
            mBssid = null;
            mPassphrase = null;
            mHiddenSsid = false;
            mChannels = new SparseIntArray(1);
            mChannels.put(BAND_2GHZ, 0);
            mMaxNumberOfClients = 0;
            mSecurityType = SECURITY_TYPE_OPEN;
            mAutoShutdownEnabled = true; // enabled by default.
            mShutdownTimeoutMillis = 0;
            mClientControlByUser = false;
            mBlockedClientList = new ArrayList<>();
            mAllowedClientList = new ArrayList<>();
            mMacRandomizationSetting = RANDOMIZATION_PERSISTENT;
            mBridgedModeOpportunisticShutdownEnabled = true;
            mIeee80211axEnabled = true;
            mIsUserConfiguration = true;
            mOweTransIfaceName = null;
        }

        /**
         * Constructs a Builder initialized from an existing {@link SoftApConfiguration} instance.
         */
        public Builder(@NonNull SoftApConfiguration other) {
            Objects.requireNonNull(other);

            mWifiSsid = other.mWifiSsid;
            mBssid = other.mBssid;
            mPassphrase = other.mPassphrase;
            mHiddenSsid = other.mHiddenSsid;
            mChannels = other.mChannels.clone();
            mMaxNumberOfClients = other.mMaxNumberOfClients;
            mSecurityType = other.mSecurityType;
            mAutoShutdownEnabled = other.mAutoShutdownEnabled;
            mShutdownTimeoutMillis = other.mShutdownTimeoutMillis;
            mClientControlByUser = other.mClientControlByUser;
            mBlockedClientList = new ArrayList<>(other.mBlockedClientList);
            mAllowedClientList = new ArrayList<>(other.mAllowedClientList);
            mMacRandomizationSetting = other.mMacRandomizationSetting;
            mBridgedModeOpportunisticShutdownEnabled =
                    other.mBridgedModeOpportunisticShutdownEnabled;
            mIeee80211axEnabled = other.mIeee80211axEnabled;
            mIsUserConfiguration = other.mIsUserConfiguration;
            mOweTransIfaceName = other.mOweTransIfaceName;
        }

        /**
         * Builds the {@link SoftApConfiguration}.
         *
         * @return A new {@link SoftApConfiguration}, as configured by previous method calls.
         */
        @NonNull
        public SoftApConfiguration build() {
            for (MacAddress client : mAllowedClientList) {
                if (mBlockedClientList.contains(client)) {
                    throw new IllegalArgumentException("A MacAddress exist in both client list");
                }
            }
            return new SoftApConfiguration(mWifiSsid, mBssid, mPassphrase,
                    mHiddenSsid, mChannels, mSecurityType, mMaxNumberOfClients,
                    mAutoShutdownEnabled, mShutdownTimeoutMillis, mClientControlByUser,
                    mBlockedClientList, mAllowedClientList, mMacRandomizationSetting,
                    mBridgedModeOpportunisticShutdownEnabled, mIeee80211axEnabled,
                    mIsUserConfiguration, mOweTransIfaceName);
        }

        /**
         * Specifies a UTF-8 SSID for the AP.
         * <p>
         * Null SSID only support when configure a local-only hotspot.
         * <p>
         * <li>If not set, defaults to null.</li>
         *
         * @param ssid SSID of valid Unicode characters, or null to have the SSID automatically
         *             chosen by the framework.
         * @return Builder for chaining.
         * @throws IllegalArgumentException when the SSID is empty or not valid Unicode.
         *
         * @deprecated Use {@link #setWifiSsid(WifiSsid)} instead.
         */
        @NonNull
        @Deprecated
        public Builder setSsid(@Nullable String ssid) {
            if (ssid == null) {
                mWifiSsid = null;
                return this;
            }

            Preconditions.checkStringNotEmpty(ssid);
            Preconditions.checkArgument(StandardCharsets.UTF_8.newEncoder().canEncode(ssid));
            mWifiSsid = WifiSsid.fromUtf8Text(ssid);
            return this;
        }

        /**
         * Specifies an SSID for the AP in the form of WifiSsid.
         * <p>
         * Null SSID only support when configure a local-only hotspot.
         * <p>
         * <li>If not set, defaults to null.</li>
         *
         * @param wifiSsid SSID, or null ot have the SSID automatically chosen by the framework.
         * @return Builder for chaining.
         */
        @NonNull
        public Builder setWifiSsid(@Nullable WifiSsid wifiSsid) {
            mWifiSsid = wifiSsid;
            return this;
        }

        /**
         * Specifies a BSSID for the AP.
         * <p>
         * <li>If not set, defaults to null.</li>
         *
         * If multiple bands are requested via {@link #setBands(int[])} or
         * {@link #setChannels(SparseIntArray)}, HAL will derive 2 MAC addresses since framework
         * only sends down 1 MAC address.
         *
         * An example (but different implementation may perform a different mapping):
         * <li>MAC address 1: copy value of MAC address,
         * and set byte 1 = (0xFF - BSSID[1])</li>
         * <li>MAC address 2: copy value of MAC address,
         * and set byte 2 = (0xFF - BSSID[2])</li>
         *
         * Example BSSID argument: e2:38:60:c4:0e:b7
         * Derived MAC address 1: e2:c7:60:c4:0e:b7
         * Derived MAC address 2: e2:38:9f:c4:0e:b7
         *
         * <p>
         * Use {@link WifiManager.SoftApCallback#onCapabilityChanged(SoftApCapability)} and
         * {@link SoftApCapability#areFeaturesSupported(long)}
         * with {@link SoftApCapability.SOFTAP_FEATURE_MAC_ADDRESS_CUSTOMIZATION} to determine
         * whether or not this feature is supported.
         *
         * @param bssid BSSID, or null to have the BSSID chosen by the framework. The caller is
         *              responsible for avoiding collisions.
         * @return Builder for chaining.
         * @throws IllegalArgumentException when the given BSSID is the all-zero
         *                                  , multicast or broadcast MAC address.
         */
        @NonNull
        public Builder setBssid(@Nullable MacAddress bssid) {
            if (bssid != null) {
                Preconditions.checkArgument(!bssid.equals(WifiManager.ALL_ZEROS_MAC_ADDRESS));
                if (bssid.getAddressType() != MacAddress.TYPE_UNICAST) {
                    throw new IllegalArgumentException("bssid doesn't support "
                            + "multicast or broadcast mac address");
                }
            }
            mBssid = bssid;
            return this;
        }

        /**
         * Specifies that this AP should use specific security type with the given ASCII passphrase.
         *
         * @param securityType One of the following security types:
         * {@link #SECURITY_TYPE_OPEN},
         * {@link #SECURITY_TYPE_WPA2_PSK},
         * {@link #SECURITY_TYPE_WPA3_SAE_TRANSITION},
         * {@link #SECURITY_TYPE_WPA3_SAE}.
         * @param passphrase The passphrase to use for sepcific {@code securityType} configuration
         * or null with {@link #SECURITY_TYPE_OPEN}.
         *
         * @return Builder for chaining.
         * @throws IllegalArgumentException when the passphrase length is invalid and
         *         {@code securityType} is not {@link #SECURITY_TYPE_OPEN}
         *         or non-null passphrase and {@code securityType} is
         *         {@link #SECURITY_TYPE_OPEN}.
         */
        @NonNull
        public Builder setPassphrase(@Nullable String passphrase, @SecurityType int securityType) {
            if (securityType == SECURITY_TYPE_OPEN || securityType == SECURITY_TYPE_OWE) {
                if (passphrase != null) {
                    throw new IllegalArgumentException(
                            "passphrase should be null when security type is open");
                }
            } else {
                Preconditions.checkStringNotEmpty(passphrase);
                if (securityType == SECURITY_TYPE_WPA2_PSK
                        || securityType == SECURITY_TYPE_WPA3_SAE_TRANSITION) {
                    if (passphrase.length() < PSK_MIN_LEN || passphrase.length() > PSK_MAX_LEN) {
                        throw new IllegalArgumentException(
                                "Password size must be at least " + PSK_MIN_LEN
                                + " and no more than " + PSK_MAX_LEN
                                + " for WPA2_PSK and WPA3_SAE_TRANSITION Mode");
                    }
                }
            }
            mSecurityType = securityType;
            mPassphrase = passphrase;
            return this;
        }

        /**
         * Specifies whether the AP is hidden (doesn't broadcast its SSID) or
         * not (broadcasts its SSID).
         * <p>
         * <li>If not set, defaults to false (i.e not a hidden network).</li>
         *
         * @param hiddenSsid true for a hidden SSID, false otherwise.
         * @return Builder for chaining.
         */
        @NonNull
        public Builder setHiddenSsid(boolean hiddenSsid) {
            mHiddenSsid = hiddenSsid;
            return this;
        }

        /**
         * Specifies the band for the AP.
         * <p>
         * <li>If not set, defaults to {@link #BAND_2GHZ}.</li>
         *
         * @param band One or combination of the following band type:
         * {@link #BAND_2GHZ}, {@link #BAND_5GHZ}, {@link #BAND_6GHZ}.
         * @return Builder for chaining.
         * @throws IllegalArgumentException when an invalid band type is provided.
         */
        @NonNull
        public Builder setBand(@BandType int band) {
            if (!isBandValid(band)) {
                throw new IllegalArgumentException("Invalid band type: " + band);
            }
            mChannels = new SparseIntArray(1);
            mChannels.put(band, 0);
            return this;
        }

        /**
         * Specifies the bands for the APs.
         * If more than 1 band is set, this will bring up concurrent APs.
         * on the requested bands (if possible).
         * <p>
         *
         * Use {@link WifiManager#isBridgedApConcurrencySupported()} to determine
         * whether or not concurrent APs are supported.
         *
         * Requires the driver to support {@link SoftApCapability.SOFTAP_FEATURE_ACS_OFFLOAD}
         * when multiple bands are configured. Otherwise,
         * {@link WifiManager#startTetheredHotspot(SoftApConfiguration)} will report error code
         * {@link WifiManager#SAP_START_FAILURE_UNSUPPORTED_CONFIGURATION}.
         *
         * Note: Only supports 2.4GHz + 5GHz bands. If any other band is set, will report error
         * {@link WifiManager#SAP_START_FAILURE_UNSUPPORTED_CONFIGURATION}.
         *
         * @param bands Array of the {@link #BandType}.
         * @return Builder for chaining.
         * @throws IllegalArgumentException when more than 2 bands are set or an invalid band type
         *                                  is provided.
         */
        @RequiresApi(Build.VERSION_CODES.S)
        @NonNull
        public Builder setBands(@NonNull int[] bands) {
            if (!SdkLevel.isAtLeastS()) {
                throw new UnsupportedOperationException();
            }
            if (bands.length == 0 || bands.length > 2) {
                throw new IllegalArgumentException("Unsupported number of bands("
                        + bands.length + ") configured");
            }
            SparseIntArray channels = new SparseIntArray(bands.length);
            for (int val : bands) {
                if (!isBandValid(val)) {
                    throw new IllegalArgumentException("Invalid band type: " + val);
                }
                channels.put(val, 0);
            }
            mChannels = channels;
            return this;
        }


        /**
         * Specifies the channel and associated band for the AP.
         *
         * The channel which AP resides on. Valid channels are country dependent.
         * The {@link SoftApCapability#getSupportedChannelList(int)} can be used to obtain
         * valid channels.
         *
         * <p>
         * If not set, the default for the channel is the special value 0 which has the
         * framework auto-select a valid channel from the band configured with
         * {@link #setBand(int)}.
         *
         * The channel auto selection will be offloaded to driver when
         * {@link SoftApCapability#areFeaturesSupported(long)}
         * with {@link SoftApCapability.SOFTAP_FEATURE_ACS_OFFLOAD}
         * return true. The driver will auto select the best channel (e.g. best performance)
         * based on environment interference. Check {@link SoftApCapability} for more detail.
         *
         * The API contains (band, channel) input since the 6GHz band uses the same channel
         * numbering scheme as is used in the 2.4GHz and 5GHz band. Therefore, both are needed to
         * uniquely identify individual channels.
         *
         * <p>
         * @param channel operating channel of the AP.
         * @param band containing this channel.
         * @return Builder for chaining.
         * @throws IllegalArgumentException when the invalid channel or band type is configured.
         */
        @NonNull
        public Builder setChannel(int channel, @BandType int band) {
            if (!isChannelBandPairValid(channel, band)) {
                throw new IllegalArgumentException("Invalid channel(" + channel
                        + ") & band (" + band + ") configured");
            }
            mChannels = new SparseIntArray(1);
            mChannels.put(band, channel);
            return this;
        }

        /**
         * Specifies the channels and associated bands for the APs.
         *
         * When more than 1 channel is set, this will bring up concurrent APs on the requested
         * channels and bands (if possible).
         *
         * Valid channels are country dependent.
         * The {@link SoftApCapability#getSupportedChannelList(int)} can be used to obtain
         * valid channels in each band.
         *
         * Use {@link WifiManager#isBridgedApConcurrencySupported()} to determine
         * whether or not concurrent APs are supported.
         *
         * <p>
         * If not set, the default for the channel is the special value 0 which has the framework
         * auto-select a valid channel from the band configured with {@link #setBands(int[])}.
         *
         * The channel auto selection will be offloaded to driver when
         * {@link SoftApCapability#areFeaturesSupported(long)}
         * with {@link SoftApCapability.SOFTAP_FEATURE_ACS_OFFLOAD}
         * returns true. The driver will auto select the best channel (e.g. best performance)
         * based on environment interference. Check {@link SoftApCapability} for more detail.
         *
         * Requires the driver to support {@link SoftApCapability.SOFTAP_FEATURE_ACS_OFFLOAD}
         * when multiple bands are configured without specified channel value (i.e. channel is
         * the special value 0). Otherwise,
         * {@link WifiManager#startTetheredHotspot(SoftApConfiguration)} will report error code
         * {@link WifiManager#SAP_START_FAILURE_UNSUPPORTED_CONFIGURATION}.
         *
         * Note: Only supports 2.4GHz + 5GHz bands. If any other band is set, will report error
         * {@link WifiManager#SAP_START_FAILURE_UNSUPPORTED_CONFIGURATION}.
         *
         * The API contains (band, channel) input since the 6GHz band uses the same channel
         * numbering scheme as is used in the 2.4GHz and 5GHz band. Therefore, both are needed to
         * uniquely identify individual channels.
         *
         * Reference the Wi-Fi channel numbering and the channelization in IEEE 802.11-2016
         * specifications, section 17.3.8.4.2, 17.3.8.4.3 and Table 15-6.
         *
         * <p>
         * @param channels SparseIntArray (key: {@code #BandType} , value: channel) consists of
         *                 {@code BAND_} and corresponding channel.
         * @return Builder for chaining.
         * @throws IllegalArgumentException when more than 2 channels are set or the invalid
         *                                  channel or band type is configured.
         */
        @RequiresApi(Build.VERSION_CODES.S)
        @NonNull
        public Builder setChannels(@NonNull SparseIntArray channels) {
            if (!SdkLevel.isAtLeastS()) {
                throw new UnsupportedOperationException();
            }
            if (channels.size() == 0 || channels.size() > 2) {
                throw new IllegalArgumentException("Unsupported number of channels("
                        + channels.size() + ") configured");
            }
            for (int i = 0; i < channels.size(); i++) {
                int channel = channels.valueAt(i);
                int band = channels.keyAt(i);
                if (channel == 0) {
                    if (!isBandValid(band)) {
                        throw new IllegalArgumentException("Invalid band type: " + band);
                    }
                } else {
                    if (!isChannelBandPairValid(channel, band)) {
                        throw new IllegalArgumentException("Invalid channel(" + channel
                                + ") & band (" + band + ") configured");
                    }
                }
            }
            mChannels = channels.clone();
            return this;
        }


        /**
         * Specifies the maximum number of clients that can associate to the AP.
         *
         * The maximum number of clients (STAs) which can associate to the AP.
         * The AP will reject association from any clients above this number.
         * Specify a value of 0 to have the framework automatically use the maximum number
         * which the device can support (based on hardware and carrier constraints).
         * <p>
         * Use {@link WifiManager.SoftApCallback#onCapabilityChanged(SoftApCapability)} and
         * {@link SoftApCapability#getMaxSupportedClients} to get the maximum number of clients
         * which the device supports (based on hardware and carrier constraints).
         *
         * <p>
         * <li>If not set, defaults to 0.</li>
         *
         * This method requires HAL support. If the method is used to set a
         * non-zero {@code maxNumberOfClients} value then
         * {@link WifiManager#startTetheredHotspot(SoftApConfiguration)} will report error code
         * {@link WifiManager#SAP_START_FAILURE_UNSUPPORTED_CONFIGURATION}.
         *
         * <p>
         * Use {@link WifiManager.SoftApCallback#onCapabilityChanged(SoftApCapability)} and
         * {@link SoftApCapability#areFeaturesSupported(long)}
         * with {@link SoftApCapability.SOFTAP_FEATURE_CLIENT_FORCE_DISCONNECT} to determine whether
         * or not this feature is supported.
         *
         * @param maxNumberOfClients maximum client number of the AP.
         * @return Builder for chaining.
         */
        @NonNull
        public Builder setMaxNumberOfClients(@IntRange(from = 0) int maxNumberOfClients) {
            if (maxNumberOfClients < 0) {
                throw new IllegalArgumentException("maxNumberOfClients should be not negative");
            }
            mMaxNumberOfClients = maxNumberOfClients;
            return this;
        }

        /**
         * Specifies whether auto shutdown is enabled or not.
         * The Soft AP will shut down when there are no devices connected to it for
         * the timeout duration.
         *
         * <p>
         * <li>If not set, defaults to true</li>
         *
         * @param enable true to enable, false to disable.
         * @return Builder for chaining.
         *
         * @see #setShutdownTimeoutMillis(long)
         */
        @NonNull
        public Builder setAutoShutdownEnabled(boolean enable) {
            mAutoShutdownEnabled = enable;
            return this;
        }

        /**
         * Specifies the shutdown timeout in milliseconds.
         * The Soft AP will shut down when there are no devices connected to it for
         * the timeout duration.
         *
         * Specify a value of 0 to have the framework automatically use default timeout
         * setting which defined in {@link R.integer.config_wifi_framework_soft_ap_timeout_delay}
         *
         * <p>
         * <li>If not set, defaults to 0</li>
         * <li>The shut down timeout will apply when {@link #setAutoShutdownEnabled(boolean)} is
         * set to true</li>
         *
         * @param timeoutMillis milliseconds of the timeout delay.
         * @return Builder for chaining.
         *
         * @see #setAutoShutdownEnabled(boolean)
         */
        @NonNull
        public Builder setShutdownTimeoutMillis(@IntRange(from = 0) long timeoutMillis) {
            if (timeoutMillis < 0) {
                throw new IllegalArgumentException("Invalid timeout value");
            }
            mShutdownTimeoutMillis = timeoutMillis;
            return this;
        }

        /**
         * Configure the Soft AP to require manual user control of client association.
         * If disabled (the default) then any client which isn't in the blocked list
         * {@link #getBlockedClientList()} can associate to this Soft AP using the
         * correct credentials until the Soft AP capacity is reached (capacity is hardware, carrier,
         * or user limited - using {@link #setMaxNumberOfClients(int)}).
         *
         * If manual user control is enabled then clients will be accepted, rejected, or require
         * a user approval based on the configuration provided by
         * {@link #setBlockedClientList(List)} and {@link #setAllowedClientList(List)}.
         *
         * <p>
         * This method requires HAL support. HAL support can be determined using
         * {@link WifiManager.SoftApCallback#onCapabilityChanged(SoftApCapability)} and
         * {@link SoftApCapability#areFeaturesSupported(long)}
         * with {@link SoftApCapability.SOFTAP_FEATURE_CLIENT_FORCE_DISCONNECT}
         *
         * <p>
         * If the method is called on a device without HAL support then starting the soft AP
         * using {@link WifiManager#startTetheredHotspot(SoftApConfiguration)} will fail with
         * {@link WifiManager#SAP_START_FAILURE_UNSUPPORTED_CONFIGURATION}.
         *
         * <p>
         * <li>If not set, defaults to false (i.e The authoriztion is not required).</li>
         *
         * @param enabled true for enabling the control by user, false otherwise.
         * @return Builder for chaining.
         */
        @NonNull
        public Builder setClientControlByUserEnabled(boolean enabled) {
            mClientControlByUser = enabled;
            return this;
        }


        /**
         * This method together with {@link setClientControlByUserEnabled(boolean)} control client
         * connections to the AP. If client control by user is disabled using the above method then
         * this API has no effect and clients are allowed to associate to the AP (within limit of
         * max number of clients).
         *
         * If client control by user is enabled then this API configures the list of clients
         * which are explicitly allowed. These are auto-accepted.
         *
         * All other clients which attempt to associate, whose MAC addresses are on neither list,
         * are:
         * <ul>
         * <li>Rejected</li>
         * <li>A callback {@link WifiManager.SoftApCallback#onBlockedClientConnecting(WifiClient)}
         * is issued (which allows the user to add them to the allowed client list if desired).<li>
         * </ul>
         *
         * @param allowedClientList list of clients which are allowed to associate to the AP
         *                          without user pre-approval.
         * @return Builder for chaining.
         */
        @NonNull
        public Builder setAllowedClientList(@NonNull List<MacAddress> allowedClientList) {
            mAllowedClientList = new ArrayList<>(allowedClientList);
            return this;
        }

        /**
         * This API configures the list of clients which are blocked and cannot associate
         * to the Soft AP.
         *
         * <p>
         * This method requires HAL support. HAL support can be determined using
         * {@link WifiManager.SoftApCallback#onCapabilityChanged(SoftApCapability)} and
         * {@link SoftApCapability#areFeaturesSupported(long)}
         * with {@link SoftApCapability.SOFTAP_FEATURE_CLIENT_FORCE_DISCONNECT}
         *
         * <p>
         * If the method is called on a device without HAL support then starting the soft AP
         * using {@link WifiManager#startTetheredHotspot(SoftApConfiguration)} will fail with
         * {@link WifiManager#SAP_START_FAILURE_UNSUPPORTED_CONFIGURATION}.
         *
         * @param blockedClientList list of clients which are not allowed to associate to the AP.
         * @return Builder for chaining.
         */
        @NonNull
        public Builder setBlockedClientList(@NonNull List<MacAddress> blockedClientList) {
            mBlockedClientList = new ArrayList<>(blockedClientList);
            return this;
        }

        /**
         * Specifies the level of MAC randomization for the AP BSSID.
         * The Soft AP BSSID will be randomized only if the BSSID isn't set
         * {@link #setBssid(MacAddress)} and this method is either uncalled
         * or called with {@link #RANDOMIZATION_PERSISTENT}.
         *
         * <p>
         * <li>If not set, defaults to {@link #RANDOMIZATION_PERSISTENT}</li>
         *
         * <p>
         * Requires HAL support when set to {@link #RANDOMIZATION_PERSISTENT}.
         * Use {@link WifiManager.SoftApCallback#onCapabilityChanged(SoftApCapability)} and
         * {@link SoftApCapability#areFeaturesSupported(long)}
         * with {@link SoftApCapability.SOFTAP_FEATURE_MAC_ADDRESS_CUSTOMIZATION} to determine
         * whether or not this feature is supported.
         *
         * @param macRandomizationSetting One of the following setting:
         * {@link #RANDOMIZATION_NONE} or {@link #RANDOMIZATION_PERSISTENT}.
         * @return Builder for chaining.
         *
         * @see #setBssid(MacAddress)
         */
        @RequiresApi(Build.VERSION_CODES.S)
        @NonNull
        public Builder setMacRandomizationSetting(
                @MacRandomizationSetting int macRandomizationSetting) {
            if (!SdkLevel.isAtLeastS()) {
                throw new UnsupportedOperationException();
            }
            mMacRandomizationSetting = macRandomizationSetting;
            return this;
        }


        /**
         * Specifies whether or not opportunistic shut down of an AP instance in bridged mode
         * is enabled.
         *
         * <p>
         * If enabled, the framework will shutdown one of the AP instances if it is idle for
         * the timeout duration - meaning there are no devices connected to it.
         * If both AP instances are idle for the timeout duration then the framework will
         * shut down the AP instance operating on the higher frequency. For instance,
         * if the AP instances operate at 2.4GHz and 5GHz and are both idle for the
         * timeout duration then the 5GHz AP instance will be shut down.
         * <p>
         *
         * Note: the opportunistic timeout only applies to one AP instance of the bridge AP.
         * If one of the AP instances has already been disabled for any reason, including due to
         * an opportunistic timeout or hardware issues or coexistence issues,
         * then the opportunistic timeout is no longer active.
         *
         * <p>
         * The shutdown timer specified by {@link #setShutdownTimeoutMillis(long)} controls the
         * overall shutdown of the bridged AP and is still in use independently of the opportunistic
         * timer controlled by this AP.
         *
         * <p>
         * <li>If not set, defaults to true</li>
         *
         * @param enable true to enable, false to disable.
         * @return Builder for chaining.
         *
         */
        @RequiresApi(Build.VERSION_CODES.S)
        @NonNull
        public Builder setBridgedModeOpportunisticShutdownEnabled(boolean enable) {
            if (!SdkLevel.isAtLeastS()) {
                throw new UnsupportedOperationException();
            }
            mBridgedModeOpportunisticShutdownEnabled = enable;
            return this;
        }

        /**
         * Specifies whether or not to enable 802.11ax on the Soft AP.
         *
         * <p>
         * Note: Only relevant when the device supports 802.11ax on the Soft AP.
         * If enabled on devices that do not support 802.11ax then ignored.
         * Use {@link WifiManager.SoftApCallback#onCapabilityChanged(SoftApCapability)} and
         * {@link SoftApCapability#areFeaturesSupported(long)}
         * with {@link SoftApCapability.SOFTAP_FEATURE_IEEE80211_AX} to determine
         * whether or not 802.11ax is supported on the Soft AP.
         * <p>
         * <li>If not set, defaults to true - which will be ignored on devices
         * which do not support 802.11ax</li>
         *
         * @param enable true to enable, false to disable.
         * @return Builder for chaining.
         *
         */
        @RequiresApi(Build.VERSION_CODES.S)
        @NonNull
        public Builder setIeee80211axEnabled(boolean enable) {
            if (!SdkLevel.isAtLeastS()) {
                throw new UnsupportedOperationException();
            }
            mIeee80211axEnabled = enable;
            return this;
        }

        /**
         * Specifies whether or not the configuration is configured by user.
         *
         * @param isUserConfigured true to user configuration, false otherwise.
         * @return Builder for chaining.
         *
         * @hide
         */
        @NonNull
        public Builder setUserConfiguration(boolean isUserConfigured) {
            mIsUserConfiguration = isUserConfigured;
            return this;
        }

        /**
         * Specifies an iface name for OWE transition mode for the AP.
         * <p>
         * <li>If not set, defaults to null.</li>
         *
         * @param oweTransIfaceName iface name for OWE transition mode.
         * @return Builder for chaining.
         *
         * @hide
         */
        @NonNull
        public Builder setOweTransIfaceName(@Nullable String oweTransIfaceName) {
            mOweTransIfaceName = oweTransIfaceName;
            return this;
        }
    }
}<|MERGE_RESOLUTION|>--- conflicted
+++ resolved
@@ -335,14 +335,9 @@
             long shutdownTimeoutMillis, boolean clientControlByUser,
             @NonNull List<MacAddress> blockedList, @NonNull List<MacAddress> allowedList,
             int macRandomizationSetting, boolean bridgedModeOpportunisticShutdownEnabled,
-<<<<<<< HEAD
             boolean ieee80211axEnabled, boolean isUserConfiguration,
             @Nullable String oweTransIfaceName) {
-        mSsid = ssid;
-=======
-            boolean ieee80211axEnabled, boolean isUserConfiguration) {
         mWifiSsid = ssid;
->>>>>>> 753bf047
         mBssid = bssid;
         mPassphrase = passphrase;
         mHiddenSsid = hiddenSsid;
