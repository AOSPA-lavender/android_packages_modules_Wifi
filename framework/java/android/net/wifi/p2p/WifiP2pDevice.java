/*
 * Copyright (C) 2011 The Android Open Source Project
 *
 * Licensed under the Apache License, Version 2.0 (the "License");
 * you may not use this file except in compliance with the License.
 * You may obtain a copy of the License at
 *
 *      http://www.apache.org/licenses/LICENSE-2.0
 *
 * Unless required by applicable law or agreed to in writing, software
 * distributed under the License is distributed on an "AS IS" BASIS,
 * WITHOUT WARRANTIES OR CONDITIONS OF ANY KIND, either express or implied.
 * See the License for the specific language governing permissions and
 * limitations under the License.
 */

package android.net.wifi.p2p;

import android.annotation.NonNull;
import android.annotation.Nullable;
import android.compat.annotation.UnsupportedAppUsage;
import android.os.Build;
import android.os.Parcel;
import android.os.Parcelable;
import android.util.Log;

import java.util.Objects;
import java.util.regex.Matcher;
import java.util.regex.Pattern;

/**
 * A class representing a Wi-Fi p2p device
 *
 * Note that the operations are not thread safe
 * {@see WifiP2pManager}
 */
public class WifiP2pDevice implements Parcelable {

    private static final String TAG = "WifiP2pDevice";

    /**
     * The device name is a user friendly string to identify a Wi-Fi p2p device
     */
    public String deviceName = "";

    /**
     * The device MAC address uniquely identifies a Wi-Fi p2p device
     */
    public String deviceAddress = "";

    /**
     * Primary device type identifies the type of device. For example, an application
     * could filter the devices discovered to only display printers if the purpose is to
     * enable a printing action from the user. See the Wi-Fi Direct technical specification
     * for the full list of standard device types supported.
     */
    public String primaryDeviceType;

    /**
     * Secondary device type is an optional attribute that can be provided by a device in
     * addition to the primary device type.
     */
    public String secondaryDeviceType;


    // These definitions match the ones in wpa_supplicant
    /* WPS config methods supported */
    private static final int WPS_CONFIG_DISPLAY         = 0x0008;
    private static final int WPS_CONFIG_PUSHBUTTON      = 0x0080;
    private static final int WPS_CONFIG_KEYPAD          = 0x0100;

    /* Device Capability bitmap */
    private static final int DEVICE_CAPAB_SERVICE_DISCOVERY         = 1;
    @SuppressWarnings("unused")
    private static final int DEVICE_CAPAB_CLIENT_DISCOVERABILITY    = 1<<1;
    @SuppressWarnings("unused")
    private static final int DEVICE_CAPAB_CONCURRENT_OPER           = 1<<2;
    @SuppressWarnings("unused")
    private static final int DEVICE_CAPAB_INFRA_MANAGED             = 1<<3;
    @SuppressWarnings("unused")
    private static final int DEVICE_CAPAB_DEVICE_LIMIT              = 1<<4;
    private static final int DEVICE_CAPAB_INVITATION_PROCEDURE      = 1<<5;

    /* Group Capability bitmap */
    private static final int GROUP_CAPAB_GROUP_OWNER                = 1;
    @SuppressWarnings("unused")
    private static final int GROUP_CAPAB_PERSISTENT_GROUP           = 1<<1;
    private static final int GROUP_CAPAB_GROUP_LIMIT                = 1<<2;
    @SuppressWarnings("unused")
    private static final int GROUP_CAPAB_INTRA_BSS_DIST             = 1<<3;
    @SuppressWarnings("unused")
    private static final int GROUP_CAPAB_CROSS_CONN                 = 1<<4;
    @SuppressWarnings("unused")
    private static final int GROUP_CAPAB_PERSISTENT_RECONN          = 1<<5;
    @SuppressWarnings("unused")
    private static final int GROUP_CAPAB_GROUP_FORMATION            = 1<<6;

    /**
     * WPS config methods supported
     * @hide
     */
    @UnsupportedAppUsage
    public int wpsConfigMethodsSupported;

    /**
     * Device capability
     * @hide
     */
    @UnsupportedAppUsage
    public int deviceCapability;

    /**
     * Group capability
     * @hide
     */
    @UnsupportedAppUsage
    public int groupCapability;

    public static final int CONNECTED   = 0;
    public static final int INVITED     = 1;
    public static final int FAILED      = 2;
    public static final int AVAILABLE   = 3;
    public static final int UNAVAILABLE = 4;

    /** Device connection status */
    public int status = UNAVAILABLE;

    /** @hide */
    @UnsupportedAppUsage
    public WifiP2pWfdInfo wfdInfo;

    /** Detailed device string pattern with WFD info
     * Example:
     *  P2P-DEVICE-FOUND 00:18:6b:de:a3:6e p2p_dev_addr=00:18:6b:de:a3:6e
     *  pri_dev_type=1-0050F204-1 name='DWD-300-DEA36E' config_methods=0x188
     *  dev_capab=0x21 group_capab=0x9
     */
    private static final Pattern detailedDevicePattern = Pattern.compile(
            "((?:[0-9a-f]{2}:){5}[0-9a-f]{2}) "
            + "(\\d+ )?"
            + "p2p_dev_addr=((?:[0-9a-f]{2}:){5}[0-9a-f]{2}) "
            + "pri_dev_type=(\\d+-[0-9a-fA-F]+-\\d+) "
            + "name='(.*)' "
            + "config_methods=(0x[0-9a-fA-F]+) "
            + "dev_capab=(0x[0-9a-fA-F]+) "
            + "group_capab=(0x[0-9a-fA-F]+)"
            + "( wfd_dev_info=0x([0-9a-fA-F]{12}))?"
            + "( wfd_r2_dev_info=0x([0-9a-fA-F]{4}))?"
    );

    /** 2 token device address pattern
     * Example:
     *  P2P-DEVICE-LOST p2p_dev_addr=fa:7b:7a:42:02:13
     *  AP-STA-DISCONNECTED 42:fc:89:a8:96:09
     */
    private static final Pattern twoTokenPattern = Pattern.compile(
        "(p2p_dev_addr=)?((?:[0-9a-f]{2}:){5}[0-9a-f]{2})"
    );

    /** 3 token device address pattern
     * Example:
     *  AP-STA-CONNECTED 42:fc:89:a8:96:09 p2p_dev_addr=fa:7b:7a:42:02:13
     *  AP-STA-DISCONNECTED 42:fc:89:a8:96:09 p2p_dev_addr=fa:7b:7a:42:02:13
     */
    private static final Pattern threeTokenPattern = Pattern.compile(
        "(?:[0-9a-f]{2}:){5}[0-9a-f]{2} p2p_dev_addr=((?:[0-9a-f]{2}:){5}[0-9a-f]{2})"
    );


    public WifiP2pDevice() {
    }

    /**
     * @param string formats supported include
     *  P2P-DEVICE-FOUND fa:7b:7a:42:02:13 p2p_dev_addr=fa:7b:7a:42:02:13
     *  pri_dev_type=1-0050F204-1 name='p2p-TEST1' config_methods=0x188 dev_capab=0x27
     *  group_capab=0x0 wfd_dev_info=000006015d022a0032
     *
     *  P2P-DEVICE-LOST p2p_dev_addr=fa:7b:7a:42:02:13
     *
     *  AP-STA-CONNECTED 42:fc:89:a8:96:09 [p2p_dev_addr=02:90:4c:a0:92:54]
     *
     *  AP-STA-DISCONNECTED 42:fc:89:a8:96:09 [p2p_dev_addr=02:90:4c:a0:92:54]
     *
     *  fa:7b:7a:42:02:13
     *
     *  Note: The events formats can be looked up in the wpa_supplicant code
     * @hide
     */
    @UnsupportedAppUsage(maxTargetSdk = Build.VERSION_CODES.R, trackingBug = 170729553)
    public WifiP2pDevice(String string) throws IllegalArgumentException {
        String[] tokens = string.split("[ \n]");
        Matcher match;

        if (tokens.length < 1) {
            throw new IllegalArgumentException("Malformed supplicant event");
        }

        switch (tokens.length) {
            case 1:
                /* Just a device address */
                deviceAddress = string;
                return;
            case 2:
                match = twoTokenPattern.matcher(string);
                if (!match.find()) {
                    throw new IllegalArgumentException("Malformed supplicant event");
                }
                deviceAddress = match.group(2);
                return;
            case 3:
                match = threeTokenPattern.matcher(string);
                if (!match.find()) {
                    throw new IllegalArgumentException("Malformed supplicant event");
                }
                deviceAddress = match.group(1);
                return;
            default:
                match = detailedDevicePattern.matcher(string);
                if (!match.find()) {
                    throw new IllegalArgumentException("Malformed supplicant event");
                }

                deviceAddress = match.group(3);
                primaryDeviceType = match.group(4);
                deviceName = match.group(5);
                wpsConfigMethodsSupported = parseHex(match.group(6));
                deviceCapability = parseHex(match.group(7));
                groupCapability = parseHex(match.group(8));
                if (match.group(9) != null) {
                    String str = match.group(10);
                    if (null == str) break;
                    wfdInfo = new WifiP2pWfdInfo(parseHex(str.substring(0,4)),
                            parseHex(str.substring(4,8)),
                            parseHex(str.substring(8,12)));
                    if (match.group(11) != null) {
                        String r2str = match.group(12);
                        if (null == r2str) break;
<<<<<<< HEAD
                        wfdInfo.setWfdR2Device(parseHex(r2str.substring(0, 4)));
=======
                        wfdInfo.setR2DeviceType(parseHex(r2str.substring(0, 4)));
>>>>>>> adde2325
                    }
                }
                break;
        }

        if (tokens[0].startsWith("P2P-DEVICE-FOUND")) {
            status = AVAILABLE;
        }
    }

    /** The Wifi Display information for this device, or null if unavailable. */
    @Nullable
    public WifiP2pWfdInfo getWfdInfo() {
        return wfdInfo;
    }

    /** Returns true if WPS push button configuration is supported */
    public boolean wpsPbcSupported() {
        return (wpsConfigMethodsSupported & WPS_CONFIG_PUSHBUTTON) != 0;
    }

    /** Returns true if WPS keypad configuration is supported */
    public boolean wpsKeypadSupported() {
        return (wpsConfigMethodsSupported & WPS_CONFIG_KEYPAD) != 0;
    }

    /** Returns true if WPS display configuration is supported */
    public boolean wpsDisplaySupported() {
        return (wpsConfigMethodsSupported & WPS_CONFIG_DISPLAY) != 0;
    }

    /** Returns true if the device is capable of service discovery */
    public boolean isServiceDiscoveryCapable() {
        return (deviceCapability & DEVICE_CAPAB_SERVICE_DISCOVERY) != 0;
    }

    /** Returns true if the device is capable of invitation {@hide}*/
    public boolean isInvitationCapable() {
        return (deviceCapability & DEVICE_CAPAB_INVITATION_PROCEDURE) != 0;
    }

    /** Returns true if the device reaches the limit. {@hide}*/
    public boolean isDeviceLimit() {
        return (deviceCapability & DEVICE_CAPAB_DEVICE_LIMIT) != 0;
    }

    /** Returns true if the device is a group owner */
    public boolean isGroupOwner() {
        return (groupCapability & GROUP_CAPAB_GROUP_OWNER) != 0;
    }

    /** Returns true if the group reaches the limit. {@hide}*/
    public boolean isGroupLimit() {
        return (groupCapability & GROUP_CAPAB_GROUP_LIMIT) != 0;
    }

    /**
     * Update this device's details using another {@link WifiP2pDevice} instance.
     * This will throw an exception if the device address does not match.
     *
     * @param device another instance of {@link WifiP2pDevice} used to update this instance.
     * @throws IllegalArgumentException if the device is null or the device address does not match
     */
    public void update(@NonNull WifiP2pDevice device) {
        updateSupplicantDetails(device);
        status = device.status;
    }

    /** Updates details obtained from supplicant @hide */
    public void updateSupplicantDetails(WifiP2pDevice device) {
        if (device == null) {
            throw new IllegalArgumentException("device is null");
        }
        if (device.deviceAddress == null) {
            throw new IllegalArgumentException("deviceAddress is null");
        }
        if (!deviceAddress.equals(device.deviceAddress)) {
            throw new IllegalArgumentException("deviceAddress does not match");
        }
        deviceName = device.deviceName;
        primaryDeviceType = device.primaryDeviceType;
        secondaryDeviceType = device.secondaryDeviceType;
        wpsConfigMethodsSupported = device.wpsConfigMethodsSupported;
        deviceCapability = device.deviceCapability;
        groupCapability = device.groupCapability;
        wfdInfo = device.wfdInfo;
    }

    @Override
    public boolean equals(Object obj) {
        if (this == obj) return true;
        if (!(obj instanceof WifiP2pDevice)) return false;

        WifiP2pDevice other = (WifiP2pDevice) obj;
        if (other == null || other.deviceAddress == null) {
            return (deviceAddress == null);
        }
        return other.deviceAddress.equals(deviceAddress);
    }

    @Override
    public int hashCode() {
        return Objects.hashCode(deviceAddress);
    }

    @Override
    public String toString() {
        StringBuffer sbuf = new StringBuffer();
        sbuf.append("Device: ").append(deviceName);
        sbuf.append("\n deviceAddress: ").append(deviceAddress);
        sbuf.append("\n primary type: ").append(primaryDeviceType);
        sbuf.append("\n secondary type: ").append(secondaryDeviceType);
        sbuf.append("\n wps: ").append(wpsConfigMethodsSupported);
        sbuf.append("\n grpcapab: ").append(groupCapability);
        sbuf.append("\n devcapab: ").append(deviceCapability);
        sbuf.append("\n status: ").append(status);
        sbuf.append("\n wfdInfo: ").append(wfdInfo);
        return sbuf.toString();
    }

    /** Implement the Parcelable interface */
    @Override
    public int describeContents() {
        return 0;
    }

    /** copy constructor */
    public WifiP2pDevice(WifiP2pDevice source) {
        if (source != null) {
            deviceName = source.deviceName;
            deviceAddress = source.deviceAddress;
            primaryDeviceType = source.primaryDeviceType;
            secondaryDeviceType = source.secondaryDeviceType;
            wpsConfigMethodsSupported = source.wpsConfigMethodsSupported;
            deviceCapability = source.deviceCapability;
            groupCapability = source.groupCapability;
            status = source.status;
            if (source.wfdInfo != null) {
                wfdInfo = new WifiP2pWfdInfo(source.wfdInfo);
            }
        }
    }

    /** Implement the Parcelable interface */
    @Override
    public void writeToParcel(Parcel dest, int flags) {
        dest.writeString(deviceName);
        dest.writeString(deviceAddress);
        dest.writeString(primaryDeviceType);
        dest.writeString(secondaryDeviceType);
        dest.writeInt(wpsConfigMethodsSupported);
        dest.writeInt(deviceCapability);
        dest.writeInt(groupCapability);
        dest.writeInt(status);
        if (wfdInfo != null) {
            dest.writeInt(1);
            wfdInfo.writeToParcel(dest, flags);
        } else {
            dest.writeInt(0);
        }
    }

    /** Implement the Parcelable interface */
    public static final @android.annotation.NonNull Creator<WifiP2pDevice> CREATOR =
        new Creator<WifiP2pDevice>() {
            @Override
            public WifiP2pDevice createFromParcel(Parcel in) {
                WifiP2pDevice device = new WifiP2pDevice();
                device.deviceName = in.readString();
                device.deviceAddress = in.readString();
                device.primaryDeviceType = in.readString();
                device.secondaryDeviceType = in.readString();
                device.wpsConfigMethodsSupported = in.readInt();
                device.deviceCapability = in.readInt();
                device.groupCapability = in.readInt();
                device.status = in.readInt();
                if (in.readInt() == 1) {
                    device.wfdInfo = WifiP2pWfdInfo.CREATOR.createFromParcel(in);
                }
                return device;
            }

            @Override
            public WifiP2pDevice[] newArray(int size) {
                return new WifiP2pDevice[size];
            }
        };

    //supported formats: 0x1abc, 0X1abc, 1abc
    private int parseHex(String hexString) {
        int num = 0;
        if (hexString.startsWith("0x") || hexString.startsWith("0X")) {
            hexString = hexString.substring(2);
        }

        try {
            num = Integer.parseInt(hexString, 16);
        } catch(NumberFormatException e) {
            Log.e(TAG, "Failed to parse hex string " + hexString);
        }
        return num;
    }
}<|MERGE_RESOLUTION|>--- conflicted
+++ resolved
@@ -236,11 +236,7 @@
                     if (match.group(11) != null) {
                         String r2str = match.group(12);
                         if (null == r2str) break;
-<<<<<<< HEAD
-                        wfdInfo.setWfdR2Device(parseHex(r2str.substring(0, 4)));
-=======
                         wfdInfo.setR2DeviceType(parseHex(r2str.substring(0, 4)));
->>>>>>> adde2325
                     }
                 }
                 break;
