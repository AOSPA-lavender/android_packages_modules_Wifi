--- conflicted
+++ resolved
@@ -509,18 +509,11 @@
         public RttParams mParams[];
 
         /**
-<<<<<<< HEAD
          * @hide
          */
         @VisibleForTesting
         public ParcelableRttParams(RttParams[] params) {
             mParams = (params == null ? new RttParams[0] : params);
-=======
-         * {@hide}
-         */
-        public ParcelableRttParams(RttParams[] params) {
-            mParams = params;
->>>>>>> 20b81b5e
         }
 
         /** Implement the Parcelable interface {@hide} */
