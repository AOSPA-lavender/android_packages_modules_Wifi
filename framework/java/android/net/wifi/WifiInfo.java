/*
 * Copyright (C) 2008 The Android Open Source Project
 *
 * Licensed under the Apache License, Version 2.0 (the "License");
 * you may not use this file except in compliance with the License.
 * You may obtain a copy of the License at
 *
 *      http://www.apache.org/licenses/LICENSE-2.0
 *
 * Unless required by applicable law or agreed to in writing, software
 * distributed under the License is distributed on an "AS IS" BASIS,
 * WITHOUT WARRANTIES OR CONDITIONS OF ANY KIND, either express or implied.
 * See the License for the specific language governing permissions and
 * limitations under the License.
 */

package android.net.wifi;

import static android.net.wifi.WifiConfiguration.INVALID_NETWORK_ID;

import android.Manifest;
import android.annotation.IntDef;
import android.annotation.IntRange;
import android.annotation.NonNull;
import android.annotation.Nullable;
import android.annotation.RequiresPermission;
import android.annotation.SystemApi;
import android.compat.annotation.UnsupportedAppUsage;
import android.net.ConnectivityManager;
import android.net.ConnectivityManager.NetworkCallback;
import android.net.LinkProperties;
import android.net.Network;
import android.net.NetworkCapabilities;
import android.net.NetworkInfo.DetailedState;
import android.net.TransportInfo;
import android.os.Build;
import android.os.Parcel;
import android.os.Parcelable;
import android.telephony.SubscriptionManager;
import android.text.TextUtils;

import com.android.modules.utils.build.SdkLevel;
import com.android.net.module.util.Inet4AddressUtils;

import java.lang.annotation.Retention;
import java.lang.annotation.RetentionPolicy;
import java.net.Inet4Address;
import java.net.InetAddress;
import java.net.UnknownHostException;
import java.util.ArrayList;
import java.util.EnumMap;
import java.util.List;
import java.util.Locale;
import java.util.Objects;

/**
 * Describes the state of any Wi-Fi connection that is active or
 * is in the process of being set up.
 *
 * In the connected state, access to location sensitive fields requires
 * the same permissions as {@link WifiManager#getScanResults}. If such access is not allowed,
 * {@link #getSSID} will return {@link WifiManager#UNKNOWN_SSID} and
 * {@link #getBSSID} will return {@code "02:00:00:00:00:00"}.
 * {@link #getNetworkId()} will return {@code -1}.
 * {@link #getPasspointFqdn()} will return null.
 * {@link #getPasspointProviderFriendlyName()} will return null.
 * {@link #getInformationElements()} will return null.
 * {@link #getMacAddress()} will return {@code "02:00:00:00:00:00"}.
 */
public class WifiInfo implements TransportInfo, Parcelable {
    private static final String TAG = "WifiInfo";
    /**
     * This is the map described in the Javadoc comment above. The positions
     * of the elements of the array must correspond to the ordinal values
     * of <code>DetailedState</code>.
     */
    private static final EnumMap<SupplicantState, DetailedState> stateMap =
            new EnumMap<SupplicantState, DetailedState>(SupplicantState.class);

    /**
     * Default MAC address reported to a client that does not have the
     * android.permission.LOCAL_MAC_ADDRESS permission.
     *
     * @hide
     */
    @SystemApi
    public static final String DEFAULT_MAC_ADDRESS = "02:00:00:00:00:00";

    static {
        stateMap.put(SupplicantState.DISCONNECTED, DetailedState.DISCONNECTED);
        stateMap.put(SupplicantState.INTERFACE_DISABLED, DetailedState.DISCONNECTED);
        stateMap.put(SupplicantState.INACTIVE, DetailedState.IDLE);
        stateMap.put(SupplicantState.SCANNING, DetailedState.SCANNING);
        stateMap.put(SupplicantState.AUTHENTICATING, DetailedState.CONNECTING);
        stateMap.put(SupplicantState.ASSOCIATING, DetailedState.CONNECTING);
        stateMap.put(SupplicantState.ASSOCIATED, DetailedState.CONNECTING);
        stateMap.put(SupplicantState.FOUR_WAY_HANDSHAKE, DetailedState.AUTHENTICATING);
        stateMap.put(SupplicantState.GROUP_HANDSHAKE, DetailedState.AUTHENTICATING);
        stateMap.put(SupplicantState.COMPLETED, DetailedState.OBTAINING_IPADDR);
        stateMap.put(SupplicantState.DORMANT, DetailedState.DISCONNECTED);
        stateMap.put(SupplicantState.UNINITIALIZED, DetailedState.IDLE);
        stateMap.put(SupplicantState.INVALID, DetailedState.FAILED);
    }

    private final long mRedactions;

    private SupplicantState mSupplicantState;
    @UnsupportedAppUsage(maxTargetSdk = Build.VERSION_CODES.P, trackingBug = 115609023)
    private String mBSSID;
    @UnsupportedAppUsage
    private WifiSsid mWifiSsid;
    private int mNetworkId;
    private int mSecurityType;

    /**
     * Used to indicate that the RSSI is invalid, for example if no RSSI measurements are available
     * yet.
     * @hide
     */
    @SystemApi
    public static final int INVALID_RSSI = -127;

    /** @hide **/
    public static final int MIN_RSSI = -126;

    /** @hide **/
    public static final int MAX_RSSI = 200;

    /** Unknown security type. */
    public static final int SECURITY_TYPE_UNKNOWN = -1;
    /** Security type for an open network. */
    public static final int SECURITY_TYPE_OPEN = 0;
    /** Security type for a WEP network. */
    public static final int SECURITY_TYPE_WEP = 1;
    /** Security type for a PSK network. */
    public static final int SECURITY_TYPE_PSK = 2;
    /** Security type for an EAP network. */
    public static final int SECURITY_TYPE_EAP = 3;
    /** Security type for an SAE network. */
    public static final int SECURITY_TYPE_SAE = 4;
    /** Security type for a WPA3-Enterprise in 192-bit security network. */
    public static final int SECURITY_TYPE_EAP_WPA3_ENTERPRISE_192_BIT = 5;
    /** Security type for an OWE network. */
    public static final int SECURITY_TYPE_OWE = 6;
    /** Security type for a WAPI PSK network. */
    public static final int SECURITY_TYPE_WAPI_PSK = 7;
    /** Security type for a WAPI Certificate network. */
    public static final int SECURITY_TYPE_WAPI_CERT = 8;
    /** Security type for a WPA3-Enterprise network. */
    public static final int SECURITY_TYPE_EAP_WPA3_ENTERPRISE = 9;
    /** Security type for an OSEN network. */
    public static final int SECURITY_TYPE_OSEN = 10;
    /** Security type for a Passpoint R1/R2 network, where TKIP and WEP are not allowed. */
    public static final int SECURITY_TYPE_PASSPOINT_R1_R2 = 11;
    /**
     * Security type for a Passpoint R3 network, where TKIP and WEP are not allowed,
     * and PMF must be set to Required.
     */
    public static final int SECURITY_TYPE_PASSPOINT_R3 = 12;

    /**
     * Security type of current connection.
     * @hide
     */
    @Retention(RetentionPolicy.SOURCE)
    @IntDef(prefix = { "SECURITY_TYPE_" }, value = {
            SECURITY_TYPE_UNKNOWN,
            SECURITY_TYPE_OPEN,
            SECURITY_TYPE_WEP,
            SECURITY_TYPE_PSK,
            SECURITY_TYPE_EAP,
            SECURITY_TYPE_SAE,
            SECURITY_TYPE_OWE,
            SECURITY_TYPE_WAPI_PSK,
            SECURITY_TYPE_WAPI_CERT,
            SECURITY_TYPE_EAP_WPA3_ENTERPRISE,
            SECURITY_TYPE_EAP_WPA3_ENTERPRISE_192_BIT,
            SECURITY_TYPE_PASSPOINT_R1_R2,
            SECURITY_TYPE_PASSPOINT_R3,
    })
    public @interface SecurityType {}

    /** @see #isPrimary() - No permission to access the field.  */
    private static final int IS_PRIMARY_NO_PERMISSION = -1;
    /** @see #isPrimary() - false */
    private static final int IS_PRIMARY_FALSE = 0;
    /** @see #isPrimary() - true */
    private static final int IS_PRIMARY_TRUE = 1;
    /** Tri state to store {@link #isPrimary()} field. */
    /** @hide */
    @Retention(RetentionPolicy.SOURCE)
    @IntDef(prefix = { "IS_PRIMARY_" }, value = {
            IS_PRIMARY_NO_PERMISSION, IS_PRIMARY_FALSE, IS_PRIMARY_TRUE
    })
    public @interface IsPrimaryValues {}

    /**
     * Received Signal Strength Indicator
     */
    private int mRssi;

    /**
     * Wi-Fi standard for the connection
     */
    private @WifiAnnotations.WifiStandard int mWifiStandard;

    /**
     * The unit in which links speeds are expressed.
     */
    public static final String LINK_SPEED_UNITS = "Mbps";
    private int mLinkSpeed;

    /**
     * Constant for unknown link speed.
     */
    public static final int LINK_SPEED_UNKNOWN = -1;

    /**
     * Tx(transmit) Link speed in Mbps
     */
    private int mTxLinkSpeed;

    /**
     * Max supported Tx(transmit) link speed in Mbps
     */
    private int mMaxSupportedTxLinkSpeed;

    /**
     * Rx(receive) Link speed in Mbps
     */
    private int mRxLinkSpeed;

    /**
     * Max supported Rx(receive) link speed in Mbps
     */
    private int mMaxSupportedRxLinkSpeed;

    /**
     * Frequency in MHz
     */
    public static final String FREQUENCY_UNITS = "MHz";
    private int mFrequency;

    @UnsupportedAppUsage
    private InetAddress mIpAddress;
    @UnsupportedAppUsage
    private String mMacAddress = DEFAULT_MAC_ADDRESS;

    /**
     * Whether the network is ephemeral or not.
     */
    private boolean mEphemeral;

    /**
     * Whether the network is trusted or not.
     */
    private boolean mTrusted;

    /**
     * Whether the network is oem paid or not.
     */
    private boolean mOemPaid;

    /**
     * Whether the network is oem private or not.
     */
    private boolean mOemPrivate;

    /**
     * Whether the network is a carrier merged network.
     */
    private boolean mCarrierMerged;

    /**
     * OSU (Online Sign Up) AP for Passpoint R2.
     */
    private boolean mOsuAp;

    /**
     * Fully qualified domain name of a Passpoint configuration
     */
    private String mFqdn;

    /**
     * Name of Passpoint credential provider
     */
    private String mProviderFriendlyName;

    /**
     * If connected to a network suggestion or specifier, store the package name of the app,
     * else null.
     */
    private String mRequestingPackageName;

    /**
     * Identify which Telephony subscription provides this network.
     */
    private int mSubscriptionId;

    /**
     * Running total count of lost (not ACKed) transmitted unicast data packets.
     * @hide
     */
    public long txBad;
    /**
     * Running total count of transmitted unicast data retry packets.
     * @hide
     */
    public long txRetries;
    /**
     * Running total count of successfully transmitted (ACKed) unicast data packets.
     * @hide
     */
    public long txSuccess;
    /**
     * Running total count of received unicast data packets.
     * @hide
     */
    public long rxSuccess;

    private double mLostTxPacketsPerSecond;

    /**
     * Average rate of lost transmitted packets, in units of packets per second.
     * @hide
     */
    @SystemApi
    public double getLostTxPacketsPerSecond() {
        return mLostTxPacketsPerSecond;
    }

    /** @hide */
    public void setLostTxPacketsPerSecond(double lostTxPacketsPerSecond) {
        mLostTxPacketsPerSecond = lostTxPacketsPerSecond;
    }

    private double mTxRetriedTxPacketsPerSecond;

    /**
     * Average rate of transmitted retry packets, in units of packets per second.
     * @hide
     */
    @SystemApi
    public double getRetriedTxPacketsPerSecond() {
        return mTxRetriedTxPacketsPerSecond;
    }

    /** @hide */
    public void setRetriedTxPacketsRate(double txRetriedTxPacketsPerSecond) {
        mTxRetriedTxPacketsPerSecond = txRetriedTxPacketsPerSecond;
    }

    private double mSuccessfulTxPacketsPerSecond;

    /**
     * Average rate of successfully transmitted unicast packets, in units of packets per second.
     * @hide
     */
    @SystemApi
    public double getSuccessfulTxPacketsPerSecond() {
        return mSuccessfulTxPacketsPerSecond;
    }

    /** @hide */
    public void setSuccessfulTxPacketsPerSecond(double successfulTxPacketsPerSecond) {
        mSuccessfulTxPacketsPerSecond = successfulTxPacketsPerSecond;
    }

    private double mSuccessfulRxPacketsPerSecond;

    /**
     * Average rate of received unicast data packets, in units of packets per second.
     * @hide
     */
    @SystemApi
    public double getSuccessfulRxPacketsPerSecond() {
        return mSuccessfulRxPacketsPerSecond;
    }

    /** @hide */
    public void setSuccessfulRxPacketsPerSecond(double successfulRxPacketsPerSecond) {
        mSuccessfulRxPacketsPerSecond = successfulRxPacketsPerSecond;
    }

    /** @hide */
    @UnsupportedAppUsage
    public int score;

    /**
     * The current Wifi score.
     * NOTE: this value should only be used for debugging purposes. Do not rely on this value for
     * any computations. The meaning of this value can and will change at any time without warning.
     * @hide
     */
    @SystemApi
    public int getScore() {
        return score;
    }

    /** @hide */
    public void setScore(int score) {
        this.score = score;
    }

    /**
     * Flag indicating that AP has hinted that upstream connection is metered,
     * and sensitive to heavy data transfers.
     */
    private boolean mMeteredHint;

    /**
     * Passpoint unique key
     */
    private String mPasspointUniqueId;

    /**
     * information elements found in the beacon of the connected bssid.
     */
    @Nullable
    private List<ScanResult.InformationElement> mInformationElements;

<<<<<<< HEAD
    private boolean mVhtMax8SpatialStreamsSupport;

    private boolean mHe8ssCapableAp;
=======
    /**
     * @see #isPrimary()
     * The field is stored as an int since is a tristate internally -  true, false, no permission.
     */
    private @IsPrimaryValues int mIsPrimary;
>>>>>>> adde2325

    /** @hide */
    @UnsupportedAppUsage
    public WifiInfo() {
        mRedactions = NetworkCapabilities.REDACT_ALL;
        mWifiSsid = null;
        mBSSID = null;
        mNetworkId = -1;
        mSupplicantState = SupplicantState.UNINITIALIZED;
        mRssi = INVALID_RSSI;
        mLinkSpeed = LINK_SPEED_UNKNOWN;
        mFrequency = -1;
        mSubscriptionId = SubscriptionManager.INVALID_SUBSCRIPTION_ID;
        mSecurityType = -1;
        mIsPrimary = IS_PRIMARY_FALSE;
    }

    /** @hide */
    public void reset() {
        if (mRedactions != NetworkCapabilities.REDACT_ALL) {
            // To ensure that we don't accidentally set this bit on the master copy of WifiInfo
            // (reset is only invoked in the master copy)
            throw new UnsupportedOperationException(
                    "Cannot clear WifiInfo when mRedactions is set");
        }
        setInetAddress(null);
        setBSSID(null);
        setSSID(null);
        setNetworkId(-1);
        setRssi(INVALID_RSSI);
        setLinkSpeed(LINK_SPEED_UNKNOWN);
        setTxLinkSpeedMbps(LINK_SPEED_UNKNOWN);
        setRxLinkSpeedMbps(LINK_SPEED_UNKNOWN);
        setMaxSupportedTxLinkSpeedMbps(LINK_SPEED_UNKNOWN);
        setMaxSupportedRxLinkSpeedMbps(LINK_SPEED_UNKNOWN);
        setFrequency(-1);
        setMeteredHint(false);
        setEphemeral(false);
        setTrusted(false);
        setOemPaid(false);
        setOemPrivate(false);
        setCarrierMerged(false);
        setOsuAp(false);
        setRequestingPackageName(null);
        setFQDN(null);
        setProviderFriendlyName(null);
        setPasspointUniqueId(null);
        setSubscriptionId(SubscriptionManager.INVALID_SUBSCRIPTION_ID);
        setInformationElements(null);
        setIsPrimary(false);
        txBad = 0;
        txSuccess = 0;
        rxSuccess = 0;
        txRetries = 0;
        mLostTxPacketsPerSecond = 0;
        mSuccessfulTxPacketsPerSecond = 0;
        mSuccessfulRxPacketsPerSecond = 0;
        mTxRetriedTxPacketsPerSecond = 0;
        score = 0;
        mSecurityType = -1;
    }

    /**
     * Copy constructor
     * @hide
     */
    public WifiInfo(WifiInfo source) {
        this(source, NetworkCapabilities.REDACT_ALL);
    }

    /**
     * Copy constructor
     * @hide
     */
    private WifiInfo(WifiInfo source, long redactions) {
        mRedactions = redactions;
        if (source != null) {
            mSupplicantState = source.mSupplicantState;
            mBSSID = source.mBSSID;
            mWifiSsid = source.mWifiSsid;
            mNetworkId = source.mNetworkId;
            mRssi = source.mRssi;
            mLinkSpeed = source.mLinkSpeed;
            mTxLinkSpeed = source.mTxLinkSpeed;
            mRxLinkSpeed = source.mRxLinkSpeed;
            mFrequency = source.mFrequency;
            mIpAddress = source.mIpAddress;
            mMacAddress = source.mMacAddress;
            mMeteredHint = source.mMeteredHint;
            mEphemeral = source.mEphemeral;
            mTrusted = source.mTrusted;
            mOemPaid = source.mOemPaid;
            mOemPrivate = source.mOemPrivate;
            mCarrierMerged = source.mCarrierMerged;
            mRequestingPackageName =
                    source.mRequestingPackageName;
            mOsuAp = source.mOsuAp;
            mFqdn = source.mFqdn;
            mProviderFriendlyName = source.mProviderFriendlyName;
            mSubscriptionId = source.mSubscriptionId;
            mVhtMax8SpatialStreamsSupport = source.mVhtMax8SpatialStreamsSupport;
            mHe8ssCapableAp = source.mHe8ssCapableAp;
            txBad = source.txBad;
            txRetries = source.txRetries;
            txSuccess = source.txSuccess;
            rxSuccess = source.rxSuccess;
            mLostTxPacketsPerSecond = source.mLostTxPacketsPerSecond;
            mTxRetriedTxPacketsPerSecond = source.mTxRetriedTxPacketsPerSecond;
            mSuccessfulTxPacketsPerSecond = source.mSuccessfulTxPacketsPerSecond;
            mSuccessfulRxPacketsPerSecond = source.mSuccessfulRxPacketsPerSecond;
            score = source.score;
            mWifiStandard = source.mWifiStandard;
            mMaxSupportedTxLinkSpeed = source.mMaxSupportedTxLinkSpeed;
            mMaxSupportedRxLinkSpeed = source.mMaxSupportedRxLinkSpeed;
            mPasspointUniqueId = source.mPasspointUniqueId;
            if (source.mInformationElements != null) {
                mInformationElements = new ArrayList<>(source.mInformationElements);
            }
            mIsPrimary = source.mIsPrimary;
            mSecurityType = source.mSecurityType;
        }
    }

    /** Builder for WifiInfo */
    public static final class Builder {
        private final WifiInfo mWifiInfo = new WifiInfo();

        /**
         * Set the SSID, in the form of a raw byte array.
         * @see WifiInfo#getSSID()
         */
        @NonNull
        public Builder setSsid(@NonNull byte[] ssid) {
            mWifiInfo.setSSID(WifiSsid.createFromByteArray(ssid));
            return this;
        }

        /**
         * Set the BSSID.
         * @see WifiInfo#getBSSID()
         */
        @NonNull
        public Builder setBssid(@NonNull String bssid) {
            mWifiInfo.setBSSID(bssid);
            return this;
        }

        /**
         * Set the RSSI, in dBm.
         * @see WifiInfo#getRssi()
         */
        @NonNull
        public Builder setRssi(int rssi) {
            mWifiInfo.setRssi(rssi);
            return this;
        }

        /**
         * Set the network ID.
         * @see WifiInfo#getNetworkId()
         */
        @NonNull
        public Builder setNetworkId(int networkId) {
            mWifiInfo.setNetworkId(networkId);
            return this;
        }

        /**
         * Set the current security type
         * @see WifiInfo#getCurrentSecurityType()
         */
        @NonNull
        public Builder setCurrentSecurityType(@WifiConfiguration.SecurityType int securityType) {
            mWifiInfo.setCurrentSecurityType(securityType);
            return this;
        }

        /**
         * Build a WifiInfo object.
         */
        @NonNull
        public WifiInfo build() {
            return new WifiInfo(mWifiInfo);
        }
    }

    /** @hide */
    public void setSSID(WifiSsid wifiSsid) {
        mWifiSsid = wifiSsid;
    }

    /**
     * Returns the service set identifier (SSID) of the current 802.11 network.
     * <p>
     * If the SSID can be decoded as UTF-8, it will be returned surrounded by double
     * quotation marks. Otherwise, it is returned as a string of hex digits.
     * The SSID may be {@link WifiManager#UNKNOWN_SSID}, if there is no network currently connected
     * or if the caller has insufficient permissions to access the SSID.
     * </p>
     * <p>
     * Prior to {@link android.os.Build.VERSION_CODES#JELLY_BEAN_MR1}, this method
     * always returned the SSID with no quotes around it.
     * </p>
     *
     * @return the SSID.
     */
    public String getSSID() {
        if (mWifiSsid != null) {
            String unicode = mWifiSsid.toString();
            if (!TextUtils.isEmpty(unicode)) {
                return "\"" + unicode + "\"";
            } else {
                String hex = mWifiSsid.getHexString();
                return (hex != null) ? hex : WifiManager.UNKNOWN_SSID;
            }
        }
        return WifiManager.UNKNOWN_SSID;
    }

    /** @hide */
    @UnsupportedAppUsage
    public WifiSsid getWifiSsid() {
        return mWifiSsid;
    }

    /** @hide */
    @UnsupportedAppUsage
    public void setBSSID(String BSSID) {
        mBSSID = BSSID;
    }

    /**
     * Return the basic service set identifier (BSSID) of the current access point.
     * <p>
     * The BSSID may be
     * <lt>{@code null}, if there is no network currently connected.</lt>
     * <lt>{@code "02:00:00:00:00:00"}, if the caller has insufficient permissions to access the
     * BSSID.<lt>
     * </p>
     *
     * @return the BSSID, in the form of a six-byte MAC address: {@code XX:XX:XX:XX:XX:XX}
     */
    public String getBSSID() {
        return mBSSID;
    }

    /**
     * Returns the received signal strength indicator of the current 802.11
     * network, in dBm.
     *
     * <p>Use {@link android.net.wifi.WifiManager#calculateSignalLevel} to convert this number into
     * an absolute signal level which can be displayed to a user.
     *
     * @return the RSSI.
     */
    public int getRssi() {
        return mRssi;
    }

    /** @hide */
    @UnsupportedAppUsage
    public void setRssi(int rssi) {
        if (rssi < INVALID_RSSI)
            rssi = INVALID_RSSI;
        if (rssi > MAX_RSSI)
            rssi = MAX_RSSI;
        mRssi = rssi;
    }

    /**
     * Sets the Wi-Fi standard
     * @hide
     */
    public void setWifiStandard(@WifiAnnotations.WifiStandard int wifiStandard) {
        mWifiStandard = wifiStandard;
    }

    /**
     * Get connection Wi-Fi standard
     * @return the connection Wi-Fi standard
     */
    public @WifiAnnotations.WifiStandard int getWifiStandard() {
        return mWifiStandard;
    }

    /**
     * Returns the current link speed in {@link #LINK_SPEED_UNITS}.
     * @return the link speed or {@link #LINK_SPEED_UNKNOWN} if link speed is unknown.
     * @see #LINK_SPEED_UNITS
     * @see #LINK_SPEED_UNKNOWN
     */
    public int getLinkSpeed() {
        return mLinkSpeed;
    }

    /** @hide */
    @UnsupportedAppUsage
    public void setLinkSpeed(int linkSpeed) {
        mLinkSpeed = linkSpeed;
    }

    /**
     * Returns the current transmit link speed in Mbps.
     * @return the Tx link speed or {@link #LINK_SPEED_UNKNOWN} if link speed is unknown.
     * @see #LINK_SPEED_UNKNOWN
     */
    @IntRange(from = -1)
    public int getTxLinkSpeedMbps() {
        return mTxLinkSpeed;
    }

    /**
     * Returns the maximum supported transmit link speed in Mbps
     * @return the max supported tx link speed or {@link #LINK_SPEED_UNKNOWN} if link speed is
     * unknown. @see #LINK_SPEED_UNKNOWN
     */
    public int getMaxSupportedTxLinkSpeedMbps() {
        return mMaxSupportedTxLinkSpeed;
    }

    /**
     * Update the last transmitted packet bit rate in Mbps.
     * @hide
     */
    public void setTxLinkSpeedMbps(int txLinkSpeed) {
        mTxLinkSpeed = txLinkSpeed;
    }

    /**
     * Set the maximum supported transmit link speed in Mbps
     * @hide
     */
    public void setMaxSupportedTxLinkSpeedMbps(int maxSupportedTxLinkSpeed) {
        mMaxSupportedTxLinkSpeed = maxSupportedTxLinkSpeed;
    }

    /**
     * Returns the current receive link speed in Mbps.
     * @return the Rx link speed or {@link #LINK_SPEED_UNKNOWN} if link speed is unknown.
     * @see #LINK_SPEED_UNKNOWN
     */
    @IntRange(from = -1)
    public int getRxLinkSpeedMbps() {
        return mRxLinkSpeed;
    }

    /**
     * Returns the maximum supported receive link speed in Mbps
     * @return the max supported Rx link speed or {@link #LINK_SPEED_UNKNOWN} if link speed is
     * unknown. @see #LINK_SPEED_UNKNOWN
     */
    public int getMaxSupportedRxLinkSpeedMbps() {
        return mMaxSupportedRxLinkSpeed;
    }

    /**
     * Update the last received packet bit rate in Mbps.
     * @hide
     */
    public void setRxLinkSpeedMbps(int rxLinkSpeed) {
        mRxLinkSpeed = rxLinkSpeed;
    }

    /**
     * Set the maximum supported receive link speed in Mbps
     * @hide
     */
    public void setMaxSupportedRxLinkSpeedMbps(int maxSupportedRxLinkSpeed) {
        mMaxSupportedRxLinkSpeed = maxSupportedRxLinkSpeed;
    }

    /**
     * Returns the current frequency in {@link #FREQUENCY_UNITS}.
     * @return the frequency.
     * @see #FREQUENCY_UNITS
     */
    public int getFrequency() {
        return mFrequency;
    }

    /** @hide */
    public void setFrequency(int frequency) {
        this.mFrequency = frequency;
    }

    /**
     * @hide
     */
    public boolean is24GHz() {
        return ScanResult.is24GHz(mFrequency);
    }

    /**
     * @hide
     */
    @UnsupportedAppUsage
    public boolean is5GHz() {
        return ScanResult.is5GHz(mFrequency);
    }

    /**
     * @hide
     */
    public boolean is6GHz() {
        return ScanResult.is6GHz(mFrequency);
    }

    /**
     * Record the MAC address of the WLAN interface
     * @param macAddress the MAC address in {@code XX:XX:XX:XX:XX:XX} form
     * @hide
     */
    @UnsupportedAppUsage
    public void setMacAddress(String macAddress) {
        this.mMacAddress = macAddress;
    }

    /**
     * Returns the MAC address used for this connection.
     * @return MAC address of the connection or {@code "02:00:00:00:00:00"} if the caller has
     * insufficient permission.
     */
    @RequiresPermission(allOf = {
            Manifest.permission.LOCAL_MAC_ADDRESS,
            Manifest.permission.ACCESS_FINE_LOCATION
    })
    public String getMacAddress() {
        return mMacAddress;
    }

    /**
     * @return true if {@link #getMacAddress()} has a real MAC address.
     *
     * @hide
     */
    public boolean hasRealMacAddress() {
        return mMacAddress != null && !DEFAULT_MAC_ADDRESS.equals(mMacAddress);
    }

    /**
     * Indicates if we've dynamically detected this active network connection as
     * being metered.
     *
     * @see WifiConfiguration#isMetered(WifiConfiguration, WifiInfo)
     * @hide
     */
    public void setMeteredHint(boolean meteredHint) {
        mMeteredHint = meteredHint;
    }

    /** {@hide} */
    @UnsupportedAppUsage
    public boolean getMeteredHint() {
        return mMeteredHint;
    }

    /** {@hide} */
    public void setEphemeral(boolean ephemeral) {
        mEphemeral = ephemeral;
    }

    /**
     * Returns true if the current Wifi network is ephemeral, false otherwise.
     * An ephemeral network is a network that is temporary and not persisted in the system.
     * Ephemeral networks cannot be forgotten, only disabled with
     * {@link WifiManager#disableEphemeralNetwork(String)}.
     *
     * @hide
     */
    @SystemApi
    public boolean isEphemeral() {
        return mEphemeral;
    }

    /** {@hide} */
    public void setTrusted(boolean trusted) {
        mTrusted = trusted;
    }

    /**
     * Returns true if the current Wifi network is a trusted network, false otherwise.
     * @see WifiNetworkSuggestion.Builder#setUntrusted(boolean).
     * {@hide}
     */
    @SystemApi
    public boolean isTrusted() {
        return mTrusted;
    }

    /** {@hide} */
    public void setOemPaid(boolean oemPaid) {
        mOemPaid = oemPaid;
    }

    /**
     * Returns true if the current Wifi network is an oem paid network, false otherwise.
     * @see WifiNetworkSuggestion.Builder#setOemPaid(boolean).
     * {@hide}
     */
    @SystemApi
    public boolean isOemPaid() {
        if (!SdkLevel.isAtLeastS()) {
            throw new UnsupportedOperationException();
        }
        return mOemPaid;
    }

    /** {@hide} */
    public void setOemPrivate(boolean oemPrivate) {
        mOemPrivate = oemPrivate;
    }

    /**
     * Returns true if the current Wifi network is an oem private network, false otherwise.
     * @see WifiNetworkSuggestion.Builder#setOemPrivate(boolean).
     * {@hide}
     */
    @SystemApi
    public boolean isOemPrivate() {
        if (!SdkLevel.isAtLeastS()) {
            throw new UnsupportedOperationException();
        }
        return mOemPrivate;
    }

    /**
     * {@hide}
     */
    public void setCarrierMerged(boolean carrierMerged) {
        mCarrierMerged = carrierMerged;
    }

    /**
     * Returns true if the current Wifi network is a carrier merged network, false otherwise.
     * @see WifiNetworkSuggestion.Builder#setCarrierMerged(boolean).
     * {@hide}
     */
    @SystemApi
    public boolean isCarrierMerged() {
        if (!SdkLevel.isAtLeastS()) {
            throw new UnsupportedOperationException();
        }
        return mCarrierMerged;
    }


    /** {@hide} */
    public void setOsuAp(boolean osuAp) {
        mOsuAp = osuAp;
    }

    /** {@hide} */
    @SystemApi
    public boolean isOsuAp() {
        return mOsuAp;
    }

    /** {@hide} */
    @SystemApi
    public boolean isPasspointAp() {
        return mFqdn != null && mProviderFriendlyName != null;
    }

    /** {@hide} */
    public void setFQDN(@Nullable String fqdn) {
        mFqdn = fqdn;
    }

    /**
     * Returns the Fully Qualified Domain Name of the network if it is a Passpoint network.
     * <p>
     * The FQDN may be
     * <lt>{@code null} if no network currently connected, currently connected network is not
     * passpoint network or the caller has insufficient permissions to access the FQDN.</lt>
     * </p>
     */
    public @Nullable String getPasspointFqdn() {
        return mFqdn;
    }

    /** {@hide} */
    public void setProviderFriendlyName(@Nullable String providerFriendlyName) {
        mProviderFriendlyName = providerFriendlyName;
    }

    /**
     * Returns the Provider Friendly Name of the network if it is a Passpoint network.
     * <p>
     * The Provider Friendly Name may be
     * <lt>{@code null} if no network currently connected, currently connected network is not
     * passpoint network or the caller has insufficient permissions to access the Provider Friendly
     * Name. </lt>
     * </p>
     */
    public @Nullable String getPasspointProviderFriendlyName() {
        return mProviderFriendlyName;
    }

    /** {@hide} */
    public void setRequestingPackageName(@Nullable String packageName) {
        mRequestingPackageName = packageName;
    }

    /**
     * If this network was created in response to an app request (e.g. through Network Suggestion
     * or Network Specifier), return the package name of the app that made the request.
     * Null otherwise.
     * @hide
     */
    @SystemApi
    public @Nullable String getRequestingPackageName() {
        return mRequestingPackageName;
    }

    /** {@hide} */
    public void setSubscriptionId(int subId) {
        mSubscriptionId = subId;
    }

    /**
     * If this network is provisioned by a carrier, returns subscription Id corresponding to the
     * associated SIM on the device. If this network is not provisioned by a carrier, returns
     * {@link android.telephony.SubscriptionManager#INVALID_SUBSCRIPTION_ID}
     *
     * @see WifiNetworkSuggestion.Builder#setSubscriptionId(int)
     * @see android.telephony.SubscriptionInfo#getSubscriptionId()
     */
    public int getSubscriptionId() {
        if (!SdkLevel.isAtLeastS()) {
            throw new UnsupportedOperationException();
        }
        return mSubscriptionId;
    }


    /** @hide */
    @UnsupportedAppUsage
    public void setNetworkId(int id) {
        mNetworkId = id;
    }

    /**
     * Each configured network has a unique small integer ID, used to identify
     * the network. This method returns the ID for the currently connected network.
     * <p>
     * The networkId may be {@code -1} if there is no currently connected network or if the caller
     * has insufficient permissions to access the network ID.
     * </p>
     *
     * @return the network ID.
     */
    public int getNetworkId() {
        return mNetworkId;
    }

    /**
     * Return the detailed state of the supplicant's negotiation with an
     * access point, in the form of a {@link SupplicantState SupplicantState} object.
     * @return the current {@link SupplicantState SupplicantState}
     */
    public SupplicantState getSupplicantState() {
        return mSupplicantState;
    }

    /** @hide */
    @UnsupportedAppUsage
    public void setSupplicantState(SupplicantState state) {
        mSupplicantState = state;
    }

    /** @hide */
    public void setInetAddress(InetAddress address) {
        mIpAddress = address;
    }

    /**
     * @deprecated Use the methods on {@link android.net.LinkProperties} which can be obtained
     * either via {@link NetworkCallback#onLinkPropertiesChanged(Network, LinkProperties)} or
     * {@link ConnectivityManager#getLinkProperties(Network)}.
     */
    @Deprecated
    public int getIpAddress() {
        int result = 0;
        if (mIpAddress instanceof Inet4Address) {
            result = Inet4AddressUtils.inet4AddressToIntHTL((Inet4Address) mIpAddress);
        }
        return result;
    }

    /**
     * @return {@code true} if this network does not broadcast its SSID, so an
     * SSID-specific probe request must be used for scans.
     */
    public boolean getHiddenSSID() {
        if (mWifiSsid == null) return false;
        return mWifiSsid.isHidden();
    }

    /**
     * Map a supplicant state into a fine-grained network connectivity state.
     * @param suppState the supplicant state
     * @return the corresponding {@link DetailedState}
     */
    public static DetailedState getDetailedStateOf(SupplicantState suppState) {
        return stateMap.get(suppState);
    }

    /**
     * Set the <code>SupplicantState</code> from the string name
     * of the state.
     * @param stateName the name of the state, as a <code>String</code> returned
     * in an event sent by {@code wpa_supplicant}.
     */
    @UnsupportedAppUsage
    void setSupplicantState(String stateName) {
        mSupplicantState = valueOf(stateName);
    }

    static SupplicantState valueOf(String stateName) {
        if ("4WAY_HANDSHAKE".equalsIgnoreCase(stateName))
            return SupplicantState.FOUR_WAY_HANDSHAKE;
        else {
            try {
                return SupplicantState.valueOf(stateName.toUpperCase(Locale.ROOT));
            } catch (IllegalArgumentException e) {
                return SupplicantState.INVALID;
            }
        }
    }

    /** @hide */
    public boolean isVhtMax8SpatialStreamsSupported() {
        return mVhtMax8SpatialStreamsSupport;
    }

    /** @hide */
    public boolean isHe8ssCapableAp() {
        return mHe8ssCapableAp;
    }

    /**
     * Remove double quotes (") surrounding a SSID string, if present. Otherwise, return the
     * string unmodified. Return null if the input string was null.
     * @hide
     */
    @Nullable
    @SystemApi
    public static String sanitizeSsid(@Nullable String string) {
        return removeDoubleQuotes(string);
    }

    /** @hide */
    @UnsupportedAppUsage
    @Nullable
    public static String removeDoubleQuotes(@Nullable String string) {
        if (string == null) return null;
        final int length = string.length();
        if ((length > 1) && (string.charAt(0) == '"') && (string.charAt(length - 1) == '"')) {
            return string.substring(1, length - 1);
        }
        return string;
    }

    @Override
    public String toString() {
        StringBuffer sb = new StringBuffer();
        String none = "<none>";

        sb.append("SSID: ").append(getSSID())
                .append(", BSSID: ").append(mBSSID == null ? none : mBSSID)
                .append(", MAC: ").append(mMacAddress == null ? none : mMacAddress)
                .append(", Security type: ").append(mSecurityType)
                .append(", Supplicant state: ")
                .append(mSupplicantState == null ? none : mSupplicantState)
                .append(", HE Eight Max VHT Spatial Streams Supported AP: ").append(mHe8ssCapableAp)
                .append(", Eight Max VHT Spatial streams support: ").append(mVhtMax8SpatialStreamsSupport)
                .append(", Wi-Fi standard: ").append(mWifiStandard)
                .append(", RSSI: ").append(mRssi)
                .append(", Link speed: ").append(mLinkSpeed).append(LINK_SPEED_UNITS)
                .append(", Tx Link speed: ").append(mTxLinkSpeed).append(LINK_SPEED_UNITS)
                .append(", Max Supported Tx Link speed: ")
                .append(mMaxSupportedTxLinkSpeed).append(LINK_SPEED_UNITS)
                .append(", Rx Link speed: ").append(mRxLinkSpeed).append(LINK_SPEED_UNITS)
                .append(", Max Supported Rx Link speed: ")
                .append(mMaxSupportedRxLinkSpeed).append(LINK_SPEED_UNITS)
                .append(", Frequency: ").append(mFrequency).append(FREQUENCY_UNITS)
                .append(", Net ID: ").append(mNetworkId)
                .append(", Metered hint: ").append(mMeteredHint)
                .append(", score: ").append(Integer.toString(score))
                .append(", CarrierMerged: ").append(mCarrierMerged)
                .append(", SubscriptionId: ").append(mSubscriptionId)
                .append(", IsPrimary: ").append(mIsPrimary);
        return sb.toString();
    }

    /** Implement the Parcelable interface {@hide} */
    public int describeContents() {
        return 0;
    }

    private boolean shouldParcelLocationSensitiveFields() {
        return (mRedactions & NetworkCapabilities.REDACT_FOR_ACCESS_FINE_LOCATION) == 0;
    }

    private boolean shouldParcelLocalMacAddressFields() {
        return (mRedactions & NetworkCapabilities.REDACT_FOR_LOCAL_MAC_ADDRESS) == 0;
    }

    private boolean shouldParcelNetworkSettingsFields() {
        return (mRedactions & NetworkCapabilities.REDACT_FOR_NETWORK_SETTINGS) == 0;
    }

    /** Implement the Parcelable interface {@hide} */
    public void writeToParcel(Parcel dest, int flags) {
        // TODO (b/162602799): Should we proactively redact instance fields in memory instead of
        // current approach of redacting while parceling.
        dest.writeInt(shouldParcelLocationSensitiveFields() ? mNetworkId : INVALID_NETWORK_ID);
        dest.writeInt(mRssi);
        dest.writeInt(mLinkSpeed);
        dest.writeInt(mTxLinkSpeed);
        dest.writeInt(mRxLinkSpeed);
        dest.writeInt(mFrequency);
        if (mIpAddress != null) {
            dest.writeByte((byte)1);
            dest.writeByteArray(mIpAddress.getAddress());
        } else {
            dest.writeByte((byte)0);
        }
        if (mWifiSsid != null) {
            dest.writeInt(1);
            final WifiSsid ssid;
            if (shouldParcelLocationSensitiveFields()) {
                ssid = mWifiSsid;
            } else {
                ssid = WifiSsid.createFromHex(null);
            }
            ssid.writeToParcel(dest, flags);
        } else {
            dest.writeInt(0);
        }
        dest.writeString(shouldParcelLocationSensitiveFields() ? mBSSID : DEFAULT_MAC_ADDRESS);
        dest.writeString(
                shouldParcelLocalMacAddressFields() && shouldParcelLocationSensitiveFields()
                        ? mMacAddress : DEFAULT_MAC_ADDRESS);
        dest.writeInt(mMeteredHint ? 1 : 0);
        dest.writeInt(mEphemeral ? 1 : 0);
        dest.writeInt(mTrusted ? 1 : 0);
        dest.writeInt(mOemPaid ? 1 : 0);
        dest.writeInt(mOemPrivate ? 1 : 0);
        dest.writeInt(mCarrierMerged ? 1 : 0);
        dest.writeInt(score);
        dest.writeLong(txSuccess);
        dest.writeDouble(mSuccessfulTxPacketsPerSecond);
        dest.writeLong(txRetries);
        dest.writeDouble(mTxRetriedTxPacketsPerSecond);
        dest.writeLong(txBad);
        dest.writeDouble(mLostTxPacketsPerSecond);
        dest.writeLong(rxSuccess);
        dest.writeDouble(mSuccessfulRxPacketsPerSecond);
        mSupplicantState.writeToParcel(dest, flags);
        dest.writeInt(mOsuAp ? 1 : 0);
        dest.writeString(mRequestingPackageName);
<<<<<<< HEAD
        dest.writeString(mParcelLocationSenstiveFields ? mFqdn : null);
        dest.writeString(mParcelLocationSenstiveFields ? mProviderFriendlyName : null);
        dest.writeInt(mVhtMax8SpatialStreamsSupport ? 1 : 0);
        dest.writeInt(mHe8ssCapableAp ? 1 : 0);
=======
        dest.writeString(shouldParcelLocationSensitiveFields() ? mFqdn : null);
        dest.writeString(shouldParcelLocationSensitiveFields() ? mProviderFriendlyName : null);
>>>>>>> adde2325
        dest.writeInt(mWifiStandard);
        dest.writeInt(mMaxSupportedTxLinkSpeed);
        dest.writeInt(mMaxSupportedRxLinkSpeed);
        dest.writeString(shouldParcelLocationSensitiveFields() ? mPasspointUniqueId : null);
        dest.writeInt(mSubscriptionId);
        if (SdkLevel.isAtLeastS()) {
            dest.writeTypedList(
                    shouldParcelLocationSensitiveFields() ? mInformationElements : null);
            // IS_PRIMARY_NO_PERMISSION indicates no permission to access field.
            dest.writeInt(shouldParcelNetworkSettingsFields()
                    ? mIsPrimary : IS_PRIMARY_NO_PERMISSION);
        }
        dest.writeInt(mSecurityType);
    }

    /** Implement the Parcelable interface {@hide} */
    @UnsupportedAppUsage
    public static final @android.annotation.NonNull Creator<WifiInfo> CREATOR =
        new Creator<WifiInfo>() {
            public WifiInfo createFromParcel(Parcel in) {
                WifiInfo info = new WifiInfo();
                info.setNetworkId(in.readInt());
                info.setRssi(in.readInt());
                info.setLinkSpeed(in.readInt());
                info.setTxLinkSpeedMbps(in.readInt());
                info.setRxLinkSpeedMbps(in.readInt());
                info.setFrequency(in.readInt());
                if (in.readByte() == 1) {
                    try {
                        info.setInetAddress(InetAddress.getByAddress(in.createByteArray()));
                    } catch (UnknownHostException e) {}
                }
                if (in.readInt() == 1) {
                    info.mWifiSsid = WifiSsid.CREATOR.createFromParcel(in);
                }
                info.mBSSID = in.readString();
                info.mMacAddress = in.readString();
                info.mMeteredHint = in.readInt() != 0;
                info.mEphemeral = in.readInt() != 0;
                info.mTrusted = in.readInt() != 0;
                info.mOemPaid = in.readInt() != 0;
                info.mOemPrivate = in.readInt() != 0;
                info.mCarrierMerged = in.readInt() != 0;
                info.score = in.readInt();
                info.txSuccess = in.readLong();
                info.mSuccessfulTxPacketsPerSecond = in.readDouble();
                info.txRetries = in.readLong();
                info.mTxRetriedTxPacketsPerSecond = in.readDouble();
                info.txBad = in.readLong();
                info.mLostTxPacketsPerSecond = in.readDouble();
                info.rxSuccess = in.readLong();
                info.mSuccessfulRxPacketsPerSecond = in.readDouble();
                info.mSupplicantState = SupplicantState.CREATOR.createFromParcel(in);
                info.mOsuAp = in.readInt() != 0;
                info.mRequestingPackageName = in.readString();
                info.mFqdn = in.readString();
                info.mProviderFriendlyName = in.readString();
                info.mVhtMax8SpatialStreamsSupport = in.readInt() != 0;
                info.mHe8ssCapableAp = in.readInt() != 0;
                info.mWifiStandard = in.readInt();
                info.mMaxSupportedTxLinkSpeed = in.readInt();
                info.mMaxSupportedRxLinkSpeed = in.readInt();
                info.mPasspointUniqueId = in.readString();
                info.mSubscriptionId = in.readInt();
                if (SdkLevel.isAtLeastS()) {
                    info.mInformationElements = in.createTypedArrayList(
                            ScanResult.InformationElement.CREATOR);
                    info.mIsPrimary = in.readInt();
                }
                info.mSecurityType = in.readInt();
                return info;
            }

            public WifiInfo[] newArray(int size) {
                return new WifiInfo[size];
            }
        };

    /**
     * Set the Passpoint unique identifier for the current connection
     *
     * @param passpointUniqueId Unique identifier
     * @hide
     */
    public void setPasspointUniqueId(@Nullable String passpointUniqueId) {
        mPasspointUniqueId = passpointUniqueId;
    }

    /**
     * Get the Passpoint unique identifier for the current connection
     *
     * @return Passpoint unique identifier
     * @hide
     */
    public @Nullable String getPasspointUniqueId() {
        return mPasspointUniqueId;
    }

    /**
     * Set the information elements found in the becaon of the connected bssid.
     * @hide
     */
    public void setInformationElements(@Nullable List<ScanResult.InformationElement> infoElements) {
        if (infoElements == null) {
            mInformationElements = null;
            return;
        }
        mInformationElements = new ArrayList<>(infoElements);
    }

    /**
     * Get all information elements found in the beacon of the connected bssid.
     * <p>
     * The information elements will be {@code null} if there is no network currently connected or
     * if the caller has insufficient permissions to access the info elements.
     * </p>
     *
     * @return List of information elements {@link ScanResult.InformationElement} or null.
     */
    @Nullable
    @SuppressWarnings("NullableCollection")
    public List<ScanResult.InformationElement> getInformationElements() {
        if (!SdkLevel.isAtLeastS()) {
            throw new UnsupportedOperationException();
        }
        if (mInformationElements == null) return null;
        return new ArrayList<>(mInformationElements);
    }

    /**
     * @see #isPrimary()
     * @hide
     */
    public void setIsPrimary(boolean isPrimary) {
        mIsPrimary = isPrimary ? IS_PRIMARY_TRUE : IS_PRIMARY_FALSE;
    }

    /**
     * Returns whether this is the primary wifi connection or not.
     *
     * Wifi service considers this connection to be the best among all Wifi connections, and this
     * connection should be the one surfaced to the user if only one can be displayed.
     *
     * Note that the default route (chosen by Connectivity Service) may not correspond to the
     * primary Wifi connection e.g. when there exists a better cellular network, or if the
     * primary Wifi connection doesn't have internet access.
     *
     * @return whether this is the primary connection or not.
     *
     * @hide
     */
    @RequiresPermission(Manifest.permission.NETWORK_SETTINGS)
    @SystemApi
    public boolean isPrimary() {
        if (!SdkLevel.isAtLeastS()) {
            // Intentional - since we don't support STA + STA on older devices, this field
            // is redundant. Don't allow anyone to use this.
            throw new UnsupportedOperationException();
        }
        if (mIsPrimary == IS_PRIMARY_NO_PERMISSION) {
            throw new SecurityException("Not allowed to access this field");
        }
        return mIsPrimary == IS_PRIMARY_TRUE;
    }

    @Override
    public boolean equals(Object that) {
        if (this == that) return true;

        // Potential API behavior change, so don't change behavior on older devices.
        if (!SdkLevel.isAtLeastS()) return false;

        if (!(that instanceof WifiInfo)) return false;

        WifiInfo thatWifiInfo = (WifiInfo) that;
        return Objects.equals(mWifiSsid, thatWifiInfo.mWifiSsid)
                && Objects.equals(mBSSID, thatWifiInfo.mBSSID)
                && Objects.equals(mNetworkId, thatWifiInfo.mNetworkId)
                && Objects.equals(mRssi, thatWifiInfo.mRssi)
                && Objects.equals(mSupplicantState, thatWifiInfo.mSupplicantState)
                && Objects.equals(mLinkSpeed, thatWifiInfo.mLinkSpeed)
                && Objects.equals(mTxLinkSpeed, thatWifiInfo.mTxLinkSpeed)
                && Objects.equals(mRxLinkSpeed, thatWifiInfo.mRxLinkSpeed)
                && Objects.equals(mFrequency, thatWifiInfo.mFrequency)
                && Objects.equals(mIpAddress, thatWifiInfo.mIpAddress)
                && Objects.equals(mMacAddress, thatWifiInfo.mMacAddress)
                && Objects.equals(mMeteredHint, thatWifiInfo.mMeteredHint)
                && Objects.equals(mEphemeral, thatWifiInfo.mEphemeral)
                && Objects.equals(mTrusted, thatWifiInfo.mTrusted)
                && Objects.equals(mOemPaid, thatWifiInfo.mOemPaid)
                && Objects.equals(mOemPrivate, thatWifiInfo.mOemPrivate)
                && Objects.equals(mCarrierMerged, thatWifiInfo.mCarrierMerged)
                && Objects.equals(mRequestingPackageName, thatWifiInfo.mRequestingPackageName)
                && Objects.equals(mOsuAp, thatWifiInfo.mOsuAp)
                && Objects.equals(mFqdn, thatWifiInfo.mFqdn)
                && Objects.equals(mProviderFriendlyName, thatWifiInfo.mProviderFriendlyName)
                && Objects.equals(mSubscriptionId, thatWifiInfo.mSubscriptionId)
                && Objects.equals(txBad, thatWifiInfo.txBad)
                && Objects.equals(txRetries, thatWifiInfo.txRetries)
                && Objects.equals(txSuccess, thatWifiInfo.txSuccess)
                && Objects.equals(rxSuccess, thatWifiInfo.rxSuccess)
                && Objects.equals(mLostTxPacketsPerSecond, thatWifiInfo.mLostTxPacketsPerSecond)
                && Objects.equals(mTxRetriedTxPacketsPerSecond,
                thatWifiInfo.mTxRetriedTxPacketsPerSecond)
                && Objects.equals(mSuccessfulTxPacketsPerSecond,
                thatWifiInfo.mSuccessfulTxPacketsPerSecond)
                && Objects.equals(mSuccessfulRxPacketsPerSecond,
                thatWifiInfo.mSuccessfulRxPacketsPerSecond)
                && Objects.equals(score, thatWifiInfo.score)
                && Objects.equals(mWifiStandard, thatWifiInfo.mWifiStandard)
                && Objects.equals(mMaxSupportedTxLinkSpeed, thatWifiInfo.mMaxSupportedTxLinkSpeed)
                && Objects.equals(mMaxSupportedRxLinkSpeed, thatWifiInfo.mMaxSupportedRxLinkSpeed)
                && Objects.equals(mPasspointUniqueId, thatWifiInfo.mPasspointUniqueId)
                && Objects.equals(mInformationElements, thatWifiInfo.mInformationElements)
                && Objects.equals(mIsPrimary, thatWifiInfo.mIsPrimary)
                && Objects.equals(mSecurityType, thatWifiInfo.mSecurityType);
    }

    @Override
    public int hashCode() {
        // Potential API behavior change, so don't change behavior on older devices.
        if (!SdkLevel.isAtLeastS()) return System.identityHashCode(this);

        return Objects.hash(mWifiSsid,
                mBSSID,
                mNetworkId,
                mRssi,
                mSupplicantState,
                mLinkSpeed,
                mTxLinkSpeed,
                mRxLinkSpeed,
                mFrequency,
                mIpAddress,
                mMacAddress,
                mMeteredHint,
                mEphemeral,
                mTrusted,
                mOemPaid,
                mOemPrivate,
                mCarrierMerged,
                mRequestingPackageName,
                mOsuAp,
                mFqdn,
                mProviderFriendlyName,
                mSubscriptionId,
                txBad,
                txRetries,
                txSuccess,
                rxSuccess,
                mLostTxPacketsPerSecond,
                mTxRetriedTxPacketsPerSecond,
                mSuccessfulTxPacketsPerSecond,
                mSuccessfulRxPacketsPerSecond,
                score,
                mWifiStandard,
                mMaxSupportedTxLinkSpeed,
                mMaxSupportedRxLinkSpeed,
                mPasspointUniqueId,
                mInformationElements,
                mIsPrimary,
                mSecurityType);
    }

    /**
     * Create a copy of a {@link WifiInfo} with some fields redacted based on the permissions
     * held by the receiving app.
     *
     * @param redactions bitmask of redactions that needs to be performed on this instance.
     * @return Copy of this instance with the necessary redactions.
     */
    @Override
    @NonNull
    public WifiInfo makeCopy(long redactions) {
        return new WifiInfo(this, redactions);
    }

    /**
     * Returns a bitmask of all the applicable redactions (based on the permissions held by the
     * receiving app) to be performed on this TransportInfo.
     *
     * @return bitmask of redactions applicable on this instance.
     */
    @Override
    public long getApplicableRedactions() {
        return NetworkCapabilities.REDACT_FOR_ACCESS_FINE_LOCATION
                | NetworkCapabilities.REDACT_FOR_LOCAL_MAC_ADDRESS
                | NetworkCapabilities.REDACT_FOR_NETWORK_SETTINGS;
    }

    /**
     * Set the security type of the current connection
     * @hide
     */
    public void setCurrentSecurityType(@WifiConfiguration.SecurityType int securityType) {
        mSecurityType = convertSecurityTypeToWifiInfo(securityType);
    }

    /**
     * Clear the last set security type
     * @hide
     */
    public void clearCurrentSecurityType() {
        mSecurityType = SECURITY_TYPE_UNKNOWN;
    }

    /**
     * Returns the security type of the current 802.11 network connection.
     *
     * @return the security type, or {@link #SECURITY_TYPE_UNKNOWN} if not currently connected.
     */
    public @SecurityType int getCurrentSecurityType() {
        return mSecurityType;
    }

    private @SecurityType int convertSecurityTypeToWifiInfo(
            @WifiConfiguration.SecurityType int securityType) {
        switch (securityType) {
            case WifiConfiguration.SECURITY_TYPE_OPEN:
                return SECURITY_TYPE_OPEN;
            case WifiConfiguration.SECURITY_TYPE_WEP:
                return SECURITY_TYPE_WEP;
            case WifiConfiguration.SECURITY_TYPE_PSK:
                return SECURITY_TYPE_PSK;
            case WifiConfiguration.SECURITY_TYPE_EAP:
                return SECURITY_TYPE_EAP;
            case WifiConfiguration.SECURITY_TYPE_SAE:
                return SECURITY_TYPE_SAE;
            case WifiConfiguration.SECURITY_TYPE_OWE:
                return SECURITY_TYPE_OWE;
            case WifiConfiguration.SECURITY_TYPE_WAPI_PSK:
                return SECURITY_TYPE_WAPI_PSK;
            case WifiConfiguration.SECURITY_TYPE_WAPI_CERT:
                return SECURITY_TYPE_WAPI_CERT;
            case WifiConfiguration.SECURITY_TYPE_EAP_WPA3_ENTERPRISE:
                return SECURITY_TYPE_EAP_WPA3_ENTERPRISE;
            case WifiConfiguration.SECURITY_TYPE_EAP_WPA3_ENTERPRISE_192_BIT:
                return SECURITY_TYPE_EAP_WPA3_ENTERPRISE_192_BIT;
            case WifiConfiguration.SECURITY_TYPE_PASSPOINT_R1_R2:
                return SECURITY_TYPE_PASSPOINT_R1_R2;
            case WifiConfiguration.SECURITY_TYPE_PASSPOINT_R3:
                return SECURITY_TYPE_PASSPOINT_R3;
            default:
                return SECURITY_TYPE_UNKNOWN;
        }
    }
}<|MERGE_RESOLUTION|>--- conflicted
+++ resolved
@@ -419,17 +419,15 @@
     @Nullable
     private List<ScanResult.InformationElement> mInformationElements;
 
-<<<<<<< HEAD
-    private boolean mVhtMax8SpatialStreamsSupport;
-
-    private boolean mHe8ssCapableAp;
-=======
     /**
      * @see #isPrimary()
      * The field is stored as an int since is a tristate internally -  true, false, no permission.
      */
     private @IsPrimaryValues int mIsPrimary;
->>>>>>> adde2325
+
+    private boolean mVhtMax8SpatialStreamsSupport;
+
+    private boolean mHe8ssCapableAp;
 
     /** @hide */
     @UnsupportedAppUsage
@@ -1292,15 +1290,10 @@
         mSupplicantState.writeToParcel(dest, flags);
         dest.writeInt(mOsuAp ? 1 : 0);
         dest.writeString(mRequestingPackageName);
-<<<<<<< HEAD
-        dest.writeString(mParcelLocationSenstiveFields ? mFqdn : null);
-        dest.writeString(mParcelLocationSenstiveFields ? mProviderFriendlyName : null);
+        dest.writeString(shouldParcelLocationSensitiveFields() ? mFqdn : null);
+        dest.writeString(shouldParcelLocationSensitiveFields() ? mProviderFriendlyName : null);
         dest.writeInt(mVhtMax8SpatialStreamsSupport ? 1 : 0);
         dest.writeInt(mHe8ssCapableAp ? 1 : 0);
-=======
-        dest.writeString(shouldParcelLocationSensitiveFields() ? mFqdn : null);
-        dest.writeString(shouldParcelLocationSensitiveFields() ? mProviderFriendlyName : null);
->>>>>>> adde2325
         dest.writeInt(mWifiStandard);
         dest.writeInt(mMaxSupportedTxLinkSpeed);
         dest.writeInt(mMaxSupportedRxLinkSpeed);
