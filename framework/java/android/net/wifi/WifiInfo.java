--- conflicted
+++ resolved
@@ -1286,15 +1286,10 @@
         mSupplicantState.writeToParcel(dest, flags);
         dest.writeInt(mOsuAp ? 1 : 0);
         dest.writeString(mRequestingPackageName);
-<<<<<<< HEAD
-        dest.writeString(shouldParcelLocationSensitiveFields() ? mFqdn : null);
-        dest.writeString(shouldParcelLocationSensitiveFields() ? mProviderFriendlyName : null);
+        dest.writeString(mFqdn);
+        dest.writeString(mProviderFriendlyName);
         dest.writeInt(mVhtMax8SpatialStreamsSupport ? 1 : 0);
         dest.writeInt(mHe8ssCapableAp ? 1 : 0);
-=======
-        dest.writeString(mFqdn);
-        dest.writeString(mProviderFriendlyName);
->>>>>>> 32b45702
         dest.writeInt(mWifiStandard);
         dest.writeInt(mMaxSupportedTxLinkSpeed);
         dest.writeInt(mMaxSupportedRxLinkSpeed);
