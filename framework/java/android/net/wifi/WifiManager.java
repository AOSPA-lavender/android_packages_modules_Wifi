--- conflicted
+++ resolved
@@ -8228,7 +8228,6 @@
     }
 
     /**
-<<<<<<< HEAD
      * Check the WifiSharing mode.
      *
      * @return true if Current Sta network connected with extending coverage
@@ -8271,7 +8270,8 @@
              throw e.rethrowFromSystemServer();
          }
      }
-=======
+
+    /**
      * If the device supports Wi-Fi Passpoint, the user can explicitly enable or disable it.
      * That status can be queried using this method.
      * @return {@code true} if Wi-Fi Passpoint is enabled
@@ -8310,6 +8310,5 @@
             throw e.rethrowFromSystemServer();
         }
     }
->>>>>>> d6187544
 
 }