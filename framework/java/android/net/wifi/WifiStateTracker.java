--- conflicted
+++ resolved
@@ -313,11 +313,8 @@
     private String mInterfaceName;
     private static String LS = System.getProperty("line.separator");
 
-<<<<<<< HEAD
     private static String[] sDnsPropNames;
-=======
     private Runnable mReleaseWakeLockCallback;
->>>>>>> 5a7ef801
 
     /**
      * A structure for supplying information about a supplicant state
